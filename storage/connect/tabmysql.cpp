--- conflicted
+++ resolved
@@ -1,12 +1,11 @@
-<<<<<<< HEAD
 /************* TabMySQL C++ Program Source Code File (.CPP) *************/
 /* PROGRAM NAME: TABMYSQL                                               */
 /* -------------                                                        */
-/*  Version 1.7                                                         */
+/*  Version 1.8                                                         */
 /*                                                                      */
 /* AUTHOR:                                                              */
 /* -------                                                              */
-/*  Olivier BERTRAND                                      2007-2013     */
+/*  Olivier BERTRAND                                      2007-2014     */
 /*                                                                      */
 /* WHAT THIS PROGRAM DOES:                                              */
 /* -----------------------                                              */
@@ -1035,7 +1034,7 @@
   // Statement was not prepared, we must construct and execute
   // an insert query for each line to insert
   int  rc;
-  char buf[32];
+  char buf[64];
 
   strcpy(Qbuf, Query);
 
@@ -1618,1625 +1617,4 @@
 PQRYRES TDBMCL::GetResult(PGLOBAL g)
   {
   return MyColumns(g, Host, Db, User, Pwd, Tab, NULL, Port, false);
-  } // end of GetResult
-=======
-/************* TabMySQL C++ Program Source Code File (.CPP) *************/
-/* PROGRAM NAME: TABMYSQL                                               */
-/* -------------                                                        */
-/*  Version 1.7                                                         */
-/*                                                                      */
-/* AUTHOR:                                                              */
-/* -------                                                              */
-/*  Olivier BERTRAND                                      2007-2013     */
-/*                                                                      */
-/* WHAT THIS PROGRAM DOES:                                              */
-/* -----------------------                                              */
-/*  Implements a table type that are MySQL tables.                      */
-/*  It can optionally use the embedded MySQL library.                   */
-/*                                                                      */
-/* WHAT YOU NEED TO COMPILE THIS PROGRAM:                               */
-/* --------------------------------------                               */
-/*                                                                      */
-/*  REQUIRED FILES:                                                     */
-/*  ---------------                                                     */
-/*    TABMYSQL.CPP   - Source code                                      */
-/*    PLGDBSEM.H     - DB application declaration file                  */
-/*    TABMYSQL.H     - TABODBC classes declaration file                 */
-/*    GLOBAL.H       - Global declaration file                          */
-/*                                                                      */
-/*  REQUIRED LIBRARIES:                                                 */
-/*  -------------------                                                 */
-/*    Large model C library                                             */
-/*                                                                      */
-/*  REQUIRED PROGRAMS:                                                  */
-/*  ------------------                                                  */
-/*    IBM, Borland, GNU or Microsoft C++ Compiler and Linker            */
-/*                                                                      */
-/************************************************************************/
-#define MYSQL_SERVER 1
-#include "my_global.h"
-#include "sql_class.h"
-#include "sql_servers.h"
-#if defined(WIN32)
-//#include <windows.h>
-#else   // !WIN32
-//#include <fnmatch.h>
-//#include <errno.h>
-#include <stdlib.h>
-#include <stdio.h>
-#include <string.h>
-#include "osutil.h"
-//#include <io.h>
-//#include <fcntl.h>
-#endif  // !WIN32
-
-/***********************************************************************/
-/*  Include application header files:                                  */
-/***********************************************************************/
-#include "global.h"
-#include "plgdbsem.h"
-#include "xtable.h"
-#include "tabcol.h"
-#include "colblk.h"
-#include "mycat.h"
-#include "reldef.h"
-#include "tabmysql.h"
-#include "valblk.h"
-#include "tabutil.h"
-
-#if defined(_CONSOLE)
-void PrintResult(PGLOBAL, PSEM, PQRYRES);
-#endif   // _CONSOLE
-
-extern "C" int   trace;
-
-/* -------------- Implementation of the MYSQLDEF class --------------- */
-
-/***********************************************************************/
-/*  Constructor.                                                       */
-/***********************************************************************/
-MYSQLDEF::MYSQLDEF(void)
-  {
-  Pseudo = 2;                            // SERVID is Ok but not ROWID
-  Hostname = NULL;
-  Database = NULL;
-  Tabname = NULL;
-  Srcdef = NULL;
-  Username = NULL;
-  Password = NULL;
-  Portnumber = 0;
-  Isview = FALSE;
-  Bind = FALSE;
-  Delayed = FALSE;
-  Xsrc = FALSE;
-  } // end of MYSQLDEF constructor
-
-/***********************************************************************/
-/*  Get connection info from the declared server.                      */
-/***********************************************************************/
-bool MYSQLDEF::GetServerInfo(PGLOBAL g, const char *server_name)
-{
-  THD      *thd= current_thd;
-  MEM_ROOT *mem= thd->mem_root;
-  FOREIGN_SERVER *server, server_buffer;
-  DBUG_ENTER("GetServerInfo");
-  DBUG_PRINT("info", ("server_name %s", server_name));
-
-  if (!server_name || !strlen(server_name)) {
-    DBUG_PRINT("info", ("server_name not defined!"));
-    strcpy(g->Message, "server_name not defined!");
-    DBUG_RETURN(true);
-    } // endif server_name
-
-  // get_server_by_name() clones the server if exists and allocates
-	// copies of strings in the supplied mem_root
-  if (!(server= get_server_by_name(mem, server_name, &server_buffer))) {
-    DBUG_PRINT("info", ("get_server_by_name returned > 0 error condition!"));
-    /* need to come up with error handling */
-    strcpy(g->Message, "get_server_by_name returned > 0 error condition!");
-    DBUG_RETURN(true);
-    } // endif server
-
-  DBUG_PRINT("info", ("get_server_by_name returned server at %lx",
-                      (long unsigned int) server));
-
-  // TODO: We need to examine which of these can really be NULL
-  Hostname = PlugDup(g, server->host);
-  Database = PlugDup(g, server->db);
-  Username = PlugDup(g, server->username);
-  Password = PlugDup(g, server->password);
-  Portnumber = (server->port) ? server->port : GetDefaultPort();
-
-  DBUG_RETURN(false);
-} // end of GetServerInfo
-
-/***********************************************************************/
-/* Parse connection string                                             */
-/*                                                                     */
-/* SYNOPSIS                                                            */
-/*   ParseURL()                                                        */
-/*   url                 The connection string to parse                */
-/*                                                                     */
-/* DESCRIPTION                                                         */
-/*   Populates the table with information about the connection         */
-/*   to the foreign database that will serve as the data source.       */
-/*   This string must be specified (currently) in the "CONNECTION"     */
-/*   field, listed in the CREATE TABLE statement.                      */
-/*                                                                     */
-/*   This string MUST be in the format of any of these:                */
-/*                                                                     */
-/*   CONNECTION="scheme://user:pwd@host:port/database/table"           */
-/*   CONNECTION="scheme://user@host/database/table"                    */
-/*   CONNECTION="scheme://user@host:port/database/table"               */
-/*   CONNECTION="scheme://user:pwd@host/database/table"                */
-/*                                                                     */
-/*   _OR_                                                              */
-/*                                                                     */
-/*   CONNECTION="connection name" (NIY)                                */
-/*                                                                     */
-/* An Example:                                                         */
-/*                                                                     */
-/* CREATE TABLE t1 (id int(32))                                        */
-/*   ENGINE="CONNECT" TABLE_TYPE="MYSQL"                               */
-/*   CONNECTION="mysql://joe:pwd@192.168.1.111:9308/dbname/tabname";   */
-/*                                                                     */
-/* CREATE TABLE t2 (                                                   */
-/*   id int(4) NOT NULL auto_increment,                                */
-/*   name varchar(32) NOT NULL,                                        */
-/*   PRIMARY KEY(id)                                                   */
-/*   ) ENGINE="CONNECT" TABLE_TYPE="MYSQL"                             */
-/*   CONNECTION="my_conn";    (NIY)                                    */
-/*                                                                     */
-/*  'password' and 'port' are both optional.                           */
-/*                                                                     */
-/* RETURN VALUE                                                        */
-/*   false       success                                               */
-/*   true        error                                                 */
-/*                                                                     */
-/***********************************************************************/
-bool MYSQLDEF::ParseURL(PGLOBAL g, char *url, bool b)
-  {
-  if ((!strstr(url, "://") && (!strchr(url, '@')))) {
-    // No :// or @ in connection string. Must be a straight
-    // connection name of either "server" or "server/table"
-    // ok, so we do a little parsing, but not completely!
-    if ((Tabname= strchr(url, '/'))) {
-      // If there is a single '/' in the connection string, 
-      // this means the user is specifying a table name
-      *Tabname++= '\0';
-
-      // there better not be any more '/'s !
-      if (strchr(Tabname, '/'))
-        return true;
-
-    } else
-      // Otherwise, straight server name, 
-      // use tablename of federatedx table as remote table name
-      Tabname= Name;
-
-    if (trace)
-      htrc("server: %s  Tabname: %s", url, Tabname);
-
-    Server = url;
-    return GetServerInfo(g, url);
-  } else {
-    // URL, parse it
-    char *sport, *scheme = url;
-
-    if (!(Username = strstr(url, "://"))) {
-      strcpy(g->Message, "Connection is not an URL");
-      return true;
-      } // endif User
-
-    scheme[Username - scheme] = 0;
-
-    if (stricmp(scheme, "mysql")) {
-      strcpy(g->Message, "scheme must be mysql");
-      return true;
-      } // endif scheme
-
-    Username += 3;
-
-    if (!(Hostname = strchr(Username, '@'))) {
-      strcpy(g->Message, "No host specified in URL");
-      return true;
-    } else {
-      *Hostname++ = 0;                   // End Username
-      Server = Hostname;
-    } // endif Hostname
-
-    if ((Password = strchr(Username, ':'))) {
-      *Password++ = 0;                   // End username
-
-      // Make sure there isn't an extra / or @
-      if ((strchr(Password, '/') || strchr(Hostname, '@'))) {
-        strcpy(g->Message, "Syntax error in URL");
-        return true;
-        } // endif
-
-      // Found that if the string is:
-      // user:@hostname:port/db/table
-      // Then password is a null string, so set to NULL
-      if ((Password[0] == 0))
-        Password = NULL;
-
-      } // endif password
-
-    // Make sure there isn't an extra / or @ */
-    if ((strchr(Username, '/')) || (strchr(Hostname, '@'))) {
-      strcpy(g->Message, "Syntax error in URL");
-      return true;
-      } // endif
-
-    if ((Database = strchr(Hostname, '/'))) {
-      *Database++ = 0;
-
-      if ((Tabname = strchr(Database, '/'))) {
-        *Tabname++ = 0;
-
-        // Make sure there's not an extra /
-        if ((strchr(Tabname, '/'))) {
-          strcpy(g->Message, "Syntax error in URL");
-          return true;
-          } // endif /
-
-        } // endif Tabname
-        
-      } // endif database
-
-    if ((sport = strchr(Hostname, ':')))
-      *sport++ = 0;
-
-    // For unspecified values, get the values of old style options
-    // but only if called from MYSQLDEF, else set them to NULL
-    Portnumber = (sport && sport[0]) ? atoi(sport) 
-               : (b) ? Cat->GetIntCatInfo("Port", GetDefaultPort()) : 0;
-
-    if (Username[0] == 0)
-      Username = (b) ? Cat->GetStringCatInfo(g, "User", "*") : NULL;
-
-    if (Hostname[0] == 0)
-      Hostname = (b) ? Cat->GetStringCatInfo(g, "Host", "localhost") : NULL;
-
-    if (!Database || !*Database)
-      Database = (b) ? Cat->GetStringCatInfo(g, "Database", "*") : NULL;
-
-    if (!Tabname || !*Tabname)
-      Tabname = (b) ? Cat->GetStringCatInfo(g, "Tabname", Name) : NULL;
-
-    if (!Password)
-      Password = (b) ? Cat->GetStringCatInfo(g, "Password", NULL) : NULL;
-    } // endif URL
-
-#if 0
-  if (!share->port)
-    if (!share->hostname || strcmp(share->hostname, my_localhost) == 0)
-      share->socket= (char *) MYSQL_UNIX_ADDR;
-    else
-      share->port= MYSQL_PORT;
-#endif // 0
-
-  return false;
-  } // end of ParseURL
-
-/***********************************************************************/
-/*  DefineAM: define specific AM block values from XCV file.           */
-/***********************************************************************/
-bool MYSQLDEF::DefineAM(PGLOBAL g, LPCSTR am, int poff)
-  {
-  char *url;
-
-  Desc = "MySQL Table";
-
-  if (stricmp(am, "MYPRX")) {
-    // Normal case of specific MYSQL table
-    url = Cat->GetStringCatInfo(g, "Connect", NULL);
-
-    if (!url || !*url) { 
-      // Not using the connection URL
-      Hostname = Cat->GetStringCatInfo(g, "Host", "localhost");
-      Database = Cat->GetStringCatInfo(g, "Database", "*");
-      Tabname = Cat->GetStringCatInfo(g, "Name", Name); // Deprecated
-      Tabname = Cat->GetStringCatInfo(g, "Tabname", Tabname);
-      Username = Cat->GetStringCatInfo(g, "User", "*");
-      Password = Cat->GetStringCatInfo(g, "Password", NULL);
-      Portnumber = Cat->GetIntCatInfo("Port", GetDefaultPort());
-      Server = Hostname;
-    } else if (ParseURL(g, url))
-      return true;
-
-    Bind = !!Cat->GetIntCatInfo("Bind", 0);
-    Delayed = !!Cat->GetIntCatInfo("Delayed", 0);
-  } else {
-    // MYSQL access from a PROXY table 
-    Database = Cat->GetStringCatInfo(g, "Database", "*");
-    Isview = Cat->GetBoolCatInfo("View", FALSE);
-
-    // We must get other connection parms from the calling table
-    Remove_tshp(Cat);
-    url = Cat->GetStringCatInfo(g, "Connect", NULL);
-
-    if (!url || !*url) { 
-      Hostname = Cat->GetStringCatInfo(g, "Host", "localhost");
-      Username = Cat->GetStringCatInfo(g, "User", "*");
-      Password = Cat->GetStringCatInfo(g, "Password", NULL);
-      Portnumber = Cat->GetIntCatInfo("Port", GetDefaultPort());
-      Server = Hostname;
-    } else {
-      char *locdb = Database;
-
-      if (ParseURL(g, url))
-        return true;
-
-      Database = locdb;
-    } // endif url
-
-    Tabname = Name;
-  } // endif am
-
-  if ((Srcdef = Cat->GetStringCatInfo(g, "Srcdef", NULL)))
-    Isview = true;
-
-  // Used for Update and Delete
-  Qrystr = Cat->GetStringCatInfo(g, "Query_String", "?");
-  Quoted = Cat->GetIntCatInfo("Quoted", 0);
-
-  // Specific for command executing tables
-  Xsrc = Cat->GetBoolCatInfo("Execsrc", false);
-  Mxr = Cat->GetIntCatInfo("Maxerr", 0);
-  return FALSE;
-  } // end of DefineAM
-
-/***********************************************************************/
-/*  GetTable: makes a new TDB of the proper type.                      */
-/***********************************************************************/
-PTDB MYSQLDEF::GetTable(PGLOBAL g, MODE m)
-  {
-  if (Xsrc)
-    return new(g) TDBMYEXC(this);
-  else if (Catfunc == FNC_COL)
-    return new(g) TDBMCL(this);
-  else
-    return new(g) TDBMYSQL(this);
-
-  } // end of GetTable
-
-/* ------------------------------------------------------------------- */
-
-/***********************************************************************/
-/*  Implementation of the TDBMYSQL class.                              */
-/***********************************************************************/
-TDBMYSQL::TDBMYSQL(PMYDEF tdp) : TDBASE(tdp)
-  {
-  if (tdp) {
-    Host = tdp->Hostname;
-    Database = tdp->Database;
-    Tabname = tdp->Tabname;
-    Srcdef = tdp->Srcdef;
-    User = tdp->Username;
-    Pwd = tdp->Password;
-    Server = tdp->Server;
-    Qrystr = tdp->Qrystr;
-    Quoted = max(0, tdp->Quoted);
-    Port = tdp->Portnumber;
-    Isview = tdp->Isview;
-    Prep = tdp->Bind;
-    Delayed = tdp->Delayed;
-  } else {
-    Host = NULL;
-    Database = NULL;
-    Tabname = NULL;
-    Srcdef = NULL;
-    User = NULL;
-    Pwd = NULL;
-    Server = NULL;
-    Qrystr = NULL;
-    Quoted = 0;
-    Port = 0;
-    Isview = FALSE;
-    Prep = FALSE;
-    Delayed = FALSE;
-  } // endif tdp
-
-  Bind = NULL;
-  Query = NULL;
-  Qbuf = NULL;
-  Fetched = FALSE;
-  m_Rc = RC_FX;
-  AftRows = 0;
-  N = -1;
-  Nparm = 0;
-  } // end of TDBMYSQL constructor
-
-TDBMYSQL::TDBMYSQL(PGLOBAL g, PTDBMY tdbp) : TDBASE(tdbp)
-  {
-  Host = tdbp->Host;
-  Database = tdbp->Database;
-  Tabname = tdbp->Tabname;
-  Srcdef = tdbp->Srcdef;
-  User = tdbp->User;
-  Pwd =  tdbp->Pwd; 
-  Qrystr = tdbp->Qrystr;
-  Quoted = tdbp->Quoted;
-  Port = tdbp->Port;
-  Isview = tdbp->Isview;
-  Prep = tdbp->Prep;
-  Delayed = tdbp->Delayed;
-  Bind = NULL;
-  Query = tdbp->Query;
-  Qbuf = NULL;
-  Fetched = tdbp->Fetched;
-  m_Rc = tdbp->m_Rc;
-  AftRows = tdbp->AftRows;
-  N = tdbp->N;
-  Nparm = tdbp->Nparm;
-  } // end of TDBMYSQL copy constructor
-
-// Is this really useful ???
-PTDB TDBMYSQL::CopyOne(PTABS t)
-  {
-  PTDB    tp;
-  PCOL    cp1, cp2;
-  PGLOBAL g = t->G;
-
-  tp = new(g) TDBMYSQL(g, this);
-
-  for (cp1 = Columns; cp1; cp1 = cp1->GetNext()) {
-    cp2 = new(g) MYSQLCOL((PMYCOL)cp1, tp);
-
-    NewPointer(t, cp1, cp2);
-    } // endfor cp1
-
-  return tp;
-  } // end of CopyOne
-
-/***********************************************************************/
-/*  Allocate MYSQL column description block.                           */
-/***********************************************************************/
-PCOL TDBMYSQL::MakeCol(PGLOBAL g, PCOLDEF cdp, PCOL cprec, int n)
-  {
-  return new(g) MYSQLCOL(cdp, this, cprec, n);
-  } // end of MakeCol
-
-/***********************************************************************/
-/*  MakeSelect: make the Select statement use with MySQL connection.   */
-/*  Note: when implementing EOM filtering, column only used in local   */
-/*  filter should be removed from column list.                         */
-/***********************************************************************/
-bool TDBMYSQL::MakeSelect(PGLOBAL g)
-  {
-  char   *tk = "`";
-  int     rank = 0;
-  bool    b = FALSE;
-  PCOL    colp;
-//PDBUSER dup = PlgGetUser(g);
-
-  if (Query)
-    return FALSE;        // already done
-
-  if (Srcdef) {
-    Query = Srcdef;
-    return false;
-    } // endif Srcdef
-
-  //Find the address of the suballocated query
-  Query = (char*)PlugSubAlloc(g, NULL, 0);
-  strcpy(Query, "SELECT ");
-
-  if (Columns) {
-    for (colp = Columns; colp; colp = colp->GetNext())
-      if (!colp->IsSpecial()) {
-//      if (colp->IsSpecial()) {
-//        strcpy(g->Message, MSG(NO_SPEC_COL));
-//        return TRUE;
-//      } else {
-        if (b)
-          strcat(Query, ", ");
-        else
-          b = TRUE;
-
-        strcat(strcat(strcat(Query, tk), colp->GetName()), tk);
-        ((PMYCOL)colp)->Rank = rank++;
-      } // endif colp
-
-  } else {
-    // ncol == 0 can occur for views or queries such as
-    // Query count(*) from... for which we will count the rows from
-    // Query '*' from...
-    // (the use of a char constant minimize the result storage)
-    strcat(Query, (Isview) ? "*" : "'*'");
-  } // endif ncol
-
-  strcat(strcat(strcat(strcat(Query, " FROM "), tk), Tabname), tk);
-
-  if (To_CondFil)
-    strcat(strcat(Query, " WHERE "), To_CondFil->Body);
-
-  if (trace)
-    htrc("Query=%s\n", Query);
-
-  // Now we know how much to suballocate
-  PlugSubAlloc(g, NULL, strlen(Query) + 1);
-  return FALSE;
-  } // end of MakeSelect
-
-/***********************************************************************/
-/*  MakeInsert: make the Insert statement used with MySQL connection.  */
-/***********************************************************************/
-bool TDBMYSQL::MakeInsert(PGLOBAL g)
-  {
-  char *colist, *valist = NULL;
-  char *tk = "`";
-  int   len = 0, qlen = 0;
-  bool  b = FALSE;
-  PCOL  colp;
-
-  if (Query)
-    return FALSE;        // already done
-
-  for (colp = Columns; colp; colp = colp->GetNext())
-    if (!colp->IsSpecial()) {
-//    if (colp->IsSpecial()) {
-//      strcpy(g->Message, MSG(NO_SPEC_COL));
-//      return TRUE;
-//    } else {
-      len += (strlen(colp->GetName()) + 4);
-      ((PMYCOL)colp)->Rank = Nparm++;
-    } // endif colp
-
-  colist = (char*)PlugSubAlloc(g, NULL, len);
-  *colist = '\0';
-
-  if (Prep) {
-#if defined(MYSQL_PREPARED_STATEMENTS)
-    valist = (char*)PlugSubAlloc(g, NULL, 2 * Nparm);
-    *valist = '\0';
-#else   // !MYSQL_PREPARED_STATEMENTS
-    strcpy(g->Message, "Prepared statements not used (not supported)");
-    PushWarning(g, this);
-    Prep = FALSE;
-#endif  // !MYSQL_PREPARED_STATEMENTS 
-    } // endif Prep
-
-  for (colp = Columns; colp; colp = colp->GetNext()) {
-    if (b) {
-      strcat(colist, ", ");
-      if (Prep) strcat(valist, ",");
-    } else
-      b = TRUE;
-
-    strcat(strcat(strcat(colist, tk), colp->GetName()), tk);
-
-    // Parameter marker
-    if (!Prep) {
-      if (colp->GetResultType() == TYPE_DATE)
-        qlen += 20;
-      else
-        qlen += colp->GetLength();
-
-    } // endif Prep
-
-    if (Prep)
-      strcat(valist, "?");
-
-    } // endfor colp
-
-  // Below 40 is enough to contain the fixed part of the query
-  len = (strlen(Tabname) + strlen(colist)
-                         + ((Prep) ? strlen(valist) : 0) + 40);
-  Query = (char*)PlugSubAlloc(g, NULL, len);
-
-  if (Delayed)
-    strcpy(Query, "INSERT DELAYED INTO ");
-  else
-    strcpy(Query, "INSERT INTO ");
-
-  strcat(strcat(strcat(Query, tk), Tabname), tk);
-  strcat(strcat(strcat(Query, " ("), colist), ") VALUES (");
-
-  if (Prep)
-    strcat(strcat(Query, valist), ")");
-  else {
-    qlen += (strlen(Query) + Nparm);
-    Qbuf = (char *)PlugSubAlloc(g, NULL, qlen);
-    } // endelse Prep
-
-  return FALSE;
-  } // end of MakeInsert
-
-/***********************************************************************/
-/*  MakeCommand: make the Update or Delete statement to send to the    */
-/*  MySQL server. Limited to remote values and filtering.              */
-/***********************************************************************/
-int TDBMYSQL::MakeCommand(PGLOBAL g)
-  {
-  Query = (char*)PlugSubAlloc(g, NULL, strlen(Qrystr) + 64);
-
-  if (Quoted > 0 || stricmp(Name, Tabname)) {
-    char *p, *qrystr, name[68];
-    bool  qtd = Quoted > 0;
-
-
-    // Make a lower case copy of the originale query
-    qrystr = (char*)PlugSubAlloc(g, NULL, strlen(Qrystr) + 1);
-    strlwr(strcpy(qrystr, Qrystr));
-
-    // Check whether the table name is equal to a keyword
-    // If so, it must be quoted in the original query
-    strlwr(strcat(strcat(strcpy(name, "`"), Name), "`"));
-
-    if (!strstr("`update`delete`low_priority`ignore`quick`from`", name))
-      strlwr(strcpy(name, Name));     // Not a keyword
-
-    if ((p = strstr(qrystr, name))) {
-      memcpy(Query, Qrystr, p - qrystr);
-      Query[p - qrystr] = 0;
-
-      if (qtd && *(p-1) == ' ')
-        strcat(strcat(strcat(Query, "`"), Tabname), "`");
-      else
-        strcat(Query, Tabname);
-
-      strcat(Query, Qrystr + (p - qrystr) + strlen(name));
-    } else {
-      sprintf(g->Message, "Cannot use this %s command",
-                   (Mode == MODE_UPDATE) ? "UPDATE" : "DELETE");
-      return RC_FX;
-    } // endif p
-
-  } else
-    strcpy(Query, Qrystr);
-
-  return RC_OK;
-  } // end of MakeCommand
-
-#if 0
-/***********************************************************************/
-/*  MakeUpdate: make the Update statement use with MySQL connection.   */
-/*  Limited to remote values and filtering.                            */
-/***********************************************************************/
-int TDBMYSQL::MakeUpdate(PGLOBAL g)
-  {
-  char *qc, cmd[8], tab[96], end[1024];
-
-  Query = (char*)PlugSubAlloc(g, NULL, strlen(Qrystr) + 64);
-  memset(end, 0, sizeof(end));
-
-  if (sscanf(Qrystr, "%s `%[^`]`%1023c", cmd, tab, end) > 2 ||
-      sscanf(Qrystr, "%s \"%[^\"]\"%1023c", cmd, tab, end) > 2)
-    qc = "`";
-  else if (sscanf(Qrystr, "%s %s%1023c", cmd, tab, end) > 2
-                  && !stricmp(tab, Name))
-    qc = (Quoted) ? "`" : "";
-  else {
-    strcpy(g->Message, "Cannot use this UPDATE command");
-    return RC_FX;
-  } // endif sscanf
-
-  assert(!stricmp(cmd, "update"));
-  strcat(strcat(strcat(strcpy(Query, "UPDATE "), qc), Tabname), qc);
-  strcat(Query, end);
-  return RC_OK;
-  } // end of MakeUpdate
-
-/***********************************************************************/
-/*  MakeDelete: make the Delete statement used with MySQL connection.  */
-/*  Limited to remote filtering.                                       */
-/***********************************************************************/
-int TDBMYSQL::MakeDelete(PGLOBAL g)
-  {
-  char *qc, cmd[8], from[8], tab[96], end[512];
-
-  Query = (char*)PlugSubAlloc(g, NULL, strlen(Qrystr) + 64);
-  memset(end, 0, sizeof(end));
-
-  if (sscanf(Qrystr, "%s %s `%[^`]`%511c", cmd, from, tab, end) > 2 ||
-      sscanf(Qrystr, "%s %s \"%[^\"]\"%511c", cmd, from, tab, end) > 2)
-    qc = "`";
-  else if (sscanf(Qrystr, "%s %s %s%511c", cmd, from, tab, end) > 2)
-    qc = (Quoted) ? "`" : "";
-  else {
-    strcpy(g->Message, "Cannot use this DELETE command");
-    return RC_FX;
-  } // endif sscanf
-
-  assert(!stricmp(cmd, "delete") && !stricmp(from, "from"));
-  strcat(strcat(strcat(strcpy(Query, "DELETE FROM "), qc), Tabname), qc);
-
-  if (*end)
-    strcat(Query, end);
-
-  return RC_OK;
-  } // end of MakeDelete
-#endif // 0
-
-/***********************************************************************/
-/*  XCV GetMaxSize: returns the maximum number of rows in the table.   */
-/***********************************************************************/
-int TDBMYSQL::GetMaxSize(PGLOBAL g)
-  {
-  if (MaxSize < 0) {
-#if 0
-    if (MakeSelect(g))
-      return -2;
-
-    if (!Myc.Connected()) {
-      if (Myc.Open(g, Host, Database, User, Pwd, Port))
-        return -1;
-
-      } // endif connected
-
-    if ((MaxSize = Myc.GetResultSize(g, Query)) < 0) {
-      Myc.Close();
-      return -3;
-      } // endif MaxSize
-
-    // FIXME: Columns should be known when Info calls GetMaxSize
-    if (!Columns)
-      Query = NULL;     // Must be remade when columns are known
-#endif // 0
-
-    // Return 0 in mode DELETE in case of delete all.
-    MaxSize = (Mode == MODE_DELETE) ? 0 : 10;   // To make MySQL happy
-    } // endif MaxSize
-
-  return MaxSize;
-  } // end of GetMaxSize
-
-/***********************************************************************/
-/*  This a fake routine as ROWID does not exist in MySQL.              */
-/***********************************************************************/
-int TDBMYSQL::RowNumber(PGLOBAL g, bool b)
-  {
-  return N;
-  } // end of RowNumber
-
-/***********************************************************************/
-/*  Return 0 in mode UPDATE to tell that the update is done.           */
-/***********************************************************************/
-int TDBMYSQL::GetProgMax(PGLOBAL g)
-  {
-  return (Mode == MODE_UPDATE) ? 0 : GetMaxSize(g);
-  } // end of GetProgMax
-
-/***********************************************************************/
-/*  MySQL Bind Parameter function.                                     */
-/***********************************************************************/
-int TDBMYSQL::BindColumns(PGLOBAL g)
-  {
-#if defined(MYSQL_PREPARED_STATEMENTS)
-  if (Prep) {
-    Bind = (MYSQL_BIND*)PlugSubAlloc(g, NULL, Nparm * sizeof(MYSQL_BIND));
-
-    for (PMYCOL colp = (PMYCOL)Columns; colp; colp = (PMYCOL)colp->Next)
-      colp->InitBind(g);
-
-    return Myc.BindParams(g, Bind);
-    } // endif prep
-#endif   // MYSQL_PREPARED_STATEMENTS
-
-  return RC_OK;
-  } // end of BindColumns
-
-/***********************************************************************/
-/*  MySQL Access Method opening routine.                               */
-/***********************************************************************/
-bool TDBMYSQL::OpenDB(PGLOBAL g)
-  {
-  if (Use == USE_OPEN) {
-    /*******************************************************************/
-    /*  Table already open, just replace it at its beginning.          */
-    /*******************************************************************/
-    Myc.Rewind();
-    return false;
-    } // endif use
-
-  /*********************************************************************/
-  /*  Open a MySQL connection for this table.                          */
-  /*  Note: this may not be the proper way to do. Perhaps it is better */
-  /*  to test whether a connection is already open for this server     */
-  /*  and if so to allocate just a new result set. But this only for   */
-  /*  servers allowing concurency in getting results ???               */
-  /*********************************************************************/
-  if (!Myc.Connected()) {
-    if (Myc.Open(g, Host, Database, User, Pwd, Port))
-      return true;
-
-    } // endif Connected
-
-  /*********************************************************************/
-  /*  Take care of DATE columns.                                       */
-  /*********************************************************************/
-  for (PMYCOL colp = (PMYCOL)Columns; colp; colp = (PMYCOL)colp->Next)
-    if (colp->Buf_Type == TYPE_DATE)
-      // Format must match DATETIME MySQL type
-      ((DTVAL*)colp->GetValue())->SetFormat(g, "YYYY-MM-DD hh:mm:ss", 19);
-
-  /*********************************************************************/
-  /*  Allocate whatever is used for getting results.                   */
-  /*********************************************************************/
-  if (Mode == MODE_READ) {
-    if (!MakeSelect(g))
-      m_Rc = Myc.ExecSQL(g, Query);
-
-#if 0
-    if (!Myc.m_Res || !Myc.m_Fields) {
-      sprintf(g->Message, "%s result", (Myc.m_Res) ? "Void" : "No");
-      Myc.Close();
-      return true;
-      } // endif m_Res
-#endif // 0
-
-    if (!m_Rc && Srcdef)
-      if (SetColumnRanks(g))
-        return true;
-
-  } else if (Mode == MODE_INSERT) {
-    if (Srcdef) {
-      strcpy(g->Message, "No insert into anonym views");
-      return true;
-      } // endif Srcdef
-
-    if (!MakeInsert(g)) {
-#if defined(MYSQL_PREPARED_STATEMENTS)
-      int n = (Prep) ? Myc.PrepareSQL(g, Query) : Nparm;
-
-      if (Nparm != n) {
-        if (n >= 0)          // Other errors return negative values
-          strcpy(g->Message, MSG(BAD_PARM_COUNT));
-
-      } else
-#endif   // MYSQL_PREPARED_STATEMENTS
-        m_Rc = BindColumns(g);
-
-      } // endif MakeInsert
-
-    if (m_Rc != RC_FX) {
-      char cmd[64];
-      int  w;
-
-      sprintf(cmd, "ALTER TABLE `%s` DISABLE KEYS", Tabname);
-      m_Rc = Myc.ExecSQL(g, cmd, &w);
-      } // endif m_Rc
-
-  } else
-//  m_Rc = (Mode == MODE_DELETE) ? MakeDelete(g) : MakeUpdate(g);
-    m_Rc = MakeCommand(g);
-
-  if (m_Rc == RC_FX) {
-    Myc.Close();
-    return true;
-    } // endif rc
-
-  Use = USE_OPEN;
-  return false;
-  } // end of OpenDB
-
-/***********************************************************************/
-/*  Set the rank of columns in the result set.                         */
-/***********************************************************************/
-bool TDBMYSQL::SetColumnRanks(PGLOBAL g)
-  {
-  for (PCOL colp = Columns; colp; colp = colp->GetNext())
-    if (((PMYCOL)colp)->FindRank(g))
-      return TRUE;
-
-  return FALSE;
-  } // end of SetColumnRanks
-
-/***********************************************************************/
-/*  Called by Parent table to make the columns of a View.              */
-/***********************************************************************/
-PCOL TDBMYSQL::MakeFieldColumn(PGLOBAL g, char *name)
-  {
-  int          n;
-  MYSQL_FIELD *fld;
-  PCOL         cp, colp = NULL;
-
-  for (n = 0; n < Myc.m_Fields; n++) {
-    fld = &Myc.m_Res->fields[n];
-
-    if (!stricmp(name, fld->name)) {
-      colp = new(g) MYSQLCOL(fld, this, n);
-
-      if (colp->InitValue(g))
-        return NULL;
-
-      if (!Columns)
-        Columns = colp;
-      else for (cp = Columns; cp; cp = cp->GetNext())
-        if (!cp->GetNext()) {
-          cp->SetNext(colp);
-          break;
-          } // endif Next
-
-      break;
-      } // endif name
-
-    } // endfor n
-
-  if (!colp)
-    sprintf(g->Message, "Column %s is not in view", name);
-
-  return colp;
-  } // end of MakeFieldColumn
-
-/***********************************************************************/
-/*  Called by Pivot tables to find default column names in a View      */
-/*  as the name of last field not equal to the passed name.            */
-/***********************************************************************/
-char *TDBMYSQL::FindFieldColumn(char *name)
-  {
-  int          n;
-  MYSQL_FIELD *fld;
-  char        *cp = NULL;
-
-  for (n = Myc.m_Fields - 1; n >= 0; n--) {
-    fld = &Myc.m_Res->fields[n];
-
-    if (!name || stricmp(name, fld->name)) {
-      cp = fld->name;
-      break;
-      } // endif name
-
-    } // endfor n
-
-  return cp;
-  } // end of FindFieldColumn
-
-/***********************************************************************/
-/*  Send an UPDATE or DELETE command to the remote server.             */
-/***********************************************************************/
-int TDBMYSQL::SendCommand(PGLOBAL g)
-  {
-  int w;
-
-  if (Myc.ExecSQLcmd(g, Query, &w) == RC_NF) {
-    AftRows = Myc.m_Afrw;
-    sprintf(g->Message, "%s: %d affected rows", Tabname, AftRows);
-    PushWarning(g, this, 0);    // 0 means a Note
-
-    if (trace)
-      htrc("%s\n", g->Message);
-
-    if (w && Myc.ExecSQL(g, "SHOW WARNINGS") == RC_OK) {
-      // We got warnings from the remote server
-      while (Myc.Fetch(g, -1) == RC_OK) {
-        sprintf(g->Message, "%s: (%s) %s", Tabname,
-                Myc.GetCharField(1), Myc.GetCharField(2));
-        PushWarning(g, this);
-        } // endwhile Fetch
-
-      Myc.FreeResult();
-      } // endif w
-
-    return RC_EF;               // Nothing else to do
-  } else
-    return RC_FX;               // Error
-
-  } // end of SendCommand
-
-/***********************************************************************/
-/*  Data Base read routine for MYSQL access method.                    */
-/***********************************************************************/
-int TDBMYSQL::ReadDB(PGLOBAL g)
-  {
-  int rc;
-
-  if (trace > 1)
-    htrc("MySQL ReadDB: R%d Mode=%d key=%p link=%p Kindex=%p\n",
-          GetTdb_No(), Mode, To_Key_Col, To_Link, To_Kindex);
-
-  if (Mode == MODE_UPDATE || Mode == MODE_DELETE)
-    return SendCommand(g);
-
-  /*********************************************************************/
-  /*  Now start the reading process.                                   */
-  /*  Here is the place to fetch the line.                             */
-  /*********************************************************************/
-  N++;
-  Fetched = ((rc = Myc.Fetch(g, -1)) == RC_OK);
-
-  if (trace > 1)
-    htrc(" Read: rc=%d\n", rc);
-
-  return rc;
-  } // end of ReadDB
-
-/***********************************************************************/
-/*  WriteDB: Data Base write routine for MYSQL access methods.         */
-/***********************************************************************/
-int TDBMYSQL::WriteDB(PGLOBAL g)
-  {
-#if defined(MYSQL_PREPARED_STATEMENTS)
-  if (Prep)
-    return Myc.ExecStmt(g);
-#endif   // MYSQL_PREPARED_STATEMENTS
-
-  // Statement was not prepared, we must construct and execute
-  // an insert query for each line to insert
-  int  rc;
-  char buf[64];
-
-  strcpy(Qbuf, Query);
-
-  // Make the Insert command value list
-  for (PCOL colp = Columns; colp; colp = colp->GetNext()) {
-    if (!colp->GetValue()->IsNull()) {
-      if (colp->GetResultType() == TYPE_STRING || 
-          colp->GetResultType() == TYPE_DATE)
-        strcat(Qbuf, "'");
-
-      strcat(Qbuf, colp->GetValue()->GetCharString(buf));
-
-      if (colp->GetResultType() == TYPE_STRING || 
-          colp->GetResultType() == TYPE_DATE)
-        strcat(Qbuf, "'");
-
-    } else
-      strcat(Qbuf, "NULL");
-
-    strcat(Qbuf, (colp->GetNext()) ? "," : ")");
-    } // endfor colp
-
-  Myc.m_Rows = -1;      // To execute the query
-  rc = Myc.ExecSQL(g, Qbuf);
-  return (rc == RC_NF) ? RC_OK : rc;      // RC_NF is Ok
-  } // end of WriteDB
-
-/***********************************************************************/
-/*  Data Base delete all routine for MYSQL access methods.             */
-/***********************************************************************/
-int TDBMYSQL::DeleteDB(PGLOBAL g, int irc)
-  {
-  if (irc == RC_FX)
-    // Send the DELETE (all) command to the remote table
-    return (SendCommand(g) == RC_FX) ? RC_FX : RC_OK;              
-  else
-    return RC_OK;                 // Ignore
-
-  } // end of DeleteDB
-
-/***********************************************************************/
-/*  Data Base close routine for MySQL access method.                   */
-/***********************************************************************/
-void TDBMYSQL::CloseDB(PGLOBAL g)
-  {
-  if (Myc.Connected()) {
-    if (Mode == MODE_INSERT) {
-      char cmd[64];
-      int  w;
-      PDBUSER dup = PlgGetUser(g);
-
-      dup->Step = "Enabling indexes";
-      sprintf(cmd, "ALTER TABLE `%s` ENABLE KEYS", Tabname);
-      Myc.m_Rows = -1;      // To execute the query
-      m_Rc = Myc.ExecSQL(g, cmd, &w);
-      } // endif m_Rc
-
-    Myc.Close();
-    } // endif Myc
-
-  if (trace)
-    htrc("MySQL CloseDB: closing %s rc=%d\n", Name, m_Rc);
-
-  } // end of CloseDB
-
-// ------------------------ MYSQLCOL functions --------------------------
-
-/***********************************************************************/
-/*  MYSQLCOL public constructor.                                       */
-/***********************************************************************/
-MYSQLCOL::MYSQLCOL(PCOLDEF cdp, PTDB tdbp, PCOL cprec, int i, PSZ am)
-        : COLBLK(cdp, tdbp, i)
-  {
-  if (cprec) {
-    Next = cprec->GetNext();
-    cprec->SetNext(this);
-  } else {
-    Next = tdbp->GetColumns();
-    tdbp->SetColumns(this);
-  } // endif cprec
-
-  // Set additional MySQL access method information for column.
-  Precision = Long = cdp->GetLong();
-  Bind = NULL;
-  To_Val = NULL;
-  Slen = 0;
-  Rank = -1;            // Not known yet
-
-  if (trace)
-    htrc(" making new %sCOL C%d %s at %p\n", am, Index, Name, this);
-
-  } // end of MYSQLCOL constructor
-
-/***********************************************************************/
-/*  MYSQLCOL public constructor.                                       */
-/***********************************************************************/
-MYSQLCOL::MYSQLCOL(MYSQL_FIELD *fld, PTDB tdbp, int i, PSZ am)
-        : COLBLK(NULL, tdbp, i)
-  {
-  Name = fld->name;
-  Precision = Long = fld->length;
-  Buf_Type = MYSQLtoPLG(fld->type);
-  strcpy(Format.Type, GetFormatType(Buf_Type));
-  Format.Length = Long;
-  Format.Prec = fld->decimals;
-  ColUse = U_P;
-  Nullable = !IS_NOT_NULL(fld->flags);
-
-  // Set additional MySQL access method information for column.
-  Bind = NULL;
-  To_Val = NULL;
-  Slen = 0;
-  Rank = i;
-
-  if (trace)
-    htrc(" making new %sCOL C%d %s at %p\n", am, Index, Name, this);
-
-  } // end of MYSQLCOL constructor
-
-/***********************************************************************/
-/*  MYSQLCOL constructor used for copying columns.                     */
-/*  tdbp is the pointer to the new table descriptor.                   */
-/***********************************************************************/
-MYSQLCOL::MYSQLCOL(MYSQLCOL *col1, PTDB tdbp) : COLBLK(col1, tdbp)
-  {
-  Long = col1->Long;
-  Bind = NULL;
-  To_Val = NULL;
-  Slen = col1->Slen;
-  Rank = col1->Rank;
-  } // end of MYSQLCOL copy constructor
-
-/***********************************************************************/
-/*  FindRank: Find the rank of this column in the result set.          */
-/***********************************************************************/
-bool MYSQLCOL::FindRank(PGLOBAL g)
-{
-  int    n;
-  MYSQLC myc = ((PTDBMY)To_Tdb)->Myc;
-
-  for (n = 0; n < myc.m_Fields; n++)
-    if (!stricmp(Name, myc.m_Res->fields[n].name)) {
-      Rank = n;
-      return false;
-      } // endif Name
-
-  sprintf(g->Message, "Column %s not in result set", Name);
-  return true;
-} // end of FindRank
-
-/***********************************************************************/
-/*  SetBuffer: prepare a column block for write operation.             */
-/***********************************************************************/
-bool MYSQLCOL::SetBuffer(PGLOBAL g, PVAL value, bool ok, bool check)
-  {
-  if (!(To_Val = value)) {
-    sprintf(g->Message, MSG(VALUE_ERROR), Name);
-    return TRUE;
-  } else if (Buf_Type == value->GetType()) {
-    // Values are of the (good) column type
-    if (Buf_Type == TYPE_DATE) {
-      // If any of the date values is formatted
-      // output format must be set for the receiving table
-      if (GetDomain() || ((DTVAL *)value)->IsFormatted())
-        goto newval;          // This will make a new value;
-
-    } else if (Buf_Type == TYPE_DOUBLE)
-      // Float values must be written with the correct (column) precision
-      // Note: maybe this should be forced by ShowValue instead of this ?
-      value->SetPrec(GetScale());
-
-    Value = value;            // Directly access the external value
-  } else {
-    // Values are not of the (good) column type
-    if (check) {
-      sprintf(g->Message, MSG(TYPE_VALUE_ERR), Name,
-              GetTypeName(Buf_Type), GetTypeName(value->GetType()));
-      return TRUE;
-      } // endif check
-
- newval:
-    if (InitValue(g))         // Allocate the matching value block
-      return TRUE;
-
-  } // endif's Value, Buf_Type
-
-  // Because Colblk's have been made from a copy of the original TDB in
-  // case of Update, we must reset them to point to the original one.
-  if (To_Tdb->GetOrig())
-    To_Tdb = (PTDB)To_Tdb->GetOrig();
-
-  // Set the Column
-  Status = (ok) ? BUF_EMPTY : BUF_NO;
-  return FALSE;
-  } // end of SetBuffer
-
-/***********************************************************************/
-/*  InitBind: Initialize the bind structure according to type.         */
-/***********************************************************************/
-void MYSQLCOL::InitBind(PGLOBAL g)
-  {
-  PTDBMY tdbp = (PTDBMY)To_Tdb;
-
-  assert(tdbp->Bind && Rank < tdbp->Nparm);
-
-  Bind = &tdbp->Bind[Rank];
-  memset(Bind, 0, sizeof(MYSQL_BIND));
-
-  if (Buf_Type == TYPE_DATE) {
-    Bind->buffer_type = PLGtoMYSQL(TYPE_STRING, false);
-    Bind->buffer = (char *)PlugSubAlloc(g,NULL, 20);
-    Bind->buffer_length = 20;
-    Bind->length = &Slen;
-  } else {
-    Bind->buffer_type = PLGtoMYSQL(Buf_Type, false);
-    Bind->buffer = (char *)Value->GetTo_Val();
-    Bind->buffer_length = Value->GetClen();
-    Bind->length = (IsTypeChar(Buf_Type)) ? &Slen : NULL;
-  } // endif Buf_Type
-
-  } // end of InitBind
-
-/***********************************************************************/
-/*  ReadColumn:                                                        */
-/***********************************************************************/
-void MYSQLCOL::ReadColumn(PGLOBAL g)
-  {
-  char  *p, *buf, tim[20];
-  int    rc;
-  PTDBMY tdbp = (PTDBMY)To_Tdb;
-
-  /*********************************************************************/
-  /*  If physical fetching of the line was deferred, do it now.        */
-  /*********************************************************************/
-  if (!tdbp->Fetched)
-    if ((rc = tdbp->Myc.Fetch(g, tdbp->N)) != RC_OK) {
-      if (rc == RC_EF)
-        sprintf(g->Message, MSG(INV_DEF_READ), rc);
-
-      longjmp(g->jumper[g->jump_level], 11);
-    } else
-      tdbp->Fetched = TRUE;
-
-  if ((buf = ((PTDBMY)To_Tdb)->Myc.GetCharField(Rank))) {
-    if (trace > 1)
-      htrc("MySQL ReadColumn: name=%s buf=%s\n", Name, buf);
-
-    // TODO: have a true way to differenciate temporal values
-    if (Buf_Type == TYPE_DATE && strlen(buf) == 8)
-      // This is a TIME value
-      p = strcat(strcpy(tim, "1970-01-01 "), buf);
-    else
-      p = buf;
-
-    if (Value->SetValue_char(p, strlen(p))) {
-      sprintf(g->Message, "Out of range value for column %s at row %d",
-              Name, tdbp->RowNumber(g));
-      PushWarning(g, tdbp);
-      } // endif SetValue_char
-
-  } else {
-    if (Nullable)
-      Value->SetNull(true);
-
-    Value->Reset();              // Null value
-  } // endif buf
-
-  } // end of ReadColumn
-
-/***********************************************************************/
-/*  WriteColumn: make sure the bind buffer is updated.                 */
-/***********************************************************************/
-void MYSQLCOL::WriteColumn(PGLOBAL g)
-  {
-  /*********************************************************************/
-  /*  Do convert the column value if necessary.                        */
-  /*********************************************************************/
-  if (Value != To_Val)
-    Value->SetValue_pval(To_Val, FALSE);   // Convert the inserted value
-
-#if defined(MYSQL_PREPARED_STATEMENTS)
-  if (((PTDBMY)To_Tdb)->Prep) {
-    if (Buf_Type == TYPE_DATE) {
-      Value->ShowValue((char *)Bind->buffer, (int)Bind->buffer_length);
-      Slen = strlen((char *)Bind->buffer);
-    } else if (IsTypeChar(Buf_Type))
-      Slen = strlen(Value->GetCharValue());
-
-    } // endif Prep
-#endif   // MYSQL_PREPARED_STATEMENTS
-
-  } // end of WriteColumn
-
-/* ------------------------------------------------------------------- */
-
-/***********************************************************************/
-/*  Implementation of the TDBMYEXC class.                              */
-/***********************************************************************/
-TDBMYEXC::TDBMYEXC(PMYDEF tdp) : TDBMYSQL(tdp) 
-{
-  Cmdlist = NULL;
-  Cmdcol = NULL;
-  Shw = false;
-  Havew = false;
-  Isw = false;
-  Warnings = 0;
-  Mxr = tdp->Mxr;
-  Nerr = 0;
-} // end of TDBMYEXC constructor
-
-TDBMYEXC::TDBMYEXC(PGLOBAL g, PTDBMYX tdbp) : TDBMYSQL(g, tdbp)
-{
-  Cmdlist = tdbp->Cmdlist;
-  Cmdcol = tdbp->Cmdcol;
-  Shw = tdbp->Shw;
-  Havew = tdbp->Havew;
-  Isw = tdbp->Isw;
-  Mxr = tdbp->Mxr;
-  Nerr = tdbp->Nerr;
-} // end of TDBMYEXC copy constructor
-
-// Is this really useful ???
-PTDB TDBMYEXC::CopyOne(PTABS t)
-  {
-  PTDB    tp;
-  PCOL    cp1, cp2;
-  PGLOBAL g = t->G;
-
-  tp = new(g) TDBMYEXC(g, this);
-
-  for (cp1 = Columns; cp1; cp1 = cp1->GetNext()) {
-    cp2 = new(g) MYXCOL((PMYXCOL)cp1, tp);
-
-    NewPointer(t, cp1, cp2);
-    } // endfor cp1
-
-  return tp;
-  } // end of CopyOne
-
-/***********************************************************************/
-/*  Allocate MYSQL column description block.                           */
-/***********************************************************************/
-PCOL TDBMYEXC::MakeCol(PGLOBAL g, PCOLDEF cdp, PCOL cprec, int n)
-  {
-  PMYXCOL colp = new(g) MYXCOL(cdp, this, cprec, n);
-
-  if (!colp->Flag)
-    Cmdcol = colp->GetName();
-
-  return colp;
-  } // end of MakeCol
-
-/***********************************************************************/
-/*  MakeCMD: make the SQL statement to send to MYSQL connection.       */
-/***********************************************************************/
-PCMD TDBMYEXC::MakeCMD(PGLOBAL g)
-  {
-  PCMD xcmd = NULL;
-
-  if (To_CondFil) {
-    if (Cmdcol) {
-      if (!stricmp(Cmdcol, To_CondFil->Body) &&
-          (To_CondFil->Op == OP_EQ || To_CondFil->Op == OP_IN)) {
-        xcmd = To_CondFil->Cmds;
-      } else
-        strcpy(g->Message, "Invalid command specification filter");
-
-    } else
-      strcpy(g->Message, "No command column in select list");
-
-  } else if (!Srcdef)
-    strcpy(g->Message, "No Srcdef default command");
-  else
-    xcmd = new(g) CMD(g, Srcdef);
-
-  return xcmd;
-  } // end of MakeCMD
-
-/***********************************************************************/
-/*  EXC GetMaxSize: returns the maximum number of rows in the table.   */
-/***********************************************************************/
-int TDBMYEXC::GetMaxSize(PGLOBAL g)
-  {
-  if (MaxSize < 0) {
-    MaxSize = 10;                 // a guess
-    } // endif MaxSize
-
-  return MaxSize;
-  } // end of GetMaxSize
-
-/***********************************************************************/
-/*  MySQL Exec Access Method opening routine.                          */
-/***********************************************************************/
-bool TDBMYEXC::OpenDB(PGLOBAL g)
-  {
-  if (Use == USE_OPEN) {
-    strcpy(g->Message, "Multiple execution is not allowed");
-    return true;
-    } // endif use
-
-  /*********************************************************************/
-  /*  Open a MySQL connection for this table.                          */
-  /*  Note: this may not be the proper way to do. Perhaps it is better */
-  /*  to test whether a connection is already open for this server     */
-  /*  and if so to allocate just a new result set. But this only for   */
-  /*  servers allowing concurency in getting results ???               */
-  /*********************************************************************/
-  if (!Myc.Connected())
-    if (Myc.Open(g, Host, Database, User, Pwd, Port))
-      return true;
-
-  Use = USE_OPEN;       // Do it now in case we are recursively called
-
-  if (Mode != MODE_READ) {
-    strcpy(g->Message, "No INSERT/DELETE/UPDATE of MYSQL EXEC tables");
-    return true;
-    } // endif Mode
-
-  /*********************************************************************/
-  /*  Get the command to execute.                                      */
-  /*********************************************************************/
-  if (!(Cmdlist = MakeCMD(g))) {
-    Myc.Close();
-    return true;
-    } // endif Query
-
-  return false;
-  } // end of OpenDB
-
-/***********************************************************************/
-/*  Data Base read routine for MYSQL access method.                    */
-/***********************************************************************/
-int TDBMYEXC::ReadDB(PGLOBAL g)
-  {
-  if (Havew) {
-    // Process result set from SHOW WARNINGS
-    if (Myc.Fetch(g, -1) != RC_OK) {
-      Myc.FreeResult();
-      Havew = Isw = false;
-    } else {
-      N++;
-      Isw = true;
-      return RC_OK;
-    } // endif Fetch
-
-    } // endif m_Res
-
-  if (Cmdlist) {
-    // Process query to send
-    int rc;
-  
-    do {
-      Query = Cmdlist->Cmd;
-
-      switch (rc = Myc.ExecSQLcmd(g, Query, &Warnings)) {
-        case RC_NF:
-          AftRows = Myc.m_Afrw;
-          strcpy(g->Message, "Affected rows");
-          break;
-        case RC_OK:
-          AftRows = Myc.m_Fields;
-          strcpy(g->Message, "Result set columns");
-          break;
-        case RC_FX:
-          AftRows = Myc.m_Afrw;
-          Nerr++;
-          break;
-        case RC_INFO:
-          Shw = true;
-        } // endswitch rc
-  
-      Cmdlist = (Nerr > Mxr) ? NULL : Cmdlist->Next;
-      } while (rc == RC_INFO);
-
-    if (Shw && Warnings)
-      Havew = (Myc.ExecSQL(g, "SHOW WARNINGS") == RC_OK);
-
-    ++N;
-    return RC_OK;
-  } else
-    return RC_EF;
-
-  } // end of ReadDB
-
-/***********************************************************************/
-/*  WriteDB: Data Base write routine for Exec MYSQL access methods.    */
-/***********************************************************************/
-int TDBMYEXC::WriteDB(PGLOBAL g)
-  {
-  strcpy(g->Message, "EXEC MYSQL tables are read only");
-  return RC_FX;
-  } // end of WriteDB
-
-// ------------------------- MYXCOL functions ---------------------------
-
-/***********************************************************************/
-/*  MYXCOL public constructor.                                         */
-/***********************************************************************/
-MYXCOL::MYXCOL(PCOLDEF cdp, PTDB tdbp, PCOL cprec, int i, PSZ am)
-      : MYSQLCOL(cdp, tdbp, cprec, i, am)
-  {
-  // Set additional EXEC MYSQL access method information for column.
-  Flag = cdp->GetOffset();
-  } // end of MYSQLCOL constructor
-
-/***********************************************************************/
-/*  MYSQLCOL public constructor.                                       */
-/***********************************************************************/
-MYXCOL::MYXCOL(MYSQL_FIELD *fld, PTDB tdbp, int i, PSZ am)
-      : MYSQLCOL(fld, tdbp, i, am)
-  {
-  if (trace)
-    htrc(" making new %sCOL C%d %s at %p\n", am, Index, Name, this);
-
-  } // end of MYSQLCOL constructor
-
-/***********************************************************************/
-/*  MYXCOL constructor used for copying columns.                       */
-/*  tdbp is the pointer to the new table descriptor.                   */
-/***********************************************************************/
-MYXCOL::MYXCOL(MYXCOL *col1, PTDB tdbp) : MYSQLCOL(col1, tdbp)
-  {
-  Flag = col1->Flag;
-  } // end of MYXCOL copy constructor
-
-/***********************************************************************/
-/*  ReadColumn:                                                        */
-/***********************************************************************/
-void MYXCOL::ReadColumn(PGLOBAL g)
-  {
-  PTDBMYX tdbp = (PTDBMYX)To_Tdb;
-
-  if (tdbp->Isw) {
-    char *buf = NULL;
-
-    if (Flag < 3) {
-      buf = tdbp->Myc.GetCharField(Flag);
-      Value->SetValue_psz(buf);
-    } else
-      Value->Reset();
-
-  } else
-    switch (Flag) {
-      case  0: Value->SetValue_psz(tdbp->Query);    break;
-      case  1: Value->SetValue(tdbp->AftRows);      break;
-      case  2: Value->SetValue_psz(g->Message);     break;
-      case  3: Value->SetValue(tdbp->Warnings);     break;
-      default: Value->SetValue_psz("Invalid Flag"); break;
-      } // endswitch Flag
-
-  } // end of ReadColumn
-
-/***********************************************************************/
-/*  WriteColumn: should never be called.                               */
-/***********************************************************************/
-void MYXCOL::WriteColumn(PGLOBAL g)
-  {
-  assert(false);
-  } // end of WriteColumn
-
-/* ---------------------------TDBMCL class --------------------------- */
-
-/***********************************************************************/
-/*  TDBMCL class constructor.                                          */
-/***********************************************************************/
-TDBMCL::TDBMCL(PMYDEF tdp) : TDBCAT(tdp)
-  {
-  Host = tdp->Hostname;  
-  Db   = tdp->Database;    
-  Tab  = tdp->Tabname;    
-  User = tdp->Username;  
-  Pwd  = tdp->Password;   
-  Port = tdp->Portnumber;
-  } // end of TDBMCL constructor
-
-/***********************************************************************/
-/*  GetResult: Get the list the MYSQL table columns.                   */
-/***********************************************************************/
-PQRYRES TDBMCL::GetResult(PGLOBAL g)
-  {
-  return MyColumns(g, Host, Db, User, Pwd, Tab, NULL, Port, false);
-	} // end of GetResult
->>>>>>> 31560c44
+  } // end of GetResult