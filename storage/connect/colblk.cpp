/************* Colblk C++ Functions Source Code File (.CPP) ************/
/*  Name: COLBLK.CPP  Version 2.1                                      */
/*                                                                     */
<<<<<<< HEAD
/*  (C) Copyright to the author Olivier BERTRAND          1998-2014    */
=======
/*  (C) Copyright to the author Olivier BERTRAND          1998-2015    */
>>>>>>> c63bd866
/*                                                                     */
/*  This file contains the COLBLK class functions.                     */
/***********************************************************************/

/***********************************************************************/
/*  Include relevant MariaDB header file.                  */
/***********************************************************************/
#include "my_global.h"

/***********************************************************************/
/*  Include required application header files                          */
/*  global.h    is header containing all global Plug declarations.     */
/*  plgdbsem.h  is header containing the DB applic. declarations.      */
/***********************************************************************/
#include "global.h"
#include "plgdbsem.h"
#include "tabcol.h"
#include "colblk.h"
#include "xindex.h"
#include "xtable.h"

/***********************************************************************/
/*  COLBLK protected constructor.                                      */
/***********************************************************************/
COLBLK::COLBLK(PCOLDEF cdp, PTDB tdbp, int i)
  {
  Next = NULL;
  Index = i;
//Number = 0;
  ColUse = 0;

  if ((Cdp = cdp)) {
    Name = cdp->Name;
    Format = cdp->F;
    Opt = cdp->Opt;
    Long = cdp->Long;
    Precision = cdp->Precision;
    Freq = cdp->Freq;
    Buf_Type = cdp->Buf_Type;
    ColUse |= cdp->Flags;       // Used by CONNECT
    Nullable = !!(cdp->Flags & U_NULLS);
    Unsigned = !!(cdp->Flags & U_UNSIGNED);
  } else {
    Name = NULL;
    memset(&Format, 0, sizeof(FORMAT));
    Opt = 0;
    Long = 0;
    Precision = 0;
    Freq = 0;
    Buf_Type = TYPE_ERROR;
    Nullable = false;
    Unsigned = false;
  } // endif cdp

  To_Tdb = tdbp;
  Status = BUF_NO;
//Value = NULL;                  done in XOBJECT constructor
  To_Kcol = NULL;
  } // end of COLBLK constructor

/***********************************************************************/
/*  COLBLK constructor used for copying columns.                       */
/*  tdbp is the pointer to the new table descriptor.                   */
/***********************************************************************/
COLBLK::COLBLK(PCOL col1, PTDB tdbp)
  {
  PCOL colp;

  // Copy the old column block to the new one
  *this = *col1;
  Next = NULL;
//To_Orig = col1;
  To_Tdb = tdbp;

  if (trace > 1)
    htrc(" copying COLBLK %s from %p to %p\n", Name, col1, this);

  if (tdbp)
    // Attach the new column to the table block
    if (!tdbp->GetColumns())
      tdbp->SetColumns(this);
    else {
      for (colp = tdbp->GetColumns(); colp->Next; colp = colp->Next) ;

      colp->Next = this;
      } // endelse

  } // end of COLBLK copy constructor

/***********************************************************************/
/*  Reset the column descriptor to non evaluated yet.                  */
/***********************************************************************/
void COLBLK::Reset(void)
  {
  Status &= ~BUF_READ;
  } // end of Reset

/***********************************************************************/
/*  Compare: compares itself to an (expression) object and returns     */
/*  true if it is equivalent.                                          */
/***********************************************************************/
bool COLBLK::Compare(PXOB xp)
  {
  return (this == xp);
  } // end of Compare

/***********************************************************************/
/*  SetFormat: function used to set SELECT output format.              */
/***********************************************************************/
<<<<<<< HEAD
bool COLBLK::SetFormat(PGLOBAL g, FORMAT& fmt)
=======
bool COLBLK::SetFormat(PGLOBAL, FORMAT& fmt)
>>>>>>> c63bd866
  {
  fmt = Format;

  if (trace > 1)
    htrc("COLBLK: %p format=%c(%d,%d)\n",
         this, *fmt.Type, fmt.Length, fmt.Prec);

  return false;
  } // end of SetFormat

/***********************************************************************/
/*  Eval:  get the column value from the last read record or from a    */
/*  matching Index column if there is one.                             */
/***********************************************************************/
bool COLBLK::Eval(PGLOBAL g)
  {
  if (trace > 1)
    htrc("Col Eval: %s status=%.4X\n", Name, Status);

  if (!GetStatus(BUF_READ)) {
//  if (To_Tdb->IsNull())
//    Value->Reset();
    if (To_Kcol)
      To_Kcol->FillValue(Value);
    else
      ReadColumn(g);

    AddStatus(BUF_READ);
    } // endif

  return false;
  } // end of Eval

/***********************************************************************/
/*  InitValue: prepare a column block for read operation.              */
/*  Now we use Format.Length for the len parameter to avoid strings    */
/*  to be truncated when converting from string to coded string.       */
/*  Added in version 1.5 is the arguments GetScale() and Domain        */
/*  in calling AllocateValue. Domain is used for TYPE_DATE only.       */
/***********************************************************************/
bool COLBLK::InitValue(PGLOBAL g)
  {
  if (Value)
    return false;                       // Already done

  // Allocate a Value object
  if (!(Value = AllocateValue(g, Buf_Type, Precision,
                              GetScale(), Unsigned, GetDomain())))
    return true;

  AddStatus(BUF_READY);
  Value->SetNullable(Nullable);

  if (trace > 1)
    htrc(" colp=%p type=%d value=%p coluse=%.4X status=%.4X\n",
         this, Buf_Type, Value, ColUse, Status);

  return false;
  } // end of InitValue

/***********************************************************************/
/*  SetBuffer: prepare a column block for write operation.             */
/***********************************************************************/
<<<<<<< HEAD
bool COLBLK::SetBuffer(PGLOBAL g, PVAL value, bool ok, bool check)
=======
bool COLBLK::SetBuffer(PGLOBAL g, PVAL, bool, bool)
>>>>>>> c63bd866
  {
  sprintf(g->Message, MSG(UNDEFINED_AM), "SetBuffer");
  return true;
  } // end of SetBuffer

/***********************************************************************/
/*  GetLength: returns an evaluation of the column string length.      */
/***********************************************************************/
int COLBLK::GetLengthEx(void)
  {
  return Long;
  } // end of GetLengthEx

/***********************************************************************/
/*  ReadColumn: what this routine does is to access the last line      */
/*  read from the corresponding table, extract from it the field       */
/*  corresponding to this column and convert it to buffer type.        */
/***********************************************************************/
void COLBLK::ReadColumn(PGLOBAL g)
  {
  sprintf(g->Message, MSG(UNDEFINED_AM), "ReadColumn");
  longjmp(g->jumper[g->jump_level], TYPE_COLBLK);
  } // end of ReadColumn

/***********************************************************************/
/*  WriteColumn: what this routine does is to access the last line     */
/*  read from the corresponding table, and rewrite the field           */
/*  corresponding to this column from the column buffer and type.      */
/***********************************************************************/
void COLBLK::WriteColumn(PGLOBAL g)
  {
  sprintf(g->Message, MSG(UNDEFINED_AM), "WriteColumn");
  longjmp(g->jumper[g->jump_level], TYPE_COLBLK);
  } // end of WriteColumn

/***********************************************************************/
/*  Make file output of a column descriptor block.                     */
/***********************************************************************/
<<<<<<< HEAD
void COLBLK::Print(PGLOBAL g, FILE *f, uint n)
=======
void COLBLK::Print(PGLOBAL, FILE *f, uint n)
>>>>>>> c63bd866
  {
  char m[64];
  int  i;
  PCOL colp;

  memset(m, ' ', n);        // Make margin string
  m[n] = '\0';

  for (colp = To_Tdb->GetColumns(), i = 1; colp; colp = colp->Next, i++)
    if (colp == this)
      break;

  fprintf(f, "%sR%dC%d type=%d F=%.2s(%d,%d)", m, To_Tdb->GetTdb_No(),
          i, GetAmType(), Format.Type, Format.Length, Format.Prec);
  fprintf(f,
    " coluse=%04X status=%04X buftyp=%d value=%p name=%s\n",
          ColUse, Status, Buf_Type, Value, Name);
  } // end of Print

/***********************************************************************/
/*  Make string output of a column descriptor block.                   */
/***********************************************************************/
<<<<<<< HEAD
void COLBLK::Print(PGLOBAL g, char *ps, uint z)
=======
void COLBLK::Print(PGLOBAL, char *ps, uint)
>>>>>>> c63bd866
  {
  sprintf(ps, "R%d.%s", To_Tdb->GetTdb_No(), Name);
  } // end of Print


/***********************************************************************/
/*  SPCBLK constructor.                                                */
/***********************************************************************/
SPCBLK::SPCBLK(PCOLUMN cp)
       : COLBLK((PCOLDEF)NULL, cp->GetTo_Table()->GetTo_Tdb(), 0)
  {
  Name = (char*)cp->GetName();
  Precision = Long = 0;
  Buf_Type = TYPE_ERROR;
  } // end of SPCBLK constructor

/***********************************************************************/
/*  WriteColumn: what this routine does is to access the last line     */
/*  read from the corresponding table, and rewrite the field           */
/*  corresponding to this column from the column buffer and type.      */
/***********************************************************************/
void SPCBLK::WriteColumn(PGLOBAL g)
  {
  sprintf(g->Message, MSG(SPCOL_READONLY), Name);
  longjmp(g->jumper[g->jump_level], TYPE_COLBLK);
  } // end of WriteColumn

/***********************************************************************/
/*  RIDBLK constructor for the ROWID special column.                   */
/***********************************************************************/
RIDBLK::RIDBLK(PCOLUMN cp, bool rnm) : SPCBLK(cp)
  {
  Precision = Long = 10;
  Buf_Type = TYPE_INT;
  Rnm = rnm;
  *Format.Type = 'N';
  Format.Length = 10;
  } // end of RIDBLK constructor

/***********************************************************************/
/*  ReadColumn: what this routine does is to return the ordinal        */
/*  number of the current row in the table (if Rnm is true) or in the  */
/*  current file (if Rnm is false) the same except for multiple tables.*/
/***********************************************************************/
void RIDBLK::ReadColumn(PGLOBAL g)
  {
  Value->SetValue(To_Tdb->RowNumber(g, Rnm));
  } // end of ReadColumn

/***********************************************************************/
/*  FIDBLK constructor for the FILEID special column.                  */
/***********************************************************************/
FIDBLK::FIDBLK(PCOLUMN cp, OPVAL op) : SPCBLK(cp), Op(op)
  {
//Is_Key = 2; for when the MUL table indexed reading will be implemented.
  Precision = Long = _MAX_PATH;
  Buf_Type = TYPE_STRING;
  *Format.Type = 'C';
  Format.Length = Long;
#if defined(WIN32)
  Format.Prec = 1;          // Case insensitive
#endif   // WIN32
  Constant = (!((PTDBASE)To_Tdb)->GetDef()->GetMultiple() &&
              To_Tdb->GetAmType() != TYPE_AM_PLG &&
              To_Tdb->GetAmType() != TYPE_AM_PLM);
  Fn = NULL;
  } // end of FIDBLK constructor

/***********************************************************************/
/*  ReadColumn: what this routine does is to return the current        */
/*  file ID of the table (can change for Multiple tables).             */
/***********************************************************************/
void FIDBLK::ReadColumn(PGLOBAL g)
  {
  if (Fn != ((PTDBASE)To_Tdb)->GetFile(g)) {
    char filename[_MAX_PATH];

    Fn = ((PTDBASE)To_Tdb)->GetFile(g);
    PlugSetPath(filename, Fn, ((PTDBASE)To_Tdb)->GetPath());

    if (Op != OP_XX) {
      char buff[_MAX_PATH];

      Value->SetValue_psz(ExtractFromPath(g, buff, filename, Op));
    } else
      Value->SetValue_psz(filename);

    } // endif Fn

  } // end of ReadColumn

/***********************************************************************/
/*  TIDBLK constructor for the TABID special column.                   */
/***********************************************************************/
TIDBLK::TIDBLK(PCOLUMN cp) : SPCBLK(cp)
  {
//Is_Key = 2; for when the MUL table indexed reading will be implemented.
  Precision = Long = 64;
  Buf_Type = TYPE_STRING;
  *Format.Type = 'C';
  Format.Length = Long;
  Format.Prec = 1;          // Case insensitive
  Constant = (To_Tdb->GetAmType() != TYPE_AM_TBL);
  Tname = NULL;
  } // end of TIDBLK constructor

/***********************************************************************/
/*  ReadColumn: what this routine does is to return the table ID.      */
/***********************************************************************/
<<<<<<< HEAD
void TIDBLK::ReadColumn(PGLOBAL g)
=======
void TIDBLK::ReadColumn(PGLOBAL)
>>>>>>> c63bd866
  {
  if (Tname == NULL) {
    Tname = (char*)To_Tdb->GetName();
    Value->SetValue_psz(Tname);
    } // endif Tname

  } // end of ReadColumn

/***********************************************************************/
/*  PRTBLK constructor for the PARTID special column.                  */
/***********************************************************************/
PRTBLK::PRTBLK(PCOLUMN cp) : SPCBLK(cp)
  {
//Is_Key = 2; for when the MUL table indexed reading will be implemented.
  Precision = Long = 64;
  Buf_Type = TYPE_STRING;
  *Format.Type = 'C';
  Format.Length = Long;
  Format.Prec = 1;          // Case insensitive
  Constant = true;          // TODO: check whether this is true indeed
  Pname = NULL;
  } // end of PRTBLK constructor

/***********************************************************************/
/*  ReadColumn: what this routine does is to return the partition ID.  */
/***********************************************************************/
void PRTBLK::ReadColumn(PGLOBAL g)
  {
  if (Pname == NULL) {
    char   *p;
    PTDBASE tdbp = (PTDBASE)To_Tdb;

    Pname = tdbp->GetDef()->GetStringCatInfo(g, "partname", "?");

    p = strrchr(Pname, '#');
    Value->SetValue_psz((p) ? p + 1 : Pname);
    } // endif Pname

  } // end of ReadColumn

/***********************************************************************/
/*  SIDBLK constructor for the SERVID special column.                  */
/***********************************************************************/
SIDBLK::SIDBLK(PCOLUMN cp) : SPCBLK(cp)
  {
//Is_Key = 2; for when the MUL table indexed reading will be implemented.
  Precision = Long = 64;
  Buf_Type = TYPE_STRING;
  *Format.Type = 'C';
  Format.Length = Long;
  Format.Prec = 1;          // Case insensitive
  Constant = (To_Tdb->GetAmType() != TYPE_AM_TBL);
  Sname = NULL;
  } // end of TIDBLK constructor

/***********************************************************************/
/*  ReadColumn: what this routine does is to return the server ID.     */
/***********************************************************************/
<<<<<<< HEAD
void SIDBLK::ReadColumn(PGLOBAL g)
=======
void SIDBLK::ReadColumn(PGLOBAL)
>>>>>>> c63bd866
  {
//if (Sname == NULL) {
    Sname = (char*)To_Tdb->GetServer();
    Value->SetValue_psz(Sname);
//  } // endif Sname

  } // end of ReadColumn
<|MERGE_RESOLUTION|>--- conflicted
+++ resolved
@@ -1,11 +1,7 @@
 /************* Colblk C++ Functions Source Code File (.CPP) ************/
 /*  Name: COLBLK.CPP  Version 2.1                                      */
 /*                                                                     */
-<<<<<<< HEAD
-/*  (C) Copyright to the author Olivier BERTRAND          1998-2014    */
-=======
 /*  (C) Copyright to the author Olivier BERTRAND          1998-2015    */
->>>>>>> c63bd866
 /*                                                                     */
 /*  This file contains the COLBLK class functions.                     */
 /***********************************************************************/
@@ -115,11 +111,7 @@
 /***********************************************************************/
 /*  SetFormat: function used to set SELECT output format.              */
 /***********************************************************************/
-<<<<<<< HEAD
-bool COLBLK::SetFormat(PGLOBAL g, FORMAT& fmt)
-=======
 bool COLBLK::SetFormat(PGLOBAL, FORMAT& fmt)
->>>>>>> c63bd866
   {
   fmt = Format;
 
@@ -183,11 +175,7 @@
 /***********************************************************************/
 /*  SetBuffer: prepare a column block for write operation.             */
 /***********************************************************************/
-<<<<<<< HEAD
-bool COLBLK::SetBuffer(PGLOBAL g, PVAL value, bool ok, bool check)
-=======
 bool COLBLK::SetBuffer(PGLOBAL g, PVAL, bool, bool)
->>>>>>> c63bd866
   {
   sprintf(g->Message, MSG(UNDEFINED_AM), "SetBuffer");
   return true;
@@ -226,11 +214,7 @@
 /***********************************************************************/
 /*  Make file output of a column descriptor block.                     */
 /***********************************************************************/
-<<<<<<< HEAD
-void COLBLK::Print(PGLOBAL g, FILE *f, uint n)
-=======
 void COLBLK::Print(PGLOBAL, FILE *f, uint n)
->>>>>>> c63bd866
   {
   char m[64];
   int  i;
@@ -253,11 +237,7 @@
 /***********************************************************************/
 /*  Make string output of a column descriptor block.                   */
 /***********************************************************************/
-<<<<<<< HEAD
-void COLBLK::Print(PGLOBAL g, char *ps, uint z)
-=======
 void COLBLK::Print(PGLOBAL, char *ps, uint)
->>>>>>> c63bd866
   {
   sprintf(ps, "R%d.%s", To_Tdb->GetTdb_No(), Name);
   } // end of Print
@@ -367,11 +347,7 @@
 /***********************************************************************/
 /*  ReadColumn: what this routine does is to return the table ID.      */
 /***********************************************************************/
-<<<<<<< HEAD
-void TIDBLK::ReadColumn(PGLOBAL g)
-=======
 void TIDBLK::ReadColumn(PGLOBAL)
->>>>>>> c63bd866
   {
   if (Tname == NULL) {
     Tname = (char*)To_Tdb->GetName();
@@ -430,11 +406,7 @@
 /***********************************************************************/
 /*  ReadColumn: what this routine does is to return the server ID.     */
 /***********************************************************************/
-<<<<<<< HEAD
-void SIDBLK::ReadColumn(PGLOBAL g)
-=======
 void SIDBLK::ReadColumn(PGLOBAL)
->>>>>>> c63bd866
   {
 //if (Sname == NULL) {
     Sname = (char*)To_Tdb->GetServer();
