# Copyright (c) 2006, 2010, Oracle and/or its affiliates. All rights reserved.
#
# This program is free software; you can redistribute it and/or modify
# it under the terms of the GNU General Public License as published by
# the Free Software Foundation; version 2 of the License.
#
# This program is distributed in the hope that it will be useful,
# but WITHOUT ANY WARRANTY; without even the implied warranty of
# MERCHANTABILITY or FITNESS FOR A PARTICULAR PURPOSE.  See the
# GNU General Public License for more details.
#
# You should have received a copy of the GNU General Public License
# along with this program; if not, write to the Free Software
# Foundation, Inc., 51 Franklin St, Fifth Floor, Boston, MA  02110-1335 USA

SET(CONNECT_PLUGIN_STATIC  "connect")
SET(CONNECT_PLUGIN_DYNAMIC "connect")

SET(CONNECT_SOURCES
ha_connect.cc connect.cc user_connect.cc mycat.cc
fmdlex.c osutil.c rcmsg.c rcmsg.h
array.cpp blkfil.cpp colblk.cpp csort.cpp
filamap.cpp filamdbf.cpp filamfix.cpp filamgz.cpp filamtxt.cpp filter.cpp
json.cpp jsonudf.cpp maputil.cpp myconn.cpp myutil.cpp plgdbutl.cpp plugutil.cpp
reldef.cpp tabcol.cpp tabdos.cpp tabext.cpp tabfix.cpp tabfmt.cpp tabjson.cpp
table.cpp tabmul.cpp tabmysql.cpp taboccur.cpp tabpivot.cpp tabsys.cpp tabtbl.cpp
tabutil.cpp tabvir.cpp tabxcl.cpp valblk.cpp value.cpp xindex.cpp xobject.cpp

array.h blkfil.h block.h catalog.h checklvl.h colblk.h connect.h csort.h
engmsg.h filamap.h filamdbf.h filamfix.h filamgz.h filamtxt.h
filter.h global.h ha_connect.h inihandl.h json.h jsonudf.h maputil.h msgid.h
mycat.h myconn.h myutil.h os.h osutil.h plgcnx.h plgdbsem.h preparse.h reldef.h
resource.h tabcol.h tabdos.h tabext.h tabfix.h tabfmt.h tabjson.h tabmul.h
tabmysql.h taboccur.h tabpivot.h tabsys.h tabtbl.h tabutil.h tabvir.h tabxcl.h
user_connect.h valblk.h value.h xindex.h xobject.h xtable.h)

#
# Definitions that are shared for all OSes
#
add_definitions( -DMARIADB -DFORCE_INIT_OF_VARS -Dconnect_EXPORTS)
add_definitions( -DHUGE_SUPPORT -DGZ_SUPPORT )

macro(DISABLE_WARNING W)
  MY_CHECK_AND_SET_COMPILER_FLAG("-Wno-error=${W}")
  MY_CHECK_AND_SET_COMPILER_FLAG("-Wno-${W}" DEBUG)
endmacro()

#
# OS specific C flags, definitions and source files.
#
IF(UNIX)
  MY_CHECK_AND_SET_COMPILER_FLAG("-Wall -Wmissing-declarations")
  if(NOT WITH_WARNINGS)
    DISABLE_WARNING("unused-function")
    DISABLE_WARNING("unused-variable")
    DISABLE_WARNING("unused-value")
    DISABLE_WARNING("parentheses")
    DISABLE_WARNING("strict-aliasing")
    DISABLE_WARNING("misleading-indentation")
    DISABLE_WARNING("format-truncation")
    DISABLE_WARNING("implicit-fallthrough")
    DISABLE_WARNING("type-limits")
  endif(NOT WITH_WARNINGS)

  add_definitions( -DUNIX -DLINUX -DUBUNTU )

  SET(CMAKE_CXX_FLAGS "${CMAKE_CXX_FLAGS} -fpermissive -fexceptions -fPIC ")
  get_property(inc_dirs DIRECTORY PROPERTY INCLUDE_DIRECTORIES)
  SET(CONNECT_SOURCES ${CONNECT_SOURCES} inihandl.cpp)
  SET(IPHLPAPI_LIBRARY "")
ELSE(NOT UNIX)
  SET(CONNECT_SOURCES ${CONNECT_SOURCES}
  tabwmi.cpp tabwmi.h tabmac.cpp tabmac.h macutil.cpp macutil.h)
  # Add exception handling to the CONNECT project)
  SET(CMAKE_CXX_FLAGS "${CMAKE_CXX_FLAGS} /EHsc")
  SET(IPHLPAPI_LIBRARY iphlpapi.lib)
  IF(MSVC AND (CMAKE_CXX_COMPILER_ID MATCHES Clang))
    # Connect does not work with clang-cl
    RETURN()
  ENDIF()
ENDIF(UNIX)


#
# VCT: the VEC format might be not supported in future versions
#

OPTION(CONNECT_WITH_VCT "Compile CONNECT storage engine with VCT support" ON)

IF(CONNECT_WITH_VCT)
  SET(CONNECT_SOURCES ${CONNECT_SOURCES} filamvct.cpp tabvct.cpp filamvct.h tabvct.h)
  add_definitions(-DVCT_SUPPORT)
ENDIF(CONNECT_WITH_VCT)


#
# XML
#

OPTION(CONNECT_WITH_LIBXML2 "Compile CONNECT storage engine with LIBXML2 support" ON)

IF(CONNECT_WITH_LIBXML2)
  IF(WIN32)
    #
    # NOTE: when switching to static linking of libxml2
    # make sure to define LIBXML_STATIC.
    #
    # Adding some typical places to search in
    SET(PC_LIBXML_INCLUDE_DIRS
        C:/libxml2/include
        C:/libxml/include
        D:/libxml/include)
    SET(PC_LIBXML_LIBRARY_DIRS
        C:/libxml2/lib
        C:/libxml/lib
        D:/libxml/lib)
  ENDIF(WIN32)
  FIND_PACKAGE(LibXml2)
  IF (LIBXML2_FOUND)
    INCLUDE_DIRECTORIES(${LIBXML2_INCLUDE_DIR})
    SET(XML_LIBRARY  ${LIBXML2_LIBRARIES})
    SET(CONNECT_SOURCES ${CONNECT_SOURCES} libdoc.cpp libdoc.h)
    add_definitions(-DLIBXML2_SUPPORT)
  ENDIF(LIBXML2_FOUND)
ENDIF(CONNECT_WITH_LIBXML2)


IF(WIN32)
  # /MP option of the Microsoft compiler does not work well with COM #import
  string(REPLACE "/MP" "" CMAKE_C_FLAGS "${CMAKE_C_FLAGS}")
  string(REPLACE "/MP" "" CMAKE_CXX_FLAGS "${CMAKE_CXX_FLAGS}")

  OPTION(CONNECT_WITH_MSXML "Compile CONNECT storage engine with MSXML support" ON)
  IF(CONNECT_WITH_MSXML)
    add_definitions(-DMSX6 -DDOMDOC_SUPPORT)
    SET(MSXML_FOUND 1)
    SET(CONNECT_SOURCES ${CONNECT_SOURCES} domdoc.cpp domdoc.h)
  ENDIF(CONNECT_WITH_MSXML)
ENDIF(WIN32)

IF(LIBXML2_FOUND OR MSXML_FOUND)
  SET(CONNECT_SOURCES ${CONNECT_SOURCES}
  tabxml.cpp tabxml.h plgxml.cpp plgxml.h)
ENDIF()

#
# MySQL is now included unconditionnally
#

IF(NOT UNIX)
  #
  # TODO: remove this
  # change to use "#include "../../include/mysql.h" in the sources.
  INCLUDE_DIRECTORIES("../../include/mysql")
ENDIF(NOT UNIX)


#
# ODBC
#

OPTION(CONNECT_WITH_ODBC "Compile CONNECT storage engine with ODBC support" ON)

IF(CONNECT_WITH_ODBC)
  if(UNIX)
    # Note, we currently detect unixODBC only on Linux.
    # TODO: detect iODBC as well. Simply adding "iodbc" into NAMES in
    # find_library does not work on machines with both unixODBC and iODBC
    # installed, because it finds headers from unixODBC while libraries
    # from iODBC. We could search for 'isql.h' instead of 'sql.h' so
    # the library 'libodbc' gets compiled with 'isql.h' and
    # the library 'libiodbc' gets compiled with 'sql'h.
    # This will also need changes in the sources (e.g. #include <isql.h>).

    find_file(ODBC_INCLUDES sql.h
    PATHS
    /usr/include
    /usr/include/odbc
    /usr/local/include
    /usr/local/include/odbc
    /usr/local/odbc/include
    #"C:/Program Files/ODBC/include"
    #"C:/Program Files/Microsoft SDKs/Windows/v7.0A/include"
    #"C:/Program Files/Microsoft SDKs/Windows/v6.0a/include"
    #"C:/Program Files (x86)/Microsoft SDKs/Windows/v7.0A/include"
    DOC "Specify the path to sql.h."
    )

    find_library(ODBC_LIBRARY
    NAMES odbc odbcinst odbc32
    PATHS
    /usr/lib
    /usr/lib/odbc
    /usr/local/lib
    /usr/local/lib/odbc
    /usr/local/odbc/lib
    #"C:/Program Files/ODBC/lib"
    #"C:/ODBC/lib/debug"
    #"C:/Program Files/Microsoft SDKs/Windows/v7.0A/Lib"
    #"C:/Program Files/Microsoft SDKs/Windows/v6.0A/Lib"
    #"C:/Program Files (x86)/Microsoft SDKs/Windows/v7.0A/Lib"
    DOC "Specify the ODBC driver manager library here."
    )

    mark_as_advanced(ODBC_LIBRARY ODBC_INCLUDES)

    IF(ODBC_INCLUDES AND ODBC_LIBRARY)
      get_filename_component(ODBC_INCLUDE_DIR "${ODBC_INCLUDES}" PATH)
      set(CMAKE_REQUIRED_LIBRARIES ${ODBC_LIBRARY})
      set(CMAKE_REQUIRED_INCLUDES ${ODBC_INCLUDE_DIR})
      CHECK_CXX_SOURCE_COMPILES(
"
#include <stdio.h>
#include <sql.h>
#include <sqlext.h>
typedef long BOOL;   /* this fails with iODBC */
int main() {
  SQLULEN rowofs= 0; /* this fails on older unixODBC */
  SQLExtendedFetch(NULL, 0, 0, &rowofs, NULL);
  return 0;
}
" ODBC_OK)
    ENDIF()

    IF(ODBC_OK)
      INCLUDE_DIRECTORIES(${ODBC_INCLUDE_DIR})
      add_definitions(-DODBC_SUPPORT)
      SET(CONNECT_SOURCES ${CONNECT_SOURCES} tabodbc.cpp odbconn.cpp)
    ELSE()
      SET(ODBC_LIBRARY "")
    ENDIF()
  ELSE(NOT UNIX)
    add_definitions(-DODBC_SUPPORT)
    SET(ODBC_LIBRARY odbc32.lib odbccp32.lib)
    SET(CONNECT_SOURCES ${CONNECT_SOURCES}
    tabodbc.cpp tabodbc.h odbccat.h odbconn.cpp odbconn.h)
  ENDIF(UNIX)
ENDIF(CONNECT_WITH_ODBC)

#
# JDBC with MongoDB Java Driver included but disabled if without MONGO
#
OPTION(CONNECT_WITH_MONGO "Compile CONNECT storage engine with MONGO support" ON)
OPTION(CONNECT_WITH_JDBC "Compile CONNECT storage engine with JDBC support" ON)

IF(CONNECT_WITH_JDBC)
  FIND_PACKAGE(Java 1.6)
  FIND_PACKAGE(JNI)
  IF (JAVA_FOUND AND JNI_FOUND)
    INCLUDE(UseJava)
    INCLUDE_DIRECTORIES(${JAVA_INCLUDE_PATH})
    INCLUDE_DIRECTORIES(${JAVA_INCLUDE_PATH2})
    # SET(JDBC_LIBRARY ${JAVA_JVM_LIBRARY}) will be dynamically linked
    SET(CONNECT_SOURCES ${CONNECT_SOURCES}
    javaconn.cpp jdbconn.cpp tabjdbc.cpp
    jmgfam.cpp jmgoconn.cpp mongo.cpp tabjmg.cpp
    jdbccat.h javaconn.h jdbconn.h tabjdbc.h
    jmgfam.h jmgoconn.h mongo.h tabjmg.h
    JdbcInterface.java ApacheInterface.java MariadbInterface.java
    MysqlInterface.java OracleInterface.java PostgresqlInterface.java
    Mongo2Interface.java Mongo3Interface.java
    JavaWrappers.jar)
    add_definitions(-DJAVA_SUPPORT)
    IF(CONNECT_WITH_MONGO)
      add_definitions(-DMONGO_SUPPORT)
    ENDIF()
  ELSE()
    SET(JDBC_LIBRARY "")
  ENDIF()
ENDIF(CONNECT_WITH_JDBC)

#
# ZIP
#

OPTION(CONNECT_WITH_ZIP "Compile CONNECT storage engine with ZIP support" ON)

IF(CONNECT_WITH_ZIP)
  SET(CONNECT_SOURCES ${CONNECT_SOURCES} filamzip.cpp tabzip.cpp unzip.c ioapi.c zip.c
    filamzip.h tabzip.h ioapi.h unzip.h zip.h)
  add_definitions(-DZIP_SUPPORT -DNOCRYPT)
ENDIF(CONNECT_WITH_ZIP)

#
# MONGO C Driver
#

IF(CONNECT_WITH_MONGO)
  IF(WIN32)
    # Adding some typical places to search in
    SET(PC_MONGO_INCLUDE_DIRS
        C:/mongo-c-driver/include
        D:/mongo-c-driver/include)
    SET(PC_MONGO_LIBRARY_DIRS
        C:/mongo-c-driver/lib
        D:/mongo-c-driver/lib)
  ENDIF(WIN32)
  FIND_PACKAGE(libmongoc-1.0 1.7 QUIET)
  IF (libmongoc-1.0_FOUND)
    INCLUDE_DIRECTORIES(${MONGOC_INCLUDE_DIRS})
    SET(MONGOC_LIBRARY  ${MONGOC_LIBRARIES})
    SET(CONNECT_SOURCES ${CONNECT_SOURCES}
    cmgoconn.cpp cmgfam.cpp tabcmg.cpp
    cmgoconn.h cmgfam.h tabcmg.h)
    add_definitions(-DCMGO_SUPPORT)
    IF (NOT JAVA_FOUND AND JNI_FOUND)
      SET(CONNECT_SOURCES ${CONNECT_SOURCES} mongo.cpp mongo.h)
      add_definitions(-DMONGO_SUPPORT)
    ENDIF (NOT JAVA_FOUND AND JNI_FOUND)
  ENDIF(libmongoc-1.0_FOUND)
ENDIF(CONNECT_WITH_MONGO)


#
# REST
#

OPTION(CONNECT_WITH_REST "Compile CONNECT storage engine with REST support" ON)

IF(CONNECT_WITH_REST)
<<<<<<< HEAD
  MESSAGE(STATUS "=====> REST support is ON")
  SET(CONNECT_SOURCES ${CONNECT_SOURCES} tabrest.cpp tabrest.h)
  add_definitions(-DREST_SUPPORT)
=======
>>>>>>> aade6e53
  FIND_PACKAGE(cpprestsdk QUIET)
  IF (cpprestsdk_FOUND)
	IF(UNIX)
#     INCLUDE_DIRECTORIES(${CPPRESTSDK_INCLUDE_DIR})
#     If needed edit next line to set the path to libcpprest.so
      SET(REST_LIBRARY -lcpprest)
      MESSAGE (STATUS ${REST_LIBRARY})
	ELSE(NOT UNIX)
#     Next line sets debug compile mode matching cpprest_2_10d.dll
#     when it was binary installed (can be change later in Visual Studio)
#     Comment it out if not needed depending on your cpprestsdk installation.
	  SET(CMAKE_CXX_FLAGS_DEBUG "${CMAKE_CXX_FLAGS_DEBUG} /MDd")
	ENDIF(UNIX)
<<<<<<< HEAD
#   IF(REST_LIBRARY)     why this? how about Windows
    SET(CONNECT_SOURCES ${CONNECT_SOURCES} restget.cpp)
    add_definitions(-DREST_SOURCE)
#   ENDIF()
  ELSE(NOT cpprestsdk_FOUND)
#    MESSAGE(STATUS "=====> cpprestsdk package not found")
=======
    SET(CONNECT_SOURCES ${CONNECT_SOURCES} tabrest.cpp restget.cpp tabrest.h)
    add_definitions(-DREST_SUPPORT)
>>>>>>> aade6e53
  ENDIF (cpprestsdk_FOUND)
ENDIF(CONNECT_WITH_REST)

#
# XMAP
#

OPTION(CONNECT_WITH_XMAP "Compile CONNECT storage engine with index file mapping support" ON)

IF(CONNECT_WITH_XMAP)
  add_definitions(-DXMAP)
ENDIF(CONNECT_WITH_XMAP)

#
# Plugin definition
#

MYSQL_ADD_PLUGIN(connect ${CONNECT_SOURCES}
  STORAGE_ENGINE
  COMPONENT connect-engine
  RECOMPILE_FOR_EMBEDDED
  LINK_LIBRARIES ${ZLIB_LIBRARY} ${XML_LIBRARY} ${ICONV_LIBRARY}
    ${ODBC_LIBRARY} ${JDBC_LIBRARY} ${MONGOC_LIBRARY} ${IPHLPAPI_LIBRARY} ${REST_LIBRARY})

IF(NOT TARGET connect)
  RETURN()
ENDIF()

IF(WIN32)
  IF (libmongoc-1.0_FOUND)
    SET_TARGET_PROPERTIES(connect PROPERTIES LINK_FLAGS
      "/DELAYLOAD:libbson-1.0.dll /DELAYLOAD:libmongoc-1.0.dll")
  ENDIF(libmongoc-1.0_FOUND)
ENDIF(WIN32)

# Install some extra files that belong to connect engine
IF(WIN32)
  # install ha_connect.lib
  GET_TARGET_PROPERTY(CONNECT_LOCATION connect LOCATION)
  STRING(REPLACE "dll" "lib" CONNECT_LIB ${CONNECT_LOCATION})
  IF(CMAKE_CONFIGURATION_TYPES)
    STRING(REPLACE "${CMAKE_CFG_INTDIR}" "\${CMAKE_INSTALL_CONFIG_NAME}"
      CONNECT_LIB ${CONNECT_LIB})
  ENDIF()
  INSTALL(FILES ${CONNECT_LIB}
    DESTINATION ${INSTALL_PLUGINDIR} COMPONENT connect-engine)
ENDIF(WIN32)

IF(CONNECT_WITH_JDBC AND JAVA_FOUND AND JNI_FOUND)
  # TODO: Find how to compile and install the java wrapper classes
  # Find required libraries and include directories
  SET (JAVA_SOURCES JdbcInterface.java)
  add_jar(JdbcInterface ${JAVA_SOURCES})
  INSTALL(FILES
    ${CMAKE_CURRENT_SOURCE_DIR}/JavaWrappers.jar
    ${CMAKE_CURRENT_BINARY_DIR}/JdbcInterface.jar
    DESTINATION ${INSTALL_PLUGINDIR} COMPONENT connect-engine)
ENDIF()
<|MERGE_RESOLUTION|>--- conflicted
+++ resolved
@@ -318,12 +318,6 @@
 OPTION(CONNECT_WITH_REST "Compile CONNECT storage engine with REST support" ON)
 
 IF(CONNECT_WITH_REST)
-<<<<<<< HEAD
-  MESSAGE(STATUS "=====> REST support is ON")
-  SET(CONNECT_SOURCES ${CONNECT_SOURCES} tabrest.cpp tabrest.h)
-  add_definitions(-DREST_SUPPORT)
-=======
->>>>>>> aade6e53
   FIND_PACKAGE(cpprestsdk QUIET)
   IF (cpprestsdk_FOUND)
 	IF(UNIX)
@@ -337,17 +331,8 @@
 #     Comment it out if not needed depending on your cpprestsdk installation.
 	  SET(CMAKE_CXX_FLAGS_DEBUG "${CMAKE_CXX_FLAGS_DEBUG} /MDd")
 	ENDIF(UNIX)
-<<<<<<< HEAD
-#   IF(REST_LIBRARY)     why this? how about Windows
-    SET(CONNECT_SOURCES ${CONNECT_SOURCES} restget.cpp)
-    add_definitions(-DREST_SOURCE)
-#   ENDIF()
-  ELSE(NOT cpprestsdk_FOUND)
-#    MESSAGE(STATUS "=====> cpprestsdk package not found")
-=======
     SET(CONNECT_SOURCES ${CONNECT_SOURCES} tabrest.cpp restget.cpp tabrest.h)
     add_definitions(-DREST_SUPPORT)
->>>>>>> aade6e53
   ENDIF (cpprestsdk_FOUND)
 ENDIF(CONNECT_WITH_REST)
 
