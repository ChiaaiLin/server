/*****************************************************************************

Copyright (c) 1995, 2015, Oracle and/or its affiliates. All Rights Reserved.
Copyright (c) 2008, Google Inc.
Copyright (c) 2012, Facebook Inc.

Portions of this file contain modifications contributed and copyrighted by
Google, Inc. Those modifications are gratefully acknowledged and are described
briefly in the InnoDB documentation. The contributions by Google are
incorporated with their permission, and subject to the conditions contained in
the file COPYING.Google.

This program is free software; you can redistribute it and/or modify it under
the terms of the GNU General Public License as published by the Free Software
Foundation; version 2 of the License.

This program is distributed in the hope that it will be useful, but WITHOUT
ANY WARRANTY; without even the implied warranty of MERCHANTABILITY or FITNESS
FOR A PARTICULAR PURPOSE. See the GNU General Public License for more details.

You should have received a copy of the GNU General Public License along with
this program; if not, write to the Free Software Foundation, Inc.,
51 Franklin Street, Suite 500, Boston, MA 02110-1335 USA

*****************************************************************************/

/**************************************************//**
@file include/sync0sync.h
Mutex, the basic synchronization primitive

Created 9/5/1995 Heikki Tuuri
*******************************************************/

#ifndef sync0sync_h
#define sync0sync_h

#include "univ.i"
#include "sync0types.h"
#include "ut0lst.h"
#include "ut0mem.h"
#include "os0thread.h"
#include "os0sync.h"
#include "sync0arr.h"
#include "ut0counter.h"

#if  defined(UNIV_DEBUG) && !defined(UNIV_HOTBACKUP)
extern "C" my_bool	timed_mutexes;
#endif /* UNIV_DEBUG && !UNIV_HOTBACKUP */

<<<<<<< HEAD
#ifdef _WIN32
typedef LONG lock_word_t;	/*!< On Windows, InterlockedExchange operates
				on LONG variable */
#else
typedef byte lock_word_t;
#endif

=======
>>>>>>> 1e270d50
#if defined UNIV_PFS_MUTEX || defined UNIV_PFS_RWLOCK

/* By default, buffer mutexes and rwlocks will be excluded from
instrumentation due to their large number of instances. */
# define PFS_SKIP_BUFFER_MUTEX_RWLOCK

/* By default, event->mutex will also be excluded from instrumentation */
# define PFS_SKIP_EVENT_MUTEX

#endif /* UNIV_PFS_MUTEX || UNIV_PFS_RWLOCK */

#ifdef UNIV_PFS_MUTEX
/* Key defines to register InnoDB mutexes with performance schema */
extern mysql_pfs_key_t	autoinc_mutex_key;
extern mysql_pfs_key_t	buffer_block_mutex_key;
extern mysql_pfs_key_t	buf_pool_zip_mutex_key;
extern mysql_pfs_key_t	buf_pool_LRU_list_mutex_key;
extern mysql_pfs_key_t	buf_pool_free_list_mutex_key;
extern mysql_pfs_key_t	buf_pool_zip_free_mutex_key;
extern mysql_pfs_key_t	buf_pool_zip_hash_mutex_key;
extern mysql_pfs_key_t	buf_pool_flush_state_mutex_key;
extern mysql_pfs_key_t	cache_last_read_mutex_key;
extern mysql_pfs_key_t	dict_foreign_err_mutex_key;
extern mysql_pfs_key_t	dict_sys_mutex_key;
extern mysql_pfs_key_t	file_format_max_mutex_key;
extern mysql_pfs_key_t	fil_system_mutex_key;
extern mysql_pfs_key_t	flush_list_mutex_key;
extern mysql_pfs_key_t	fts_bg_threads_mutex_key;
extern mysql_pfs_key_t	fts_delete_mutex_key;
extern mysql_pfs_key_t	fts_optimize_mutex_key;
extern mysql_pfs_key_t	fts_doc_id_mutex_key;
extern mysql_pfs_key_t	fts_pll_tokenize_mutex_key;
extern mysql_pfs_key_t	hash_table_mutex_key;
extern mysql_pfs_key_t	ibuf_bitmap_mutex_key;
extern mysql_pfs_key_t	ibuf_mutex_key;
extern mysql_pfs_key_t	ibuf_pessimistic_insert_mutex_key;
extern mysql_pfs_key_t	log_bmp_sys_mutex_key;
extern mysql_pfs_key_t	log_sys_mutex_key;
extern mysql_pfs_key_t	log_flush_order_mutex_key;
# ifndef HAVE_ATOMIC_BUILTINS
extern mysql_pfs_key_t	server_mutex_key;
# endif /* !HAVE_ATOMIC_BUILTINS */
# ifdef UNIV_MEM_DEBUG
extern mysql_pfs_key_t	mem_hash_mutex_key;
# endif /* UNIV_MEM_DEBUG */
extern mysql_pfs_key_t	mem_pool_mutex_key;
extern mysql_pfs_key_t	mutex_list_mutex_key;
extern mysql_pfs_key_t	purge_sys_bh_mutex_key;
extern mysql_pfs_key_t	recv_sys_mutex_key;
extern mysql_pfs_key_t	recv_writer_mutex_key;
extern mysql_pfs_key_t	rseg_mutex_key;
# ifdef UNIV_SYNC_DEBUG
extern mysql_pfs_key_t	rw_lock_debug_mutex_key;
# endif /* UNIV_SYNC_DEBUG */
extern mysql_pfs_key_t	rw_lock_list_mutex_key;
extern mysql_pfs_key_t	rw_lock_mutex_key;
extern mysql_pfs_key_t	srv_dict_tmpfile_mutex_key;
extern mysql_pfs_key_t	srv_innodb_monitor_mutex_key;
extern mysql_pfs_key_t	srv_misc_tmpfile_mutex_key;
extern mysql_pfs_key_t	srv_threads_mutex_key;
extern mysql_pfs_key_t	srv_monitor_file_mutex_key;
# ifdef UNIV_SYNC_DEBUG
extern mysql_pfs_key_t	sync_thread_mutex_key;
# endif /* UNIV_SYNC_DEBUG */
extern mysql_pfs_key_t	buf_dblwr_mutex_key;
extern mysql_pfs_key_t	trx_undo_mutex_key;
extern mysql_pfs_key_t	trx_mutex_key;
extern mysql_pfs_key_t	lock_sys_mutex_key;
extern mysql_pfs_key_t	lock_sys_wait_mutex_key;
extern mysql_pfs_key_t	trx_sys_mutex_key;
extern mysql_pfs_key_t	srv_sys_mutex_key;
extern mysql_pfs_key_t	srv_sys_tasks_mutex_key;
#ifndef HAVE_ATOMIC_BUILTINS
extern mysql_pfs_key_t	srv_conc_mutex_key;
#endif /* !HAVE_ATOMIC_BUILTINS */
#ifndef HAVE_ATOMIC_BUILTINS_64
extern mysql_pfs_key_t	monitor_mutex_key;
#endif /* !HAVE_ATOMIC_BUILTINS_64 */
extern mysql_pfs_key_t	event_os_mutex_key;
extern mysql_pfs_key_t	ut_list_mutex_key;
extern mysql_pfs_key_t	os_mutex_key;
extern mysql_pfs_key_t  zip_pad_mutex_key;
#endif /* UNIV_PFS_MUTEX */

/******************************************************************//**
Initializes the synchronization data structures. */
UNIV_INTERN
void
sync_init(void);
/*===========*/
/******************************************************************//**
Frees the resources in synchronization data structures. */
UNIV_INTERN
void
sync_close(void);
/*===========*/

#undef mutex_free			/* Fix for MacOS X */

#ifdef UNIV_PFS_MUTEX
/**********************************************************************
Following mutex APIs would be performance schema instrumented
if "UNIV_PFS_MUTEX" is defined:

mutex_create
mutex_enter
mutex_enter_first
mutex_enter_last
mutex_exit
mutex_enter_nowait
mutex_free

These mutex APIs will point to corresponding wrapper functions that contain
the performance schema instrumentation if "UNIV_PFS_MUTEX" is defined.
The instrumented wrapper functions have the prefix of "innodb_".

NOTE! The following macro should be used in mutex operation, not the
corresponding function. */

/******************************************************************//**
Creates, or rather, initializes a mutex object to a specified memory
location (which must be appropriately aligned). The mutex is initialized
in the reset state. Explicit freeing of the mutex with mutex_free is
necessary only if the memory block containing it is freed. */
# ifdef UNIV_DEBUG
#  ifdef UNIV_SYNC_DEBUG
#   define mutex_create(K, M, level)				\
	pfs_mutex_create_func((K), (M), (level), __FILE__, __LINE__, #M)
#  else
#   define mutex_create(K, M, level)				\
	pfs_mutex_create_func((K), (M), __FILE__, __LINE__, #M)
#  endif/* UNIV_SYNC_DEBUG */
# else
#  define mutex_create(K, M, level)				\
	pfs_mutex_create_func((K), (M), #M)
# endif	/* UNIV_DEBUG */

# define mutex_enter(M)						\
	pfs_mutex_enter_func((M), __FILE__, __LINE__)

# define mutex_enter_nowait(M)					\
	pfs_mutex_enter_nowait_func((M), __FILE__, __LINE__)

# define mutex_enter_first(M)					\
	pfs_mutex_enter_func((M), __FILE__, __LINE__, IB_HIGH_PRIO)

# define mutex_enter_last(M)					\
	pfs_mutex_enter_func((M), __FILE__, __LINE__, IB_LOW_PRIO)

# define mutex_exit(M)	pfs_mutex_exit_func(M)

# define mutex_free(M)	pfs_mutex_free_func(M)

#else	/* UNIV_PFS_MUTEX */

/* If "UNIV_PFS_MUTEX" is not defined, the mutex APIs point to
original non-instrumented functions */
# ifdef UNIV_DEBUG
#  ifdef UNIV_SYNC_DEBUG
#   define mutex_create(K, M, level)			\
	mutex_create_func((M), (level), __FILE__, __LINE__, #M)
#  else /* UNIV_SYNC_DEBUG */
#   define mutex_create(K, M, level)				\
	mutex_create_func((M), __FILE__, __LINE__, #M)
#  endif /* UNIV_SYNC_DEBUG */
# else /* UNIV_DEBUG */
#  define mutex_create(K, M, level)				\
	mutex_create_func((M), #M)
# endif	/* UNIV_DEBUG */

# define mutex_enter(M)	mutex_enter_func((M), __FILE__, __LINE__)

# define mutex_enter_nowait(M)	\
	mutex_enter_nowait_func((M), __FILE__, __LINE__)

# define mutex_enter_first(M)	\
	mutex_enter_func((M), __FILE__, __LINE__, IB_HIGH_PRIO)

# define mutex_enter_last(M)	\
	mutex_enter_func((M), __FILE__, __LINE__, IB_LOW_PRIO)

# define mutex_exit(M)	mutex_exit_func(M)

# define mutex_free(M)	mutex_free_func(M)

#endif	/* UNIV_PFS_MUTEX */

/******************************************************************//**
Creates, or rather, initializes a mutex object in a specified memory
location (which must be appropriately aligned). The mutex is initialized
in the reset state. Explicit freeing of the mutex with mutex_free is
necessary only if the memory block containing it is freed. */
UNIV_INTERN
void
mutex_create_func(
/*==============*/
	ib_mutex_t*	mutex,		/*!< in: pointer to memory */
#ifdef UNIV_DEBUG
# ifdef UNIV_SYNC_DEBUG
	ulint		level,		/*!< in: level */
# endif /* UNIV_SYNC_DEBUG */
	const char*	cfile_name,	/*!< in: file name where created */
	ulint		cline,		/*!< in: file line where created */
#endif /* UNIV_DEBUG */
	const char*	cmutex_name);	/*!< in: mutex name */

/******************************************************************//**
Creates, or rather, initializes a priority mutex object in a specified memory
location (which must be appropriately aligned). The mutex is initialized
in the reset state. Explicit freeing of the mutex with mutex_free is
necessary only if the memory block containing it is freed. */
UNIV_INTERN
void
mutex_create_func(
/*==============*/
	ib_prio_mutex_t*	mutex,		/*!< in: pointer to memory */
#ifdef UNIV_DEBUG
# ifdef UNIV_SYNC_DEBUG
	ulint			level,		/*!< in: level */
# endif /* UNIV_SYNC_DEBUG */
	const char*		cfile_name,	/*!< in: file name where
						created */
	ulint			cline,		/*!< in: file line where
						created */
#endif /* UNIV_DEBUG */
	const char*		cmutex_name);	/*!< in: mutex name */
/******************************************************************//**
NOTE! Use the corresponding macro mutex_free(), not directly this function!
Calling this function is obligatory only if the memory buffer containing
the mutex is freed. Removes a mutex object from the mutex list. The mutex
is checked to be in the reset state. */
UNIV_INTERN
void
mutex_free_func(
/*============*/
	ib_mutex_t*	mutex);	/*!< in: mutex */
/******************************************************************//**
NOTE! Use the corresponding macro mutex_free(), not directly this function!
Calling this function is obligatory only if the memory buffer containing
the mutex is freed. Removes a priority mutex object from the mutex list. The
mutex is checked to be in the reset state. */
UNIV_INTERN
void
mutex_free_func(
/*============*/
	ib_prio_mutex_t*	mutex);	/*!< in: mutex */
/**************************************************************//**
NOTE! The following macro should be used in mutex locking, not the
corresponding function. */

/* NOTE! currently same as mutex_enter! */

#define mutex_enter_fast(M)	mutex_enter_func((M), __FILE__, __LINE__)
/******************************************************************//**
NOTE! Use the corresponding macro in the header file, not this function
directly. Locks a mutex for the current thread. If the mutex is reserved
the function spins a preset time (controlled by SYNC_SPIN_ROUNDS) waiting
for the mutex before suspending the thread. */
UNIV_INLINE
void
mutex_enter_func(
/*=============*/
	ib_mutex_t*	mutex,		/*!< in: pointer to mutex */
	const char*	file_name,	/*!< in: file name where locked */
	ulint		line);		/*!< in: line where locked */
/******************************************************************//**
NOTE! Use the corresponding macro in the header file, not this function
directly. Locks a priority mutex for the current thread. If the mutex is
reserved the function spins a preset time (controlled by SYNC_SPIN_ROUNDS)
waiting for the mutex before suspending the thread. If the thread is suspended,
the priority argument value determines the relative order for its wake up.  Any
IB_HIGH_PRIO waiters will be woken up before any IB_LOW_PRIO waiters.  In case of
IB_DEFAULT_PRIO, the relative priority will be set according to
srv_current_thread_priority.  */
UNIV_INLINE
void
mutex_enter_func(
/*=============*/
	ib_prio_mutex_t*	mutex,		/*!< in: pointer to mutex */
	const char*		file_name,	/*!< in: file name where
						locked */
	ulint			line,		/*!< in: line where locked */
	enum ib_sync_priority	priority = IB_DEFAULT_PRIO);
						/*!<in: mutex acquisition
						priority */
/********************************************************************//**
NOTE! Use the corresponding macro in the header file, not this function
directly. Tries to lock the mutex for the current thread. If the lock is not
acquired immediately, returns with return value 1.
@return	0 if succeed, 1 if not */
UNIV_INTERN
ulint
mutex_enter_nowait_func(
/*====================*/
	ib_mutex_t*	mutex,		/*!< in: pointer to mutex */
	const char*	file_name,	/*!< in: file name where mutex
					requested */
	ulint		line);		/*!< in: line where requested */
/********************************************************************//**
NOTE! Use the corresponding macro in the header file, not this function
directly. Tries to lock the mutex for the current thread. If the lock is not
acquired immediately, returns with return value 1.
@return	0 if succeed, 1 if not */
UNIV_INLINE
ulint
mutex_enter_nowait_func(
/*====================*/
	ib_prio_mutex_t*	mutex,		/*!< in: pointer to mutex */
	const char*		file_name,	/*!< in: file name where mutex
						requested */
	ulint			line);		/*!< in: line where
						requested */
/******************************************************************//**
NOTE! Use the corresponding macro mutex_exit(), not directly this function!
Unlocks a mutex owned by the current thread. */
UNIV_INLINE
void
mutex_exit_func(
/*============*/
	ib_mutex_t*	mutex);	/*!< in: pointer to mutex */
/******************************************************************//**
NOTE! Use the corresponding macro mutex_exit(), not directly this function!
Unlocks a priority mutex owned by the current thread. */
UNIV_INLINE
void
mutex_exit_func(
/*============*/
	ib_prio_mutex_t*	mutex);	/*!< in: pointer to mutex */


#ifdef UNIV_PFS_MUTEX
/******************************************************************//**
NOTE! Please use the corresponding macro mutex_create(), not directly
this function!
A wrapper function for mutex_create_func(), registers the mutex
with peformance schema if "UNIV_PFS_MUTEX" is defined when
creating the mutex */
UNIV_INLINE
void
pfs_mutex_create_func(
/*==================*/
	PSI_mutex_key	key,		/*!< in: Performance Schema key */
	ib_mutex_t*	mutex,		/*!< in: pointer to memory */
# ifdef UNIV_DEBUG
#  ifdef UNIV_SYNC_DEBUG
	ulint		level,		/*!< in: level */
#  endif /* UNIV_SYNC_DEBUG */
	const char*	cfile_name,	/*!< in: file name where created */
	ulint		cline,		/*!< in: file line where created */
# endif /* UNIV_DEBUG */
	const char*	cmutex_name);
/******************************************************************//**
NOTE! Please use the corresponding macro mutex_create(), not directly
this function!
A wrapper function for mutex_create_func(), registers the mutex
with peformance schema if "UNIV_PFS_MUTEX" is defined when
creating the performance mutex */
UNIV_INLINE
void
pfs_mutex_create_func(
/*==================*/
	PSI_mutex_key		key,		/*!< in: Performance Schema
						key */
	ib_prio_mutex_t*	mutex,		/*!< in: pointer to memory */
# ifdef UNIV_DEBUG
#  ifdef UNIV_SYNC_DEBUG
	ulint			level,		/*!< in: level */
#  endif /* UNIV_SYNC_DEBUG */
	const char*		cfile_name,	/*!< in: file name where
						created */
	ulint			cline,		/*!< in: file line where
						created */
# endif /* UNIV_DEBUG */
	const char*		cmutex_name);
/******************************************************************//**
NOTE! Please use the corresponding macro mutex_enter(), not directly
this function!
This is a performance schema instrumented wrapper function for
mutex_enter_func(). */
UNIV_INLINE
void
pfs_mutex_enter_func(
/*=================*/
	ib_mutex_t*	mutex,		/*!< in: pointer to mutex */
	const char*	file_name,	/*!< in: file name where locked */
	ulint		line);		/*!< in: line where locked */
/******************************************************************//**
NOTE! Please use the corresponding macro mutex_enter(), not directly
this function!
This is a performance schema instrumented wrapper function for
mutex_enter_func(). */
UNIV_INLINE
void
pfs_mutex_enter_func(
/*=================*/
	ib_prio_mutex_t*	mutex,		/*!< in: pointer to mutex */
	const char*		file_name,	/*!< in: file name where
						locked */
	ulint			line,		/*!< in: line where locked */
	enum ib_sync_priority	priority = IB_DEFAULT_PRIO);
						/*!<in: mutex acquisition
						priority */
/********************************************************************//**
NOTE! Please use the corresponding macro mutex_enter_nowait(), not directly
this function!
This is a performance schema instrumented wrapper function for
mutex_enter_nowait_func.
@return	0 if succeed, 1 if not */
UNIV_INLINE
ulint
pfs_mutex_enter_nowait_func(
/*========================*/
	ib_mutex_t*	mutex,		/*!< in: pointer to mutex */
	const char*	file_name,	/*!< in: file name where mutex
					requested */
	ulint		line);		/*!< in: line where requested */
/********************************************************************//**
NOTE! Please use the corresponding macro mutex_enter_nowait(), not directly
this function!
This is a performance schema instrumented wrapper function for
mutex_enter_nowait_func.
@return	0 if succeed, 1 if not */
UNIV_INLINE
ulint
pfs_mutex_enter_nowait_func(
/*========================*/
	ib_prio_mutex_t*	mutex,		/*!< in: pointer to mutex */
	const char*		file_name,	/*!< in: file name where mutex
						requested */
	ulint			line);		/*!< in: line where
						requested */
/******************************************************************//**
NOTE! Please use the corresponding macro mutex_exit(), not directly
this function!
A wrap function of mutex_exit_func() with peformance schema instrumentation.
Unlocks a mutex owned by the current thread. */
UNIV_INLINE
void
pfs_mutex_exit_func(
/*================*/
	ib_mutex_t*	mutex);	/*!< in: pointer to mutex */
/******************************************************************//**
NOTE! Please use the corresponding macro mutex_exit(), not directly
this function!
A wrap function of mutex_exit_func() with peformance schema instrumentation.
Unlocks a priority mutex owned by the current thread. */
UNIV_INLINE
void
pfs_mutex_exit_func(
/*================*/
	ib_prio_mutex_t*	mutex);	/*!< in: pointer to mutex */

/******************************************************************//**
NOTE! Please use the corresponding macro mutex_free(), not directly
this function!
Wrapper function for mutex_free_func(). Also destroys the performance
schema probes when freeing the mutex */
UNIV_INLINE
void
pfs_mutex_free_func(
/*================*/
	ib_mutex_t*	mutex);	/*!< in: mutex */
/******************************************************************//**
NOTE! Please use the corresponding macro mutex_free(), not directly
this function!
Wrapper function for mutex_free_func(). Also destroys the performance
schema probes when freeing the priority mutex */
UNIV_INLINE
void
pfs_mutex_free_func(
/*================*/
	ib_prio_mutex_t*	mutex);	/*!< in: mutex */

#endif /* UNIV_PFS_MUTEX */

#ifdef UNIV_SYNC_DEBUG
/******************************************************************//**
Returns TRUE if no mutex or rw-lock is currently locked.
Works only in the debug version.
@return	TRUE if no mutexes and rw-locks reserved */
UNIV_INTERN
ibool
sync_all_freed(void);
/*================*/
#endif /* UNIV_SYNC_DEBUG */
/*#####################################################################
FUNCTION PROTOTYPES FOR DEBUGGING */
/*******************************************************************//**
Prints wait info of the sync system. */
UNIV_INTERN
void
sync_print_wait_info(
/*=================*/
	FILE*	file);		/*!< in: file where to print */
/*******************************************************************//**
Prints info of the sync system. */
UNIV_INTERN
void
sync_print(
/*=======*/
	FILE*	file);		/*!< in: file where to print */
#ifdef UNIV_DEBUG
/******************************************************************//**
Checks that the mutex has been initialized.
@return	TRUE */
UNIV_INTERN
ibool
mutex_validate(
/*===========*/
	const ib_mutex_t*	mutex);	/*!< in: mutex */
/******************************************************************//**
Checks that the current thread owns the mutex. Works only
in the debug version.
@return	TRUE if owns */
UNIV_INTERN
ibool
mutex_own(
/*======*/
	const ib_mutex_t*	mutex)	/*!< in: mutex */
	__attribute__((warn_unused_result));
/******************************************************************//**
Checks that the current thread owns the priority mutex. Works only
in the debug version.
@return	TRUE if owns */
UNIV_INTERN
ibool
mutex_own(
/*======*/
	const ib_prio_mutex_t*	mutex)	/*!< in: priority mutex */
	__attribute__((warn_unused_result));
#endif /* UNIV_DEBUG */
#ifdef UNIV_SYNC_DEBUG
/******************************************************************//**
Adds a latch and its level in the thread level array. Allocates the memory
for the array if called first time for this OS thread. Makes the checks
against other latch levels stored in the array for this thread. */
UNIV_INTERN
void
sync_thread_add_level(
/*==================*/
	void*	latch,	/*!< in: pointer to a mutex or an rw-lock */
	ulint	level,	/*!< in: level in the latching order; if
			SYNC_LEVEL_VARYING, nothing is done */
	ibool	relock)	/*!< in: TRUE if re-entering an x-lock */
	__attribute__((nonnull));
/******************************************************************//**
Removes a latch from the thread level array if it is found there.
@return TRUE if found in the array; it is no error if the latch is
not found, as we presently are not able to determine the level for
every latch reservation the program does */
UNIV_INTERN
ibool
sync_thread_reset_level(
/*====================*/
	void*	latch);	/*!< in: pointer to a mutex or an rw-lock */
/******************************************************************//**
Checks if the level array for the current thread contains a
mutex or rw-latch at the specified level.
@return	a matching latch, or NULL if not found */
UNIV_INTERN
void*
sync_thread_levels_contains(
/*========================*/
	ulint	level);			/*!< in: latching order level
					(SYNC_DICT, ...)*/
/******************************************************************//**
Checks that the level array for the current thread is empty.
@return	a latch, or NULL if empty except the exceptions specified below */
UNIV_INTERN
void*
sync_thread_levels_nonempty_gen(
/*============================*/
	ibool	dict_mutex_allowed)	/*!< in: TRUE if dictionary mutex is
					allowed to be owned by the thread */
	__attribute__((warn_unused_result));
/******************************************************************//**
Checks if the level array for the current thread is empty,
except for data dictionary latches. */
#define sync_thread_levels_empty_except_dict()		\
	(!sync_thread_levels_nonempty_gen(TRUE))
/******************************************************************//**
Checks if the level array for the current thread is empty,
except for the btr_search_latch.
@return	a latch, or NULL if empty except the exceptions specified below */
UNIV_INTERN
void*
sync_thread_levels_nonempty_trx(
/*============================*/
	ibool	has_search_latch)
				/*!< in: TRUE if and only if the thread
				is supposed to hold btr_search_latch */
	__attribute__((warn_unused_result));

/******************************************************************//**
Gets the debug information for a reserved mutex. */
UNIV_INTERN
void
mutex_get_debug_info(
/*=================*/
	ib_mutex_t*	mutex,		/*!< in: mutex */
	const char**	file_name,	/*!< out: file where requested */
	ulint*		line,		/*!< out: line where requested */
	os_thread_id_t* thread_id);	/*!< out: id of the thread which owns
					the mutex */
/******************************************************************//**
Counts currently reserved mutexes. Works only in the debug version.
@return	number of reserved mutexes */
UNIV_INTERN
ulint
mutex_n_reserved(void);
/*==================*/
#endif /* UNIV_SYNC_DEBUG */
/******************************************************************//**
NOT to be used outside this module except in debugging! Gets the value
of the lock word. */
UNIV_INLINE
lock_word_t
mutex_get_lock_word(
/*================*/
	const ib_mutex_t*	mutex);	/*!< in: mutex */
#ifdef UNIV_SYNC_DEBUG
/******************************************************************//**
NOT to be used outside this module except in debugging! Gets the waiters
field in a mutex.
@return	value to set */
UNIV_INLINE
ulint
mutex_get_waiters(
/*==============*/
	const ib_mutex_t*	mutex);	/*!< in: mutex */
#endif /* UNIV_SYNC_DEBUG */

/*
		LATCHING ORDER WITHIN THE DATABASE
		==================================

The mutex or latch in the central memory object, for instance, a rollback
segment object, must be acquired before acquiring the latch or latches to
the corresponding file data structure. In the latching order below, these
file page object latches are placed immediately below the corresponding
central memory object latch or mutex.

Synchronization object			Notes
----------------------			-----

Dictionary mutex			If we have a pointer to a dictionary
|					object, e.g., a table, it can be
|					accessed without reserving the
|					dictionary mutex. We must have a
|					reservation, a memoryfix, to the
|					appropriate table object in this case,
|					and the table must be explicitly
|					released later.
V
Dictionary header
|
V
Secondary index tree latch		The tree latch protects also all
|					the B-tree non-leaf pages. These
V					can be read with the page only
Secondary index non-leaf		bufferfixed to save CPU time,
|					no s-latch is needed on the page.
|					Modification of a page requires an
|					x-latch on the page, however. If a
|					thread owns an x-latch to the tree,
|					it is allowed to latch non-leaf pages
|					even after it has acquired the fsp
|					latch.
V
Secondary index leaf			The latch on the secondary index leaf
|					can be kept while accessing the
|					clustered index, to save CPU time.
V
Clustered index tree latch		To increase concurrency, the tree
|					latch is usually released when the
|					leaf page latch has been acquired.
V
Clustered index non-leaf
|
V
Clustered index leaf
|
V
Transaction system header
|
V
Transaction undo mutex			The undo log entry must be written
|					before any index page is modified.
|					Transaction undo mutex is for the undo
|					logs the analogue of the tree latch
|					for a B-tree. If a thread has the
|					trx undo mutex reserved, it is allowed
|					to latch the undo log pages in any
|					order, and also after it has acquired
|					the fsp latch.
V
Rollback segment mutex			The rollback segment mutex must be
|					reserved, if, e.g., a new page must
|					be added to an undo log. The rollback
|					segment and the undo logs in its
|					history list can be seen as an
|					analogue of a B-tree, and the latches
|					reserved similarly, using a version of
|					lock-coupling. If an undo log must be
|					extended by a page when inserting an
|					undo log record, this corresponds to
|					a pessimistic insert in a B-tree.
V
Rollback segment header
|
V
Purge system latch
|
V
Undo log pages				If a thread owns the trx undo mutex,
|					or for a log in the history list, the
|					rseg mutex, it is allowed to latch
|					undo log pages in any order, and even
|					after it has acquired the fsp latch.
|					If a thread does not have the
|					appropriate mutex, it is allowed to
|					latch only a single undo log page in
|					a mini-transaction.
V
File space management latch		If a mini-transaction must allocate
|					several file pages, it can do that,
|					because it keeps the x-latch to the
|					file space management in its memo.
V
File system pages
|
V
lock_sys_wait_mutex			Mutex protecting lock timeout data
|
V
lock_sys_mutex				Mutex protecting lock_sys_t
|
V
trx_sys->mutex				Mutex protecting trx_sys_t
|
V
Threads mutex				Background thread scheduling mutex
|
V
query_thr_mutex				Mutex protecting query threads
|
V
trx_mutex				Mutex protecting trx_t fields
|
V
Search system mutex
|
V
Buffer pool mutexes
|
V
Log mutex
|
Any other latch
|
V
Memory pool mutex */

/* Latching order levels. If you modify these, you have to also update
sync_thread_add_level(). */

/* User transaction locks are higher than any of the latch levels below:
no latches are allowed when a thread goes to wait for a normal table
or row lock! */
#define SYNC_USER_TRX_LOCK	9999
#define SYNC_NO_ORDER_CHECK	3000	/* this can be used to suppress
					latching order checking */
#define	SYNC_LEVEL_VARYING	2000	/* Level is varying. Only used with
					buffer pool page locks, which do not
					have a fixed level, but instead have
					their level set after the page is
					locked; see e.g.
					ibuf_bitmap_get_map_page(). */
#define SYNC_TRX_I_S_RWLOCK	1910	/* Used for
					trx_i_s_cache_t::rw_lock */
#define SYNC_TRX_I_S_LAST_READ	1900	/* Used for
					trx_i_s_cache_t::last_read_mutex */
#define SYNC_FILE_FORMAT_TAG	1200	/* Used to serialize access to the
					file format tag */
#define	SYNC_DICT_OPERATION	1010	/* table create, drop, etc. reserve
					this in X-mode; implicit or backround
					operations purge, rollback, foreign
					key checks reserve this in S-mode */
#define SYNC_FTS_CACHE		1005	/* FTS cache rwlock */
#define SYNC_DICT		1000
#define SYNC_DICT_AUTOINC_MUTEX	999
#define SYNC_STATS_AUTO_RECALC	997
#define SYNC_DICT_HEADER	995
#define SYNC_IBUF_HEADER	914
#define SYNC_IBUF_PESS_INSERT_MUTEX 912
/*-------------------------------*/
#define	SYNC_INDEX_TREE		900
#define SYNC_TREE_NODE_NEW	892
#define SYNC_TREE_NODE_FROM_HASH 891
#define SYNC_TREE_NODE		890
#define	SYNC_PURGE_LATCH	800
#define	SYNC_TRX_UNDO		700
#define SYNC_RSEG		600
#define SYNC_RSEG_HEADER_NEW	591
#define SYNC_RSEG_HEADER	590
#define SYNC_TRX_UNDO_PAGE	570
#define SYNC_EXTERN_STORAGE	500
#define	SYNC_FSP		400
#define	SYNC_FSP_PAGE		395
/*------------------------------------- Change buffer headers */
#define SYNC_IBUF_MUTEX		370	/* ibuf_mutex */
/*------------------------------------- Change buffer tree */
#define SYNC_IBUF_INDEX_TREE	360
#define SYNC_IBUF_TREE_NODE_NEW	359
#define SYNC_IBUF_TREE_NODE	358
#define	SYNC_IBUF_BITMAP_MUTEX	351
#define	SYNC_IBUF_BITMAP	350
/*------------------------------------- Change log for online create index */
#define SYNC_INDEX_ONLINE_LOG	340
/*------------------------------------- MySQL query cache mutex */
/*------------------------------------- MySQL binlog mutex */
/*-------------------------------*/
#define SYNC_LOCK_WAIT_SYS	300
#define SYNC_LOCK_SYS		299
#define SYNC_TRX_SYS		298
#define SYNC_TRX		297
#define SYNC_THREADS		295
#define SYNC_REC_LOCK		294
#define SYNC_TRX_SYS_HEADER	290
#define	SYNC_PURGE_QUEUE	200
#define SYNC_LOG_ONLINE		175
#define SYNC_LOG		170
#define SYNC_LOG_FLUSH_ORDER	147
#define SYNC_RECV		168
#define SYNC_FTS_TOKENIZE	167
#define SYNC_FTS_CACHE_INIT	166	/* Used for FTS cache initialization */
#define SYNC_FTS_BG_THREADS	165
#define SYNC_FTS_OPTIMIZE       164     // FIXME: is this correct number, test
#define	SYNC_WORK_QUEUE		162
#define	SYNC_SEARCH_SYS		160	/* NOTE that if we have a memory
					heap that can be extended to the
					buffer pool, its logical level is
					SYNC_SEARCH_SYS, as memory allocation
					can call routines there! Otherwise
					the level is SYNC_MEM_HASH. */
#define	SYNC_BUF_LRU_LIST	151
#define	SYNC_BUF_PAGE_HASH	149	/* buf_pool->page_hash rw_lock */
#define	SYNC_BUF_BLOCK		146	/* Block mutex */
#define	SYNC_BUF_FREE_LIST	145
#define	SYNC_BUF_ZIP_FREE	144
#define	SYNC_BUF_ZIP_HASH	143
#define	SYNC_BUF_FLUSH_STATE	142
#define	SYNC_BUF_FLUSH_LIST	141	/* Buffer flush list mutex */
#define	SYNC_DOUBLEWRITE	139
#define	SYNC_ANY_LATCH		135
#define	SYNC_MEM_HASH		131
#define	SYNC_MEM_POOL		130

/* Codes used to designate lock operations */
#define RW_LOCK_NOT_LOCKED	350
#define RW_LOCK_EX		351
#define RW_LOCK_EXCLUSIVE	351
#define RW_LOCK_SHARED		352
#define RW_LOCK_WAIT_EX		353
#define SYNC_MUTEX		354
#define SYNC_PRIO_MUTEX		355
#define PRIO_RW_LOCK_EX		356
#define PRIO_RW_LOCK_SHARED	357

/* NOTE! The structure appears here only for the compiler to know its size.
Do not use its fields directly! The structure used in the spin lock
implementation of a mutual exclusion semaphore. */

/** InnoDB mutex */
struct ib_mutex_t {
	os_event_t	event;	/*!< Used by sync0arr.cc for the wait queue */
	volatile lock_word_t	lock_word;	/*!< lock_word is the target
				of the atomic test-and-set instruction when
				atomic operations are enabled. */

#if !defined(HAVE_ATOMIC_BUILTINS)
	os_fast_mutex_t
		os_fast_mutex;	/*!< We use this OS mutex in place of lock_word
				when atomic operations are not enabled */
#endif
	ulint	waiters;	/*!< This ulint is set to 1 if there are (or
				may be) threads waiting in the global wait
				array for this mutex to be released.
				Otherwise, this is 0. */
	UT_LIST_NODE_T(ib_mutex_t)	list; /*!< All allocated mutexes are put into
				a list.	Pointers to the next and prev. */
#ifdef UNIV_SYNC_DEBUG
	const char*	file_name;	/*!< File where the mutex was locked */
	ulint	line;		/*!< Line where the mutex was locked */
	ulint	level;		/*!< Level in the global latching order */
#endif /* UNIV_SYNC_DEBUG */
#ifdef UNIV_DEBUG
	const char*	cfile_name;/*!< File name where mutex created */
	ulint		cline;	/*!< Line where created */
#endif
	ulong		count_os_wait;	/*!< count of os_wait */
#ifdef UNIV_DEBUG

/** Value of mutex_t::magic_n */
# define MUTEX_MAGIC_N	979585UL

	os_thread_id_t thread_id; /*!< The thread id of the thread
				which locked the mutex. */
	ulint		magic_n;	/*!< MUTEX_MAGIC_N */
	ulint		ib_mutex_type;	/*!< 0=usual mutex, 1=rw_lock mutex */
#endif /* UNIV_DEBUG */
	const char*	cmutex_name;	/*!< mutex name */
#ifdef UNIV_PFS_MUTEX
	struct PSI_mutex* pfs_psi;	/*!< The performance schema
					instrumentation hook */
#endif
};

/** XtraDB priority mutex */
struct ib_prio_mutex_t {
	ib_mutex_t	base_mutex;	/* The regular mutex provides the lock
					word etc. for the priority mutex  */
	os_event_t	high_priority_event; /* High priority wait array
					event */
	volatile ulint	high_priority_waiters; /* Number of threads that asked
					for this mutex to be acquired with high
					priority in the global wait array
					waiting for this mutex to be
					released. */
	UT_LIST_NODE_T(ib_prio_mutex_t)	list;
};

/** Constant determining how long spin wait is continued before suspending
the thread. A value 600 rounds on a 1995 100 MHz Pentium seems to correspond
to 20 microseconds. */

#define	SYNC_SPIN_ROUNDS	srv_n_spin_wait_rounds

/** The number of iterations in the mutex_spin_wait() spin loop.
Intended for performance monitoring. */
extern ib_counter_t<ib_int64_t, IB_N_SLOTS>	mutex_spin_round_count;
/** The number of mutex_spin_wait() calls.  Intended for
performance monitoring. */
extern ib_counter_t<ib_int64_t, IB_N_SLOTS>	mutex_spin_wait_count;
/** The number of OS waits in mutex_spin_wait().  Intended for
performance monitoring. */
extern ib_counter_t<ib_int64_t, IB_N_SLOTS>	mutex_os_wait_count;

/** The number of mutex_exit calls. Intended for performance monitoring. */
extern	ib_int64_t	mutex_exit_count;

#ifdef UNIV_SYNC_DEBUG
/** Latching order checks start when this is set TRUE */
extern ibool	sync_order_checks_on;
#endif /* UNIV_SYNC_DEBUG */

/** This variable is set to TRUE when sync_init is called */
extern ibool	sync_initialized;

/** Global list of database mutexes (not OS mutexes) created. */
typedef UT_LIST_BASE_NODE_T(ib_mutex_t)  ut_list_base_node_t;
/** Global list of database mutexes (not OS mutexes) created. */
extern ut_list_base_node_t  mutex_list;

/** Mutex protecting the mutex_list variable */
extern ib_mutex_t mutex_list_mutex;

#ifndef HAVE_ATOMIC_BUILTINS
/**********************************************************//**
Function that uses a mutex to decrement a variable atomically */
UNIV_INLINE
void
os_atomic_dec_ulint_func(
/*=====================*/
	ib_mutex_t*		mutex,		/*!< in: mutex guarding the
						decrement */
	volatile ulint*		var,		/*!< in/out: variable to
						decrement */
	ulint			delta);		/*!< in: delta to decrement */
/**********************************************************//**
Function that uses a mutex to increment a variable atomically */
UNIV_INLINE
void
os_atomic_inc_ulint_func(
/*=====================*/
	ib_mutex_t*		mutex,		/*!< in: mutex guarding the
						increment */
	volatile ulint*		var,		/*!< in/out: variable to
						increment */
	ulint			delta);		/*!< in: delta to increment */
#endif /* !HAVE_ATOMIC_BUILTINS */

#ifndef UNIV_NONINL
#include "sync0sync.ic"
#endif

#endif<|MERGE_RESOLUTION|>--- conflicted
+++ resolved
@@ -47,16 +47,6 @@
 extern "C" my_bool	timed_mutexes;
 #endif /* UNIV_DEBUG && !UNIV_HOTBACKUP */
 
-<<<<<<< HEAD
-#ifdef _WIN32
-typedef LONG lock_word_t;	/*!< On Windows, InterlockedExchange operates
-				on LONG variable */
-#else
-typedef byte lock_word_t;
-#endif
-
-=======
->>>>>>> 1e270d50
 #if defined UNIV_PFS_MUTEX || defined UNIV_PFS_RWLOCK
 
 /* By default, buffer mutexes and rwlocks will be excluded from
