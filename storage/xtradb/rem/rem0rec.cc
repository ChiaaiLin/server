/*****************************************************************************

Copyright (c) 1994, 2016, Oracle and/or its affiliates. All Rights Reserved.

This program is free software; you can redistribute it and/or modify it under
the terms of the GNU General Public License as published by the Free Software
Foundation; version 2 of the License.

This program is distributed in the hope that it will be useful, but WITHOUT
ANY WARRANTY; without even the implied warranty of MERCHANTABILITY or FITNESS
FOR A PARTICULAR PURPOSE. See the GNU General Public License for more details.

You should have received a copy of the GNU General Public License along with
this program; if not, write to the Free Software Foundation, Inc.,
51 Franklin Street, Suite 500, Boston, MA 02110-1335 USA

*****************************************************************************/

/********************************************************************//**
@file rem/rem0rec.cc
Record manager

Created 5/30/1994 Heikki Tuuri
*************************************************************************/

#include "rem0rec.h"

#ifdef UNIV_NONINL
#include "rem0rec.ic"
#endif

#include "page0page.h"
#include "mtr0mtr.h"
#include "mtr0log.h"
#include "fts0fts.h"

/*			PHYSICAL RECORD (OLD STYLE)
			===========================

The physical record, which is the data type of all the records
found in index pages of the database, has the following format
(lower addresses and more significant bits inside a byte are below
represented on a higher text line):

| offset of the end of the last field of data, the most significant
  bit is set to 1 if and only if the field is SQL-null,
  if the offset is 2-byte, then the second most significant
  bit is set to 1 if the field is stored on another page:
  mostly this will occur in the case of big BLOB fields |
...
| offset of the end of the first field of data + the SQL-null bit |
| 4 bits used to delete mark a record, and mark a predefined
  minimum record in alphabetical order |
| 4 bits giving the number of records owned by this record
  (this term is explained in page0page.h) |
| 13 bits giving the order number of this record in the
  heap of the index page |
| 10 bits giving the number of fields in this record |
| 1 bit which is set to 1 if the offsets above are given in
  one byte format, 0 if in two byte format |
| two bytes giving an absolute pointer to the next record in the page |
ORIGIN of the record
| first field of data |
...
| last field of data |

The origin of the record is the start address of the first field
of data. The offsets are given relative to the origin.
The offsets of the data fields are stored in an inverted
order because then the offset of the first fields are near the
origin, giving maybe a better processor cache hit rate in searches.

The offsets of the data fields are given as one-byte
(if there are less than 127 bytes of data in the record)
or two-byte unsigned integers. The most significant bit
is not part of the offset, instead it indicates the SQL-null
if the bit is set to 1. */

/*			PHYSICAL RECORD (NEW STYLE)
			===========================

The physical record, which is the data type of all the records
found in index pages of the database, has the following format
(lower addresses and more significant bits inside a byte are below
represented on a higher text line):

| length of the last non-null variable-length field of data:
  if the maximum length is 255, one byte; otherwise,
  0xxxxxxx (one byte, length=0..127), or 1exxxxxxxxxxxxxx (two bytes,
  length=128..16383, extern storage flag) |
...
| length of first variable-length field of data |
| SQL-null flags (1 bit per nullable field), padded to full bytes |
| 4 bits used to delete mark a record, and mark a predefined
  minimum record in alphabetical order |
| 4 bits giving the number of records owned by this record
  (this term is explained in page0page.h) |
| 13 bits giving the order number of this record in the
  heap of the index page |
| 3 bits record type: 000=conventional, 001=node pointer (inside B-tree),
  010=infimum, 011=supremum, 1xx=reserved |
| two bytes giving a relative pointer to the next record in the page |
ORIGIN of the record
| first field of data |
...
| last field of data |

The origin of the record is the start address of the first field
of data. The offsets are given relative to the origin.
The offsets of the data fields are stored in an inverted
order because then the offset of the first fields are near the
origin, giving maybe a better processor cache hit rate in searches.

The offsets of the data fields are given as one-byte
(if there are less than 127 bytes of data in the record)
or two-byte unsigned integers. The most significant bit
is not part of the offset, instead it indicates the SQL-null
if the bit is set to 1. */

/* CANONICAL COORDINATES. A record can be seen as a single
string of 'characters' in the following way: catenate the bytes
in each field, in the order of fields. An SQL-null field
is taken to be an empty sequence of bytes. Then after
the position of each field insert in the string
the 'character' <FIELD-END>, except that after an SQL-null field
insert <NULL-FIELD-END>. Now the ordinal position of each
byte in this canonical string is its canonical coordinate.
So, for the record ("AA", SQL-NULL, "BB", ""), the canonical
string is "AA<FIELD_END><NULL-FIELD-END>BB<FIELD-END><FIELD-END>".
We identify prefixes (= initial segments) of a record
with prefixes of the canonical string. The canonical
length of the prefix is the length of the corresponding
prefix of the canonical string. The canonical length of
a record is the length of its canonical string.

For example, the maximal common prefix of records
("AA", SQL-NULL, "BB", "C") and ("AA", SQL-NULL, "B", "C")
is "AA<FIELD-END><NULL-FIELD-END>B", and its canonical
length is 5.

A complete-field prefix of a record is a prefix which ends at the
end of some field (containing also <FIELD-END>).
A record is a complete-field prefix of another record, if
the corresponding canonical strings have the same property. */

/* this is used to fool compiler in rec_validate */
UNIV_INTERN ulint	rec_dummy;

/***************************************************************//**
Validates the consistency of an old-style physical record.
@return	TRUE if ok */
static
ibool
rec_validate_old(
/*=============*/
	const rec_t*	rec);	/*!< in: physical record */

/******************************************************//**
Determine how many of the first n columns in a compact
physical record are stored externally.
@return	number of externally stored columns */
UNIV_INTERN
ulint
rec_get_n_extern_new(
/*=================*/
	const rec_t*		rec,	/*!< in: compact physical record */
	const dict_index_t*	index,	/*!< in: record descriptor */
	ulint			n)	/*!< in: number of columns to scan */
{
	const byte*	nulls;
	const byte*	lens;
	ulint		null_mask;
	ulint		n_extern;
	ulint		i;

	ut_ad(dict_table_is_comp(index->table));
	ut_ad(rec_get_status(rec) == REC_STATUS_ORDINARY);
	ut_ad(n == ULINT_UNDEFINED || n <= dict_index_get_n_fields(index));

	if (n == ULINT_UNDEFINED) {
		n = dict_index_get_n_fields(index);
	}

	nulls = rec - (REC_N_NEW_EXTRA_BYTES + 1);
	lens = nulls - UT_BITS_IN_BYTES(index->n_nullable);
	null_mask = 1;
	n_extern = 0;
	i = 0;

	/* read the lengths of fields 0..n */
	do {
		const dict_field_t*	field
			= dict_index_get_nth_field(index, i);
		const dict_col_t*	col
			= dict_field_get_col(field);
		ulint			len;

		if (!(col->prtype & DATA_NOT_NULL)) {
			/* nullable field => read the null flag */

			if (UNIV_UNLIKELY(!(byte) null_mask)) {
				nulls--;
				null_mask = 1;
			}

			if (*nulls & null_mask) {
				null_mask <<= 1;
				/* No length is stored for NULL fields. */
				continue;
			}
			null_mask <<= 1;
		}

		if (UNIV_UNLIKELY(!field->fixed_len)) {
			/* Variable-length field: read the length */
			len = *lens--;
			/* If the maximum length of the field is up
			to 255 bytes, the actual length is always
			stored in one byte. If the maximum length is
			more than 255 bytes, the actual length is
			stored in one byte for 0..127.  The length
			will be encoded in two bytes when it is 128 or
			more, or when the field is stored externally. */
			if (UNIV_UNLIKELY(col->len > 255)
			    || UNIV_UNLIKELY(col->mtype == DATA_BLOB)) {
				if (len & 0x80) {
					/* 1exxxxxxx xxxxxxxx */
					if (len & 0x40) {
						n_extern++;
					}
					lens--;
				}
			}
		}
	} while (++i < n);

	return(n_extern);
}

/******************************************************//**
Determine the offset to each field in a leaf-page record
in ROW_FORMAT=COMPACT.  This is a special case of
rec_init_offsets() and rec_get_offsets_func(). */
UNIV_INLINE MY_ATTRIBUTE((nonnull))
void
rec_init_offsets_comp_ordinary(
/*===========================*/
	const rec_t*		rec,	/*!< in: physical record in
					ROW_FORMAT=COMPACT */
	bool			temp,	/*!< in: whether to use the
					format for temporary files in
					index creation */
	const dict_index_t*	index,	/*!< in: record descriptor */
	ulint*			offsets)/*!< in/out: array of offsets;
					in: n=rec_offs_n_fields(offsets) */
{
	ulint		i		= 0;
	ulint		offs		= 0;
	ulint		any_ext		= 0;
	ulint		n_null		= index->n_nullable;
	const byte*	nulls		= temp
		? rec - 1
		: rec - (1 + REC_N_NEW_EXTRA_BYTES);
	const byte*	lens		= nulls - UT_BITS_IN_BYTES(n_null);
	ulint		null_mask	= 1;

#ifdef UNIV_DEBUG
	/* We cannot invoke rec_offs_make_valid() here if temp=true.
	Similarly, rec_offs_validate() will fail in that case, because
	it invokes rec_get_status(). */
	offsets[2] = (ulint) rec;
	offsets[3] = (ulint) index;
#endif /* UNIV_DEBUG */

	ut_ad(temp || dict_table_is_comp(index->table));

	if (temp && dict_table_is_comp(index->table)) {
		/* No need to do adjust fixed_len=0. We only need to
		adjust it for ROW_FORMAT=REDUNDANT. */
		temp = false;
	}

	/* read the lengths of fields 0..n */
	do {
		const dict_field_t*	field
			= dict_index_get_nth_field(index, i);
		const dict_col_t*	col
			= dict_field_get_col(field);
		ulint			len;

		if (!(col->prtype & DATA_NOT_NULL)) {
			/* nullable field => read the null flag */
			ut_ad(n_null--);

			if (UNIV_UNLIKELY(!(byte) null_mask)) {
				nulls--;
				null_mask = 1;
			}

			if (*nulls & null_mask) {
				null_mask <<= 1;
				/* No length is stored for NULL fields.
				We do not advance offs, and we set
				the length to zero and enable the
				SQL NULL flag in offsets[]. */
				len = offs | REC_OFFS_SQL_NULL;
				goto resolved;
			}
			null_mask <<= 1;
		}

		if (!field->fixed_len
		    || (temp && !dict_col_get_fixed_size(col, temp))) {
			/* Variable-length field: read the length */
			len = *lens--;
			/* If the maximum length of the field is up
			to 255 bytes, the actual length is always
			stored in one byte. If the maximum length is
			more than 255 bytes, the actual length is
			stored in one byte for 0..127.  The length
			will be encoded in two bytes when it is 128 or
			more, or when the field is stored externally. */
			if (UNIV_UNLIKELY(col->len > 255 -
			    prtype_get_compression_extra(col->prtype))
			    || UNIV_UNLIKELY(col->mtype
					     == DATA_BLOB)) {
				if (len & 0x80) {
					/* 1exxxxxxx xxxxxxxx */
					len <<= 8;
					len |= *lens--;

					offs += len & 0x3fff;
					if (UNIV_UNLIKELY(len
							  & 0x4000)) {
						ut_ad(dict_index_is_clust
						      (index));
						any_ext = REC_OFFS_EXTERNAL;
						len = offs
							| REC_OFFS_EXTERNAL;
					} else {
						len = offs;
					}

					goto resolved;
				}
			}

			len = offs += len;
		} else {
			len = offs += field->fixed_len;
		}
resolved:
		rec_offs_base(offsets)[i + 1] = len;
	} while (++i < rec_offs_n_fields(offsets));

	*rec_offs_base(offsets)
		= (rec - (lens + 1)) | REC_OFFS_COMPACT | any_ext;
}

/******************************************************//**
The following function determines the offsets to each field in the
record.	 The offsets are written to a previously allocated array of
ulint, where rec_offs_n_fields(offsets) has been initialized to the
number of fields in the record.	 The rest of the array will be
initialized by this function.  rec_offs_base(offsets)[0] will be set
to the extra size (if REC_OFFS_COMPACT is set, the record is in the
new format; if REC_OFFS_EXTERNAL is set, the record contains externally
stored columns), and rec_offs_base(offsets)[1..n_fields] will be set to
offsets past the end of fields 0..n_fields, or to the beginning of
fields 1..n_fields+1.  When the high-order bit of the offset at [i+1]
is set (REC_OFFS_SQL_NULL), the field i is NULL.  When the second
high-order bit of the offset at [i+1] is set (REC_OFFS_EXTERNAL), the
field i is being stored externally. */
static
void
rec_init_offsets(
/*=============*/
	const rec_t*		rec,	/*!< in: physical record */
	const dict_index_t*	index,	/*!< in: record descriptor */
	ulint*			offsets)/*!< in/out: array of offsets;
					in: n=rec_offs_n_fields(offsets) */
{
	ulint	i	= 0;
	ulint	offs;

	rec_offs_make_valid(rec, index, offsets);

	if (dict_table_is_comp(index->table)) {
		const byte*	nulls;
		const byte*	lens;
		dict_field_t*	field;
		ulint		null_mask;
		ulint		status = rec_get_status(rec);
		ulint		n_node_ptr_field = ULINT_UNDEFINED;

		switch (UNIV_EXPECT(status, REC_STATUS_ORDINARY)) {
		case REC_STATUS_INFIMUM:
		case REC_STATUS_SUPREMUM:
			/* the field is 8 bytes long */
			rec_offs_base(offsets)[0]
				= REC_N_NEW_EXTRA_BYTES | REC_OFFS_COMPACT;
			rec_offs_base(offsets)[1] = 8;
			return;
		case REC_STATUS_NODE_PTR:
			n_node_ptr_field
				= dict_index_get_n_unique_in_tree(index);
			break;
		case REC_STATUS_ORDINARY:
			rec_init_offsets_comp_ordinary(
				rec, false, index, offsets);
			return;
		}

		nulls = rec - (REC_N_NEW_EXTRA_BYTES + 1);
		lens = nulls - UT_BITS_IN_BYTES(index->n_nullable);
		offs = 0;
		null_mask = 1;

		/* read the lengths of fields 0..n */
		do {
			ulint	len;
			if (UNIV_UNLIKELY(i == n_node_ptr_field)) {
				len = offs += REC_NODE_PTR_SIZE;
				goto resolved;
			}

			field = dict_index_get_nth_field(index, i);
			if (!(dict_field_get_col(field)->prtype
			      & DATA_NOT_NULL)) {
				/* nullable field => read the null flag */

				if (UNIV_UNLIKELY(!(byte) null_mask)) {
					nulls--;
					null_mask = 1;
				}

				if (*nulls & null_mask) {
					null_mask <<= 1;
					/* No length is stored for NULL fields.
					We do not advance offs, and we set
					the length to zero and enable the
					SQL NULL flag in offsets[]. */
					len = offs | REC_OFFS_SQL_NULL;
					goto resolved;
				}
				null_mask <<= 1;
			}

			if (UNIV_UNLIKELY(!field->fixed_len)) {
				/* Variable-length field: read the length */
				const dict_col_t*	col
					= dict_field_get_col(field);
				len = *lens--;
				/* If the maximum length of the field
				is up to 255 bytes, the actual length
				is always stored in one byte. If the
				maximum length is more than 255 bytes,
				the actual length is stored in one
				byte for 0..127.  The length will be
				encoded in two bytes when it is 128 or
				more, or when the field is stored
				externally. */
				if (UNIV_UNLIKELY(col->len > 255)
				    || UNIV_UNLIKELY(col->mtype
						     == DATA_BLOB)) {
					if (len & 0x80) {
						/* 1exxxxxxx xxxxxxxx */

						len <<= 8;
						len |= *lens--;

						/* B-tree node pointers
						must not contain externally
						stored columns.  Thus
						the "e" flag must be 0. */
						ut_a(!(len & 0x4000));
						offs += len & 0x3fff;
						len = offs;

						goto resolved;
					}
				}

				len = offs += len;
			} else {
				len = offs += field->fixed_len;
			}
resolved:
			rec_offs_base(offsets)[i + 1] = len;
		} while (++i < rec_offs_n_fields(offsets));

		*rec_offs_base(offsets)
			= (rec - (lens + 1)) | REC_OFFS_COMPACT;
	} else {
		/* Old-style record: determine extra size and end offsets */
		offs = REC_N_OLD_EXTRA_BYTES;
		if (rec_get_1byte_offs_flag(rec)) {
			offs += rec_offs_n_fields(offsets);
			*rec_offs_base(offsets) = offs;
			/* Determine offsets to fields */
			do {
				offs = rec_1_get_field_end_info(rec, i);
				if (offs & REC_1BYTE_SQL_NULL_MASK) {
					offs &= ~REC_1BYTE_SQL_NULL_MASK;
					offs |= REC_OFFS_SQL_NULL;
				}
				rec_offs_base(offsets)[1 + i] = offs;
			} while (++i < rec_offs_n_fields(offsets));
		} else {
			offs += 2 * rec_offs_n_fields(offsets);
			*rec_offs_base(offsets) = offs;
			/* Determine offsets to fields */
			do {
				offs = rec_2_get_field_end_info(rec, i);
				if (offs & REC_2BYTE_SQL_NULL_MASK) {
					offs &= ~REC_2BYTE_SQL_NULL_MASK;
					offs |= REC_OFFS_SQL_NULL;
				}
				if (offs & REC_2BYTE_EXTERN_MASK) {
					offs &= ~REC_2BYTE_EXTERN_MASK;
					offs |= REC_OFFS_EXTERNAL;
					*rec_offs_base(offsets) |= REC_OFFS_EXTERNAL;
				}
				rec_offs_base(offsets)[1 + i] = offs;
			} while (++i < rec_offs_n_fields(offsets));
		}
	}
}

/******************************************************//**
The following function determines the offsets to each field
in the record.	It can reuse a previously returned array.
@return	the new offsets */
UNIV_INTERN
ulint*
rec_get_offsets_func(
/*=================*/
	const rec_t*		rec,	/*!< in: physical record */
	const dict_index_t*	index,	/*!< in: record descriptor */
	ulint*			offsets,/*!< in/out: array consisting of
					offsets[0] allocated elements,
					or an array from rec_get_offsets(),
					or NULL */
	ulint			n_fields,/*!< in: maximum number of
					initialized fields
					 (ULINT_UNDEFINED if all fields) */
#ifdef UNIV_DEBUG
	const char*		file,	/*!< in: file name where called */
	ulint			line,	/*!< in: line number where called */
#endif /* UNIV_DEBUG */
	mem_heap_t**		heap)	/*!< in/out: memory heap */
{
	ulint	n;
	ulint	size;

	ut_ad(rec);
	ut_ad(index);
	ut_ad(heap);

	if (dict_table_is_comp(index->table)) {
		switch (UNIV_EXPECT(rec_get_status(rec),
				    REC_STATUS_ORDINARY)) {
		case REC_STATUS_ORDINARY:
			n = dict_index_get_n_fields(index);
			break;
		case REC_STATUS_NODE_PTR:
			/* Node pointer records consist of the
			uniquely identifying fields of the record
			followed by a child page number field. */
			n = dict_index_get_n_unique_in_tree(index) + 1;
			break;
		case REC_STATUS_INFIMUM:
		case REC_STATUS_SUPREMUM:
			/* infimum or supremum record */
			n = 1;
			break;
		default:
			ut_error;
			return(NULL);
		}
	} else {
		n = rec_get_n_fields_old(rec);
	}

	if (UNIV_UNLIKELY(n_fields < n)) {
		n = n_fields;
	}

	/* The offsets header consists of the allocation size at
	offsets[0] and the REC_OFFS_HEADER_SIZE bytes. */
	size = n + (1 + REC_OFFS_HEADER_SIZE);

	if (UNIV_UNLIKELY(!offsets)
	    || UNIV_UNLIKELY(rec_offs_get_n_alloc(offsets) < size)) {
		if (UNIV_UNLIKELY(!*heap)) {
			*heap = mem_heap_create_at(size * sizeof(ulint),
						   file, line);
		}
		offsets = static_cast<ulint*>(
			mem_heap_alloc(*heap, size * sizeof(ulint)));

		rec_offs_set_n_alloc(offsets, size);
	}

	rec_offs_set_n_fields(offsets, n);
	rec_init_offsets(rec, index, offsets);
	return(offsets);
}

/******************************************************//**
The following function determines the offsets to each field
in the record.  It can reuse a previously allocated array. */
UNIV_INTERN
void
rec_get_offsets_reverse(
/*====================*/
	const byte*		extra,	/*!< in: the extra bytes of a
					compact record in reverse order,
					excluding the fixed-size
					REC_N_NEW_EXTRA_BYTES */
	const dict_index_t*	index,	/*!< in: record descriptor */
	ulint			node_ptr,/*!< in: nonzero=node pointer,
					0=leaf node */
	ulint*			offsets)/*!< in/out: array consisting of
					offsets[0] allocated elements */
{
	ulint		n;
	ulint		i;
	ulint		offs;
	ulint		any_ext;
	const byte*	nulls;
	const byte*	lens;
	dict_field_t*	field;
	ulint		null_mask;
	ulint		n_node_ptr_field;

	ut_ad(extra);
	ut_ad(index);
	ut_ad(offsets);
	ut_ad(dict_table_is_comp(index->table));

	if (UNIV_UNLIKELY(node_ptr)) {
		n_node_ptr_field = dict_index_get_n_unique_in_tree(index);
		n = n_node_ptr_field + 1;
	} else {
		n_node_ptr_field = ULINT_UNDEFINED;
		n = dict_index_get_n_fields(index);
	}

	ut_a(rec_offs_get_n_alloc(offsets) >= n + (1 + REC_OFFS_HEADER_SIZE));
	rec_offs_set_n_fields(offsets, n);

	nulls = extra;
	lens = nulls + UT_BITS_IN_BYTES(index->n_nullable);
	i = offs = 0;
	null_mask = 1;
	any_ext = 0;

	/* read the lengths of fields 0..n */
	do {
		ulint	len;
		if (UNIV_UNLIKELY(i == n_node_ptr_field)) {
			len = offs += REC_NODE_PTR_SIZE;
			goto resolved;
		}

		field = dict_index_get_nth_field(index, i);
		if (!(dict_field_get_col(field)->prtype & DATA_NOT_NULL)) {
			/* nullable field => read the null flag */

			if (UNIV_UNLIKELY(!(byte) null_mask)) {
				nulls++;
				null_mask = 1;
			}

			if (*nulls & null_mask) {
				null_mask <<= 1;
				/* No length is stored for NULL fields.
				We do not advance offs, and we set
				the length to zero and enable the
				SQL NULL flag in offsets[]. */
				len = offs | REC_OFFS_SQL_NULL;
				goto resolved;
			}
			null_mask <<= 1;
		}

		if (UNIV_UNLIKELY(!field->fixed_len)) {
			/* Variable-length field: read the length */
			const dict_col_t*	col
				= dict_field_get_col(field);
			len = *lens++;
			/* If the maximum length of the field is up
			to 255 bytes, the actual length is always
			stored in one byte. If the maximum length is
			more than 255 bytes, the actual length is
			stored in one byte for 0..127.  The length
			will be encoded in two bytes when it is 128 or
			more, or when the field is stored externally. */
			if (UNIV_UNLIKELY(col->len > 255)
			    || UNIV_UNLIKELY(col->mtype == DATA_BLOB)) {
				if (len & 0x80) {
					/* 1exxxxxxx xxxxxxxx */
					len <<= 8;
					len |= *lens++;

					offs += len & 0x3fff;
					if (UNIV_UNLIKELY(len & 0x4000)) {
						any_ext = REC_OFFS_EXTERNAL;
						len = offs | REC_OFFS_EXTERNAL;
					} else {
						len = offs;
					}

					goto resolved;
				}
			}

			len = offs += len;
		} else {
			len = offs += field->fixed_len;
		}
resolved:
		rec_offs_base(offsets)[i + 1] = len;
	} while (++i < rec_offs_n_fields(offsets));

	ut_ad(lens >= extra);
	*rec_offs_base(offsets) = (lens - extra + REC_N_NEW_EXTRA_BYTES)
		| REC_OFFS_COMPACT | any_ext;
}

/************************************************************//**
The following function is used to get the offset to the nth
data field in an old-style record.
@return	offset to the field */
UNIV_INTERN
ulint
rec_get_nth_field_offs_old(
/*=======================*/
	const rec_t*	rec,	/*!< in: record */
	ulint		n,	/*!< in: index of the field */
	ulint*		len)	/*!< out: length of the field;
				UNIV_SQL_NULL if SQL null */
{
	ulint	os;
	ulint	next_os;

	ut_ad(len);
	ut_a(rec);
	ut_a(n < rec_get_n_fields_old(rec));

	if (rec_get_1byte_offs_flag(rec)) {
		os = rec_1_get_field_start_offs(rec, n);

		next_os = rec_1_get_field_end_info(rec, n);

		if (next_os & REC_1BYTE_SQL_NULL_MASK) {
			*len = UNIV_SQL_NULL;

			return(os);
		}

		next_os = next_os & ~REC_1BYTE_SQL_NULL_MASK;
	} else {
		os = rec_2_get_field_start_offs(rec, n);

		next_os = rec_2_get_field_end_info(rec, n);

		if (next_os & REC_2BYTE_SQL_NULL_MASK) {
			*len = UNIV_SQL_NULL;

			return(os);
		}

		next_os = next_os & ~(REC_2BYTE_SQL_NULL_MASK
				      | REC_2BYTE_EXTERN_MASK);
	}

	*len = next_os - os;

	ut_ad(*len < UNIV_PAGE_SIZE);

	return(os);
}

/**********************************************************//**
Determines the size of a data tuple prefix in ROW_FORMAT=COMPACT.
@return	total size */
UNIV_INLINE MY_ATTRIBUTE((warn_unused_result, nonnull(1,2)))
ulint
rec_get_converted_size_comp_prefix_low(
/*===================================*/
	const dict_index_t*	index,	/*!< in: record descriptor;
					dict_table_is_comp() is
					assumed to hold, even if
					it does not */
	const dfield_t*		fields,	/*!< in: array of data fields */
	ulint			n_fields,/*!< in: number of data fields */
	ulint*			extra,	/*!< out: extra size */
	bool			temp)	/*!< in: whether this is a
					temporary file record */
{
	ulint	extra_size;
	ulint	data_size;
	ulint	i;
	ulint	n_null	= index->n_nullable;
	ut_ad(n_fields > 0);
	ut_ad(n_fields <= dict_index_get_n_fields(index));
	ut_ad(!temp || extra);

	extra_size = temp
		? UT_BITS_IN_BYTES(n_null)
		: REC_N_NEW_EXTRA_BYTES
		+ UT_BITS_IN_BYTES(n_null);
	data_size = 0;

	if (temp && dict_table_is_comp(index->table)) {
		/* No need to do adjust fixed_len=0. We only need to
		adjust it for ROW_FORMAT=REDUNDANT. */
		temp = false;
	}

	/* read the lengths of fields 0..n */
	for (i = 0; i < n_fields; i++) {
		const dict_field_t*	field;
		ulint			len;
		ulint			fixed_len;
		const dict_col_t*	col;

		field = dict_index_get_nth_field(index, i);
		len = dfield_get_len(&fields[i]);
		col = dict_field_get_col(field);

		ut_ad(dict_col_type_assert_equal(col,
						 dfield_get_type(&fields[i])));
		/* All NULLable fields must be included in the n_null count. */
		ut_ad((col->prtype & DATA_NOT_NULL) || n_null--);

		if (dfield_is_null(&fields[i])) {
			/* No length is stored for NULL fields. */
			ut_ad(!(col->prtype & DATA_NOT_NULL));
			continue;
		}

<<<<<<< HEAD
		ut_ad(len <= col->len || col->mtype == DATA_BLOB
			|| (col->len == 0 && col->mtype == DATA_VARCHAR));
=======
		ut_ad(len <= col->len || col->mtype == DATA_BLOB ||
		  ((col->mtype == DATA_VARCHAR || col->mtype == DATA_BINARY
		   || col->mtype == DATA_VARMYSQL)
		   && (col->len == 0
		       || len <= col->len +
			  prtype_get_compression_extra(col->prtype))));
>>>>>>> d7dc03a2

		fixed_len = field->fixed_len;
		if (temp && fixed_len
		    && !dict_col_get_fixed_size(col, temp)) {
			fixed_len = 0;
		}
		/* If the maximum length of a variable-length field
		is up to 255 bytes, the actual length is always stored
		in one byte. If the maximum length is more than 255
		bytes, the actual length is stored in one byte for
		0..127.  The length will be encoded in two bytes when
		it is 128 or more, or when the field is stored externally. */

		if (fixed_len) {
#ifdef UNIV_DEBUG
			ulint	mbminlen = DATA_MBMINLEN(col->mbminmaxlen);
			ulint	mbmaxlen = DATA_MBMAXLEN(col->mbminmaxlen);

			ut_ad(len <= fixed_len);

			ut_ad(!mbmaxlen || len >= mbminlen
			      * (fixed_len / mbmaxlen));

			/* dict_index_add_col() should guarantee this */
			ut_ad(!field->prefix_len
			      || fixed_len == field->prefix_len);
#endif /* UNIV_DEBUG */
		} else if (dfield_is_ext(&fields[i])) {
			ut_ad(col->len >= 256 || col->mtype == DATA_BLOB);
			extra_size += 2;
		} else if (len < 128
			   || (col->len < 256 -
			       prtype_get_compression_extra(col->prtype)
			       && col->mtype != DATA_BLOB)) {
			extra_size++;
		} else {
			/* For variable-length columns, we look up the
			maximum length from the column itself.  If this
			is a prefix index column shorter than 256 bytes,
			this will waste one byte. */
			extra_size += 2;
		}
		data_size += len;
	}

	if (extra) {
		*extra = extra_size;
	}

	return(extra_size + data_size);
}

/**********************************************************//**
Determines the size of a data tuple prefix in ROW_FORMAT=COMPACT.
@return	total size */
UNIV_INTERN
ulint
rec_get_converted_size_comp_prefix(
/*===============================*/
	const dict_index_t*	index,	/*!< in: record descriptor */
	const dfield_t*		fields,	/*!< in: array of data fields */
	ulint			n_fields,/*!< in: number of data fields */
	ulint*			extra)	/*!< out: extra size */
{
	ut_ad(dict_table_is_comp(index->table));
	return(rec_get_converted_size_comp_prefix_low(
		       index, fields, n_fields, extra, false));
}

/**********************************************************//**
Determines the size of a data tuple in ROW_FORMAT=COMPACT.
@return	total size */
UNIV_INTERN
ulint
rec_get_converted_size_comp(
/*========================*/
	const dict_index_t*	index,	/*!< in: record descriptor;
					dict_table_is_comp() is
					assumed to hold, even if
					it does not */
	ulint			status,	/*!< in: status bits of the record */
	const dfield_t*		fields,	/*!< in: array of data fields */
	ulint			n_fields,/*!< in: number of data fields */
	ulint*			extra)	/*!< out: extra size */
{
	ulint	size;
	ut_ad(n_fields > 0);

	switch (UNIV_EXPECT(status, REC_STATUS_ORDINARY)) {
	case REC_STATUS_ORDINARY:
		ut_ad(n_fields == dict_index_get_n_fields(index));
		size = 0;
		break;
	case REC_STATUS_NODE_PTR:
		n_fields--;
		ut_ad(n_fields == dict_index_get_n_unique_in_tree(index));
		ut_ad(dfield_get_len(&fields[n_fields]) == REC_NODE_PTR_SIZE);
		size = REC_NODE_PTR_SIZE; /* child page number */
		break;
	case REC_STATUS_INFIMUM:
	case REC_STATUS_SUPREMUM:
		/* infimum or supremum record, 8 data bytes */
		if (UNIV_LIKELY_NULL(extra)) {
			*extra = REC_N_NEW_EXTRA_BYTES;
		}
		return(REC_N_NEW_EXTRA_BYTES + 8);
	default:
		ut_error;
		return(ULINT_UNDEFINED);
	}

	return(size + rec_get_converted_size_comp_prefix_low(
		       index, fields, n_fields, extra, false));
}

/***********************************************************//**
Sets the value of the ith field SQL null bit of an old-style record. */
UNIV_INTERN
void
rec_set_nth_field_null_bit(
/*=======================*/
	rec_t*	rec,	/*!< in: record */
	ulint	i,	/*!< in: ith field */
	ibool	val)	/*!< in: value to set */
{
	ulint	info;

	if (rec_get_1byte_offs_flag(rec)) {

		info = rec_1_get_field_end_info(rec, i);

		if (val) {
			info = info | REC_1BYTE_SQL_NULL_MASK;
		} else {
			info = info & ~REC_1BYTE_SQL_NULL_MASK;
		}

		rec_1_set_field_end_info(rec, i, info);

		return;
	}

	info = rec_2_get_field_end_info(rec, i);

	if (val) {
		info = info | REC_2BYTE_SQL_NULL_MASK;
	} else {
		info = info & ~REC_2BYTE_SQL_NULL_MASK;
	}

	rec_2_set_field_end_info(rec, i, info);
}

/***********************************************************//**
Sets an old-style record field to SQL null.
The physical size of the field is not changed. */
UNIV_INTERN
void
rec_set_nth_field_sql_null(
/*=======================*/
	rec_t*	rec,	/*!< in: record */
	ulint	n)	/*!< in: index of the field */
{
	ulint	offset;

	offset = rec_get_field_start_offs(rec, n);

	data_write_sql_null(rec + offset, rec_get_nth_field_size(rec, n));

	rec_set_nth_field_null_bit(rec, n, TRUE);
}

/*********************************************************//**
Builds an old-style physical record out of a data tuple and
stores it beginning from the start of the given buffer.
@return	pointer to the origin of physical record */
static
rec_t*
rec_convert_dtuple_to_rec_old(
/*==========================*/
	byte*		buf,	/*!< in: start address of the physical record */
	const dtuple_t*	dtuple,	/*!< in: data tuple */
	ulint		n_ext)	/*!< in: number of externally stored columns */
{
	const dfield_t*	field;
	ulint		n_fields;
	ulint		data_size;
	rec_t*		rec;
	ulint		end_offset;
	ulint		ored_offset;
	ulint		len;
	ulint		i;

	ut_ad(buf && dtuple);
	ut_ad(dtuple_validate(dtuple));
	ut_ad(dtuple_check_typed(dtuple));

	n_fields = dtuple_get_n_fields(dtuple);
	data_size = dtuple_get_data_size(dtuple, 0);

	ut_ad(n_fields > 0);

	/* Calculate the offset of the origin in the physical record */

	rec = buf + rec_get_converted_extra_size(data_size, n_fields, n_ext);
#ifdef UNIV_DEBUG
	/* Suppress Valgrind warnings of ut_ad()
	in mach_write_to_1(), mach_write_to_2() et al. */
	memset(buf, 0xff, rec - buf + data_size);
#endif /* UNIV_DEBUG */
	/* Store the number of fields */
	rec_set_n_fields_old(rec, n_fields);

	/* Set the info bits of the record */
	rec_set_info_bits_old(rec, dtuple_get_info_bits(dtuple)
			      & REC_INFO_BITS_MASK);

	/* Store the data and the offsets */

	end_offset = 0;

	if (!n_ext && data_size <= REC_1BYTE_OFFS_LIMIT) {

		rec_set_1byte_offs_flag(rec, TRUE);

		for (i = 0; i < n_fields; i++) {

			field = dtuple_get_nth_field(dtuple, i);

			if (dfield_is_null(field)) {
				len = dtype_get_sql_null_size(
					dfield_get_type(field), 0);
				data_write_sql_null(rec + end_offset, len);

				end_offset += len;
				ored_offset = end_offset
					| REC_1BYTE_SQL_NULL_MASK;
			} else {
				/* If the data is not SQL null, store it */
				len = dfield_get_len(field);

				memcpy(rec + end_offset,
				       dfield_get_data(field), len);

				end_offset += len;
				ored_offset = end_offset;
			}

			rec_1_set_field_end_info(rec, i, ored_offset);
		}
	} else {
		rec_set_1byte_offs_flag(rec, FALSE);

		for (i = 0; i < n_fields; i++) {

			field = dtuple_get_nth_field(dtuple, i);

			if (dfield_is_null(field)) {
				len = dtype_get_sql_null_size(
					dfield_get_type(field), 0);
				data_write_sql_null(rec + end_offset, len);

				end_offset += len;
				ored_offset = end_offset
					| REC_2BYTE_SQL_NULL_MASK;
			} else {
				/* If the data is not SQL null, store it */
				len = dfield_get_len(field);

				memcpy(rec + end_offset,
				       dfield_get_data(field), len);

				end_offset += len;
				ored_offset = end_offset;

				if (dfield_is_ext(field)) {
					ored_offset |= REC_2BYTE_EXTERN_MASK;
				}
			}

			rec_2_set_field_end_info(rec, i, ored_offset);
		}
	}

	return(rec);
}

/*********************************************************//**
Builds a ROW_FORMAT=COMPACT record out of a data tuple. */
UNIV_INLINE MY_ATTRIBUTE((nonnull))
void
rec_convert_dtuple_to_rec_comp(
/*===========================*/
	rec_t*			rec,	/*!< in: origin of record */
	const dict_index_t*	index,	/*!< in: record descriptor */
	const dfield_t*		fields,	/*!< in: array of data fields */
	ulint			n_fields,/*!< in: number of data fields */
	ulint			status,	/*!< in: status bits of the record */
	bool			temp)	/*!< in: whether to use the
					format for temporary files in
					index creation */
{
	const dfield_t*	field;
	const dtype_t*	type;
	byte*		end;
	byte*		nulls;
	byte*		lens;
	ulint		len;
	ulint		i;
	ulint		n_node_ptr_field;
	ulint		fixed_len;
	ulint		null_mask	= 1;
	ulint		n_null;

	ut_ad(temp || dict_table_is_comp(index->table));
	ut_ad(n_fields > 0);

	if (temp) {
		ut_ad(status == REC_STATUS_ORDINARY);
		ut_ad(n_fields <= dict_index_get_n_fields(index));
		n_node_ptr_field = ULINT_UNDEFINED;
		nulls = rec - 1;
		if (dict_table_is_comp(index->table)) {
			/* No need to do adjust fixed_len=0. We only
			need to adjust it for ROW_FORMAT=REDUNDANT. */
			temp = false;
		}
	} else {
		nulls = rec - (REC_N_NEW_EXTRA_BYTES + 1);

		switch (UNIV_EXPECT(status, REC_STATUS_ORDINARY)) {
		case REC_STATUS_ORDINARY:
			ut_ad(n_fields <= dict_index_get_n_fields(index));
			n_node_ptr_field = ULINT_UNDEFINED;
			break;
		case REC_STATUS_NODE_PTR:
			ut_ad(n_fields
			      == dict_index_get_n_unique_in_tree(index) + 1);
			n_node_ptr_field = n_fields - 1;
			break;
		case REC_STATUS_INFIMUM:
		case REC_STATUS_SUPREMUM:
			ut_ad(n_fields == 1);
			n_node_ptr_field = ULINT_UNDEFINED;
			break;
		default:
			ut_error;
			return;
		}
	}

	end = rec;
	n_null = index->n_nullable;
	lens = nulls - UT_BITS_IN_BYTES(n_null);
	/* clear the SQL-null flags */
	memset(lens + 1, 0, nulls - lens);

	/* Store the data and the offsets */

	for (i = 0, field = fields; i < n_fields; i++, field++) {
		const dict_field_t*	ifield;

		type = dfield_get_type(field);
		len = dfield_get_len(field);

		if (UNIV_UNLIKELY(i == n_node_ptr_field)) {
			ut_ad(dtype_get_prtype(type) & DATA_NOT_NULL);
			ut_ad(len == REC_NODE_PTR_SIZE);
			memcpy(end, dfield_get_data(field), len);
			end += REC_NODE_PTR_SIZE;
			break;
		}

		if (!(dtype_get_prtype(type) & DATA_NOT_NULL)) {
			/* nullable field */
			ut_ad(n_null--);

			if (UNIV_UNLIKELY(!(byte) null_mask)) {
				nulls--;
				null_mask = 1;
			}

			ut_ad(*nulls < null_mask);

			/* set the null flag if necessary */
			if (dfield_is_null(field)) {
				*nulls |= null_mask;
				null_mask <<= 1;
				continue;
			}

			null_mask <<= 1;
		}
		/* only nullable fields can be null */
		ut_ad(!dfield_is_null(field));

		ifield = dict_index_get_nth_field(index, i);
		fixed_len = ifield->fixed_len;
		if (temp && fixed_len
		    && !dict_col_get_fixed_size(ifield->col, temp)) {
			fixed_len = 0;
		}
		/* If the maximum length of a variable-length field
		is up to 255 bytes, the actual length is always stored
		in one byte. If the maximum length is more than 255
		bytes, the actual length is stored in one byte for
		0..127.  The length will be encoded in two bytes when
		it is 128 or more, or when the field is stored externally. */
		if (fixed_len) {
#ifdef UNIV_DEBUG
			ulint	mbminlen = DATA_MBMINLEN(
				ifield->col->mbminmaxlen);
			ulint	mbmaxlen = DATA_MBMAXLEN(
				ifield->col->mbminmaxlen);

			ut_ad(len <= fixed_len);
			ut_ad(!mbmaxlen || len >= mbminlen
			      * (fixed_len / mbmaxlen));
			ut_ad(!dfield_is_ext(field));
#endif /* UNIV_DEBUG */
		} else if (dfield_is_ext(field)) {
			ut_ad(ifield->col->len >= 256
			      || ifield->col->mtype == DATA_BLOB);
			ut_ad(len <= REC_ANTELOPE_MAX_INDEX_COL_LEN
			      + BTR_EXTERN_FIELD_REF_SIZE);
			*lens-- = (byte) (len >> 8) | 0xc0;
			*lens-- = (byte) len;
		} else {
			ut_ad(len <= dtype_get_len(type) +
			      prtype_get_compression_extra(
			        dtype_get_prtype(type))
			      || dtype_get_mtype(type) == DATA_BLOB
			      || !strcmp(index->name,
					 FTS_INDEX_TABLE_IND_NAME));
			if (len < 128
			    || (dtype_get_len(type) < 256 -
			        prtype_get_compression_extra(
				  dtype_get_prtype(type))
				&& dtype_get_mtype(type) != DATA_BLOB)) {

				*lens-- = (byte) len;
			} else {
				ut_ad(len < 16384);
				*lens-- = (byte) (len >> 8) | 0x80;
				*lens-- = (byte) len;
			}
		}

		memcpy(end, dfield_get_data(field), len);
		end += len;
	}
}

/*********************************************************//**
Builds a new-style physical record out of a data tuple and
stores it beginning from the start of the given buffer.
@return	pointer to the origin of physical record */
static
rec_t*
rec_convert_dtuple_to_rec_new(
/*==========================*/
	byte*			buf,	/*!< in: start address of
					the physical record */
	const dict_index_t*	index,	/*!< in: record descriptor */
	const dtuple_t*		dtuple)	/*!< in: data tuple */
{
	ulint	extra_size;
	ulint	status;
	rec_t*	rec;

	status = dtuple_get_info_bits(dtuple) & REC_NEW_STATUS_MASK;
	rec_get_converted_size_comp(
		index, status, dtuple->fields, dtuple->n_fields, &extra_size);
	rec = buf + extra_size;

	rec_convert_dtuple_to_rec_comp(
		rec, index, dtuple->fields, dtuple->n_fields, status, false);

	/* Set the info bits of the record */
	rec_set_info_and_status_bits(rec, dtuple_get_info_bits(dtuple));

	return(rec);
}

/*********************************************************//**
Builds a physical record out of a data tuple and
stores it beginning from the start of the given buffer.
@return	pointer to the origin of physical record */
UNIV_INTERN
rec_t*
rec_convert_dtuple_to_rec(
/*======================*/
	byte*			buf,	/*!< in: start address of the
					physical record */
	const dict_index_t*	index,	/*!< in: record descriptor */
	const dtuple_t*		dtuple,	/*!< in: data tuple */
	ulint			n_ext)	/*!< in: number of
					externally stored columns */
{
	rec_t*	rec;

	ut_ad(buf != NULL);
	ut_ad(index != NULL);
	ut_ad(dtuple != NULL);
	ut_ad(dtuple_validate(dtuple));
	ut_ad(dtuple_check_typed(dtuple));

	if (dict_table_is_comp(index->table)) {
		rec = rec_convert_dtuple_to_rec_new(buf, index, dtuple);
	} else {
		rec = rec_convert_dtuple_to_rec_old(buf, dtuple, n_ext);
	}

#ifdef UNIV_DEBUG
	{
		mem_heap_t*	heap	= NULL;
		ulint		offsets_[REC_OFFS_NORMAL_SIZE];
		const ulint*	offsets;
		ulint		i;
		rec_offs_init(offsets_);

		offsets = rec_get_offsets(rec, index,
					  offsets_, ULINT_UNDEFINED, &heap);
		ut_ad(rec_validate(rec, offsets));
		ut_ad(dtuple_get_n_fields(dtuple)
		      == rec_offs_n_fields(offsets));

		for (i = 0; i < rec_offs_n_fields(offsets); i++) {
			ut_ad(!dfield_is_ext(dtuple_get_nth_field(dtuple, i))
			      == !rec_offs_nth_extern(offsets, i));
		}

		if (UNIV_LIKELY_NULL(heap)) {
			mem_heap_free(heap);
		}
	}
#endif /* UNIV_DEBUG */
	return(rec);
}

#ifndef UNIV_HOTBACKUP
/**********************************************************//**
Determines the size of a data tuple prefix in ROW_FORMAT=COMPACT.
@return	total size */
UNIV_INTERN
ulint
rec_get_converted_size_temp(
/*========================*/
	const dict_index_t*	index,	/*!< in: record descriptor */
	const dfield_t*		fields,	/*!< in: array of data fields */
	ulint			n_fields,/*!< in: number of data fields */
	ulint*			extra)	/*!< out: extra size */
{
	return(rec_get_converted_size_comp_prefix_low(
		       index, fields, n_fields, extra, true));
}

/******************************************************//**
Determine the offset to each field in temporary file.
@see rec_convert_dtuple_to_temp() */
UNIV_INTERN
void
rec_init_offsets_temp(
/*==================*/
	const rec_t*		rec,	/*!< in: temporary file record */
	const dict_index_t*	index,	/*!< in: record descriptor */
	ulint*			offsets)/*!< in/out: array of offsets;
					in: n=rec_offs_n_fields(offsets) */
{
	rec_init_offsets_comp_ordinary(rec, true, index, offsets);
}

/*********************************************************//**
Builds a temporary file record out of a data tuple.
@see rec_init_offsets_temp() */
UNIV_INTERN
void
rec_convert_dtuple_to_temp(
/*=======================*/
	rec_t*			rec,		/*!< out: record */
	const dict_index_t*	index,		/*!< in: record descriptor */
	const dfield_t*		fields,		/*!< in: array of data fields */
	ulint			n_fields)	/*!< in: number of fields */
{
	rec_convert_dtuple_to_rec_comp(rec, index, fields, n_fields,
				       REC_STATUS_ORDINARY, true);
}

/**************************************************************//**
Copies the first n fields of a physical record to a data tuple. The fields
are copied to the memory heap. */
UNIV_INTERN
void
rec_copy_prefix_to_dtuple(
/*======================*/
	dtuple_t*		tuple,		/*!< out: data tuple */
	const rec_t*		rec,		/*!< in: physical record */
	const dict_index_t*	index,		/*!< in: record descriptor */
	ulint			n_fields,	/*!< in: number of fields
						to copy */
	mem_heap_t*		heap)		/*!< in: memory heap */
{
	ulint	i;
	ulint	offsets_[REC_OFFS_NORMAL_SIZE];
	ulint*	offsets	= offsets_;
	rec_offs_init(offsets_);

	offsets = rec_get_offsets(rec, index, offsets, n_fields, &heap);

	ut_ad(rec_validate(rec, offsets));
	ut_ad(dtuple_check_typed(tuple));

	dtuple_set_info_bits(tuple, rec_get_info_bits(
				     rec, dict_table_is_comp(index->table)));

	for (i = 0; i < n_fields; i++) {
		dfield_t*	field;
		const byte*	data;
		ulint		len;

		field = dtuple_get_nth_field(tuple, i);
		data = rec_get_nth_field(rec, offsets, i, &len);

		if (len != UNIV_SQL_NULL) {
			dfield_set_data(field,
					mem_heap_dup(heap, data, len), len);
			ut_ad(!rec_offs_nth_extern(offsets, i));
		} else {
			dfield_set_null(field);
		}
	}
}

/**************************************************************//**
Copies the first n fields of an old-style physical record
to a new physical record in a buffer.
@return	own: copied record */
static
rec_t*
rec_copy_prefix_to_buf_old(
/*=======================*/
	const rec_t*	rec,		/*!< in: physical record */
	ulint		n_fields,	/*!< in: number of fields to copy */
	ulint		area_end,	/*!< in: end of the prefix data */
	byte**		buf,		/*!< in/out: memory buffer for
					the copied prefix, or NULL */
	ulint*		buf_size)	/*!< in/out: buffer size */
{
	rec_t*	copy_rec;
	ulint	area_start;
	ulint	prefix_len;

	if (rec_get_1byte_offs_flag(rec)) {
		area_start = REC_N_OLD_EXTRA_BYTES + n_fields;
	} else {
		area_start = REC_N_OLD_EXTRA_BYTES + 2 * n_fields;
	}

	prefix_len = area_start + area_end;

	if ((*buf == NULL) || (*buf_size < prefix_len)) {
		if (*buf != NULL) {
			mem_free(*buf);
		}

		*buf = static_cast<byte*>(mem_alloc2(prefix_len, buf_size));
	}

	ut_memcpy(*buf, rec - area_start, prefix_len);

	copy_rec = *buf + area_start;

	rec_set_n_fields_old(copy_rec, n_fields);

	return(copy_rec);
}

/**************************************************************//**
Copies the first n fields of a physical record to a new physical record in
a buffer.
@return	own: copied record */
UNIV_INTERN
rec_t*
rec_copy_prefix_to_buf(
/*===================*/
	const rec_t*		rec,		/*!< in: physical record */
	const dict_index_t*	index,		/*!< in: record descriptor */
	ulint			n_fields,	/*!< in: number of fields
						to copy */
	byte**			buf,		/*!< in/out: memory buffer
						for the copied prefix,
						or NULL */
	ulint*			buf_size)	/*!< in/out: buffer size */
{
	const byte*	nulls;
	const byte*	lens;
	ulint		i;
	ulint		prefix_len;
	ulint		null_mask;
	ulint		status;

	UNIV_PREFETCH_RW(*buf);

	if (!dict_table_is_comp(index->table)) {
		ut_ad(rec_validate_old(rec));
		return(rec_copy_prefix_to_buf_old(
			       rec, n_fields,
			       rec_get_field_start_offs(rec, n_fields),
			       buf, buf_size));
	}

	status = rec_get_status(rec);

	switch (status) {
	case REC_STATUS_ORDINARY:
		ut_ad(n_fields <= dict_index_get_n_fields(index));
		break;
	case REC_STATUS_NODE_PTR:
		/* it doesn't make sense to copy the child page number field */
		ut_ad(n_fields <= dict_index_get_n_unique_in_tree(index));
		break;
	case REC_STATUS_INFIMUM:
	case REC_STATUS_SUPREMUM:
		/* infimum or supremum record: no sense to copy anything */
	default:
		ut_error;
		return(NULL);
	}

	nulls = rec - (REC_N_NEW_EXTRA_BYTES + 1);
	lens = nulls - UT_BITS_IN_BYTES(index->n_nullable);
	UNIV_PREFETCH_R(lens);
	prefix_len = 0;
	null_mask = 1;

	/* read the lengths of fields 0..n */
	for (i = 0; i < n_fields; i++) {
		const dict_field_t*	field;
		const dict_col_t*	col;

		field = dict_index_get_nth_field(index, i);
		col = dict_field_get_col(field);

		if (!(col->prtype & DATA_NOT_NULL)) {
			/* nullable field => read the null flag */
			if (UNIV_UNLIKELY(!(byte) null_mask)) {
				nulls--;
				null_mask = 1;
			}

			if (*nulls & null_mask) {
				null_mask <<= 1;
				continue;
			}

			null_mask <<= 1;
		}

		if (field->fixed_len) {
			prefix_len += field->fixed_len;
		} else {
			ulint	len = *lens--;
			/* If the maximum length of the column is up
			to 255 bytes, the actual length is always
			stored in one byte. If the maximum length is
			more than 255 bytes, the actual length is
			stored in one byte for 0..127.  The length
			will be encoded in two bytes when it is 128 or
			more, or when the column is stored externally. */
			if (col->len > 255 || col->mtype == DATA_BLOB) {
				if (len & 0x80) {
					/* 1exxxxxx */
					len &= 0x3f;
					len <<= 8;
					len |= *lens--;
					UNIV_PREFETCH_R(lens);
				}
			}
			prefix_len += len;
		}
	}

	UNIV_PREFETCH_R(rec + prefix_len);

	prefix_len += rec - (lens + 1);

	if ((*buf == NULL) || (*buf_size < prefix_len)) {
		if (*buf != NULL) {
			mem_free(*buf);
		}

		*buf = static_cast<byte*>(mem_alloc2(prefix_len, buf_size));
	}

	memcpy(*buf, lens + 1, prefix_len);

	return(*buf + (rec - (lens + 1)));
}
#endif /* UNIV_HOTBACKUP */

/***************************************************************//**
Validates the consistency of an old-style physical record.
@return	TRUE if ok */
static
ibool
rec_validate_old(
/*=============*/
	const rec_t*	rec)	/*!< in: physical record */
{
	const byte*	data;
	ulint		len;
	ulint		n_fields;
	ulint		len_sum		= 0;
	ulint		sum		= 0;
	ulint		i;

	ut_a(rec);
	n_fields = rec_get_n_fields_old(rec);

	if ((n_fields == 0) || (n_fields > REC_MAX_N_FIELDS)) {
		fprintf(stderr, "InnoDB: Error: record has %lu fields\n",
			(ulong) n_fields);
		return(FALSE);
	}

	for (i = 0; i < n_fields; i++) {
		data = rec_get_nth_field_old(rec, i, &len);

		if (!((len < UNIV_PAGE_SIZE) || (len == UNIV_SQL_NULL))) {
			fprintf(stderr,
				"InnoDB: Error: record field %lu len %lu\n",
				(ulong) i,
				(ulong) len);
			return(FALSE);
		}

		if (len != UNIV_SQL_NULL) {
			len_sum += len;
			sum += *(data + len -1); /* dereference the
						 end of the field to
						 cause a memory trap
						 if possible */
		} else {
			len_sum += rec_get_nth_field_size(rec, i);
		}
	}

	if (len_sum != rec_get_data_size_old(rec)) {
		fprintf(stderr,
			"InnoDB: Error: record len should be %lu, len %lu\n",
			(ulong) len_sum,
			rec_get_data_size_old(rec));
		return(FALSE);
	}

	rec_dummy = sum; /* This is here only to fool the compiler */

	return(TRUE);
}

/***************************************************************//**
Validates the consistency of a physical record.
@return	TRUE if ok */
UNIV_INTERN
ibool
rec_validate(
/*=========*/
	const rec_t*	rec,	/*!< in: physical record */
	const ulint*	offsets)/*!< in: array returned by rec_get_offsets() */
{
	const byte*	data;
	ulint		len;
	ulint		n_fields;
	ulint		len_sum		= 0;
	ulint		sum		= 0;
	ulint		i;

	ut_a(rec);
	n_fields = rec_offs_n_fields(offsets);

	if ((n_fields == 0) || (n_fields > REC_MAX_N_FIELDS)) {
		fprintf(stderr, "InnoDB: Error: record has %lu fields\n",
			(ulong) n_fields);
		return(FALSE);
	}

	ut_a(rec_offs_comp(offsets) || n_fields <= rec_get_n_fields_old(rec));

	for (i = 0; i < n_fields; i++) {
		data = rec_get_nth_field(rec, offsets, i, &len);

		if (!((len < UNIV_PAGE_SIZE) || (len == UNIV_SQL_NULL))) {
			fprintf(stderr,
				"InnoDB: Error: record field %lu len %lu\n",
				(ulong) i,
				(ulong) len);
			return(FALSE);
		}

		if (len != UNIV_SQL_NULL) {
			len_sum += len;
			sum += *(data + len -1); /* dereference the
						 end of the field to
						 cause a memory trap
						 if possible */
		} else if (!rec_offs_comp(offsets)) {
			len_sum += rec_get_nth_field_size(rec, i);
		}
	}

	if (len_sum != rec_offs_data_size(offsets)) {
		fprintf(stderr,
			"InnoDB: Error: record len should be %lu, len %lu\n",
			(ulong) len_sum,
			(ulong) rec_offs_data_size(offsets));
		return(FALSE);
	}

	rec_dummy = sum; /* This is here only to fool the compiler */

	if (!rec_offs_comp(offsets)) {
		ut_a(rec_validate_old(rec));
	}

	return(TRUE);
}

/***************************************************************//**
Prints an old-style physical record. */
UNIV_INTERN
void
rec_print_old(
/*==========*/
	FILE*		file,	/*!< in: file where to print */
	const rec_t*	rec)	/*!< in: physical record */
{
	const byte*	data;
	ulint		len;
	ulint		n;
	ulint		i;

	ut_ad(rec);

	n = rec_get_n_fields_old(rec);

	fprintf(file, "PHYSICAL RECORD: n_fields %lu;"
		" %u-byte offsets; info bits %lu\n",
		(ulong) n,
		rec_get_1byte_offs_flag(rec) ? 1 : 2,
		(ulong) rec_get_info_bits(rec, FALSE));

	for (i = 0; i < n; i++) {

		data = rec_get_nth_field_old(rec, i, &len);

		fprintf(file, " %lu:", (ulong) i);

		if (len != UNIV_SQL_NULL) {
			if (len <= 30) {

				ut_print_buf(file, data, len);
			} else {
				ut_print_buf(file, data, 30);

				fprintf(file, " (total %lu bytes)",
					(ulong) len);
			}
		} else {
			fprintf(file, " SQL NULL, size %lu ",
				rec_get_nth_field_size(rec, i));
		}

		putc(';', file);
		putc('\n', file);
	}

	rec_validate_old(rec);
}

#ifndef UNIV_HOTBACKUP
/***************************************************************//**
Prints a physical record in ROW_FORMAT=COMPACT.  Ignores the
record header. */
UNIV_INTERN
void
rec_print_comp(
/*===========*/
	FILE*		file,	/*!< in: file where to print */
	const rec_t*	rec,	/*!< in: physical record */
	const ulint*	offsets)/*!< in: array returned by rec_get_offsets() */
{
	ulint	i;

	for (i = 0; i < rec_offs_n_fields(offsets); i++) {
		const byte*	data;
		ulint		len;

		data = rec_get_nth_field(rec, offsets, i, &len);

		fprintf(file, " %lu:", (ulong) i);

		if (len != UNIV_SQL_NULL) {
			if (len <= 30) {

				ut_print_buf(file, data, len);
			} else if (rec_offs_nth_extern(offsets, i)) {
				ut_print_buf(file, data, 30);
				fprintf(file, " (total %lu bytes, external)",
					(ulong) len);
				ut_print_buf(file, data + len
					     - BTR_EXTERN_FIELD_REF_SIZE,
					     BTR_EXTERN_FIELD_REF_SIZE);
			} else {
				ut_print_buf(file, data, 30);

				fprintf(file, " (total %lu bytes)",
					(ulong) len);
			}
		} else {
			fputs(" SQL NULL", file);
		}
		putc(';', file);
		putc('\n', file);
	}
}

/***************************************************************//**
Prints a physical record. */
UNIV_INTERN
void
rec_print_new(
/*==========*/
	FILE*		file,	/*!< in: file where to print */
	const rec_t*	rec,	/*!< in: physical record */
	const ulint*	offsets)/*!< in: array returned by rec_get_offsets() */
{
	ut_ad(rec);
	ut_ad(offsets);
	ut_ad(rec_offs_validate(rec, NULL, offsets));

	if (!rec_offs_comp(offsets)) {
		rec_print_old(file, rec);
		return;
	}

	fprintf(file, "PHYSICAL RECORD: n_fields %lu;"
		" compact format; info bits %lu\n",
		(ulong) rec_offs_n_fields(offsets),
		(ulong) rec_get_info_bits(rec, TRUE));

	rec_print_comp(file, rec, offsets);
	rec_validate(rec, offsets);
}

/***************************************************************//**
Prints a physical record. */
UNIV_INTERN
void
rec_print(
/*======*/
	FILE*			file,	/*!< in: file where to print */
	const rec_t*		rec,	/*!< in: physical record */
	const dict_index_t*	index)	/*!< in: record descriptor */
{
	ut_ad(index);

	if (!dict_table_is_comp(index->table)) {
		rec_print_old(file, rec);
		return;
	} else {
		mem_heap_t*	heap	= NULL;
		ulint		offsets_[REC_OFFS_NORMAL_SIZE];
		rec_offs_init(offsets_);

		rec_print_new(file, rec,
			      rec_get_offsets(rec, index, offsets_,
					      ULINT_UNDEFINED, &heap));
		if (UNIV_LIKELY_NULL(heap)) {
			mem_heap_free(heap);
		}
	}
}

# ifdef UNIV_DEBUG
/************************************************************//**
Reads the DB_TRX_ID of a clustered index record.
@return	the value of DB_TRX_ID */
UNIV_INTERN
trx_id_t
rec_get_trx_id(
/*===========*/
	const rec_t*		rec,	/*!< in: record */
	const dict_index_t*	index)	/*!< in: clustered index */
{
	const page_t*	page
		= page_align(rec);
	ulint		trx_id_col
		= dict_index_get_sys_col_pos(index, DATA_TRX_ID);
	const byte*	trx_id;
	ulint		len;
	mem_heap_t*	heap		= NULL;
	ulint		offsets_[REC_OFFS_NORMAL_SIZE];
	ulint*		offsets		= offsets_;
	rec_offs_init(offsets_);

	ut_ad(fil_page_get_type(page) == FIL_PAGE_INDEX);
	ut_ad(mach_read_from_8(page + PAGE_HEADER + PAGE_INDEX_ID)
	      == index->id);
	ut_ad(dict_index_is_clust(index));
	ut_ad(trx_id_col > 0);
	ut_ad(trx_id_col != ULINT_UNDEFINED);

	offsets = rec_get_offsets(rec, index, offsets, trx_id_col + 1, &heap);

	trx_id = rec_get_nth_field(rec, offsets, trx_id_col, &len);

	ut_ad(len == DATA_TRX_ID_LEN);

	if (heap) {
		mem_heap_free(heap);
	}

	return(trx_read_trx_id(trx_id));
}
# endif /* UNIV_DEBUG */
#endif /* !UNIV_HOTBACKUP */<|MERGE_RESOLUTION|>--- conflicted
+++ resolved
@@ -842,17 +842,12 @@
 			continue;
 		}
 
-<<<<<<< HEAD
-		ut_ad(len <= col->len || col->mtype == DATA_BLOB
-			|| (col->len == 0 && col->mtype == DATA_VARCHAR));
-=======
 		ut_ad(len <= col->len || col->mtype == DATA_BLOB ||
 		  ((col->mtype == DATA_VARCHAR || col->mtype == DATA_BINARY
 		   || col->mtype == DATA_VARMYSQL)
 		   && (col->len == 0
 		       || len <= col->len +
 			  prtype_get_compression_extra(col->prtype))));
->>>>>>> d7dc03a2
 
 		fixed_len = field->fixed_len;
 		if (temp && fixed_len
