--- conflicted
+++ resolved
@@ -941,10 +941,7 @@
         } else if (strcmp(fields[0], "header") == 0) {
             toku_ft_free(ft);
             open_header(fd, &ft, cf);
-<<<<<<< HEAD
-=======
             dump_header(ft);
->>>>>>> a6087e7d
         } else if (strcmp(fields[0], "rn") == 0||strcmp(fields[0], "rootNode")==0||strcmp(fields[0], "rootnode") == 0) {
             printf("Root node :%d\n",root);
         } else if (strcmp(fields[0], "block") == 0 && nfields == 2) {
