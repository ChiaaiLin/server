--- conflicted
+++ resolved
@@ -3,13 +3,8 @@
 create table t (id int primary key);
 begin;
 insert into t values (1),(2);
-<<<<<<< HEAD
-select * from information_schema.tokudb_fractal_tree_info;
-ERROR HY000: Got error -30994 "Internal error < 0 (Not system error)" from storage engine TokuDB
-=======
 select dictionary_name from information_schema.tokudb_fractal_tree_info;
 dictionary_name
 ./test/t-status
->>>>>>> d199a0ff
 commit;
 drop table t;