/*
   Copyright (c) 2016, Facebook, Inc.

   This program is free software; you can redistribute it and/or modify
   it under the terms of the GNU General Public License as published by
   the Free Software Foundation; version 2 of the License.

   This program is distributed in the hope that it will be useful,
   but WITHOUT ANY WARRANTY; without even the implied warranty of
   MERCHANTABILITY or FITNESS FOR A PARTICULAR PURPOSE.  See the
   GNU General Public License for more details.

   You should have received a copy of the GNU General Public License
   along with this program; if not, write to the Free Software
   Foundation, Inc., 59 Temple Place, Suite 330, Boston, MA  02111-1307  USA */

#include <my_config.h>

/* This C++ file's header file */
#include "./rdb_sst_info.h"

#include <inttypes.h>

/* C++ standard header files */
#include <cstdio>
#include <string>
#include <vector>

/* MySQL header files */
#include <mysqld_error.h>
#include "../sql/log.h"
#include "./my_dir.h"

/* RocksDB header files */
#include "rocksdb/db.h"
#include "rocksdb/options.h"

/* MyRocks header files */
#include "./ha_rocksdb.h"
#include "./ha_rocksdb_proto.h"
#include "./rdb_cf_options.h"

namespace myrocks {

Rdb_sst_file::Rdb_sst_file(rocksdb::DB *const db,
                           rocksdb::ColumnFamilyHandle *const cf,
                           const rocksdb::DBOptions &db_options,
                           const std::string &name, const bool tracing)
    : m_db(db), m_cf(cf), m_db_options(db_options), m_sst_file_writer(nullptr),
      m_name(name), m_tracing(tracing) {
  DBUG_ASSERT(db != nullptr);
  DBUG_ASSERT(cf != nullptr);
}

Rdb_sst_file::~Rdb_sst_file() {
  // Make sure we clean up
  delete m_sst_file_writer;
  m_sst_file_writer = nullptr;

  // In case something went wrong attempt to delete the temporary file.
  // If everything went fine that file will have been renamed and this
  // function call will fail.
  std::remove(m_name.c_str());
}

rocksdb::Status Rdb_sst_file::open() {
  DBUG_ASSERT(m_sst_file_writer == nullptr);

  rocksdb::ColumnFamilyDescriptor cf_descr;

  rocksdb::Status s = m_cf->GetDescriptor(&cf_descr);
  if (!s.ok()) {
    return s;
  }

  // Create an sst file writer with the current options and comparator
  const rocksdb::Comparator *comparator = m_cf->GetComparator();

  const rocksdb::EnvOptions env_options(m_db_options);
  const rocksdb::Options options(m_db_options, cf_descr.options);

  m_sst_file_writer =
      new rocksdb::SstFileWriter(env_options, options, comparator, m_cf);

  s = m_sst_file_writer->Open(m_name);
  if (m_tracing) {
    // NO_LINT_DEBUG
    sql_print_information("SST Tracing: Open(%s) returned %s", m_name.c_str(),
                          s.ok() ? "ok" : "not ok");
  }

  if (!s.ok()) {
    delete m_sst_file_writer;
    m_sst_file_writer = nullptr;
  }

  return s;
}

rocksdb::Status Rdb_sst_file::put(const rocksdb::Slice &key,
                                  const rocksdb::Slice &value) {
  DBUG_ASSERT(m_sst_file_writer != nullptr);

  // Add the specified key/value to the sst file writer
  return m_sst_file_writer->Add(key, value);
}

std::string Rdb_sst_file::generateKey(const std::string &key) {
  static char const hexdigit[] = {'0', '1', '2', '3', '4', '5', '6', '7',
                                  '8', '9', 'A', 'B', 'C', 'D', 'E', 'F'};

  std::string res;

  res.reserve(key.size() * 2);

  for (auto ch : key) {
    res += hexdigit[((uint8_t)ch) >> 4];
    res += hexdigit[((uint8_t)ch) & 0x0F];
  }

  return res;
}

// This function is run by the background thread
rocksdb::Status Rdb_sst_file::commit() {
  DBUG_ASSERT(m_sst_file_writer != nullptr);

  rocksdb::Status s;
  rocksdb::ExternalSstFileInfo fileinfo; /// Finish may should be modified

  // Close out the sst file
  s = m_sst_file_writer->Finish(&fileinfo);
  if (m_tracing) {
    // NO_LINT_DEBUG
    sql_print_information("SST Tracing: Finish returned %s",
                          s.ok() ? "ok" : "not ok");
  }

  if (s.ok()) {
    if (m_tracing) {
      // NO_LINT_DEBUG
      sql_print_information("SST Tracing: Adding file %s, smallest key: %s, "
                            "largest key: %s, file size: %" PRIu64 ", "
                            "num_entries: %" PRIu64,
                            fileinfo.file_path.c_str(),
                            generateKey(fileinfo.smallest_key).c_str(),
                            generateKey(fileinfo.largest_key).c_str(),
                            fileinfo.file_size, fileinfo.num_entries);
    }

    // Add the file to the database
    // Set the snapshot_consistency parameter to false since no one
    // should be accessing the table we are bulk loading
    rocksdb::IngestExternalFileOptions opts;
    opts.move_files = true;
    opts.snapshot_consistency = false;
    opts.allow_global_seqno = false;
    opts.allow_blocking_flush = false;
    s = m_db->IngestExternalFile(m_cf, {m_name}, opts);

    if (m_tracing) {
      // NO_LINT_DEBUG
      sql_print_information("SST Tracing: AddFile(%s) returned %s",
                            fileinfo.file_path.c_str(),
                            s.ok() ? "ok" : "not ok");
    }
  }

  delete m_sst_file_writer;
  m_sst_file_writer = nullptr;

  return s;
}

Rdb_sst_info::Rdb_sst_info(rocksdb::DB *const db, const std::string &tablename,
                           const std::string &indexname,
                           rocksdb::ColumnFamilyHandle *const cf,
                           const rocksdb::DBOptions &db_options,
                           const bool &tracing)
    : m_db(db), m_cf(cf), m_db_options(db_options), m_curr_size(0),
      m_sst_count(0), m_error_msg(""),
#if defined(RDB_SST_INFO_USE_THREAD)
      m_queue(), m_mutex(), m_cond(), m_thread(nullptr), m_finished(false),
#endif
      m_sst_file(nullptr), m_tracing(tracing) {
  m_prefix = db->GetName() + "/";

  std::string normalized_table;
  if (rdb_normalize_tablename(tablename.c_str(), &normalized_table)) {
    // We failed to get a normalized table name.  This should never happen,
    // but handle it anyway.
    m_prefix += "fallback_" + std::to_string(reinterpret_cast<intptr_t>(
                                  reinterpret_cast<void *>(this))) +
                "_" + indexname + "_";
  } else {
    m_prefix += normalized_table + "_" + indexname + "_";
  }

  rocksdb::ColumnFamilyDescriptor cf_descr;
  const rocksdb::Status s = m_cf->GetDescriptor(&cf_descr);
  if (!s.ok()) {
    // Default size if we can't get the cf's target size
    m_max_size = 64 * 1024 * 1024;
  } else {
    // Set the maximum size to 3 times the cf's target size
    m_max_size = cf_descr.options.target_file_size_base * 3;
  }
}

Rdb_sst_info::~Rdb_sst_info() {
  DBUG_ASSERT(m_sst_file == nullptr);
#if defined(RDB_SST_INFO_USE_THREAD)
  DBUG_ASSERT(m_thread == nullptr);
#endif
}

int Rdb_sst_info::open_new_sst_file() {
  DBUG_ASSERT(m_sst_file == nullptr);

  // Create the new sst file's name
  const std::string name = m_prefix + std::to_string(m_sst_count++) + m_suffix;

  // Create the new sst file object
  m_sst_file = new Rdb_sst_file(m_db, m_cf, m_db_options, name, m_tracing);

  // Open the sst file
  const rocksdb::Status s = m_sst_file->open();
  if (!s.ok()) {
    set_error_msg(s.ToString());
    delete m_sst_file;
    m_sst_file = nullptr;
    return HA_EXIT_FAILURE;
  }

  m_curr_size = 0;

  return HA_EXIT_SUCCESS;
}

void Rdb_sst_info::close_curr_sst_file() {
  DBUG_ASSERT(m_sst_file != nullptr);
  DBUG_ASSERT(m_curr_size > 0);

#if defined(RDB_SST_INFO_USE_THREAD)
  if (m_thread == nullptr) {
    // We haven't already started a background thread, so start one
    m_thread = new std::thread(thread_fcn, this);
  }

  DBUG_ASSERT(m_thread != nullptr);

  {
    // Add this finished sst file to the queue (while holding mutex)
    const std::lock_guard<std::mutex> guard(m_mutex);
    m_queue.push(m_sst_file);
  }

  // Notify the background thread that there is a new entry in the queue
  m_cond.notify_one();
#else
  const rocksdb::Status s = m_sst_file->commit();
  if (!s.ok()) {
    set_error_msg(s.ToString());
  }

  delete m_sst_file;
#endif

  // Reset for next sst file
  m_sst_file = nullptr;
  m_curr_size = 0;
}

int Rdb_sst_info::put(const rocksdb::Slice &key, const rocksdb::Slice &value) {
  int rc;

  if (m_curr_size >= m_max_size) {
    // The current sst file has reached its maximum, close it out
    close_curr_sst_file();

    // While we are here, check to see if we have had any errors from the
    // background thread - we don't want to wait for the end to report them
    if (!m_error_msg.empty()) {
      return HA_EXIT_FAILURE;
    }
  }

  if (m_curr_size == 0) {
    // We don't have an sst file open - open one
    rc = open_new_sst_file();
    if (rc != 0) {
      return rc;
    }
  }

  DBUG_ASSERT(m_sst_file != nullptr);

  // Add the key/value to the current sst file
  const rocksdb::Status s = m_sst_file->put(key, value);
  if (!s.ok()) {
    set_error_msg(s.ToString());
    return HA_EXIT_FAILURE;
  }

  m_curr_size += key.size() + value.size();

  return HA_EXIT_SUCCESS;
}

int Rdb_sst_info::commit() {
  if (m_curr_size > 0) {
    // Close out any existing files
    close_curr_sst_file();
  }

#if defined(RDB_SST_INFO_USE_THREAD)
  if (m_thread != nullptr) {
    // Tell the background thread we are done
    m_finished = true;
    m_cond.notify_one();

    // Wait for the background thread to finish
    m_thread->join();
    delete m_thread;
    m_thread = nullptr;
  }
#endif

  // Did we get any errors?
  if (!m_error_msg.empty()) {
    return HA_EXIT_FAILURE;
  }

  return HA_EXIT_SUCCESS;
}

void Rdb_sst_info::set_error_msg(const std::string &msg) {
#if defined(RDB_SST_INFO_USE_THREAD)
  // Both the foreground and background threads can set the error message
  // so lock the mutex to protect it.  We only want the first error that
  // we encounter.
  const std::lock_guard<std::mutex> guard(m_mutex);
#endif
  my_printf_error(ER_UNKNOWN_ERROR, "bulk load error: %s", MYF(0), msg.c_str());
  if (m_error_msg.empty()) {
    m_error_msg = msg;
  }
}

#if defined(RDB_SST_INFO_USE_THREAD)
// Static thread function - the Rdb_sst_info object is in 'object'
void Rdb_sst_info::thread_fcn(void *object) {
  reinterpret_cast<Rdb_sst_info *>(object)->run_thread();
}

void Rdb_sst_info::run_thread() {
  const std::unique_lock<std::mutex> lk(m_mutex);

  do {
    // Wait for notification or 1 second to pass
    m_cond.wait_for(lk, std::chrono::seconds(1));

    // Inner loop pulls off all Rdb_sst_file entries and processes them
    while (!m_queue.empty()) {
      const Rdb_sst_file *const sst_file = m_queue.front();
      m_queue.pop();

      // Release the lock - we don't want to hold it while committing the file
      lk.unlock();

      // Close out the sst file and add it to the database
      const rocksdb::Status s = sst_file->commit();
      if (!s.ok()) {
        set_error_msg(s.ToString());
      }

      delete sst_file;

      // Reacquire the lock for the next inner loop iteration
      lk.lock();
    }

    // If the queue is empty and the main thread has indicated we should exit
    // break out of the loop.
  } while (!m_finished);

  DBUG_ASSERT(m_queue.empty());
}
#endif

void Rdb_sst_info::init(const rocksdb::DB *const db) {
  const std::string path = db->GetName() + FN_DIRSEP;
  struct st_my_dir *const dir_info = my_dir(path.c_str(), MYF(MY_DONT_SORT));

  // Access the directory
  if (dir_info == nullptr) {
    // NO_LINT_DEBUG
    sql_print_warning("RocksDB: Could not access database directory: %s",
                      path.c_str());
    return;
  }

  // Scan through the files in the directory
<<<<<<< HEAD
  const struct fileinfo* file_info= dir_info->dir_entry;
  for (uint ii= 0; ii < dir_info->number_of_files; ii++, file_info++)
  {
=======
  const struct fileinfo *file_info = dir_info->dir_entry;
  for (uint ii = 0; ii < dir_info->number_off_files; ii++, file_info++) {
>>>>>>> 7468ccfa
    // find any files ending with m_suffix ...
    const std::string name = file_info->name;
    const size_t pos = name.find(m_suffix);
    if (pos != std::string::npos && name.size() - pos == m_suffix.size()) {
      // ... and remove them
      const std::string fullname = path + name;
      my_delete(fullname.c_str(), MYF(0));
    }
  }

  // Release the directory entry
  my_dirend(dir_info);
}

std::string Rdb_sst_info::m_suffix = ".bulk_load.tmp";
} // namespace myrocks<|MERGE_RESOLUTION|>--- conflicted
+++ resolved
@@ -401,14 +401,8 @@
   }
 
   // Scan through the files in the directory
-<<<<<<< HEAD
-  const struct fileinfo* file_info= dir_info->dir_entry;
-  for (uint ii= 0; ii < dir_info->number_of_files; ii++, file_info++)
-  {
-=======
   const struct fileinfo *file_info = dir_info->dir_entry;
-  for (uint ii = 0; ii < dir_info->number_off_files; ii++, file_info++) {
->>>>>>> 7468ccfa
+  for (uint ii= 0; ii < dir_info->number_of_files; ii++, file_info++) {
     // find any files ending with m_suffix ...
     const std::string name = file_info->name;
     const size_t pos = name.find(m_suffix);
