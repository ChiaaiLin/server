/*****************************************************************************

Copyright (c) 1997, 2017, Oracle and/or its affiliates. All Rights Reserved.
Copyright (c) 2017, 2019, MariaDB Corporation.

This program is free software; you can redistribute it and/or modify it under
the terms of the GNU General Public License as published by the Free Software
Foundation; version 2 of the License.

This program is distributed in the hope that it will be useful, but WITHOUT
ANY WARRANTY; without even the implied warranty of MERCHANTABILITY or FITNESS
FOR A PARTICULAR PURPOSE. See the GNU General Public License for more details.

You should have received a copy of the GNU General Public License along with
this program; if not, write to the Free Software Foundation, Inc.,
51 Franklin Street, Fifth Floor, Boston, MA 02110-1335 USA

*****************************************************************************/

/**************************************************//**
@file row/row0purge.cc
Purge obsolete records

Created 3/14/1997 Heikki Tuuri
*******************************************************/

#include "row0purge.h"
#include "fsp0fsp.h"
#include "mach0data.h"
#include "dict0stats.h"
#include "trx0rseg.h"
#include "trx0trx.h"
#include "trx0roll.h"
#include "trx0undo.h"
#include "trx0purge.h"
#include "trx0rec.h"
#include "que0que.h"
#include "row0row.h"
#include "row0upd.h"
#include "row0vers.h"
#include "row0mysql.h"
#include "row0log.h"
#include "log0log.h"
#include "srv0mon.h"
#include "srv0start.h"
#include "handler.h"
#include "ha_innodb.h"
#include "fil0fil.h"

/*************************************************************************
IMPORTANT NOTE: Any operation that generates redo MUST check that there
is enough space in the redo log before for that operation. This is
done by calling log_free_check(). The reason for checking the
availability of the redo log space before the start of the operation is
that we MUST not hold any synchonization objects when performing the
check.
If you make a change in this module make sure that no codepath is
introduced where a call to log_free_check() is bypassed. */

/***********************************************************//**
Repositions the pcur in the purge node on the clustered index record,
if found. If the record is not found, close pcur.
@return TRUE if the record was found */
static
ibool
row_purge_reposition_pcur(
/*======================*/
	ulint		mode,	/*!< in: latching mode */
	purge_node_t*	node,	/*!< in: row purge node */
	mtr_t*		mtr)	/*!< in: mtr */
{
	if (node->found_clust) {
		ut_ad(node->validate_pcur());

		node->found_clust = btr_pcur_restore_position(mode, &node->pcur, mtr);

	} else {
		node->found_clust = row_search_on_row_ref(
			&node->pcur, mode, node->table, node->ref, mtr);

		if (node->found_clust) {
			btr_pcur_store_position(&node->pcur, mtr);
		}
	}

	/* Close the current cursor if we fail to position it correctly. */
	if (!node->found_clust) {
		btr_pcur_close(&node->pcur);
	}

	return(node->found_clust);
}

/***********************************************************//**
Removes a delete marked clustered index record if possible.
@retval true if the row was not found, or it was successfully removed
@retval false if the row was modified after the delete marking */
static MY_ATTRIBUTE((nonnull, warn_unused_result))
bool
row_purge_remove_clust_if_poss_low(
/*===============================*/
	purge_node_t*	node,	/*!< in/out: row purge node */
	ulint		mode)	/*!< in: BTR_MODIFY_LEAF or BTR_MODIFY_TREE */
{
<<<<<<< HEAD
	ut_ad(rw_lock_own(&dict_sys.latch, RW_LOCK_S)
=======
	dict_index_t*		index;
	bool			success		= true;
	mtr_t			mtr;
	rec_t*			rec;
	mem_heap_t*		heap		= NULL;
	ulint*			offsets;
	ulint			offsets_[REC_OFFS_NORMAL_SIZE];
	rec_offs_init(offsets_);

	ut_ad(rw_lock_own(&dict_operation_lock, RW_LOCK_S)
>>>>>>> 2ae83aff
	      || node->vcol_info.is_used());

	dict_index_t* index = dict_table_get_first_index(node->table);

	log_free_check();

	mtr_t mtr;
	mtr.start();

	if (!row_purge_reposition_pcur(mode, node, &mtr)) {
		/* The record was already removed. */
		mtr.commit();
		return true;
	}

	ut_d(const bool was_instant = !!index->table->instant);
	index->set_modified(mtr);

	rec_t* rec = btr_pcur_get_rec(&node->pcur);
	ulint offsets_[REC_OFFS_NORMAL_SIZE];
	rec_offs_init(offsets_);
	mem_heap_t* heap = NULL;
	ulint* offsets = rec_get_offsets(
		rec, index, offsets_, true, ULINT_UNDEFINED, &heap);
	bool success = true;

	if (node->roll_ptr != row_get_rec_roll_ptr(rec, index, offsets)) {
		/* Someone else has modified the record later: do not remove */
		goto func_exit;
	}

	ut_ad(rec_get_deleted_flag(rec, rec_offs_comp(offsets)));
	/* In delete-marked records, DB_TRX_ID must
	always refer to an existing undo log record. */
	ut_ad(row_get_rec_trx_id(rec, index, offsets));

	if (mode == BTR_MODIFY_LEAF) {
		success = btr_cur_optimistic_delete(
			btr_pcur_get_btr_cur(&node->pcur), 0, &mtr);
	} else {
		dberr_t	err;
		ut_ad(mode == (BTR_MODIFY_TREE | BTR_LATCH_FOR_DELETE));
		btr_cur_pessimistic_delete(
			&err, FALSE, btr_pcur_get_btr_cur(&node->pcur), 0,
			false, &mtr);

		switch (err) {
		case DB_SUCCESS:
			break;
		case DB_OUT_OF_FILE_SPACE:
			success = false;
			break;
		default:
			ut_error;
		}
	}

	/* Prove that dict_index_t::clear_instant_alter() was
	not called with index->table->instant != NULL. */
	ut_ad(!was_instant || index->table->instant);

func_exit:
	if (heap) {
		mem_heap_free(heap);
	}

	/* Persistent cursor is closed if reposition fails. */
	if (node->found_clust) {
		btr_pcur_commit_specify_mtr(&node->pcur, &mtr);
	} else {
		mtr_commit(&mtr);
	}

	return(success);
}

/***********************************************************//**
Removes a clustered index record if it has not been modified after the delete
marking.
@retval true if the row was not found, or it was successfully removed
@retval false the purge needs to be suspended because of running out
of file space. */
static MY_ATTRIBUTE((nonnull, warn_unused_result))
bool
row_purge_remove_clust_if_poss(
/*===========================*/
	purge_node_t*	node)	/*!< in/out: row purge node */
{
	if (row_purge_remove_clust_if_poss_low(node, BTR_MODIFY_LEAF)) {
		return(true);
	}

	for (ulint n_tries = 0;
	     n_tries < BTR_CUR_RETRY_DELETE_N_TIMES;
	     n_tries++) {
		if (row_purge_remove_clust_if_poss_low(
			    node, BTR_MODIFY_TREE | BTR_LATCH_FOR_DELETE)) {
			return(true);
		}

		os_thread_sleep(BTR_CUR_RETRY_SLEEP_TIME);
	}

	return(false);
}

/** Tries to store secondary index cursor before openin mysql table for
virtual index condition computation.
@param[in,out]	node		row purge node
@param[in]	index		secondary index
@param[in,out]	sec_pcur	secondary index cursor
@param[in,out]	sec_mtr		mini-transaction which holds
				secondary index entry */
static void row_purge_store_vsec_cur(
        purge_node_t*   node,
        dict_index_t*   index,
        btr_pcur_t*     sec_pcur,
        mtr_t*          sec_mtr)
{
	row_purge_reposition_pcur(BTR_SEARCH_LEAF, node, sec_mtr);

	if (!node->found_clust) {
		return;
	}

	node->vcol_info.set_requested();

	btr_pcur_store_position(sec_pcur, sec_mtr);

	btr_pcurs_commit_specify_mtr(&node->pcur, sec_pcur, sec_mtr);
}

/** Tries to restore secondary index cursor after opening the mysql table
@param[in,out]	node	row purge node
@param[in]	index	secondary index
@param[in,out]	sec_mtr	mini-transaction which holds secondary index entry
@param[in]	is_tree	true=pessimistic purge,
			false=optimistic (leaf-page only)
@return false in case of restore failure. */
static bool row_purge_restore_vsec_cur(
	purge_node_t*	node,
	dict_index_t*	index,
	btr_pcur_t*	sec_pcur,
	mtr_t*		sec_mtr,
	bool		is_tree)
{
	sec_mtr->start();
	index->set_modified(*sec_mtr);

	return btr_pcur_restore_position(
		is_tree ? BTR_PURGE_TREE : BTR_PURGE_LEAF,
		sec_pcur, sec_mtr);
}

/** Determines if it is possible to remove a secondary index entry.
Removal is possible if the secondary index entry does not refer to any
not delete marked version of a clustered index record where DB_TRX_ID
is newer than the purge view.

NOTE: This function should only be called by the purge thread, only
while holding a latch on the leaf page of the secondary index entry
(or keeping the buffer pool watch on the page).  It is possible that
this function first returns true and then false, if a user transaction
inserts a record that the secondary index entry would refer to.
However, in that case, the user transaction would also re-insert the
secondary index entry after purge has removed it and released the leaf
page latch.
@param[in,out]	node		row purge node
@param[in]	index		secondary index
@param[in]	entry		secondary index entry
@param[in,out]	sec_pcur	secondary index cursor or NULL
				if it is called for purge buffering
				operation.
@param[in,out]	sec_mtr		mini-transaction which holds
				secondary index entry or NULL if it is
				called for purge buffering operation.
@param[in]	is_tree		true=pessimistic purge,
				false=optimistic (leaf-page only)
@return true if the secondary index record can be purged */
bool
row_purge_poss_sec(
	purge_node_t*	node,
	dict_index_t*	index,
	const dtuple_t*	entry,
	btr_pcur_t*	sec_pcur,
	mtr_t*		sec_mtr,
	bool		is_tree)
{
	bool	can_delete;
	mtr_t	mtr;

	ut_ad(!dict_index_is_clust(index));

	const bool	store_cur = sec_mtr && !node->vcol_info.is_used()
		&& dict_index_has_virtual(index);

	if (store_cur) {
		row_purge_store_vsec_cur(node, index, sec_pcur, sec_mtr);
		ut_ad(sec_mtr->has_committed()
		      == node->vcol_info.is_requested());

		/* The PRIMARY KEY value was not found in the clustered
		index. The secondary index record found. We can purge
		the secondary index record. */
		if (!node->vcol_info.is_requested()) {
			ut_ad(!node->found_clust);
			return true;
		}
	}

retry_purge_sec:
	mtr_start(&mtr);

	can_delete = !row_purge_reposition_pcur(BTR_SEARCH_LEAF, node, &mtr)
		|| !row_vers_old_has_index_entry(true,
						 btr_pcur_get_rec(&node->pcur),
						 &mtr, index, entry,
						 node->roll_ptr, node->trx_id,
						 &node->vcol_info);

	if (node->vcol_info.is_first_fetch()) {
		ut_ad(store_cur);

		const TABLE* t= node->vcol_info.table();
		DBUG_LOG("purge", "retry " << t
			 << (is_tree ? " tree" : " leaf")
			 << index->name << "," << index->table->name
			 << ": " << rec_printer(entry).str());

		ut_ad(mtr.has_committed());

		if (t) {
			node->vcol_info.set_used();
			goto retry_purge_sec;
		}

		node->table = NULL;
		sec_pcur = NULL;
		return false;
	}

	/* Persistent cursor is closed if reposition fails. */
	if (node->found_clust) {
		btr_pcur_commit_specify_mtr(&node->pcur, &mtr);
	} else {
		mtr.commit();
	}

	ut_ad(mtr.has_committed());

	/* If the virtual column info is not used then reset the virtual column
	info. */
	if (node->vcol_info.is_requested()
	    && !node->vcol_info.is_used()) {
		node->vcol_info.reset();
	}

	if (store_cur && !row_purge_restore_vsec_cur(
		    node, index, sec_pcur, sec_mtr, is_tree)) {
		return false;
	}

	return can_delete;
}

/***************************************************************
Removes a secondary index entry if possible, by modifying the
index tree.  Does not try to buffer the delete.
@return TRUE if success or if not found */
static MY_ATTRIBUTE((nonnull, warn_unused_result))
ibool
row_purge_remove_sec_if_poss_tree(
/*==============================*/
	purge_node_t*	node,	/*!< in: row purge node */
	dict_index_t*	index,	/*!< in: index */
	const dtuple_t*	entry)	/*!< in: index entry */
{
	btr_pcur_t		pcur;
	ibool			success	= TRUE;
	dberr_t			err;
	mtr_t			mtr;
	enum row_search_result	search_result;

	log_free_check();
	mtr_start(&mtr);
	index->set_modified(mtr);

	if (!index->is_committed()) {
		/* The index->online_status may change if the index is
		or was being created online, but not committed yet. It
		is protected by index->lock. */
		mtr_sx_lock(dict_index_get_lock(index), &mtr);

		if (dict_index_is_online_ddl(index)) {
			/* Online secondary index creation will not
			copy any delete-marked records. Therefore
			there is nothing to be purged. We must also
			skip the purge when a completed index is
			dropped by rollback_inplace_alter_table(). */
			goto func_exit_no_pcur;
		}
	} else {
		/* For secondary indexes,
		index->online_status==ONLINE_INDEX_COMPLETE if
		index->is_committed(). */
		ut_ad(!dict_index_is_online_ddl(index));
	}

	search_result = row_search_index_entry(
				index, entry,
				BTR_MODIFY_TREE | BTR_LATCH_FOR_DELETE,
				&pcur, &mtr);

	switch (search_result) {
	case ROW_NOT_FOUND:
		/* Not found.  This is a legitimate condition.  In a
		rollback, InnoDB will remove secondary recs that would
		be purged anyway.  Then the actual purge will not find
		the secondary index record.  Also, the purge itself is
		eager: if it comes to consider a secondary index
		record, and notices it does not need to exist in the
		index, it will remove it.  Then if/when the purge
		comes to consider the secondary index record a second
		time, it will not exist any more in the index. */

		/* fputs("PURGE:........sec entry not found\n", stderr); */
		/* dtuple_print(stderr, entry); */
		goto func_exit;
	case ROW_FOUND:
		break;
	case ROW_BUFFERED:
	case ROW_NOT_DELETED_REF:
		/* These are invalid outcomes, because the mode passed
		to row_search_index_entry() did not include any of the
		flags BTR_INSERT, BTR_DELETE, or BTR_DELETE_MARK. */
		ut_error;
	}

	/* We should remove the index record if no later version of the row,
	which cannot be purged yet, requires its existence. If some requires,
	we should do nothing. */

	if (row_purge_poss_sec(node, index, entry, &pcur, &mtr, true)) {

		/* Remove the index record, which should have been
		marked for deletion. */
		if (!rec_get_deleted_flag(btr_cur_get_rec(
						btr_pcur_get_btr_cur(&pcur)),
					  dict_table_is_comp(index->table))) {
			ib::error()
				<< "tried to purge non-delete-marked record"
				" in index " << index->name
				<< " of table " << index->table->name
				<< ": tuple: " << *entry
				<< ", record: " << rec_index_print(
					btr_cur_get_rec(
						btr_pcur_get_btr_cur(&pcur)),
					index);

			ut_ad(0);

			goto func_exit;
		}

		btr_cur_pessimistic_delete(&err, FALSE,
					   btr_pcur_get_btr_cur(&pcur),
					   0, false, &mtr);
		switch (UNIV_EXPECT(err, DB_SUCCESS)) {
		case DB_SUCCESS:
			break;
		case DB_OUT_OF_FILE_SPACE:
			success = FALSE;
			break;
		default:
			ut_error;
		}
	}

	if (node->vcol_op_failed()) {
		ut_ad(mtr.has_committed());
		ut_ad(!pcur.old_rec_buf);
		ut_ad(pcur.pos_state == BTR_PCUR_NOT_POSITIONED);
		return false;
	}

func_exit:
	btr_pcur_close(&pcur);
func_exit_no_pcur:
	mtr_commit(&mtr);

	return(success);
}

/***************************************************************
Removes a secondary index entry without modifying the index tree,
if possible.
@retval true if success or if not found
@retval false if row_purge_remove_sec_if_poss_tree() should be invoked */
static MY_ATTRIBUTE((nonnull, warn_unused_result))
bool
row_purge_remove_sec_if_poss_leaf(
/*==============================*/
	purge_node_t*	node,	/*!< in: row purge node */
	dict_index_t*	index,	/*!< in: index */
	const dtuple_t*	entry)	/*!< in: index entry */
{
	mtr_t			mtr;
	btr_pcur_t		pcur;
	enum btr_latch_mode	mode;
	enum row_search_result	search_result;
	bool			success	= true;

	log_free_check();
	ut_ad(index->table == node->table);
	ut_ad(!index->table->is_temporary());
	mtr_start(&mtr);
	index->set_modified(mtr);

	if (!index->is_committed()) {
		/* For uncommitted spatial index, we also skip the purge. */
		if (dict_index_is_spatial(index)) {
			goto func_exit_no_pcur;
		}

		/* The index->online_status may change if the the
		index is or was being created online, but not
		committed yet. It is protected by index->lock. */
		mtr_s_lock(dict_index_get_lock(index), &mtr);

		if (dict_index_is_online_ddl(index)) {
			/* Online secondary index creation will not
			copy any delete-marked records. Therefore
			there is nothing to be purged. We must also
			skip the purge when a completed index is
			dropped by rollback_inplace_alter_table(). */
			goto func_exit_no_pcur;
		}

		mode = BTR_PURGE_LEAF_ALREADY_S_LATCHED;
	} else {
		/* For secondary indexes,
		index->online_status==ONLINE_INDEX_COMPLETE if
		index->is_committed(). */
		ut_ad(!dict_index_is_online_ddl(index));

		/* Change buffering is disabled for spatial index and
		virtual index. */
		mode = (dict_index_is_spatial(index)
			|| dict_index_has_virtual(index))
			? BTR_MODIFY_LEAF
			: BTR_PURGE_LEAF;
	}

	/* Set the purge node for the call to row_purge_poss_sec(). */
	pcur.btr_cur.purge_node = node;
	if (dict_index_is_spatial(index)) {
		rw_lock_sx_lock(dict_index_get_lock(index));
		pcur.btr_cur.thr = NULL;
	} else {
		/* Set the query thread, so that ibuf_insert_low() will be
		able to invoke thd_get_trx(). */
		pcur.btr_cur.thr = static_cast<que_thr_t*>(
			que_node_get_parent(node));
	}

	search_result = row_search_index_entry(
		index, entry, mode, &pcur, &mtr);

	if (dict_index_is_spatial(index)) {
		rw_lock_sx_unlock(dict_index_get_lock(index));
	}

	switch (search_result) {
	case ROW_FOUND:
		/* Before attempting to purge a record, check
		if it is safe to do so. */
		if (row_purge_poss_sec(node, index, entry, &pcur, &mtr, false)) {
			btr_cur_t* btr_cur = btr_pcur_get_btr_cur(&pcur);

			/* Only delete-marked records should be purged. */
			if (!rec_get_deleted_flag(
				btr_cur_get_rec(btr_cur),
				dict_table_is_comp(index->table))) {

				ib::error()
					<< "tried to purge non-delete-marked"
					" record" " in index " << index->name
					<< " of table " << index->table->name
					<< ": tuple: " << *entry
					<< ", record: "
					<< rec_index_print(
						btr_cur_get_rec(btr_cur),
						index);
				ut_ad(0);

				btr_pcur_close(&pcur);

				goto func_exit_no_pcur;
			}

			if (dict_index_is_spatial(index)) {
				const page_t*   page;
				const trx_t*	trx = NULL;

				if (btr_cur->rtr_info != NULL
				    && btr_cur->rtr_info->thr != NULL) {
					trx = thr_get_trx(
						btr_cur->rtr_info->thr);
				}

				page = btr_cur_get_page(btr_cur);

				if (!lock_test_prdt_page_lock(
					    trx,
					    page_get_space_id(page),
					    page_get_page_no(page))
				    && page_get_n_recs(page) < 2
				    && btr_cur_get_block(btr_cur)
				    ->page.id.page_no() !=
				    dict_index_get_page(index)) {
					/* this is the last record on page,
					and it has a "page" lock on it,
					which mean search is still depending
					on it, so do not delete */
					DBUG_LOG("purge",
						 "skip purging last"
						 " record on page "
						 << btr_cur_get_block(btr_cur)
						 ->page.id);

					btr_pcur_close(&pcur);
					mtr_commit(&mtr);
					return(success);
				}
			}

			if (!btr_cur_optimistic_delete(btr_cur, 0, &mtr)) {

				/* The index entry could not be deleted. */
				success = false;
			}
		}

		if (node->vcol_op_failed()) {
			btr_pcur_close(&pcur);
			return false;
		}

		/* (The index entry is still needed,
		or the deletion succeeded) */
		/* fall through */
	case ROW_NOT_DELETED_REF:
		/* The index entry is still needed. */
	case ROW_BUFFERED:
		/* The deletion was buffered. */
	case ROW_NOT_FOUND:
		/* The index entry does not exist, nothing to do. */
		btr_pcur_close(&pcur);
func_exit_no_pcur:
		mtr_commit(&mtr);
		return(success);
	}

	ut_error;
	return(false);
}

/***********************************************************//**
Removes a secondary index entry if possible. */
UNIV_INLINE MY_ATTRIBUTE((nonnull(1,2)))
void
row_purge_remove_sec_if_poss(
/*=========================*/
	purge_node_t*	node,	/*!< in: row purge node */
	dict_index_t*	index,	/*!< in: index */
	const dtuple_t*	entry)	/*!< in: index entry */
{
	ibool	success;
	ulint	n_tries		= 0;

	/*	fputs("Purge: Removing secondary record\n", stderr); */

	if (!entry) {
		/* The node->row must have lacked some fields of this
		index. This is possible when the undo log record was
		written before this index was created. */
		return;
	}

	if (row_purge_remove_sec_if_poss_leaf(node, index, entry)) {

		return;
	}
retry:
	if (node->vcol_op_failed()) {
		return;
	}

	success = row_purge_remove_sec_if_poss_tree(node, index, entry);
	/* The delete operation may fail if we have little
	file space left: TODO: easiest to crash the database
	and restart with more file space */

	if (!success && n_tries < BTR_CUR_RETRY_DELETE_N_TIMES) {

		n_tries++;

		os_thread_sleep(BTR_CUR_RETRY_SLEEP_TIME);

		goto retry;
	}

	ut_a(success);
}

/** Skip uncommitted virtual indexes on newly added virtual column.
@param[in,out]	index	dict index object */
static
inline
void
row_purge_skip_uncommitted_virtual_index(
	dict_index_t*&	index)
{
	/* We need to skip virtual indexes which is not
	committed yet. It's safe because these indexes are
	newly created by alter table, and because we do
	not support LOCK=NONE when adding an index on newly
	added virtual column.*/
	while (index != NULL && dict_index_has_virtual(index)
	       && !index->is_committed() && index->has_new_v_col) {
		index = dict_table_get_next_index(index);
	}
}

/***********************************************************//**
Purges a delete marking of a record.
@retval true if the row was not found, or it was successfully removed
@retval false the purge needs to be suspended because of
running out of file space */
static MY_ATTRIBUTE((nonnull, warn_unused_result))
bool
row_purge_del_mark(
/*===============*/
	purge_node_t*	node)	/*!< in/out: row purge node */
{
	mem_heap_t*	heap;

	heap = mem_heap_create(1024);

	while (node->index != NULL) {
		/* skip corrupted secondary index */
		dict_table_skip_corrupt_index(node->index);

		row_purge_skip_uncommitted_virtual_index(node->index);

		if (!node->index) {
			break;
		}

		if (node->index->type != DICT_FTS) {
			dtuple_t*	entry = row_build_index_entry_low(
				node->row, NULL, node->index,
				heap, ROW_BUILD_FOR_PURGE);
			row_purge_remove_sec_if_poss(node, node->index, entry);

			if (node->vcol_op_failed()) {
				mem_heap_free(heap);
				return false;
			}

			mem_heap_empty(heap);
		}

		node->index = dict_table_get_next_index(node->index);
	}

	mem_heap_free(heap);

	return(row_purge_remove_clust_if_poss(node));
}

/** Reset DB_TRX_ID, DB_ROLL_PTR of a clustered index record
whose old history can no longer be observed.
@param[in,out]	node	purge node
@param[in,out]	mtr	mini-transaction (will be started and committed) */
static void row_purge_reset_trx_id(purge_node_t* node, mtr_t* mtr)
{
<<<<<<< HEAD
	ut_ad(rw_lock_own(&dict_sys.latch, RW_LOCK_S)
=======
	ut_ad(rw_lock_own(&dict_operation_lock, RW_LOCK_S)
>>>>>>> 2ae83aff
	      || node->vcol_info.is_used());
	/* Reset DB_TRX_ID, DB_ROLL_PTR for old records. */
	mtr->start();

	if (row_purge_reposition_pcur(BTR_MODIFY_LEAF, node, mtr)) {
		dict_index_t*	index = dict_table_get_first_index(
			node->table);
		ulint	trx_id_pos = index->n_uniq ? index->n_uniq : 1;
		rec_t*	rec = btr_pcur_get_rec(&node->pcur);
		mem_heap_t*	heap = NULL;
		/* Reserve enough offsets for the PRIMARY KEY and 2 columns
		so that we can access DB_TRX_ID, DB_ROLL_PTR. */
		ulint	offsets_[REC_OFFS_HEADER_SIZE + MAX_REF_PARTS + 2];
		rec_offs_init(offsets_);
		ulint*	offsets = rec_get_offsets(
			rec, index, offsets_, true, trx_id_pos + 2, &heap);
		ut_ad(heap == NULL);

		ut_ad(dict_index_get_nth_field(index, trx_id_pos)
		      ->col->mtype == DATA_SYS);
		ut_ad(dict_index_get_nth_field(index, trx_id_pos)
		      ->col->prtype == (DATA_TRX_ID | DATA_NOT_NULL));
		ut_ad(dict_index_get_nth_field(index, trx_id_pos + 1)
		      ->col->mtype == DATA_SYS);
		ut_ad(dict_index_get_nth_field(index, trx_id_pos + 1)
		      ->col->prtype == (DATA_ROLL_PTR | DATA_NOT_NULL));

		/* Only update the record if DB_ROLL_PTR matches (the
		record has not been modified after this transaction
		became purgeable) */
		if (node->roll_ptr
		    == row_get_rec_roll_ptr(rec, index, offsets)) {
			ut_ad(!rec_get_deleted_flag(
					rec, rec_offs_comp(offsets))
			      || rec_is_alter_metadata(rec, *index));
			DBUG_LOG("purge", "reset DB_TRX_ID="
				 << ib::hex(row_get_rec_trx_id(
						    rec, index, offsets)));

			index->set_modified(*mtr);
			if (page_zip_des_t* page_zip
			    = buf_block_get_page_zip(
				    btr_pcur_get_block(&node->pcur))) {
				page_zip_write_trx_id_and_roll_ptr(
					page_zip, rec, offsets, trx_id_pos,
					0, 1ULL << ROLL_PTR_INSERT_FLAG_POS,
					mtr);
			} else {
				ulint	len;
				byte*	ptr = rec_get_nth_field(
					rec, offsets, trx_id_pos, &len);
				ut_ad(len == DATA_TRX_ID_LEN);
				mlog_write_string(ptr, reset_trx_id,
						  sizeof reset_trx_id, mtr);
			}
		}
	}

	mtr->commit();
}

/***********************************************************//**
Purges an update of an existing record. Also purges an update of a delete
marked record if that record contained an externally stored field. */
static
void
row_purge_upd_exist_or_extern_func(
/*===============================*/
#ifdef UNIV_DEBUG
	const que_thr_t*thr,		/*!< in: query thread */
#endif /* UNIV_DEBUG */
	purge_node_t*	node,		/*!< in: row purge node */
	trx_undo_rec_t*	undo_rec)	/*!< in: record to purge */
{
	mem_heap_t*	heap;

<<<<<<< HEAD
	ut_ad(rw_lock_own(&dict_sys.latch, RW_LOCK_S)
=======
	ut_ad(rw_lock_own(&dict_operation_lock, RW_LOCK_S)
>>>>>>> 2ae83aff
	      || node->vcol_info.is_used());
	ut_ad(!node->table->skip_alter_undo);

	if (node->rec_type == TRX_UNDO_UPD_DEL_REC
	    || (node->cmpl_info & UPD_NODE_NO_ORD_CHANGE)) {

		goto skip_secondaries;
	}

	heap = mem_heap_create(1024);

	while (node->index != NULL) {
		dict_table_skip_corrupt_index(node->index);

		row_purge_skip_uncommitted_virtual_index(node->index);

		if (!node->index) {
			break;
		}

		if (row_upd_changes_ord_field_binary(node->index, node->update,
						     thr, NULL, NULL)) {
			/* Build the older version of the index entry */
			dtuple_t*	entry = row_build_index_entry_low(
				node->row, NULL, node->index,
				heap, ROW_BUILD_FOR_PURGE);
			row_purge_remove_sec_if_poss(node, node->index, entry);

			if (node->vcol_op_failed()) {
				ut_ad(!node->table);
				mem_heap_free(heap);
				return;
			}
			ut_ad(node->table);

			mem_heap_empty(heap);
		}

		node->index = dict_table_get_next_index(node->index);
	}

	mem_heap_free(heap);

skip_secondaries:
	mtr_t		mtr;
	dict_index_t*	index = dict_table_get_first_index(node->table);
	/* Free possible externally stored fields */
	for (ulint i = 0; i < upd_get_n_fields(node->update); i++) {

		const upd_field_t*	ufield
			= upd_get_nth_field(node->update, i);

		if (dfield_is_ext(&ufield->new_val)) {
			trx_rseg_t*	rseg;
			buf_block_t*	block;
			ulint		internal_offset;
			byte*		data_field;
			ibool		is_insert;
			ulint		rseg_id;
			ulint		page_no;
			ulint		offset;

			/* We use the fact that new_val points to
			undo_rec and get thus the offset of
			dfield data inside the undo record. Then we
			can calculate from node->roll_ptr the file
			address of the new_val data */

			internal_offset = ulint(
				static_cast<const byte*>
				(dfield_get_data(&ufield->new_val))
				- undo_rec);

			ut_a(internal_offset < srv_page_size);

			trx_undo_decode_roll_ptr(node->roll_ptr,
						 &is_insert, &rseg_id,
						 &page_no, &offset);

			rseg = trx_sys.rseg_array[rseg_id];

			ut_a(rseg != NULL);
			ut_ad(rseg->id == rseg_id);
			ut_ad(rseg->is_persistent());

			mtr_start(&mtr);

			/* We have to acquire an SX-latch to the clustered
			index tree (exclude other tree changes) */

			mtr_sx_lock(dict_index_get_lock(index), &mtr);

			index->set_modified(mtr);

			/* NOTE: we must also acquire an X-latch to the
			root page of the tree. We will need it when we
			free pages from the tree. If the tree is of height 1,
			the tree X-latch does NOT protect the root page,
			because it is also a leaf page. Since we will have a
			latch on an undo log page, we would break the
			latching order if we would only later latch the
			root page of such a tree! */

			btr_root_get(index, &mtr);

			block = buf_page_get(
				page_id_t(rseg->space->id, page_no),
				0, RW_X_LATCH, &mtr);

			buf_block_dbg_add_level(block, SYNC_TRX_UNDO_PAGE);

			data_field = buf_block_get_frame(block)
				+ offset + internal_offset;

			ut_a(dfield_get_len(&ufield->new_val)
			     >= BTR_EXTERN_FIELD_REF_SIZE);
			btr_free_externally_stored_field(
				index,
				data_field + dfield_get_len(&ufield->new_val)
				- BTR_EXTERN_FIELD_REF_SIZE,
				NULL, NULL, NULL, 0, false, &mtr);
			mtr_commit(&mtr);
		}
	}

	row_purge_reset_trx_id(node, &mtr);
}

#ifdef UNIV_DEBUG
# define row_purge_upd_exist_or_extern(thr,node,undo_rec)	\
	row_purge_upd_exist_or_extern_func(thr,node,undo_rec)
#else /* UNIV_DEBUG */
# define row_purge_upd_exist_or_extern(thr,node,undo_rec)	\
	row_purge_upd_exist_or_extern_func(node,undo_rec)
#endif /* UNIV_DEBUG */

/***********************************************************//**
Parses the row reference and other info in a modify undo log record.
@return true if purge operation required */
static
bool
row_purge_parse_undo_rec(
/*=====================*/
	purge_node_t*		node,		/*!< in: row undo node */
	trx_undo_rec_t*		undo_rec,	/*!< in: record to purge */
	bool*			updated_extern, /*!< out: true if an externally
						stored field was updated */
	que_thr_t*		thr)		/*!< in: query thread */
{
	dict_index_t*	clust_index;
	byte*		ptr;
	undo_no_t	undo_no;
	table_id_t	table_id;
	roll_ptr_t	roll_ptr;
	ulint		info_bits;
	ulint		type;

	ut_ad(node != NULL);
	ut_ad(thr != NULL);

	ptr = trx_undo_rec_get_pars(
		undo_rec, &type, &node->cmpl_info,
		updated_extern, &undo_no, &table_id);

	node->rec_type = type;

	switch (type) {
	case TRX_UNDO_RENAME_TABLE:
		return false;
	case TRX_UNDO_INSERT_METADATA:
	case TRX_UNDO_INSERT_REC:
		/* These records do not store any transaction identifier.

		FIXME: Update SYS_TABLES.ID on both DISCARD TABLESPACE
		and IMPORT TABLESPACE to get rid of the repeated lookups! */
		node->trx_id = TRX_ID_MAX;
		break;
	default:
#ifdef UNIV_DEBUG
		ut_ad(!"unknown undo log record type");
		return false;
	case TRX_UNDO_UPD_DEL_REC:
	case TRX_UNDO_UPD_EXIST_REC:
	case TRX_UNDO_DEL_MARK_REC:
#endif /* UNIV_DEBUG */
		ptr = trx_undo_update_rec_get_sys_cols(ptr, &node->trx_id,
						       &roll_ptr, &info_bits);
		break;
	}

	if (node->is_skipped(table_id)) {
		return false;
	}

	/* Prevent DROP TABLE etc. from running when we are doing the purge
	for this row */

try_again:
<<<<<<< HEAD
	rw_lock_s_lock_inline(&dict_sys.latch, 0, __FILE__, __LINE__);
=======
	rw_lock_s_lock_inline(&dict_operation_lock, 0, __FILE__, __LINE__);
>>>>>>> 2ae83aff

	node->table = dict_table_open_on_id(
		table_id, FALSE, DICT_TABLE_OP_NORMAL);

	trx_id_t trx_id = TRX_ID_MAX;

	if (node->table == NULL) {
		/* The table has been dropped: no need to do purge */
		goto err_exit;
	}

	ut_ad(!node->table->is_temporary());

	if (!fil_table_accessible(node->table)) {
		goto inaccessible;
	}

	switch (type) {
	case TRX_UNDO_INSERT_METADATA:
	case TRX_UNDO_INSERT_REC:
		break;
	default:
		if (!node->table->n_v_cols || node->table->vc_templ
		    || !dict_table_has_indexed_v_cols(node->table)) {
			break;
		}
		/* Need server fully up for virtual column computation */
		if (!mysqld_server_started) {

			dict_table_close(node->table, FALSE, FALSE);
<<<<<<< HEAD
			rw_lock_s_unlock(&dict_sys.latch);
=======
			rw_lock_s_unlock(&dict_operation_lock);
>>>>>>> 2ae83aff
			if (srv_shutdown_state != SRV_SHUTDOWN_NONE) {
				return(false);
			}
			os_thread_sleep(1000000);
			goto try_again;
		}

		node->vcol_info.set_requested();
		node->vcol_info.set_used();
		node->vcol_info.set_table(innobase_init_vc_templ(node->table));
		node->vcol_info.set_used();
	}

	clust_index = dict_table_get_first_index(node->table);

	if (!clust_index || clust_index->is_corrupted()) {
		/* The table was corrupt in the data dictionary.
		dict_set_corrupted() works on an index, and
		we do not have an index to call it with. */
inaccessible:
		DBUG_ASSERT(table_id == node->table->id);
		trx_id = node->table->def_trx_id;
		if (!trx_id) {
			trx_id = TRX_ID_MAX;
		}

		dict_table_close(node->table, FALSE, FALSE);
		node->table = NULL;
err_exit:
<<<<<<< HEAD
		rw_lock_s_unlock(&dict_sys.latch);
=======
		rw_lock_s_unlock(&dict_operation_lock);
>>>>>>> 2ae83aff
		node->skip(table_id, trx_id);
		return(false);
	}

	if (type == TRX_UNDO_INSERT_METADATA) {
		node->ref = &trx_undo_metadata;
		return(true);
	}

	ptr = trx_undo_rec_get_row_ref(ptr, clust_index, &(node->ref),
				       node->heap);

	if (type == TRX_UNDO_INSERT_REC) {
		return(true);
	}

	ptr = trx_undo_update_rec_get_update(ptr, clust_index, type,
					     node->trx_id,
					     roll_ptr, info_bits,
					     node->heap, &(node->update));

	/* Read to the partial row the fields that occur in indexes */

	if (!(node->cmpl_info & UPD_NODE_NO_ORD_CHANGE)) {
		ut_ad(!(node->update->info_bits & REC_INFO_MIN_REC_FLAG));
		ptr = trx_undo_rec_get_partial_row(
			ptr, clust_index, node->update, &node->row,
			type == TRX_UNDO_UPD_DEL_REC,
			node->heap);
	} else if (node->update->info_bits & REC_INFO_MIN_REC_FLAG) {
		node->ref = &trx_undo_metadata;
	}

	return(true);
}

/***********************************************************//**
Purges the parsed record.
@return true if purged, false if skipped */
static MY_ATTRIBUTE((nonnull, warn_unused_result))
bool
row_purge_record_func(
/*==================*/
	purge_node_t*	node,		/*!< in: row purge node */
	trx_undo_rec_t*	undo_rec,	/*!< in: record to purge */
#if defined UNIV_DEBUG || defined WITH_WSREP
	const que_thr_t*thr,		/*!< in: query thread */
#endif /* UNIV_DEBUG || WITH_WSREP */
	bool		updated_extern)	/*!< in: whether external columns
					were updated */
{
	dict_index_t*	clust_index;
	bool		purged		= true;

	ut_ad(!node->found_clust);
	ut_ad(!node->table->skip_alter_undo);

	clust_index = dict_table_get_first_index(node->table);

	node->index = dict_table_get_next_index(clust_index);
	ut_ad(!trx_undo_roll_ptr_is_insert(node->roll_ptr));

	switch (node->rec_type) {
	case TRX_UNDO_DEL_MARK_REC:
		purged = row_purge_del_mark(node);
		if (purged) {
			if (node->table->stat_initialized
			    && srv_stats_include_delete_marked) {
				dict_stats_update_if_needed(
					node->table,
					thr->graph->trx->mysql_thd);
			}
			MONITOR_INC(MONITOR_N_DEL_ROW_PURGE);
		}
		break;
	case TRX_UNDO_INSERT_METADATA:
	case TRX_UNDO_INSERT_REC:
		node->roll_ptr |= 1ULL << ROLL_PTR_INSERT_FLAG_POS;
		/* fall through */
	default:
		if (!updated_extern) {
			mtr_t		mtr;
			row_purge_reset_trx_id(node, &mtr);
			break;
		}
		/* fall through */
	case TRX_UNDO_UPD_EXIST_REC:
		row_purge_upd_exist_or_extern(thr, node, undo_rec);
		MONITOR_INC(MONITOR_N_UPD_EXIST_EXTERN);
		break;
	}

	if (node->found_clust) {
		btr_pcur_close(&node->pcur);
		node->found_clust = FALSE;
	}

	if (node->table != NULL) {
		dict_table_close(node->table, FALSE, FALSE);
		node->table = NULL;
	}

	return(purged);
}

#if defined UNIV_DEBUG || defined WITH_WSREP
# define row_purge_record(node,undo_rec,thr,updated_extern)	\
	row_purge_record_func(node,undo_rec,thr,updated_extern)
#else /* UNIV_DEBUG || WITH_WSREP */
# define row_purge_record(node,undo_rec,thr,updated_extern)	\
	row_purge_record_func(node,undo_rec,updated_extern)
#endif /* UNIV_DEBUG || WITH_WSREP */

/***********************************************************//**
Fetches an undo log record and does the purge for the recorded operation.
If none left, or the current purge completed, returns the control to the
parent node, which is always a query thread node. */
static MY_ATTRIBUTE((nonnull))
void
row_purge(
/*======*/
	purge_node_t*	node,		/*!< in: row purge node */
	trx_undo_rec_t*	undo_rec,	/*!< in: record to purge */
	que_thr_t*	thr)		/*!< in: query thread */
{
	if (undo_rec != &trx_purge_dummy_rec) {
		bool	updated_extern;

		while (row_purge_parse_undo_rec(
			       node, undo_rec, &updated_extern, thr)) {

			bool purged = row_purge_record(
				node, undo_rec, thr, updated_extern);

			if (!node->vcol_info.is_used()) {
<<<<<<< HEAD
				rw_lock_s_unlock(&dict_sys.latch);
			}

			ut_ad(!rw_lock_own(&dict_sys.latch, RW_LOCK_S));
=======
				rw_lock_s_unlock(&dict_operation_lock);
			}

			ut_ad(!rw_lock_own(&dict_operation_lock, RW_LOCK_S));
>>>>>>> 2ae83aff

			if (purged
			    || srv_shutdown_state != SRV_SHUTDOWN_NONE
			    || node->vcol_op_failed()) {
				return;
			}

			/* Retry the purge in a second. */
			os_thread_sleep(1000000);
		}
	}
}

/***********************************************************//**
Reset the purge query thread. */
UNIV_INLINE
void
row_purge_end(
/*==========*/
	que_thr_t*	thr)	/*!< in: query thread */
{
	ut_ad(thr);

	thr->run_node = static_cast<purge_node_t*>(thr->run_node)->end();

	ut_a(thr->run_node != NULL);
}

/***********************************************************//**
Does the purge operation for a single undo log record. This is a high-level
function used in an SQL execution graph.
@return query thread to run next or NULL */
que_thr_t*
row_purge_step(
/*===========*/
	que_thr_t*	thr)	/*!< in: query thread */
{
	purge_node_t*	node;

	node = static_cast<purge_node_t*>(thr->run_node);

	node->start();

	if (!(node->undo_recs == NULL || ib_vector_is_empty(node->undo_recs))) {
		trx_purge_rec_t*purge_rec;

		purge_rec = static_cast<trx_purge_rec_t*>(
			ib_vector_pop(node->undo_recs));

		node->roll_ptr = purge_rec->roll_ptr;

		row_purge(node, purge_rec->undo_rec, thr);

		if (ib_vector_is_empty(node->undo_recs)) {
			row_purge_end(thr);
		} else {
			thr->run_node = node;
			node->vcol_info.reset();
		}
	} else {
		row_purge_end(thr);
	}

	innobase_reset_background_thd(thr_get_trx(thr)->mysql_thd);

	return(thr);
}

#ifdef UNIV_DEBUG
/***********************************************************//**
Validate the persisent cursor. The purge node has two references
to the clustered index record - one via the ref member, and the
other via the persistent cursor.  These two references must match
each other if the found_clust flag is set.
@return true if the stored copy of persistent cursor is consistent
with the ref member.*/
bool
purge_node_t::validate_pcur()
{
	if (!found_clust) {
		return(true);
	}

	if (index == NULL) {
		return(true);
	}

	if (index->type == DICT_FTS) {
		return(true);
	}

	if (!pcur.old_stored) {
		return(true);
	}

	dict_index_t*	clust_index = pcur.btr_cur.index;

	ulint*	offsets = rec_get_offsets(
		pcur.old_rec, clust_index, NULL, true,
		pcur.old_n_fields, &heap);

	/* Here we are comparing the purge ref record and the stored initial
	part in persistent cursor. Both cases we store n_uniq fields of the
	cluster index and so it is fine to do the comparison. We note this
	dependency here as pcur and ref belong to different modules. */
	int st = cmp_dtuple_rec(ref, pcur.old_rec, offsets);

	if (st != 0) {
		ib::error() << "Purge node pcur validation failed";
		ib::error() << rec_printer(ref).str();
		ib::error() << rec_printer(pcur.old_rec, offsets).str();
		return(false);
	}

	return(true);
}
#endif /* UNIV_DEBUG */<|MERGE_RESOLUTION|>--- conflicted
+++ resolved
@@ -102,20 +102,7 @@
 	purge_node_t*	node,	/*!< in/out: row purge node */
 	ulint		mode)	/*!< in: BTR_MODIFY_LEAF or BTR_MODIFY_TREE */
 {
-<<<<<<< HEAD
 	ut_ad(rw_lock_own(&dict_sys.latch, RW_LOCK_S)
-=======
-	dict_index_t*		index;
-	bool			success		= true;
-	mtr_t			mtr;
-	rec_t*			rec;
-	mem_heap_t*		heap		= NULL;
-	ulint*			offsets;
-	ulint			offsets_[REC_OFFS_NORMAL_SIZE];
-	rec_offs_init(offsets_);
-
-	ut_ad(rw_lock_own(&dict_operation_lock, RW_LOCK_S)
->>>>>>> 2ae83aff
 	      || node->vcol_info.is_used());
 
 	dict_index_t* index = dict_table_get_first_index(node->table);
@@ -803,11 +790,7 @@
 @param[in,out]	mtr	mini-transaction (will be started and committed) */
 static void row_purge_reset_trx_id(purge_node_t* node, mtr_t* mtr)
 {
-<<<<<<< HEAD
 	ut_ad(rw_lock_own(&dict_sys.latch, RW_LOCK_S)
-=======
-	ut_ad(rw_lock_own(&dict_operation_lock, RW_LOCK_S)
->>>>>>> 2ae83aff
 	      || node->vcol_info.is_used());
 	/* Reset DB_TRX_ID, DB_ROLL_PTR for old records. */
 	mtr->start();
@@ -884,11 +867,7 @@
 {
 	mem_heap_t*	heap;
 
-<<<<<<< HEAD
 	ut_ad(rw_lock_own(&dict_sys.latch, RW_LOCK_S)
-=======
-	ut_ad(rw_lock_own(&dict_operation_lock, RW_LOCK_S)
->>>>>>> 2ae83aff
 	      || node->vcol_info.is_used());
 	ut_ad(!node->table->skip_alter_undo);
 
@@ -1087,11 +1066,7 @@
 	for this row */
 
 try_again:
-<<<<<<< HEAD
 	rw_lock_s_lock_inline(&dict_sys.latch, 0, __FILE__, __LINE__);
-=======
-	rw_lock_s_lock_inline(&dict_operation_lock, 0, __FILE__, __LINE__);
->>>>>>> 2ae83aff
 
 	node->table = dict_table_open_on_id(
 		table_id, FALSE, DICT_TABLE_OP_NORMAL);
@@ -1122,11 +1097,7 @@
 		if (!mysqld_server_started) {
 
 			dict_table_close(node->table, FALSE, FALSE);
-<<<<<<< HEAD
 			rw_lock_s_unlock(&dict_sys.latch);
-=======
-			rw_lock_s_unlock(&dict_operation_lock);
->>>>>>> 2ae83aff
 			if (srv_shutdown_state != SRV_SHUTDOWN_NONE) {
 				return(false);
 			}
@@ -1156,11 +1127,7 @@
 		dict_table_close(node->table, FALSE, FALSE);
 		node->table = NULL;
 err_exit:
-<<<<<<< HEAD
 		rw_lock_s_unlock(&dict_sys.latch);
-=======
-		rw_lock_s_unlock(&dict_operation_lock);
->>>>>>> 2ae83aff
 		node->skip(table_id, trx_id);
 		return(false);
 	}
@@ -1296,17 +1263,10 @@
 				node, undo_rec, thr, updated_extern);
 
 			if (!node->vcol_info.is_used()) {
-<<<<<<< HEAD
 				rw_lock_s_unlock(&dict_sys.latch);
 			}
 
 			ut_ad(!rw_lock_own(&dict_sys.latch, RW_LOCK_S));
-=======
-				rw_lock_s_unlock(&dict_operation_lock);
-			}
-
-			ut_ad(!rw_lock_own(&dict_operation_lock, RW_LOCK_S));
->>>>>>> 2ae83aff
 
 			if (purged
 			    || srv_shutdown_state != SRV_SHUTDOWN_NONE
