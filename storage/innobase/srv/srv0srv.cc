/*****************************************************************************

Copyright (c) 1995, 2016, Oracle and/or its affiliates. All Rights Reserved.
Copyright (c) 2008, 2009 Google Inc.
Copyright (c) 2009, Percona Inc.
Copyright (c) 2013, 2017, MariaDB Corporation.

Portions of this file contain modifications contributed and copyrighted by
Google, Inc. Those modifications are gratefully acknowledged and are described
briefly in the InnoDB documentation. The contributions by Google are
incorporated with their permission, and subject to the conditions contained in
the file COPYING.Google.

Portions of this file contain modifications contributed and copyrighted
by Percona Inc.. Those modifications are
gratefully acknowledged and are described briefly in the InnoDB
documentation. The contributions by Percona Inc. are incorporated with
their permission, and subject to the conditions contained in the file
COPYING.Percona.

This program is free software; you can redistribute it and/or modify it under
the terms of the GNU General Public License as published by the Free Software
Foundation; version 2 of the License.

This program is distributed in the hope that it will be useful, but WITHOUT
ANY WARRANTY; without even the implied warranty of MERCHANTABILITY or FITNESS
FOR A PARTICULAR PURPOSE. See the GNU General Public License for more details.

You should have received a copy of the GNU General Public License along with
this program; if not, write to the Free Software Foundation, Inc.,
51 Franklin Street, Suite 500, Boston, MA 02110-1335 USA

*****************************************************************************/

/**************************************************//**
@file srv/srv0srv.cc
The database server main program

Created 10/8/1995 Heikki Tuuri
*******************************************************/

#include "my_global.h"
// JAN: TODO: MySQL 5.7 missing header
//#include "my_thread.h"
//
// #include "mysql/psi/mysql_stage.h"
// #include "mysql/psi/psi.h"

#include "ha_prototypes.h"

#include "btr0sea.h"
#include "buf0flu.h"
#include "buf0lru.h"
#include "dict0boot.h"
#include "dict0load.h"
#include "fsp0sysspace.h"
#include "ibuf0ibuf.h"
#include "lock0lock.h"
#include "log0recv.h"
#include "mem0mem.h"
#include "os0proc.h"
#include "pars0pars.h"
#include "que0que.h"
#include "row0mysql.h"
#include "row0trunc.h"
#include "row0log.h"
#include "srv0mon.h"
#include "srv0srv.h"
#include "srv0start.h"
#include "sync0sync.h"
#include "trx0i_s.h"
#include "trx0purge.h"
#include "usr0sess.h"
#include "ut0crc32.h"
#include "btr0defragment.h"
#include "ut0mem.h"
#include "fil0fil.h"
#include "fil0crypt.h"
#include "fil0pagecompress.h"
#include "btr0scrub.h"
#ifdef WITH_WSREP
extern int wsrep_debug;
extern int wsrep_trx_is_aborting(void *thd_ptr);
#endif
/* The following is the maximum allowed duration of a lock wait. */
UNIV_INTERN ulong	srv_fatal_semaphore_wait_threshold =  DEFAULT_SRV_FATAL_SEMAPHORE_TIMEOUT;

/* How much data manipulation language (DML) statements need to be delayed,
in microseconds, in order to reduce the lagging of the purge thread. */
ulint	srv_dml_needed_delay;

bool	srv_monitor_active;
bool	srv_error_monitor_active;
bool	srv_buf_dump_thread_active;
bool	srv_dict_stats_thread_active;
bool	srv_buf_resize_thread_active;

my_bool	srv_scrub_log;

const char*	srv_main_thread_op_info = "";

/** Prefix used by MySQL to indicate pre-5.1 table name encoding */
const char		srv_mysql50_table_name_prefix[10] = "#mysql50#";

/* Server parameters which are read from the initfile */

/* The following three are dir paths which are catenated before file
names, where the file name itself may also contain a path */

char*	srv_data_home;

/** Rollback files directory, can be absolute. */
char*	srv_undo_dir;

/** The number of tablespaces to use for rollback segments. */
ulong	srv_undo_tablespaces;

/** The number of UNDO tablespaces that are open and ready to use. */
ulint	srv_undo_tablespaces_open;

/** The number of UNDO tablespaces that are active (hosting some rollback
segment). It is quite possible that some of the tablespaces doesn't host
any of the rollback-segment based on configuration used. */
ulint	srv_undo_tablespaces_active;

/* The number of rollback segments to use */
ulong	srv_undo_logs;

/** Rate at which UNDO records should be purged. */
ulong	srv_purge_rseg_truncate_frequency;

/** Enable or Disable Truncate of UNDO tablespace.
Note: If enabled then UNDO tablespace will be selected for truncate.
While Server waits for undo-tablespace to truncate if user disables
it, truncate action is completed but no new tablespace is marked
for truncate (action is never aborted). */
my_bool	srv_undo_log_truncate;

/** Maximum size of undo tablespace. */
unsigned long long	srv_max_undo_log_size;

/** Default undo tablespace size in UNIV_PAGEs count (10MB). */
const ulint SRV_UNDO_TABLESPACE_SIZE_IN_PAGES =
	((1024 * 1024) * 10) / UNIV_PAGE_SIZE_DEF;

/** Set if InnoDB must operate in read-only mode. We don't do any
recovery and open all tables in RO mode instead of RW mode. We don't
sync the max trx id to disk either. */
my_bool	srv_read_only_mode;
/** store to its own file each table created by an user; data
dictionary tables are in the system tablespace 0 */
my_bool	srv_file_per_table;
/** The file format to use on new *.ibd files. */
ulint	srv_file_format;
/** Whether to check file format during startup.  A value of
UNIV_FORMAT_MAX + 1 means no checking ie. FALSE.  The default is to
set it to the highest format we support. */
ulint	srv_max_file_format_at_startup = UNIV_FORMAT_MAX;
/** Set if InnoDB operates in read-only mode or innodb-force-recovery
is greater than SRV_FORCE_NO_TRX_UNDO. */
my_bool	high_level_read_only;

#if UNIV_FORMAT_A
# error "UNIV_FORMAT_A must be 0!"
#endif

/** Place locks to records only i.e. do not use next-key locking except
on duplicate key checking and foreign key checking */
ibool	srv_locks_unsafe_for_binlog;
/** Sort buffer size in index creation */
ulong	srv_sort_buf_size;
/** Maximum modification log file size for online index creation */
unsigned long long	srv_online_max_size;

/* If this flag is TRUE, then we will use the native aio of the
OS (provided we compiled Innobase with it in), otherwise we will
use simulated aio we build below with threads.
Currently we support native aio on windows and linux */
<<<<<<< HEAD
my_bool	srv_use_native_aio = TRUE;
my_bool	srv_numa_interleave = FALSE;
/* If this flag is TRUE, then we disable doublewrite buffer */
UNIV_INTERN my_bool	srv_use_atomic_writes = FALSE;
/* If this flag IS TRUE, then we use this algorithm for page compressing the pages */
UNIV_INTERN ulong	innodb_compression_algorithm = PAGE_ZLIB_ALGORITHM;
/* Number of threads used for multi-threaded flush */
UNIV_INTERN long srv_mtflush_threads = MTFLUSH_DEFAULT_WORKER;
/* If this flag is TRUE, then we will use multi threaded flush. */
UNIV_INTERN my_bool	srv_use_mtflush                 = FALSE;
=======
my_bool	srv_use_native_aio;
my_bool	srv_numa_interleave;
/** innodb_use_trim; whether to use fallocate(PUNCH_HOLE) with
page_compression */
my_bool	srv_use_trim;
/** copy of innodb_use_atomic_writes; @see innobase_init() */
my_bool	srv_use_atomic_writes;
/** innodb_compression_algorithm; used with page compression */
ulong	innodb_compression_algorithm;
/** innodb_mtflush_threads; number of threads used for multi-threaded flush */
long srv_mtflush_threads;
/** innodb_use_mtflush; whether to use multi threaded flush. */
my_bool	srv_use_mtflush;
>>>>>>> c619fbea

#ifdef UNIV_DEBUG
/** Used by SET GLOBAL innodb_master_thread_disabled_debug = X. */
my_bool	srv_master_thread_disabled_debug;
/** Event used to inform that master thread is disabled. */
static os_event_t	srv_master_thread_disabled_event;
/** Debug variable to find if any background threads are adding
to purge during slow shutdown. */
extern bool		trx_commit_disallowed;
#endif /* UNIV_DEBUG */

/*------------------------- LOG FILES ------------------------ */
char*	srv_log_group_home_dir;

ulong	srv_n_log_files;
/** At startup, this is the current redo log file size.
During startup, if this is different from srv_log_file_size_requested
(innodb_log_file_size), the redo log will be rebuilt and this size
will be initialized to srv_log_file_size_requested.
When upgrading from a previous redo log format, this will be set to 0,
and writing to the redo log is not allowed.

During startup, this is in bytes, and later converted to pages. */
ib_uint64_t	srv_log_file_size;
/** The value of the startup parameter innodb_log_file_size */
ib_uint64_t	srv_log_file_size_requested;
/** copy of innodb_log_buffer_size, but in database pages */
ulint		srv_log_buffer_size;
/** innodb_flush_log_at_trx_commit */
ulong		srv_flush_log_at_trx_commit;
/** innodb_flush_log_at_timeout */
uint		srv_flush_log_at_timeout;
/** innodb_page_size */
ulong		srv_page_size;
/** log2 of innodb_page_size; @see innobase_init() */
ulong		srv_page_size_shift;
/** innodb_log_write_ahead_size */
ulong		srv_log_write_ahead_size;

page_size_t	univ_page_size(0, 0, false);

/** innodb_adaptive_flushing; try to flush dirty pages so as to avoid
IO bursts at the checkpoints. */
my_bool	srv_adaptive_flushing;

/** innodb_flush_sync; whether to ignore io_capacity at log checkpoints */
my_bool	srv_flush_sync;

/** Maximum number of times allowed to conditionally acquire
mutex before switching to blocking wait on the mutex */
#define MAX_MUTEX_NOWAIT	20

/** Check whether the number of failed nonblocking mutex
acquisition attempts exceeds maximum allowed value. If so,
srv_printf_innodb_monitor() will request mutex acquisition
with mutex_enter(), which will wait until it gets the mutex. */
#define MUTEX_NOWAIT(mutex_skipped)	((mutex_skipped) < MAX_MUTEX_NOWAIT)

#ifdef WITH_INNODB_DISALLOW_WRITES
UNIV_INTERN os_event_t	srv_allow_writes_event;
#endif /* WITH_INNODB_DISALLOW_WRITES */

/** copy of innodb_buffer_pool_size */
ulint	srv_buf_pool_size;
const ulint	srv_buf_pool_min_size	= 5 * 1024 * 1024;
/** Default pool size in bytes */
const ulint	srv_buf_pool_def_size	= 128 * 1024 * 1024;
/** Requested buffer pool chunk size. Each buffer pool instance consists
of one or more chunks. */
ulong	srv_buf_pool_chunk_unit;
/** innodb_buffer_pool_instances (0 is interpreted as 1) */
ulong	srv_buf_pool_instances;
/** Default value of innodb_buffer_pool_instances */
const ulong	srv_buf_pool_instances_default = 0;
/** innodb_page_hash_locks (a debug-only parameter);
number of locks to protect buf_pool->page_hash */
ulong	srv_n_page_hash_locks = 16;
/** innodb_lru_scan_depth; number of blocks scanned in LRU flush batch */
ulong	srv_LRU_scan_depth;
/** innodb_flush_neighbors; whether or not to flush neighbors of a block */
ulong	srv_flush_neighbors;
/** Previously requested size */
ulint	srv_buf_pool_old_size;
/** Current size as scaling factor for the other components */
ulint	srv_buf_pool_base_size;
/** Current size in bytes */
ulint	srv_buf_pool_curr_size;
/** Dump this % of each buffer pool during BP dump */
ulong	srv_buf_pool_dump_pct;
/** Lock table size in bytes */
ulint	srv_lock_table_size	= ULINT_MAX;

/** innodb_idle_flush_pct */
ulong	srv_idle_flush_pct;

/** copy of innodb_read_io_threads */
ulint	srv_n_read_io_threads;
/** copy of innodb_write_io_threads */
ulint	srv_n_write_io_threads;

/** innodb_random_read_ahead */
my_bool	srv_random_read_ahead;
/** innodb_read_ahead_threshold; the number of pages that must be present
in the buffer cache and accessed sequentially for InnoDB to trigger a
readahead request. */
ulong	srv_read_ahead_threshold;

/** innodb_change_buffer_max_size; maximum on-disk size of change
buffer in terms of percentage of the buffer pool. */
uint	srv_change_buffer_max_size;

char*	srv_file_flush_method_str;


enum srv_flush_t	srv_file_flush_method = IF_WIN(SRV_ALL_O_DIRECT_FSYNC,SRV_FSYNC);


/** copy of innodb_open_files, initialized by innobase_init() */
ulint	srv_max_n_open_files;

/** innodb_io_capacity */
ulong	srv_io_capacity;
/** innodb_io_capacity_max */
ulong	srv_max_io_capacity;

/** innodb_page_cleaners; the number of page cleaner threads */
ulong	srv_n_page_cleaners;

/* The InnoDB main thread tries to keep the ratio of modified pages
in the buffer pool to all database pages in the buffer pool smaller than
the following number. But it is not guaranteed that the value stays below
that during a time of heavy update/insert activity. */

/** innodb_max_dirty_pages_pct */
double	srv_max_buf_pool_modified_pct;
/** innodb_max_dirty_pages_pct_lwm */
double	srv_max_dirty_pages_pct_lwm;

/** innodb_adaptive_flushing_lwm; the percentage of log capacity at
which adaptive flushing, if enabled, will kick in. */
double	srv_adaptive_flushing_lwm;

/** innodb_flushing_avg_loops; number of iterations over which
adaptive flushing is averaged */
ulong	srv_flushing_avg_loops;

/** innodb_purge_threads; the number of purge threads to use */
ulong	srv_n_purge_threads;

/** innodb_purge_batch_size, in pages */
ulong	srv_purge_batch_size;

/** innodb_stats_method decides how InnoDB treats
NULL value when collecting statistics. By default, it is set to
SRV_STATS_NULLS_EQUAL(0), ie. all NULL value are treated equal */
ulong srv_innodb_stats_method;

srv_stats_t	srv_stats;

/* structure to pass status variables to MySQL */
export_var_t export_vars;

/** Normally 0. When nonzero, skip some phases of crash recovery,
starting from SRV_FORCE_IGNORE_CORRUPT, so that data can be recovered
by SELECT or mysqldump. When this is nonzero, we do not allow any user
modifications to the data. */
ulong	srv_force_recovery;

/** innodb_print_all_deadlocks; whether to print all user-level
transactions deadlocks to the error log */
my_bool	srv_print_all_deadlocks;

/** innodb_cmp_per_index_enabled; enable
INFORMATION_SCHEMA.innodb_cmp_per_index */
my_bool	srv_cmp_per_index_enabled;

/** innodb_fast_shutdown; if 1 then we do not run purge and insert buffer
merge to completion before shutdown. If it is set to 2, do not even flush the
buffer pool to data files at the shutdown: we effectively 'crash'
InnoDB (but lose no committed transactions). */
uint	srv_fast_shutdown;

/** copy of innodb_status_file; generate a innodb_status.<pid> file */
ibool	srv_innodb_status;

/** innodb_prefix_index_cluster_optimization; whether to optimize
prefix index queries to skip cluster index lookup when possible */
my_bool	srv_prefix_index_cluster_optimization;

/** innodb_stats_transient_sample_pages;
When estimating number of different key values in an index, sample
this many index pages, there are 2 ways to calculate statistics:
* persistent stats that are calculated by ANALYZE TABLE and saved
  in the innodb database.
* quick transient stats, that are used if persistent stats for the given
  table/index are not found in the innodb database */
unsigned long long	srv_stats_transient_sample_pages;
/** innodb_stats_persistent */
my_bool		srv_stats_persistent;
/** innodb_stats_include_delete_marked */
my_bool		srv_stats_include_delete_marked;
/** innodb_stats_persistent_sample_pages */
unsigned long long	srv_stats_persistent_sample_pages;
/** innodb_stats_auto_recalc */
my_bool		srv_stats_auto_recalc;

/** innodb_stats_modified_counter; The number of rows modified before
we calculate new statistics (default 0 = current limits) */
unsigned long long srv_stats_modified_counter;

/** innodb_stats_traditional; enable traditional statistic calculation
based on number of configured pages */
my_bool	srv_stats_sample_traditional;

/** copy of innodb_doublewrite */
ibool	srv_use_doublewrite_buf;

/** innodb_doublewrite_batch_size (a debug parameter) specifies the
number of pages to use in LRU and flush_list batch flushing.
The rest of the doublewrite buffer is used for single-page flushing. */
ulong	srv_doublewrite_batch_size = 120;

/** innodb_replication_delay */
ulong	srv_replication_delay;

/** innodb_sync_spin_loops */
ulong	srv_n_spin_wait_rounds;
/** innodb_spin_wait_delay */
uint	srv_spin_wait_delay;

static ulint		srv_n_rows_inserted_old;
static ulint		srv_n_rows_updated_old;
static ulint		srv_n_rows_deleted_old;
static ulint		srv_n_rows_read_old;
static ulint		srv_n_system_rows_inserted_old;
static ulint		srv_n_system_rows_updated_old;
static ulint		srv_n_system_rows_deleted_old;
static ulint		srv_n_system_rows_read_old;

ulint	srv_truncated_status_writes;
/** Number of initialized rollback segments for persistent undo log */
ulong	srv_available_undo_logs;

UNIV_INTERN ib_uint64_t srv_page_compression_saved;
UNIV_INTERN ib_uint64_t srv_page_compression_trim_sect512;
UNIV_INTERN ib_uint64_t srv_page_compression_trim_sect4096;
UNIV_INTERN ib_uint64_t srv_index_pages_written;
UNIV_INTERN ib_uint64_t srv_non_index_pages_written;
UNIV_INTERN ib_uint64_t srv_pages_page_compressed;
UNIV_INTERN ib_uint64_t srv_page_compressed_trim_op;
UNIV_INTERN ib_uint64_t srv_page_compressed_trim_op_saved;
UNIV_INTERN ib_uint64_t srv_index_page_decompressed;

/* Defragmentation */
UNIV_INTERN my_bool	srv_defragment;
/** innodb_defragment_n_pages */
UNIV_INTERN uint	srv_defragment_n_pages;
UNIV_INTERN uint	srv_defragment_stats_accuracy;
/** innodb_defragment_fill_factor_n_recs */
UNIV_INTERN uint	srv_defragment_fill_factor_n_recs;
/** innodb_defragment_fill_factor */
UNIV_INTERN double	srv_defragment_fill_factor;
/** innodb_defragment_frequency */
UNIV_INTERN uint	srv_defragment_frequency;
/** derived from innodb_defragment_frequency;
@see innodb_defragment_frequency_update() */
UNIV_INTERN ulonglong	srv_defragment_interval;

/* Set the following to 0 if you want InnoDB to write messages on
stderr on startup/shutdown. Not enabled on the embedded server. */
ibool	srv_print_verbose_log;
my_bool	srv_print_innodb_monitor;
my_bool	srv_print_innodb_lock_monitor;
my_bool	srv_print_innodb_tablespace_monitor;
my_bool	srv_print_innodb_table_monitor;
/** innodb_force_primary_key; whether to disallow CREATE TABLE without
PRIMARY KEY */
my_bool	srv_force_primary_key;

/* Array of English strings describing the current state of an
i/o handler thread */

const char* srv_io_thread_op_info[SRV_MAX_N_IO_THREADS];
const char* srv_io_thread_function[SRV_MAX_N_IO_THREADS];

static time_t	srv_last_monitor_time;

static ib_mutex_t	srv_innodb_monitor_mutex;

/** Mutex protecting page_zip_stat_per_index */
ib_mutex_t	page_zip_stat_per_index_mutex;

/* Mutex for locking srv_monitor_file. Not created if srv_read_only_mode */
ib_mutex_t	srv_monitor_file_mutex;

/** Temporary file for innodb monitor output */
FILE*	srv_monitor_file;
/** Mutex for locking srv_dict_tmpfile. Not created if srv_read_only_mode.
This mutex has a very high rank; threads reserving it should not
be holding any InnoDB latches. */
ib_mutex_t	srv_dict_tmpfile_mutex;
/** Temporary file for output from the data dictionary */
FILE*	srv_dict_tmpfile;
/** Mutex for locking srv_misc_tmpfile. Not created if srv_read_only_mode.
This mutex has a very low rank; threads reserving it should not
acquire any further latches or sleep before releasing this one. */
ib_mutex_t	srv_misc_tmpfile_mutex;
/** Temporary file for miscellanous diagnostic output */
FILE*	srv_misc_tmpfile;

static ulint	srv_main_thread_process_no;
static ulint	srv_main_thread_id;

/* The following counts are used by the srv_master_thread. */

/** Iterations of the loop bounded by 'srv_active' label. */
static ulint		srv_main_active_loops;
/** Iterations of the loop bounded by the 'srv_idle' label. */
static ulint		srv_main_idle_loops;
/** Iterations of the loop bounded by the 'srv_shutdown' label. */
static ulint		srv_main_shutdown_loops;
/** Log writes involving flush. */
static ulint		srv_log_writes_and_flush;

/* This is only ever touched by the master thread. It records the
time when the last flush of log file has happened. The master
thread ensures that we flush the log files at least once per
second. */
static time_t	srv_last_log_flush_time;

/* Interval in seconds at which various tasks are performed by the
master thread when server is active. In order to balance the workload,
we should try to keep intervals such that they are not multiple of
each other. For example, if we have intervals for various tasks
defined as 5, 10, 15, 60 then all tasks will be performed when
current_time % 60 == 0 and no tasks will be performed when
current_time % 5 != 0. */

# define	SRV_MASTER_CHECKPOINT_INTERVAL		(7)
# define	SRV_MASTER_PURGE_INTERVAL		(10)
# define	SRV_MASTER_DICT_LRU_INTERVAL		(47)

/** Simulate compression failures. */
UNIV_INTERN uint srv_simulate_comp_failures;

/** Buffer pool dump status frequence in percentages */
UNIV_INTERN ulong srv_buf_dump_status_frequency;

/** Acquire the system_mutex. */
#define srv_sys_mutex_enter() do {			\
	mutex_enter(&srv_sys->mutex);			\
} while (0)

/** Test if the system mutex is owned. */
#define srv_sys_mutex_own() (mutex_own(&srv_sys->mutex)	\
			     && !srv_read_only_mode)

/** Release the system mutex. */
#define srv_sys_mutex_exit() do {			\
	mutex_exit(&srv_sys->mutex);			\
} while (0)

/*
	IMPLEMENTATION OF THE SERVER MAIN PROGRAM
	=========================================

There is the following analogue between this database
server and an operating system kernel:

DB concept			equivalent OS concept
----------			---------------------
transaction		--	process;

query thread		--	thread;

lock			--	semaphore;

kernel			--	kernel;

query thread execution:
(a) without lock mutex
reserved		--	process executing in user mode;
(b) with lock mutex reserved
			--	process executing in kernel mode;

The server has several backgroind threads all running at the same
priority as user threads. It periodically checks if here is anything
happening in the server which requires intervention of the master
thread. Such situations may be, for example, when flushing of dirty
blocks is needed in the buffer pool or old version of database rows
have to be cleaned away (purged). The user can configure a separate
dedicated purge thread(s) too, in which case the master thread does not
do any purging.

The threads which we call user threads serve the queries of the MySQL
server. They run at normal priority.

When there is no activity in the system, also the master thread
suspends itself to wait for an event making the server totally silent.

There is still one complication in our server design. If a
background utility thread obtains a resource (e.g., mutex) needed by a user
thread, and there is also some other user activity in the system,
the user thread may have to wait indefinitely long for the
resource, as the OS does not schedule a background thread if
there is some other runnable user thread. This problem is called
priority inversion in real-time programming.

One solution to the priority inversion problem would be to keep record
of which thread owns which resource and in the above case boost the
priority of the background thread so that it will be scheduled and it
can release the resource.  This solution is called priority inheritance
in real-time programming.  A drawback of this solution is that the overhead
of acquiring a mutex increases slightly, maybe 0.2 microseconds on a 100
MHz Pentium, because the thread has to call os_thread_get_curr_id.  This may
be compared to 0.5 microsecond overhead for a mutex lock-unlock pair. Note
that the thread cannot store the information in the resource , say mutex,
itself, because competing threads could wipe out the information if it is
stored before acquiring the mutex, and if it stored afterwards, the
information is outdated for the time of one machine instruction, at least.
(To be precise, the information could be stored to lock_word in mutex if
the machine supports atomic swap.)

The above solution with priority inheritance may become actual in the
future, currently we do not implement any priority twiddling solution.
Our general aim is to reduce the contention of all mutexes by making
them more fine grained.

The thread table contains information of the current status of each
thread existing in the system, and also the event semaphores used in
suspending the master thread and utility threads when they have nothing
to do.  The thread table can be seen as an analogue to the process table
in a traditional Unix implementation. */

/** The server system struct */
struct srv_sys_t{
	ib_mutex_t	tasks_mutex;		/*!< variable protecting the
						tasks queue */
	UT_LIST_BASE_NODE_T(que_thr_t)
			tasks;			/*!< task queue */

	ib_mutex_t	mutex;			/*!< variable protecting the
						fields below. */
	ulint		n_sys_threads;		/*!< size of the sys_threads
						array */

	srv_slot_t*	sys_threads;		/*!< server thread table;
						os_event_set() and
						os_event_reset() on
						sys_threads[]->event are
						covered by srv_sys_t::mutex */

	ulint		n_threads_active[SRV_MASTER + 1];
						/*!< number of threads active
						in a thread class; protected
						by both my_atomic_addlint()
						and mutex */

	srv_stats_t::ulint_ctr_1_t
			activity_count;		/*!< For tracking server
						activity */
};

static srv_sys_t*	srv_sys;

/** Event to signal srv_monitor_thread. Not protected by a mutex.
Set after setting srv_print_innodb_monitor. */
os_event_t	srv_monitor_event;

/** Event to signal the shutdown of srv_error_monitor_thread.
Not protected by a mutex. */
os_event_t	srv_error_event;

/** Event for waking up buf_dump_thread. Not protected by a mutex.
Set on shutdown or by buf_dump_start() or buf_load_start(). */
os_event_t	srv_buf_dump_event;

/** Event to signal the buffer pool resize thread */
os_event_t	srv_buf_resize_event;

/** The buffer pool dump/load file name */
char*	srv_buf_dump_filename;

/** Boolean config knobs that tell InnoDB to dump the buffer pool at shutdown
and/or load it during startup. */
char	srv_buffer_pool_dump_at_shutdown = TRUE;
char	srv_buffer_pool_load_at_startup = TRUE;

/** Slot index in the srv_sys->sys_threads array for the purge thread. */
static const ulint	SRV_PURGE_SLOT	= 1;

/** Slot index in the srv_sys->sys_threads array for the master thread. */
static const ulint	SRV_MASTER_SLOT = 0;

#ifdef HAVE_PSI_STAGE_INTERFACE
/** Performance schema stage event for monitoring ALTER TABLE progress
everything after flush log_make_checkpoint_at(). */
PSI_stage_info	srv_stage_alter_table_end
	= {0, "alter table (end)", PSI_FLAG_STAGE_PROGRESS};

/** Performance schema stage event for monitoring ALTER TABLE progress
log_make_checkpoint_at(). */
PSI_stage_info	srv_stage_alter_table_flush
	= {0, "alter table (flush)", PSI_FLAG_STAGE_PROGRESS};

/** Performance schema stage event for monitoring ALTER TABLE progress
row_merge_insert_index_tuples(). */
PSI_stage_info	srv_stage_alter_table_insert
	= {0, "alter table (insert)", PSI_FLAG_STAGE_PROGRESS};

/** Performance schema stage event for monitoring ALTER TABLE progress
row_log_apply(). */
PSI_stage_info	srv_stage_alter_table_log_index
	= {0, "alter table (log apply index)", PSI_FLAG_STAGE_PROGRESS};

/** Performance schema stage event for monitoring ALTER TABLE progress
row_log_table_apply(). */
PSI_stage_info	srv_stage_alter_table_log_table
	= {0, "alter table (log apply table)", PSI_FLAG_STAGE_PROGRESS};

/** Performance schema stage event for monitoring ALTER TABLE progress
row_merge_sort(). */
PSI_stage_info	srv_stage_alter_table_merge_sort
	= {0, "alter table (merge sort)", PSI_FLAG_STAGE_PROGRESS};

/** Performance schema stage event for monitoring ALTER TABLE progress
row_merge_read_clustered_index(). */
PSI_stage_info	srv_stage_alter_table_read_pk_internal_sort
	= {0, "alter table (read PK and internal sort)", PSI_FLAG_STAGE_PROGRESS};

/** Performance schema stage event for monitoring buffer pool load progress. */
PSI_stage_info	srv_stage_buffer_pool_load
	= {0, "buffer pool load", PSI_FLAG_STAGE_PROGRESS};
#endif /* HAVE_PSI_STAGE_INTERFACE */

/*********************************************************************//**
Prints counters for work done by srv_master_thread. */
static
void
srv_print_master_thread_info(
/*=========================*/
	FILE  *file)    /* in: output stream */
{
	fprintf(file, "srv_master_thread loops: " ULINTPF " srv_active, "
		ULINTPF " srv_shutdown, " ULINTPF " srv_idle\n"
		"srv_master_thread log flush and writes: " ULINTPF "\n",
		srv_main_active_loops,
		srv_main_shutdown_loops,
		srv_main_idle_loops,
		srv_log_writes_and_flush);
}

/*********************************************************************//**
Sets the info describing an i/o thread current state. */
void
srv_set_io_thread_op_info(
/*======================*/
	ulint		i,	/*!< in: the 'segment' of the i/o thread */
	const char*	str)	/*!< in: constant char string describing the
				state */
{
	ut_a(i < SRV_MAX_N_IO_THREADS);

	srv_io_thread_op_info[i] = str;
}

/*********************************************************************//**
Resets the info describing an i/o thread current state. */
void
srv_reset_io_thread_op_info()
/*=========================*/
{
	for (ulint i = 0; i < UT_ARR_SIZE(srv_io_thread_op_info); ++i) {
		srv_io_thread_op_info[i] = "not started yet";
	}
}

#ifdef UNIV_DEBUG
/*********************************************************************//**
Validates the type of a thread table slot.
@return TRUE if ok */
static
ibool
srv_thread_type_validate(
/*=====================*/
	srv_thread_type	type)	/*!< in: thread type */
{
	switch (type) {
	case SRV_NONE:
		break;
	case SRV_WORKER:
	case SRV_PURGE:
	case SRV_MASTER:
		return(TRUE);
	}
	ut_error;
	return(FALSE);
}
#endif /* UNIV_DEBUG */

/*********************************************************************//**
Gets the type of a thread table slot.
@return thread type */
static
srv_thread_type
srv_slot_get_type(
/*==============*/
	const srv_slot_t*	slot)	/*!< in: thread slot */
{
	srv_thread_type	type = slot->type;
	ut_ad(srv_thread_type_validate(type));
	return(type);
}

/*********************************************************************//**
Reserves a slot in the thread table for the current thread.
@return reserved slot */
static
srv_slot_t*
srv_reserve_slot(
/*=============*/
	srv_thread_type	type)	/*!< in: type of the thread */
{
	srv_slot_t*	slot = 0;

	srv_sys_mutex_enter();

	ut_ad(srv_thread_type_validate(type));

	switch (type) {
	case SRV_MASTER:
		slot = &srv_sys->sys_threads[SRV_MASTER_SLOT];
		break;

	case SRV_PURGE:
		slot = &srv_sys->sys_threads[SRV_PURGE_SLOT];
		break;

	case SRV_WORKER:
		/* Find an empty slot, skip the master and purge slots. */
		for (slot = &srv_sys->sys_threads[2];
		     slot->in_use;
		     ++slot) {

			ut_a(slot < &srv_sys->sys_threads[
			     srv_sys->n_sys_threads]);
		}
		break;

	case SRV_NONE:
		ut_error;
	}

	ut_a(!slot->in_use);

	slot->in_use = TRUE;
	slot->suspended = FALSE;
	slot->type = type;

	ut_ad(srv_slot_get_type(slot) == type);

	my_atomic_addlint(&srv_sys->n_threads_active[type], 1);

	srv_sys_mutex_exit();

	return(slot);
}

/*********************************************************************//**
Suspends the calling thread to wait for the event in its thread slot.
@return the current signal count of the event. */
static
int64_t
srv_suspend_thread_low(
/*===================*/
	srv_slot_t*	slot)	/*!< in/out: thread slot */
{
	ut_ad(!srv_read_only_mode);
	ut_ad(srv_sys_mutex_own());

	ut_ad(slot->in_use);

	srv_thread_type	type = srv_slot_get_type(slot);

	switch (type) {
	case SRV_NONE:
		ut_error;

	case SRV_MASTER:
		/* We have only one master thread and it
		should be the first entry always. */
		ut_a(srv_sys->n_threads_active[type] == 1);
		break;

	case SRV_PURGE:
		/* We have only one purge coordinator thread
		and it should be the second entry always. */
		ut_a(srv_sys->n_threads_active[type] == 1);
		break;

	case SRV_WORKER:
		ut_a(srv_n_purge_threads > 1);
		break;
	}

	ut_a(!slot->suspended);
	slot->suspended = TRUE;

	if (my_atomic_addlint(&srv_sys->n_threads_active[type], -1) < 0) {
		ut_error;
	}

	return(os_event_reset(slot->event));
}

/*********************************************************************//**
Suspends the calling thread to wait for the event in its thread slot.
@return the current signal count of the event. */
static
int64_t
srv_suspend_thread(
/*===============*/
	srv_slot_t*	slot)	/*!< in/out: thread slot */
{
	srv_sys_mutex_enter();

	int64_t		sig_count = srv_suspend_thread_low(slot);

	srv_sys_mutex_exit();

	return(sig_count);
}

/** Resume the calling thread.
@param[in,out]	slot		thread slot
@param[in]	sig_count	signal count (if wait)
@param[in]	wait		whether to wait for the event
@param[in]	timeout_usec	timeout in microseconds (0=infinite)
@return	whether the wait timed out */
static
bool
srv_resume_thread(srv_slot_t* slot, int64_t sig_count = 0, bool wait = true,
		  ulint timeout_usec = 0)
{
	bool	timeout;

	ut_ad(!srv_read_only_mode);
	ut_ad(slot->in_use);
	ut_ad(slot->suspended);

	if (!wait) {
		timeout = false;
	} else if (timeout_usec) {
		timeout = OS_SYNC_TIME_EXCEEDED == os_event_wait_time_low(
			slot->event, timeout_usec, sig_count);
	} else {
		timeout = false;
		os_event_wait_low(slot->event, sig_count);
	}

	srv_sys_mutex_enter();
	ut_ad(slot->in_use);
	ut_ad(slot->suspended);

	slot->suspended = FALSE;
	my_atomic_addlint(&srv_sys->n_threads_active[slot->type], 1);
	srv_sys_mutex_exit();
	return(timeout);
}

/** Ensure that a given number of threads of the type given are running
(or are already terminated).
@param[in]	type	thread type
@param[in]	n	number of threads that have to run */
void
srv_release_threads(enum srv_thread_type type, ulint n)
{
	ulint	running;

	ut_ad(srv_thread_type_validate(type));
	ut_ad(n > 0);

	do {
		running = 0;

		srv_sys_mutex_enter();

		for (ulint i = 0; i < srv_sys->n_sys_threads; i++) {
			srv_slot_t*	slot = &srv_sys->sys_threads[i];

			if (!slot->in_use || srv_slot_get_type(slot) != type) {
				continue;
			} else if (!slot->suspended) {
				if (++running >= n) {
					break;
				}
				continue;
			}

			switch (type) {
			case SRV_NONE:
				ut_error;

			case SRV_MASTER:
				/* We have only one master thread and it
				should be the first entry always. */
				ut_a(n == 1);
				ut_a(i == SRV_MASTER_SLOT);
				ut_a(srv_sys->n_threads_active[type] == 0);
				break;

			case SRV_PURGE:
				/* We have only one purge coordinator thread
				and it should be the second entry always. */
				ut_a(n == 1);
				ut_a(i == SRV_PURGE_SLOT);
				ut_a(srv_n_purge_threads > 0);
				ut_a(srv_sys->n_threads_active[type] == 0);
				break;

			case SRV_WORKER:
				ut_a(srv_n_purge_threads > 1);
				ut_a(srv_sys->n_threads_active[type]
				     < srv_n_purge_threads - 1);
				break;
			}

			os_event_set(slot->event);
		}

		srv_sys_mutex_exit();
	} while (running && running < n);
}

/*********************************************************************//**
Release a thread's slot. */
static
void
srv_free_slot(
/*==========*/
	srv_slot_t*	slot)	/*!< in/out: thread slot */
{
	srv_sys_mutex_enter();

	/* Mark the thread as inactive. */
	srv_suspend_thread_low(slot);
	/* Free the slot for reuse. */
	ut_ad(slot->in_use);
	slot->in_use = FALSE;

	srv_sys_mutex_exit();
}

/** Initialize the server. */
static
void
srv_init()
{
	ulint	n_sys_threads = 0;
	ulint	srv_sys_sz = sizeof(*srv_sys);

	mutex_create(LATCH_ID_SRV_INNODB_MONITOR, &srv_innodb_monitor_mutex);

	if (!srv_read_only_mode) {

		/* Number of purge threads + master thread */
		n_sys_threads = srv_n_purge_threads + 1;

		srv_sys_sz += n_sys_threads * sizeof(*srv_sys->sys_threads);
	}

	srv_sys = static_cast<srv_sys_t*>(ut_zalloc_nokey(srv_sys_sz));

	srv_sys->n_sys_threads = n_sys_threads;

	if (!srv_read_only_mode) {
		mutex_create(LATCH_ID_SRV_SYS, &srv_sys->mutex);

		mutex_create(LATCH_ID_SRV_SYS_TASKS, &srv_sys->tasks_mutex);

		srv_sys->sys_threads = (srv_slot_t*) &srv_sys[1];

		for (ulint i = 0; i < srv_sys->n_sys_threads; ++i) {
			srv_slot_t*	slot = &srv_sys->sys_threads[i];

			slot->event = os_event_create(0);

			ut_a(slot->event);
		}

		srv_error_event = os_event_create(0);

		srv_monitor_event = os_event_create(0);

		srv_buf_dump_event = os_event_create(0);

		buf_flush_event = os_event_create("buf_flush_event");

		UT_LIST_INIT(srv_sys->tasks, &que_thr_t::queue);
	}

	srv_buf_resize_event = os_event_create(0);

	ut_d(srv_master_thread_disabled_event = os_event_create(0));

	/* page_zip_stat_per_index_mutex is acquired from:
	1. page_zip_compress() (after SYNC_FSP)
	2. page_zip_decompress()
	3. i_s_cmp_per_index_fill_low() (where SYNC_DICT is acquired)
	4. innodb_cmp_per_index_update(), no other latches
	since we do not acquire any other latches while holding this mutex,
	it can have very low level. We pick SYNC_ANY_LATCH for it. */
	mutex_create(LATCH_ID_PAGE_ZIP_STAT_PER_INDEX,
		     &page_zip_stat_per_index_mutex);

	/* Create dummy indexes for infimum and supremum records */

	dict_ind_init();

#ifdef WITH_INNODB_DISALLOW_WRITES
	/* Writes have to be enabled on init or else we hang. Thus, we
	always set the event here regardless of innobase_disallow_writes.
	That flag will always be 0 at this point because it isn't settable
	via my.cnf or command line arg. */
	srv_allow_writes_event = os_event_create(0);
	os_event_set(srv_allow_writes_event);
#endif /* WITH_INNODB_DISALLOW_WRITES */

	/* Initialize some INFORMATION SCHEMA internal structures */
	trx_i_s_cache_init(trx_i_s_cache);

	ut_crc32_init();

	dict_mem_init();
}

/*********************************************************************//**
Frees the data structures created in srv_init(). */
void
srv_free(void)
/*==========*/
{
	if (!srv_sys) {
		return;
	}

	mutex_free(&srv_innodb_monitor_mutex);
	mutex_free(&page_zip_stat_per_index_mutex);

	if (!srv_read_only_mode) {
		mutex_free(&srv_sys->mutex);
		mutex_free(&srv_sys->tasks_mutex);

		for (ulint i = 0; i < srv_sys->n_sys_threads; ++i) {
			srv_slot_t*	slot = &srv_sys->sys_threads[i];

			os_event_destroy(slot->event);
		}

		os_event_destroy(srv_error_event);
		os_event_destroy(srv_monitor_event);
		os_event_destroy(srv_buf_dump_event);
		os_event_destroy(buf_flush_event);
	}

	os_event_destroy(srv_buf_resize_event);

#ifdef UNIV_DEBUG
	os_event_destroy(srv_master_thread_disabled_event);
	srv_master_thread_disabled_event = NULL;
#endif /* UNIV_DEBUG */

	dict_ind_free();

	trx_i_s_cache_free(trx_i_s_cache);

	ut_free(srv_sys);

	srv_sys = 0;
}

/*********************************************************************//**
Normalizes init parameter values to use units we use inside InnoDB. */
static
void
srv_normalize_init_values(void)
/*===========================*/
{
	srv_sys_space.normalize();

	srv_tmp_space.normalize();

	srv_log_file_size /= UNIV_PAGE_SIZE;

	srv_log_buffer_size /= UNIV_PAGE_SIZE;

	srv_lock_table_size = 5 * (srv_buf_pool_size / UNIV_PAGE_SIZE);
}

/*********************************************************************//**
Boots the InnoDB server. */
void
srv_boot(void)
/*==========*/
{
	/* Transform the init parameter values given by MySQL to
	use units we use inside InnoDB: */

	srv_normalize_init_values();

	sync_check_init();
	os_thread_init();
	/* Reset the system variables in the recovery module. */
	recv_sys_var_init();
	trx_pool_init();
	row_mysql_init();

	/* Initialize this module */

	srv_init();
}

/******************************************************************//**
Refreshes the values used to calculate per-second averages. */
static
void
srv_refresh_innodb_monitor_stats(void)
/*==================================*/
{
	mutex_enter(&srv_innodb_monitor_mutex);

	srv_last_monitor_time = time(NULL);

	os_aio_refresh_stats();

#ifdef BTR_CUR_HASH_ADAPT
	btr_cur_n_sea_old = btr_cur_n_sea;
#endif /* BTR_CUR_HASH_ADAPT */
	btr_cur_n_non_sea_old = btr_cur_n_non_sea;

	log_refresh_stats();

	buf_refresh_io_stats_all();

	srv_n_rows_inserted_old = srv_stats.n_rows_inserted;
	srv_n_rows_updated_old = srv_stats.n_rows_updated;
	srv_n_rows_deleted_old = srv_stats.n_rows_deleted;
	srv_n_rows_read_old = srv_stats.n_rows_read;

	srv_n_system_rows_inserted_old = srv_stats.n_system_rows_inserted;
	srv_n_system_rows_updated_old = srv_stats.n_system_rows_updated;
	srv_n_system_rows_deleted_old = srv_stats.n_system_rows_deleted;
	srv_n_system_rows_read_old = srv_stats.n_system_rows_read;

	mutex_exit(&srv_innodb_monitor_mutex);
}

/******************************************************************//**
Outputs to a file the output of the InnoDB Monitor.
@return FALSE if not all information printed
due to failure to obtain necessary mutex */
ibool
srv_printf_innodb_monitor(
/*======================*/
	FILE*	file,		/*!< in: output stream */
	ibool	nowait,		/*!< in: whether to wait for the
				lock_sys_t:: mutex */
	ulint*	trx_start_pos,	/*!< out: file position of the start of
				the list of active transactions */
	ulint*	trx_end)	/*!< out: file position of the end of
				the list of active transactions */
{
	double	time_elapsed;
	time_t	current_time;
	ulint	n_reserved;
	ibool	ret;

	mutex_enter(&srv_innodb_monitor_mutex);

	current_time = time(NULL);

	/* We add 0.001 seconds to time_elapsed to prevent division
	by zero if two users happen to call SHOW ENGINE INNODB STATUS at the
	same time */

	time_elapsed = difftime(current_time, srv_last_monitor_time)
		+ 0.001;

	srv_last_monitor_time = time(NULL);

	fputs("\n=====================================\n", file);

	ut_print_timestamp(file);
	fprintf(file,
		" INNODB MONITOR OUTPUT\n"
		"=====================================\n"
		"Per second averages calculated from the last %lu seconds\n",
		(ulong) time_elapsed);

	fputs("-----------------\n"
	      "BACKGROUND THREAD\n"
	      "-----------------\n", file);
	srv_print_master_thread_info(file);

	fputs("----------\n"
	      "SEMAPHORES\n"
	      "----------\n", file);

	sync_print(file);

	/* Conceptually, srv_innodb_monitor_mutex has a very high latching
	order level in sync0sync.h, while dict_foreign_err_mutex has a very
	low level 135. Therefore we can reserve the latter mutex here without
	a danger of a deadlock of threads. */

	mutex_enter(&dict_foreign_err_mutex);

	if (!srv_read_only_mode && ftell(dict_foreign_err_file) != 0L) {
		fputs("------------------------\n"
		      "LATEST FOREIGN KEY ERROR\n"
		      "------------------------\n", file);
		ut_copy_file(file, dict_foreign_err_file);
	}

	mutex_exit(&dict_foreign_err_mutex);

	/* Only if lock_print_info_summary proceeds correctly,
	before we call the lock_print_info_all_transactions
	to print all the lock information. IMPORTANT NOTE: This
	function acquires the lock mutex on success. */
	ret = lock_print_info_summary(file, nowait);

	if (ret) {
		if (trx_start_pos) {
			long	t = ftell(file);
			if (t < 0) {
				*trx_start_pos = ULINT_UNDEFINED;
			} else {
				*trx_start_pos = (ulint) t;
			}
		}

		/* NOTE: If we get here then we have the lock mutex. This
		function will release the lock mutex that we acquired when
		we called the lock_print_info_summary() function earlier. */

		lock_print_info_all_transactions(file);

		if (trx_end) {
			long	t = ftell(file);
			if (t < 0) {
				*trx_end = ULINT_UNDEFINED;
			} else {
				*trx_end = (ulint) t;
			}
		}
	}

	fputs("--------\n"
	      "FILE I/O\n"
	      "--------\n", file);
	os_aio_print(file);

	fputs("-------------------------------------\n"
	      "INSERT BUFFER AND ADAPTIVE HASH INDEX\n"
	      "-------------------------------------\n", file);
	ibuf_print(file);

#ifdef BTR_CUR_HASH_ADAPT
	for (ulint i = 0; i < btr_ahi_parts; ++i) {
		rw_lock_s_lock(btr_search_latches[i]);
		ha_print_info(file, btr_search_sys->hash_tables[i]);
		rw_lock_s_unlock(btr_search_latches[i]);
	}

	fprintf(file,
		"%.2f hash searches/s, %.2f non-hash searches/s\n",
		(btr_cur_n_sea - btr_cur_n_sea_old)
		/ time_elapsed,
		(btr_cur_n_non_sea - btr_cur_n_non_sea_old)
		/ time_elapsed);
	btr_cur_n_sea_old = btr_cur_n_sea;
#else /* BTR_CUR_HASH_ADAPT */
	fprintf(file,
		"%.2f non-hash searches/s\n",
		(btr_cur_n_non_sea - btr_cur_n_non_sea_old)
		/ time_elapsed);
#endif /* BTR_CUR_HASH_ADAPT */
	btr_cur_n_non_sea_old = btr_cur_n_non_sea;

	fputs("---\n"
	      "LOG\n"
	      "---\n", file);
	log_print(file);

	fputs("----------------------\n"
	      "BUFFER POOL AND MEMORY\n"
	      "----------------------\n", file);
	fprintf(file,
		"Total large memory allocated " ULINTPF "\n"
		"Dictionary memory allocated " ULINTPF "\n",
		os_total_large_mem_allocated,
		dict_sys->size);

	buf_print_io(file);

	fputs("--------------\n"
	      "ROW OPERATIONS\n"
	      "--------------\n", file);
	fprintf(file,
		ULINTPF " queries inside InnoDB, "
		ULINTPF " queries in queue\n",
		srv_conc_get_active_threads(),
		srv_conc_get_waiting_threads());

	/* This is a dirty read, without holding trx_sys->mutex. */
	fprintf(file, ULINTPF " read views open inside InnoDB\n",
		trx_sys->mvcc->size());

	n_reserved = fil_space_get_n_reserved_extents(0);
	if (n_reserved > 0) {
		fprintf(file,
			ULINTPF " tablespace extents now reserved for"
			" B-tree split operations\n",
			n_reserved);
	}

	fprintf(file,
		"Process ID=" ULINTPF
		", Main thread ID=" ULINTPF
		", state: %s\n",
		srv_main_thread_process_no,
		srv_main_thread_id,
		srv_main_thread_op_info);
	fprintf(file,
		"Number of rows inserted " ULINTPF
		", updated " ULINTPF
		", deleted " ULINTPF
		", read " ULINTPF "\n",
		(ulint) srv_stats.n_rows_inserted,
		(ulint) srv_stats.n_rows_updated,
		(ulint) srv_stats.n_rows_deleted,
		(ulint) srv_stats.n_rows_read);
	fprintf(file,
		"%.2f inserts/s, %.2f updates/s,"
		" %.2f deletes/s, %.2f reads/s\n",
		((ulint) srv_stats.n_rows_inserted - srv_n_rows_inserted_old)
		/ time_elapsed,
		((ulint) srv_stats.n_rows_updated - srv_n_rows_updated_old)
		/ time_elapsed,
		((ulint) srv_stats.n_rows_deleted - srv_n_rows_deleted_old)
		/ time_elapsed,
		((ulint) srv_stats.n_rows_read - srv_n_rows_read_old)
		/ time_elapsed);
	fprintf(file,
		"Number of system rows inserted " ULINTPF
		", updated " ULINTPF ", deleted " ULINTPF
		", read " ULINTPF "\n",
		(ulint) srv_stats.n_system_rows_inserted,
		(ulint) srv_stats.n_system_rows_updated,
		(ulint) srv_stats.n_system_rows_deleted,
		(ulint) srv_stats.n_system_rows_read);
	fprintf(file,
		"%.2f inserts/s, %.2f updates/s,"
		" %.2f deletes/s, %.2f reads/s\n",
		((ulint) srv_stats.n_system_rows_inserted
		 - srv_n_system_rows_inserted_old) / time_elapsed,
		((ulint) srv_stats.n_system_rows_updated
		 - srv_n_system_rows_updated_old) / time_elapsed,
		((ulint) srv_stats.n_system_rows_deleted
		 - srv_n_system_rows_deleted_old) / time_elapsed,
		((ulint) srv_stats.n_system_rows_read
		 - srv_n_system_rows_read_old) / time_elapsed);
	srv_n_rows_inserted_old = srv_stats.n_rows_inserted;
	srv_n_rows_updated_old = srv_stats.n_rows_updated;
	srv_n_rows_deleted_old = srv_stats.n_rows_deleted;
	srv_n_rows_read_old = srv_stats.n_rows_read;
	srv_n_system_rows_inserted_old = srv_stats.n_system_rows_inserted;
	srv_n_system_rows_updated_old = srv_stats.n_system_rows_updated;
	srv_n_system_rows_deleted_old = srv_stats.n_system_rows_deleted;
	srv_n_system_rows_read_old = srv_stats.n_system_rows_read;

	fputs("----------------------------\n"
	      "END OF INNODB MONITOR OUTPUT\n"
	      "============================\n", file);
	mutex_exit(&srv_innodb_monitor_mutex);
	fflush(file);

	return(ret);
}

/******************************************************************//**
Function to pass InnoDB status variables to MySQL */
void
srv_export_innodb_status(void)
/*==========================*/
{
	buf_pool_stat_t		stat;
	buf_pools_list_size_t	buf_pools_list_size;
	ulint			LRU_len;
	ulint			free_len;
	ulint			flush_list_len;
	fil_crypt_stat_t	crypt_stat;
	btr_scrub_stat_t	scrub_stat;

	buf_get_total_stat(&stat);
	buf_get_total_list_len(&LRU_len, &free_len, &flush_list_len);
	buf_get_total_list_size_in_bytes(&buf_pools_list_size);
	fil_crypt_total_stat(&crypt_stat);
	btr_scrub_total_stat(&scrub_stat);

	mutex_enter(&srv_innodb_monitor_mutex);

	export_vars.innodb_data_pending_reads =
		ulint(MONITOR_VALUE(MONITOR_OS_PENDING_READS));

	export_vars.innodb_data_pending_writes =
<<<<<<< HEAD
		ulint(MONITOR_VALUE(MONITOR_OS_PENDING_READS));
=======
		ulint(MONITOR_VALUE(MONITOR_OS_PENDING_WRITES));
>>>>>>> c619fbea

	export_vars.innodb_data_pending_fsyncs =
		fil_n_pending_log_flushes
		+ fil_n_pending_tablespace_flushes;

	export_vars.innodb_data_fsyncs = os_n_fsyncs;

	export_vars.innodb_data_read = srv_stats.data_read;

	export_vars.innodb_data_reads = os_n_file_reads;

	export_vars.innodb_data_writes = os_n_file_writes;

	export_vars.innodb_data_written = srv_stats.data_written;

	export_vars.innodb_buffer_pool_read_requests = stat.n_page_gets;

	export_vars.innodb_buffer_pool_write_requests =
		srv_stats.buf_pool_write_requests;

	export_vars.innodb_buffer_pool_wait_free =
		srv_stats.buf_pool_wait_free;

	export_vars.innodb_buffer_pool_pages_flushed =
		srv_stats.buf_pool_flushed;

	export_vars.innodb_buffer_pool_reads = srv_stats.buf_pool_reads;

	export_vars.innodb_buffer_pool_read_ahead_rnd =
		stat.n_ra_pages_read_rnd;

	export_vars.innodb_buffer_pool_read_ahead =
		stat.n_ra_pages_read;

	export_vars.innodb_buffer_pool_read_ahead_evicted =
		stat.n_ra_pages_evicted;

	export_vars.innodb_buffer_pool_pages_data = LRU_len;

	export_vars.innodb_buffer_pool_bytes_data =
		buf_pools_list_size.LRU_bytes
		+ buf_pools_list_size.unzip_LRU_bytes;

	export_vars.innodb_buffer_pool_pages_dirty = flush_list_len;

	export_vars.innodb_buffer_pool_bytes_dirty =
		buf_pools_list_size.flush_list_bytes;

	export_vars.innodb_buffer_pool_pages_free = free_len;

#ifdef UNIV_DEBUG
	export_vars.innodb_buffer_pool_pages_latched =
		buf_get_latched_pages_number();
#endif /* UNIV_DEBUG */
	export_vars.innodb_buffer_pool_pages_total = buf_pool_get_n_pages();

	export_vars.innodb_buffer_pool_pages_misc =
		buf_pool_get_n_pages() - LRU_len - free_len;

#ifdef HAVE_ATOMIC_BUILTINS
	export_vars.innodb_have_atomic_builtins = 1;
#else
	export_vars.innodb_have_atomic_builtins = 0;
#endif

	export_vars.innodb_page_size = UNIV_PAGE_SIZE;

	export_vars.innodb_log_waits = srv_stats.log_waits;

	export_vars.innodb_os_log_written = srv_stats.os_log_written;

	export_vars.innodb_os_log_fsyncs = fil_n_log_flushes;

	export_vars.innodb_os_log_pending_fsyncs = fil_n_pending_log_flushes;

	export_vars.innodb_os_log_pending_writes =
		srv_stats.os_log_pending_writes;

	export_vars.innodb_log_write_requests = srv_stats.log_write_requests;

	export_vars.innodb_log_writes = srv_stats.log_writes;

	export_vars.innodb_dblwr_pages_written =
		srv_stats.dblwr_pages_written;

	export_vars.innodb_dblwr_writes = srv_stats.dblwr_writes;

	export_vars.innodb_pages_created = stat.n_pages_created;

	export_vars.innodb_pages_read = stat.n_pages_read;
	export_vars.innodb_page0_read = srv_stats.page0_read;

	export_vars.innodb_pages_written = stat.n_pages_written;

	export_vars.innodb_row_lock_waits = srv_stats.n_lock_wait_count;

	export_vars.innodb_row_lock_current_waits =
		srv_stats.n_lock_wait_current_count;

	export_vars.innodb_row_lock_time = srv_stats.n_lock_wait_time / 1000;

	if (srv_stats.n_lock_wait_count > 0) {

		export_vars.innodb_row_lock_time_avg = (ulint)
			(srv_stats.n_lock_wait_time
			 / 1000 / srv_stats.n_lock_wait_count);

	} else {
		export_vars.innodb_row_lock_time_avg = 0;
	}

	export_vars.innodb_row_lock_time_max =
		lock_sys->n_lock_max_wait_time / 1000;

	export_vars.innodb_rows_read = srv_stats.n_rows_read;

	export_vars.innodb_rows_inserted = srv_stats.n_rows_inserted;

	export_vars.innodb_rows_updated = srv_stats.n_rows_updated;

	export_vars.innodb_rows_deleted = srv_stats.n_rows_deleted;

	export_vars.innodb_system_rows_read = srv_stats.n_system_rows_read;

	export_vars.innodb_system_rows_inserted =
		srv_stats.n_system_rows_inserted;

	export_vars.innodb_system_rows_updated =
		srv_stats.n_system_rows_updated;

	export_vars.innodb_system_rows_deleted =
		srv_stats.n_system_rows_deleted;

	export_vars.innodb_num_open_files = fil_n_file_opened;

	export_vars.innodb_truncated_status_writes =
		srv_truncated_status_writes;

	export_vars.innodb_available_undo_logs = srv_available_undo_logs;
	export_vars.innodb_page_compression_saved = srv_stats.page_compression_saved;
	export_vars.innodb_index_pages_written = srv_stats.index_pages_written;
	export_vars.innodb_non_index_pages_written = srv_stats.non_index_pages_written;
	export_vars.innodb_pages_page_compressed = srv_stats.pages_page_compressed;
	export_vars.innodb_page_compressed_trim_op = srv_stats.page_compressed_trim_op;
	export_vars.innodb_pages_page_decompressed = srv_stats.pages_page_decompressed;
	export_vars.innodb_pages_page_compression_error = srv_stats.pages_page_compression_error;
	export_vars.innodb_pages_decrypted = srv_stats.pages_decrypted;
	export_vars.innodb_pages_encrypted = srv_stats.pages_encrypted;

	export_vars.innodb_defragment_compression_failures =
		btr_defragment_compression_failures;
	export_vars.innodb_defragment_failures = btr_defragment_failures;
	export_vars.innodb_defragment_count = btr_defragment_count;

	export_vars.innodb_onlineddl_rowlog_rows = onlineddl_rowlog_rows;
	export_vars.innodb_onlineddl_rowlog_pct_used = onlineddl_rowlog_pct_used;
	export_vars.innodb_onlineddl_pct_progress = onlineddl_pct_progress;

#ifdef UNIV_DEBUG
	rw_lock_s_lock(&purge_sys->latch);
	trx_id_t	up_limit_id	= purge_sys->view.up_limit_id();;
	trx_id_t	done_trx_no	= purge_sys->done.trx_no;
	rw_lock_s_unlock(&purge_sys->latch);

	mutex_enter(&trx_sys->mutex);
	trx_id_t	max_trx_id	= trx_sys->rw_max_trx_id;
	mutex_exit(&trx_sys->mutex);

	if (!done_trx_no || max_trx_id < done_trx_no - 1) {
		export_vars.innodb_purge_trx_id_age = 0;
	} else {
		export_vars.innodb_purge_trx_id_age =
			(ulint) (max_trx_id - done_trx_no + 1);
	}

	if (!up_limit_id
	    || max_trx_id < up_limit_id) {
		export_vars.innodb_purge_view_trx_id_age = 0;
	} else {
		export_vars.innodb_purge_view_trx_id_age =
			(ulint) (max_trx_id - up_limit_id);
	}
#endif /* UNIV_DEBUG */

	export_vars.innodb_sec_rec_cluster_reads =
		srv_stats.n_sec_rec_cluster_reads;
	export_vars.innodb_sec_rec_cluster_reads_avoided =
		srv_stats.n_sec_rec_cluster_reads_avoided;

	export_vars.innodb_encryption_rotation_pages_read_from_cache =
		crypt_stat.pages_read_from_cache;
	export_vars.innodb_encryption_rotation_pages_read_from_disk =
		crypt_stat.pages_read_from_disk;
	export_vars.innodb_encryption_rotation_pages_modified =
		crypt_stat.pages_modified;
	export_vars.innodb_encryption_rotation_pages_flushed =
		crypt_stat.pages_flushed;
	export_vars.innodb_encryption_rotation_estimated_iops =
		crypt_stat.estimated_iops;
	export_vars.innodb_encryption_key_requests =
		srv_stats.n_key_requests;
	export_vars.innodb_key_rotation_list_length =
		srv_stats.key_rotation_list_length;

	export_vars.innodb_scrub_page_reorganizations =
		scrub_stat.page_reorganizations;
	export_vars.innodb_scrub_page_splits =
		scrub_stat.page_splits;
	export_vars.innodb_scrub_page_split_failures_underflow =
		scrub_stat.page_split_failures_underflow;
	export_vars.innodb_scrub_page_split_failures_out_of_filespace =
		scrub_stat.page_split_failures_out_of_filespace;
	export_vars.innodb_scrub_page_split_failures_missing_index =
		scrub_stat.page_split_failures_missing_index;
	export_vars.innodb_scrub_page_split_failures_unknown =
		scrub_stat.page_split_failures_unknown;
	export_vars.innodb_scrub_log = srv_stats.n_log_scrubs;

	mutex_exit(&srv_innodb_monitor_mutex);
}

/*********************************************************************//**
A thread which prints the info output by various InnoDB monitors.
@return a dummy parameter */
extern "C"
os_thread_ret_t
DECLARE_THREAD(srv_monitor_thread)(void*)
{
	int64_t		sig_count;
	double		time_elapsed;
	time_t		current_time;
	time_t		last_monitor_time;
	time_t		last_table_monitor_time;
	time_t		last_tablespace_monitor_time;
	ulint		mutex_skipped;
	ibool		last_srv_print_monitor;

	ut_ad(!srv_read_only_mode);

#ifdef UNIV_DEBUG_THREAD_CREATION
	ib::info() << "Lock timeout thread starts, id "
		<< os_thread_pf(os_thread_get_curr_id());
#endif /* UNIV_DEBUG_THREAD_CREATION */

#ifdef UNIV_PFS_THREAD
	pfs_register_thread(srv_monitor_thread_key);
#endif /* UNIV_PFS_THREAD */

	srv_last_monitor_time = ut_time();
	last_table_monitor_time = ut_time();
	last_tablespace_monitor_time = ut_time();
	last_monitor_time = ut_time();
	mutex_skipped = 0;
	last_srv_print_monitor = srv_print_innodb_monitor;
loop:
	/* Wake up every 5 seconds to see if we need to print
	monitor information or if signalled at shutdown. */

	sig_count = os_event_reset(srv_monitor_event);

	os_event_wait_time_low(srv_monitor_event, 5000000, sig_count);

	current_time = ut_time();

	time_elapsed = difftime(current_time, last_monitor_time);

	if (time_elapsed > 15) {
		last_monitor_time = ut_time();

		if (srv_print_innodb_monitor) {
			/* Reset mutex_skipped counter everytime
			srv_print_innodb_monitor changes. This is to
			ensure we will not be blocked by lock_sys->mutex
			for short duration information printing,
			such as requested by sync_array_print_long_waits() */
			if (!last_srv_print_monitor) {
				mutex_skipped = 0;
				last_srv_print_monitor = TRUE;
			}

			if (!srv_printf_innodb_monitor(stderr,
						MUTEX_NOWAIT(mutex_skipped),
						NULL, NULL)) {
				mutex_skipped++;
			} else {
				/* Reset the counter */
				mutex_skipped = 0;
			}
		} else {
			last_srv_print_monitor = FALSE;
		}


		/* We don't create the temp files or associated
		mutexes in read-only-mode */

		if (!srv_read_only_mode && srv_innodb_status) {
			mutex_enter(&srv_monitor_file_mutex);
			rewind(srv_monitor_file);
			if (!srv_printf_innodb_monitor(srv_monitor_file,
						MUTEX_NOWAIT(mutex_skipped),
						NULL, NULL)) {
				mutex_skipped++;
			} else {
				mutex_skipped = 0;
			}

			os_file_set_eof(srv_monitor_file);
			mutex_exit(&srv_monitor_file_mutex);
		}

		if (srv_print_innodb_tablespace_monitor
		    && difftime(current_time,
				last_tablespace_monitor_time) > 60) {
			last_tablespace_monitor_time = ut_time();

			fputs("========================"
			      "========================\n",
			      stderr);

			ut_print_timestamp(stderr);

			fputs(" INNODB TABLESPACE MONITOR OUTPUT\n"
			      "========================"
			      "========================\n",
			      stderr);

			// JAN: TODO: MySQL 5.7
			//fsp_print(0);
			//fputs("Validating tablespace\n", stderr);
			//fsp_validate(0);
			fputs("Validation ok\n"
			      "---------------------------------------\n"
			      "END OF INNODB TABLESPACE MONITOR OUTPUT\n"
			      "=======================================\n",
			      stderr);
		}

		if (srv_print_innodb_table_monitor
		    && difftime(current_time, last_table_monitor_time) > 60) {

			last_table_monitor_time = ut_time();

			// fprintf(stderr, "Warning: %s\n",
			//	DEPRECATED_MSG_INNODB_TABLE_MONITOR);

			fputs("===========================================\n",
			      stderr);

			ut_print_timestamp(stderr);

			fputs(" INNODB TABLE MONITOR OUTPUT\n"
			      "===========================================\n",
			      stderr);
			// dict_print();

			fputs("-----------------------------------\n"
			      "END OF INNODB TABLE MONITOR OUTPUT\n"
			      "==================================\n",
			      stderr);

			//fprintf(stderr, "Warning: %s\n",
			//	DEPRECATED_MSG_INNODB_TABLE_MONITOR);
		}
	}

	if (srv_shutdown_state >= SRV_SHUTDOWN_CLEANUP) {
		goto exit_func;
	}

	if (srv_print_innodb_monitor
	    || srv_print_innodb_lock_monitor
	    || srv_print_innodb_tablespace_monitor
	    || srv_print_innodb_table_monitor) {
		goto loop;
	}

	goto loop;

exit_func:
	srv_monitor_active = false;

	/* We count the number of threads in os_thread_exit(). A created
	thread should always use that to exit and not use return() to exit. */

	os_thread_exit();

	OS_THREAD_DUMMY_RETURN;
}

/*********************************************************************//**
A thread which prints warnings about semaphore waits which have lasted
too long. These can be used to track bugs which cause hangs.
@return a dummy parameter */
extern "C"
os_thread_ret_t
DECLARE_THREAD(srv_error_monitor_thread)(void*)
{
	/* number of successive fatal timeouts observed */
	ulint		fatal_cnt	= 0;
	lsn_t		old_lsn;
	lsn_t		new_lsn;
	int64_t		sig_count;
	/* longest waiting thread for a semaphore */
	os_thread_id_t	waiter		= os_thread_get_curr_id();
	os_thread_id_t	old_waiter	= waiter;
	/* the semaphore that is being waited for */
	const void*	sema		= NULL;
	const void*	old_sema	= NULL;

	ut_ad(!srv_read_only_mode);

	old_lsn = srv_start_lsn;

#ifdef UNIV_DEBUG_THREAD_CREATION
	ib::info() << "Error monitor thread starts, id "
		<< os_thread_pf(os_thread_get_curr_id());
#endif /* UNIV_DEBUG_THREAD_CREATION */

#ifdef UNIV_PFS_THREAD
	pfs_register_thread(srv_error_monitor_thread_key);
#endif /* UNIV_PFS_THREAD */

loop:
	/* Try to track a strange bug reported by Harald Fuchs and others,
	where the lsn seems to decrease at times */

	if (log_peek_lsn(&new_lsn)) {
		if (new_lsn < old_lsn) {
		ib::error() << "Old log sequence number " << old_lsn << " was"
			<< " greater than the new log sequence number "
			<< new_lsn << ". Please submit a bug report to"
			" http://bugs.mysql.com";
			ut_ad(0);
		}

		old_lsn = new_lsn;
	}

	if (difftime(time(NULL), srv_last_monitor_time) > 60) {
		/* We referesh InnoDB Monitor values so that averages are
		printed from at most 60 last seconds */

		srv_refresh_innodb_monitor_stats();
	}

	/* Update the statistics collected for deciding LRU
	eviction policy. */
	buf_LRU_stat_update();

	if (sync_array_print_long_waits(&waiter, &sema)
	    && sema == old_sema && os_thread_eq(waiter, old_waiter)) {
#if defined(WITH_WSREP) && defined(WITH_INNODB_DISALLOW_WRITES)
	  if (os_event_is_set(srv_allow_writes_event)) {
#endif /* WITH_WSREP */
		fatal_cnt++;
#if defined(WITH_WSREP) && defined(WITH_INNODB_DISALLOW_WRITES)
	  } else {
		fprintf(stderr,
			"WSREP: avoiding InnoDB self crash due to long "
			"semaphore wait of  > %lu seconds\n"
			"Server is processing SST donor operation, "
			"fatal_cnt now: " ULINTPF,
			srv_fatal_semaphore_wait_threshold, fatal_cnt);
	  }
#endif /* WITH_WSREP */
		if (fatal_cnt > 10) {
			ib::fatal() << "Semaphore wait has lasted > "
				<< srv_fatal_semaphore_wait_threshold
				<< " seconds. We intentionally crash the"
				" server because it appears to be hung.";
		}
	} else {
		fatal_cnt = 0;
		old_waiter = waiter;
		old_sema = sema;
	}

	/* Flush stderr so that a database user gets the output
	to possible MySQL error file */

	fflush(stderr);

	sig_count = os_event_reset(srv_error_event);

	os_event_wait_time_low(srv_error_event, 1000000, sig_count);

	if (srv_shutdown_state < SRV_SHUTDOWN_CLEANUP) {

		goto loop;
	}

	srv_error_monitor_active = false;

	/* We count the number of threads in os_thread_exit(). A created
	thread should always use that to exit and not use return() to exit. */

	os_thread_exit();

	OS_THREAD_DUMMY_RETURN;
}

/******************************************************************//**
Increment the server activity count. */
void
srv_inc_activity_count(void)
/*========================*/
{
	srv_sys->activity_count.inc();
}

/**********************************************************************//**
Check whether any background thread is active. If so return the thread
type.
@return SRV_NONE if all are suspended or have exited, thread
type if any are still active. */
srv_thread_type
srv_get_active_thread_type(void)
/*============================*/
{
	srv_thread_type ret = SRV_NONE;

	if (srv_read_only_mode) {
		return(SRV_NONE);
	}

	srv_sys_mutex_enter();

	for (ulint i = SRV_WORKER; i <= SRV_MASTER; ++i) {
		if (srv_sys->n_threads_active[i] != 0) {
			ret = static_cast<srv_thread_type>(i);
			break;
		}
	}

	srv_sys_mutex_exit();

	if (ret == SRV_NONE && srv_shutdown_state != SRV_SHUTDOWN_NONE
	    && purge_sys != NULL) {
		/* Check only on shutdown. */
		switch (trx_purge_state()) {
		case PURGE_STATE_RUN:
		case PURGE_STATE_STOP:
			ret = SRV_PURGE;
			break;
		case PURGE_STATE_INIT:
		case PURGE_STATE_DISABLED:
		case PURGE_STATE_EXIT:
			break;
		}
	}

	return(ret);
}

/** Wake up the InnoDB master thread if it was suspended (not sleeping). */
void
srv_active_wake_master_thread_low()
{
	ut_ad(!srv_read_only_mode);
	ut_ad(!srv_sys_mutex_own());

	srv_inc_activity_count();

	if (my_atomic_loadlint(&srv_sys->n_threads_active[SRV_MASTER]) == 0) {
		srv_slot_t*	slot;

		srv_sys_mutex_enter();

		slot = &srv_sys->sys_threads[SRV_MASTER_SLOT];

		/* Only if the master thread has been started. */

		if (slot->in_use) {
			ut_a(srv_slot_get_type(slot) == SRV_MASTER);
			os_event_set(slot->event);
		}

		srv_sys_mutex_exit();
	}
}

/** Wake up the purge threads if there is work to do. */
void
srv_wake_purge_thread_if_not_active()
{
	ut_ad(!srv_sys_mutex_own());

	if (purge_sys->state == PURGE_STATE_RUN
	    && !my_atomic_loadlint(&srv_sys->n_threads_active[SRV_PURGE])
	    && my_atomic_loadlint(&trx_sys->rseg_history_len)) {

		srv_release_threads(SRV_PURGE, 1);
	}
}

/** Wake up the master thread if it is suspended or being suspended. */
void
srv_wake_master_thread()
{
	srv_inc_activity_count();
	srv_release_threads(SRV_MASTER, 1);
}

/*******************************************************************//**
Get current server activity count. We don't hold srv_sys::mutex while
reading this value as it is only used in heuristics.
@return activity count. */
ulint
srv_get_activity_count(void)
/*========================*/
{
	return(srv_sys->activity_count);
}

/*******************************************************************//**
Check if there has been any activity.
@return FALSE if no change in activity counter. */
ibool
srv_check_activity(
/*===============*/
	ulint		old_activity_count)	/*!< in: old activity count */
{
	return(srv_sys->activity_count != old_activity_count);
}

/********************************************************************//**
The master thread is tasked to ensure that flush of log file happens
once every second in the background. This is to ensure that not more
than one second of trxs are lost in case of crash when
innodb_flush_logs_at_trx_commit != 1 */
static
void
srv_sync_log_buffer_in_background(void)
/*===================================*/
{
	time_t	current_time = time(NULL);

	srv_main_thread_op_info = "flushing log";
	if (difftime(current_time, srv_last_log_flush_time)
	    >= srv_flush_log_at_timeout) {
		log_buffer_sync_in_background(true);
		srv_last_log_flush_time = current_time;
		srv_log_writes_and_flush++;
	}
}

/********************************************************************//**
Make room in the table cache by evicting an unused table.
@return number of tables evicted. */
static
ulint
srv_master_evict_from_table_cache(
/*==============================*/
	ulint	pct_check)	/*!< in: max percent to check */
{
	ulint	n_tables_evicted = 0;

	rw_lock_x_lock(dict_operation_lock);

	dict_mutex_enter_for_mysql();

	n_tables_evicted = dict_make_room_in_cache(
		innobase_get_table_cache_size(), pct_check);

	dict_mutex_exit_for_mysql();

	rw_lock_x_unlock(dict_operation_lock);

	return(n_tables_evicted);
}

/*********************************************************************//**
This function prints progress message every 60 seconds during server
shutdown, for any activities that master thread is pending on. */
static
void
srv_shutdown_print_master_pending(
/*==============================*/
	ib_time_t*	last_print_time,	/*!< last time the function
						print the message */
	ulint		n_tables_to_drop,	/*!< number of tables to
						be dropped */
	ulint		n_bytes_merged)		/*!< number of change buffer
						just merged */
{
	ib_time_t	current_time;
	double		time_elapsed;

	current_time = ut_time();
	time_elapsed = ut_difftime(current_time, *last_print_time);

	if (time_elapsed > 60) {
		*last_print_time = ut_time();

		if (n_tables_to_drop) {
			ib::info() << "Waiting for " << n_tables_to_drop
				<< " table(s) to be dropped";
		}

		/* Check change buffer merge, we only wait for change buffer
		merge if it is a slow shutdown */
		if (!srv_fast_shutdown && n_bytes_merged) {
			ib::info() << "Waiting for change buffer merge to"
				" complete number of bytes of change buffer"
				" just merged: " << n_bytes_merged;
		}
	}
}

#ifdef UNIV_DEBUG
/** Waits in loop as long as master thread is disabled (debug) */
static
void
srv_master_do_disabled_loop(void)
{
	if (!srv_master_thread_disabled_debug) {
		/* We return here to avoid changing op_info. */
		return;
	}

	srv_main_thread_op_info = "disabled";

	while (srv_master_thread_disabled_debug) {
		os_event_set(srv_master_thread_disabled_event);
		if (srv_shutdown_state != SRV_SHUTDOWN_NONE) {
			break;
		}
		os_thread_sleep(100000);
	}

	srv_main_thread_op_info = "";
}

/** Disables master thread. It's used by:
	SET GLOBAL innodb_master_thread_disabled_debug = 1 (0).
@param[in]	thd		thread handle
@param[in]	var		pointer to system variable
@param[out]	var_ptr		where the formal string goes
@param[in]	save		immediate result from check function */
void
srv_master_thread_disabled_debug_update(
	THD*				thd,
	struct st_mysql_sys_var*	var,
	void*				var_ptr,
	const void*			save)
{
	/* This method is protected by mutex, as every SET GLOBAL .. */
	ut_ad(srv_master_thread_disabled_event != NULL);

	const bool disable = *static_cast<const my_bool*>(save);

	const int64_t sig_count = os_event_reset(
		srv_master_thread_disabled_event);

	srv_master_thread_disabled_debug = disable;

	if (disable) {
		os_event_wait_low(
			srv_master_thread_disabled_event, sig_count);
	}
}
#endif /* UNIV_DEBUG */

/*********************************************************************//**
Perform the tasks that the master thread is supposed to do when the
server is active. There are two types of tasks. The first category is
of such tasks which are performed at each inovcation of this function.
We assume that this function is called roughly every second when the
server is active. The second category is of such tasks which are
performed at some interval e.g.: purge, dict_LRU cleanup etc. */
static
void
srv_master_do_active_tasks(void)
/*============================*/
{
	ib_time_t	cur_time = ut_time();
	uintmax_t	counter_time = ut_time_us(NULL);

	/* First do the tasks that we are suppose to do at each
	invocation of this function. */

	++srv_main_active_loops;

	MONITOR_INC(MONITOR_MASTER_ACTIVE_LOOPS);

	/* ALTER TABLE in MySQL requires on Unix that the table handler
	can drop tables lazily after there no longer are SELECT
	queries to them. */
	srv_main_thread_op_info = "doing background drop tables";
	row_drop_tables_for_mysql_in_background();
	MONITOR_INC_TIME_IN_MICRO_SECS(
		MONITOR_SRV_BACKGROUND_DROP_TABLE_MICROSECOND, counter_time);

	ut_d(srv_master_do_disabled_loop());

	if (srv_shutdown_state > 0) {
		return;
	}

	/* make sure that there is enough reusable space in the redo
	log files */
	srv_main_thread_op_info = "checking free log space";
	log_free_check();

	/* Do an ibuf merge */
	srv_main_thread_op_info = "doing insert buffer merge";
	counter_time = ut_time_us(NULL);
	ibuf_merge_in_background(false);
	MONITOR_INC_TIME_IN_MICRO_SECS(
		MONITOR_SRV_IBUF_MERGE_MICROSECOND, counter_time);

	/* Flush logs if needed */
	srv_main_thread_op_info = "flushing log";
	srv_sync_log_buffer_in_background();
	MONITOR_INC_TIME_IN_MICRO_SECS(
		MONITOR_SRV_LOG_FLUSH_MICROSECOND, counter_time);

	/* Now see if various tasks that are performed at defined
	intervals need to be performed. */

	if (srv_shutdown_state > 0) {
		return;
	}

	if (srv_shutdown_state > 0) {
		return;
	}

	if (cur_time % SRV_MASTER_DICT_LRU_INTERVAL == 0) {
		srv_main_thread_op_info = "enforcing dict cache limit";
		ulint	n_evicted = srv_master_evict_from_table_cache(50);
		if (n_evicted != 0) {
			MONITOR_INC_VALUE(
				MONITOR_SRV_DICT_LRU_EVICT_COUNT_ACTIVE, n_evicted);
		}
		MONITOR_INC_TIME_IN_MICRO_SECS(
			MONITOR_SRV_DICT_LRU_MICROSECOND, counter_time);
	}

	if (srv_shutdown_state > 0) {
		return;
	}

	/* Make a new checkpoint */
	if (cur_time % SRV_MASTER_CHECKPOINT_INTERVAL == 0) {
		srv_main_thread_op_info = "making checkpoint";
		log_checkpoint(TRUE, FALSE);
		MONITOR_INC_TIME_IN_MICRO_SECS(
			MONITOR_SRV_CHECKPOINT_MICROSECOND, counter_time);
	}
}

/*********************************************************************//**
Perform the tasks that the master thread is supposed to do whenever the
server is idle. We do check for the server state during this function
and if the server has entered the shutdown phase we may return from
the function without completing the required tasks.
Note that the server can move to active state when we are executing this
function but we don't check for that as we are suppose to perform more
or less same tasks when server is active. */
static
void
srv_master_do_idle_tasks(void)
/*==========================*/
{
	uintmax_t	counter_time;

	++srv_main_idle_loops;

	MONITOR_INC(MONITOR_MASTER_IDLE_LOOPS);


	/* ALTER TABLE in MySQL requires on Unix that the table handler
	can drop tables lazily after there no longer are SELECT
	queries to them. */
	counter_time = ut_time_us(NULL);
	srv_main_thread_op_info = "doing background drop tables";
	row_drop_tables_for_mysql_in_background();
	MONITOR_INC_TIME_IN_MICRO_SECS(
		MONITOR_SRV_BACKGROUND_DROP_TABLE_MICROSECOND,
			 counter_time);

	ut_d(srv_master_do_disabled_loop());

	if (srv_shutdown_state > 0) {
		return;
	}

	/* make sure that there is enough reusable space in the redo
	log files */
	srv_main_thread_op_info = "checking free log space";
	log_free_check();

	/* Do an ibuf merge */
	counter_time = ut_time_us(NULL);
	srv_main_thread_op_info = "doing insert buffer merge";
	ibuf_merge_in_background(true);
	MONITOR_INC_TIME_IN_MICRO_SECS(
		MONITOR_SRV_IBUF_MERGE_MICROSECOND, counter_time);

	if (srv_shutdown_state > 0) {
		return;
	}

	srv_main_thread_op_info = "enforcing dict cache limit";
	ulint	n_evicted = srv_master_evict_from_table_cache(100);
	if (n_evicted != 0) {
		MONITOR_INC_VALUE(
			MONITOR_SRV_DICT_LRU_EVICT_COUNT_IDLE, n_evicted);
	}
	MONITOR_INC_TIME_IN_MICRO_SECS(
		MONITOR_SRV_DICT_LRU_MICROSECOND, counter_time);

	/* Flush logs if needed */
	srv_sync_log_buffer_in_background();
	MONITOR_INC_TIME_IN_MICRO_SECS(
		MONITOR_SRV_LOG_FLUSH_MICROSECOND, counter_time);

	if (srv_shutdown_state > 0) {
		return;
	}

	/* Make a new checkpoint */
	srv_main_thread_op_info = "making checkpoint";
	log_checkpoint(TRUE, FALSE);
	MONITOR_INC_TIME_IN_MICRO_SECS(MONITOR_SRV_CHECKPOINT_MICROSECOND,
				       counter_time);
}

/*********************************************************************//**
Perform the tasks during shutdown. The tasks that we do at shutdown
depend on srv_fast_shutdown:
2 => very fast shutdown => do no book keeping
1 => normal shutdown => clear drop table queue and make checkpoint
0 => slow shutdown => in addition to above do complete purge and ibuf
merge
@return TRUE if some work was done. FALSE otherwise */
static
ibool
srv_master_do_shutdown_tasks(
/*=========================*/
	ib_time_t*	last_print_time)/*!< last time the function
					print the message */
{
	ulint		n_bytes_merged = 0;
	ulint		n_tables_to_drop = 0;

	ut_ad(!srv_read_only_mode);

	++srv_main_shutdown_loops;

	ut_a(srv_shutdown_state > 0);

	/* In very fast shutdown none of the following is necessary */
	if (srv_fast_shutdown == 2) {
		return(FALSE);
	}

	/* ALTER TABLE in MySQL requires on Unix that the table handler
	can drop tables lazily after there no longer are SELECT
	queries to them. */
	srv_main_thread_op_info = "doing background drop tables";
	n_tables_to_drop = row_drop_tables_for_mysql_in_background();

	/* make sure that there is enough reusable space in the redo
	log files */
	srv_main_thread_op_info = "checking free log space";
	log_free_check();

	/* In case of normal shutdown we don't do ibuf merge or purge */
	if (srv_fast_shutdown == 1) {
		goto func_exit;
	}

	/* Do an ibuf merge */
	srv_main_thread_op_info = "doing insert buffer merge";
	n_bytes_merged = ibuf_merge_in_background(true);

	/* Flush logs if needed */
	srv_sync_log_buffer_in_background();

func_exit:
	/* Make a new checkpoint about once in 10 seconds */
	srv_main_thread_op_info = "making checkpoint";
	log_checkpoint(TRUE, FALSE);

	/* Print progress message every 60 seconds during shutdown */
	if (srv_shutdown_state > 0 && srv_print_verbose_log) {
		srv_shutdown_print_master_pending(
			last_print_time, n_tables_to_drop, n_bytes_merged);
	}

	return(n_bytes_merged || n_tables_to_drop);
}

/*********************************************************************//**
Puts master thread to sleep. At this point we are using polling to
service various activities. Master thread sleeps for one second before
checking the state of the server again */
static
void
srv_master_sleep(void)
/*==================*/
{
	srv_main_thread_op_info = "sleeping";
	os_thread_sleep(1000000);
	srv_main_thread_op_info = "";
}

/*********************************************************************//**
The master thread controlling the server.
@return a dummy parameter */
extern "C"
os_thread_ret_t
DECLARE_THREAD(srv_master_thread)(
/*==============================*/
	void*	arg MY_ATTRIBUTE((unused)))
			/*!< in: a dummy parameter required by
			os_thread_create */
{
	my_thread_init();
	DBUG_ENTER("srv_master_thread");

	srv_slot_t*	slot;
	ulint		old_activity_count = srv_get_activity_count();
	ib_time_t	last_print_time;

	ut_ad(!srv_read_only_mode);

#ifdef UNIV_DEBUG_THREAD_CREATION
	ib::info() << "Master thread starts, id "
		<< os_thread_pf(os_thread_get_curr_id());
#endif /* UNIV_DEBUG_THREAD_CREATION */

#ifdef UNIV_PFS_THREAD
	pfs_register_thread(srv_master_thread_key);
#endif /* UNIV_PFS_THREAD */

	srv_main_thread_process_no = os_proc_get_number();
	srv_main_thread_id = os_thread_pf(os_thread_get_curr_id());

	slot = srv_reserve_slot(SRV_MASTER);
	ut_a(slot == srv_sys->sys_threads);

	last_print_time = ut_time();
loop:
	if (srv_force_recovery >= SRV_FORCE_NO_BACKGROUND) {
		goto suspend_thread;
	}

	while (srv_shutdown_state == SRV_SHUTDOWN_NONE) {

		srv_master_sleep();

		MONITOR_INC(MONITOR_MASTER_THREAD_SLEEP);

		if (srv_check_activity(old_activity_count)) {
			old_activity_count = srv_get_activity_count();
			srv_master_do_active_tasks();
		} else {
			srv_master_do_idle_tasks();
		}
	}

	while (srv_shutdown_state != SRV_SHUTDOWN_EXIT_THREADS
	       && srv_master_do_shutdown_tasks(&last_print_time)) {

		/* Shouldn't loop here in case of very fast shutdown */
		ut_ad(srv_fast_shutdown < 2);
	}

suspend_thread:
	srv_main_thread_op_info = "suspending";

	srv_suspend_thread(slot);

	/* DO NOT CHANGE THIS STRING. innobase_start_or_create_for_mysql()
	waits for database activity to die down when converting < 4.1.x
	databases, and relies on this string being exactly as it is. InnoDB
	manual also mentions this string in several places. */
	srv_main_thread_op_info = "waiting for server activity";

	srv_resume_thread(slot);

	if (srv_shutdown_state != SRV_SHUTDOWN_EXIT_THREADS) {
		goto loop;
	}

	my_thread_end();
	os_thread_exit();
	DBUG_RETURN(0);
}

/**
Check if purge should stop.
@return true if it should shutdown. */
static
bool
srv_purge_should_exit(
	MYSQL_THD	thd,
	ulint		n_purged)	/*!< in: pages purged in last batch */
{
	switch (srv_shutdown_state) {
	case SRV_SHUTDOWN_NONE:
		if ((!srv_was_started || srv_running)
		    && !thd_kill_level(thd)) {
			/* Normal operation. */
			break;
		}
		/* close_connections() was called; fall through */
	case SRV_SHUTDOWN_CLEANUP:
	case SRV_SHUTDOWN_EXIT_THREADS:
		/* Exit unless slow shutdown requested or all done. */
		return(srv_fast_shutdown != 0 || n_purged == 0);

	case SRV_SHUTDOWN_LAST_PHASE:
	case SRV_SHUTDOWN_FLUSH_PHASE:
		ut_error;
	}

	return(false);
}

/*********************************************************************//**
Fetch and execute a task from the work queue.
@return true if a task was executed */
static
bool
srv_task_execute(void)
/*==================*/
{
	que_thr_t*	thr = NULL;

	ut_ad(!srv_read_only_mode);
	ut_a(srv_force_recovery < SRV_FORCE_NO_BACKGROUND);

	mutex_enter(&srv_sys->tasks_mutex);

	if (UT_LIST_GET_LEN(srv_sys->tasks) > 0) {

		thr = UT_LIST_GET_FIRST(srv_sys->tasks);

		ut_a(que_node_get_type(thr->child) == QUE_NODE_PURGE);

		UT_LIST_REMOVE(srv_sys->tasks, thr);
	}

	mutex_exit(&srv_sys->tasks_mutex);

	if (thr != NULL) {

		que_run_threads(thr);

		my_atomic_addlint(
			&purge_sys->n_completed, 1);
	}

	return(thr != NULL);
}

/*********************************************************************//**
Worker thread that reads tasks from the work queue and executes them.
@return a dummy parameter */
extern "C"
os_thread_ret_t
DECLARE_THREAD(srv_worker_thread)(
/*==============================*/
	void*	arg MY_ATTRIBUTE((unused)))	/*!< in: a dummy parameter
						required by os_thread_create */
{
	srv_slot_t*	slot;

	ut_ad(!srv_read_only_mode);
	ut_a(srv_force_recovery < SRV_FORCE_NO_BACKGROUND);
	my_thread_init();
	THD*		thd = innobase_create_background_thd("InnoDB purge worker");

#ifdef UNIV_DEBUG_THREAD_CREATION
	ib::info() << "Worker thread starting, id "
		<< os_thread_pf(os_thread_get_curr_id());
#endif /* UNIV_DEBUG_THREAD_CREATION */

	slot = srv_reserve_slot(SRV_WORKER);

	ut_a(srv_n_purge_threads > 1);
	ut_a(my_atomic_loadlint(&srv_sys->n_threads_active[SRV_WORKER])
	     < static_cast<lint>(srv_n_purge_threads));

	/* We need to ensure that the worker threads exit after the
	purge coordinator thread. Otherwise the purge coordinator can
	end up waiting forever in trx_purge_wait_for_workers_to_complete() */

	do {
		srv_suspend_thread(slot);
		srv_resume_thread(slot);

		if (srv_task_execute()) {

			/* If there are tasks in the queue, wakeup
			the purge coordinator thread. */

			srv_wake_purge_thread_if_not_active();
		}

		/* Note: we are checking the state without holding the
		purge_sys->latch here. */
	} while (purge_sys->state != PURGE_STATE_EXIT);

	srv_free_slot(slot);

	rw_lock_x_lock(&purge_sys->latch);

	ut_a(!purge_sys->running);
	ut_a(purge_sys->state == PURGE_STATE_EXIT);

	rw_lock_x_unlock(&purge_sys->latch);

#ifdef UNIV_DEBUG_THREAD_CREATION
	ib::info() << "Purge worker thread exiting, id "
		<< os_thread_pf(os_thread_get_curr_id());
#endif /* UNIV_DEBUG_THREAD_CREATION */

	innobase_destroy_background_thd(thd);
	my_thread_end();
	/* We count the number of threads in os_thread_exit(). A created
	thread should always use that to exit and not use return() to exit. */
	os_thread_exit();

	OS_THREAD_DUMMY_RETURN;	/* Not reached, avoid compiler warning */
}

/*********************************************************************//**
Do the actual purge operation.
@return length of history list before the last purge batch. */
static
ulint
srv_do_purge(
/*=========*/
	MYSQL_THD	thd,
	ulint		n_threads,	/*!< in: number of threads to use */
	ulint*		n_total_purged)	/*!< in/out: total pages purged */
{
	ulint		n_pages_purged;

	static ulint	count = 0;
	static ulint	n_use_threads = 0;
	static ulint	rseg_history_len = 0;
	ulint		old_activity_count = srv_get_activity_count();

	ut_a(n_threads > 0);
	ut_ad(!srv_read_only_mode);

	/* Purge until there are no more records to purge and there is
	no change in configuration or server state. If the user has
	configured more than one purge thread then we treat that as a
	pool of threads and only use the extra threads if purge can't
	keep up with updates. */

	if (n_use_threads == 0) {
		n_use_threads = n_threads;
	}

	do {
		if (trx_sys->rseg_history_len > rseg_history_len
		    || (srv_max_purge_lag > 0
			&& rseg_history_len > srv_max_purge_lag)) {

			/* History length is now longer than what it was
			when we took the last snapshot. Use more threads. */

			if (n_use_threads < n_threads) {
				++n_use_threads;
			}

		} else if (srv_check_activity(old_activity_count)
			   && n_use_threads > 1) {

			/* History length same or smaller since last snapshot,
			use fewer threads. */

			--n_use_threads;

			old_activity_count = srv_get_activity_count();
		}

		/* Ensure that the purge threads are less than what
		was configured. */

		ut_a(n_use_threads > 0);
		ut_a(n_use_threads <= n_threads);

		/* Take a snapshot of the history list before purge. */
		if ((rseg_history_len = trx_sys->rseg_history_len) == 0) {
			break;
		}

		ulint	undo_trunc_freq =
			purge_sys->undo_trunc.get_rseg_truncate_frequency();

		ulint	rseg_truncate_frequency = ut_min(
			static_cast<ulint>(srv_purge_rseg_truncate_frequency),
			undo_trunc_freq);

		n_pages_purged = trx_purge(
			n_use_threads, srv_purge_batch_size,
			(++count % rseg_truncate_frequency) == 0);

		*n_total_purged += n_pages_purged;

	} while (!srv_purge_should_exit(thd, n_pages_purged)
		 && n_pages_purged > 0
		 && purge_sys->state == PURGE_STATE_RUN);

	return(rseg_history_len);
}

/*********************************************************************//**
Suspend the purge coordinator thread. */
static
void
srv_purge_coordinator_suspend(
/*==========================*/
	MYSQL_THD	thd,
	srv_slot_t*	slot,			/*!< in/out: Purge coordinator
						thread slot */
	ulint		rseg_history_len)	/*!< in: history list length
						before last purge */
{
	ut_ad(!srv_read_only_mode);
	ut_a(slot->type == SRV_PURGE);

	bool		stop = false;

	/** Maximum wait time on the purge event, in micro-seconds. */
	static const ulint SRV_PURGE_MAX_TIMEOUT = 10000;

	int64_t		sig_count = srv_suspend_thread(slot);

	do {
		rw_lock_x_lock(&purge_sys->latch);

		purge_sys->running = false;

		rw_lock_x_unlock(&purge_sys->latch);

		/* We don't wait right away on the the non-timed wait because
		we want to signal the thread that wants to suspend purge. */
		const bool wait = stop
			|| rseg_history_len <= trx_sys->rseg_history_len;
		const bool timeout = srv_resume_thread(
			slot, sig_count, wait,
			stop ? 0 : SRV_PURGE_MAX_TIMEOUT);

		sig_count = srv_suspend_thread(slot);

		rw_lock_x_lock(&purge_sys->latch);

		stop = (srv_shutdown_state == SRV_SHUTDOWN_NONE
			&& purge_sys->state == PURGE_STATE_STOP);

		if (!stop) {
			ut_a(purge_sys->n_stop == 0);
			purge_sys->running = true;

			if (timeout
			    && rseg_history_len == trx_sys->rseg_history_len
			    && trx_sys->rseg_history_len < 5000) {
				/* No new records were added since the
				wait started. Simply wait for new
				records. The magic number 5000 is an
				approximation for the case where we
				have cached UNDO log records which
				prevent truncate of the UNDO
				segments. */
				stop = true;
			}
		} else {
			ut_a(purge_sys->n_stop > 0);

			/* Signal that we are suspended. */
			os_event_set(purge_sys->event);
		}

		rw_lock_x_unlock(&purge_sys->latch);
	} while (stop && !thd_kill_level(thd));

	srv_resume_thread(slot, 0, false);
}

/*********************************************************************//**
Purge coordinator thread that schedules the purge tasks.
@return a dummy parameter */
extern "C"
os_thread_ret_t
DECLARE_THREAD(srv_purge_coordinator_thread)(
/*=========================================*/
	void*	arg MY_ATTRIBUTE((unused)))	/*!< in: a dummy parameter
						required by os_thread_create */
{
	my_thread_init();
	THD*		thd = innobase_create_background_thd("InnoDB purge coordinator");
	srv_slot_t*	slot;
	ulint           n_total_purged = ULINT_UNDEFINED;

	ut_ad(!srv_read_only_mode);
	ut_a(srv_n_purge_threads >= 1);
	ut_a(trx_purge_state() == PURGE_STATE_INIT);
	ut_a(srv_force_recovery < SRV_FORCE_NO_BACKGROUND);

	rw_lock_x_lock(&purge_sys->latch);

	purge_sys->running = true;
	purge_sys->state = PURGE_STATE_RUN;

	rw_lock_x_unlock(&purge_sys->latch);

#ifdef UNIV_PFS_THREAD
	pfs_register_thread(srv_purge_thread_key);
#endif /* UNIV_PFS_THREAD */

#ifdef UNIV_DEBUG_THREAD_CREATION
	ib::info() << "Purge coordinator thread created, id "
		<< os_thread_pf(os_thread_get_curr_id());
#endif /* UNIV_DEBUG_THREAD_CREATION */

	slot = srv_reserve_slot(SRV_PURGE);

	ulint	rseg_history_len = trx_sys->rseg_history_len;

	do {
		/* If there are no records to purge or the last
		purge didn't purge any records then wait for activity. */

		if (srv_shutdown_state == SRV_SHUTDOWN_NONE
		    && !thd_kill_level(thd)
		    && (purge_sys->state == PURGE_STATE_STOP
			|| n_total_purged == 0)) {

			srv_purge_coordinator_suspend(thd, slot, rseg_history_len);
		}

		ut_ad(!slot->suspended);

		if (srv_purge_should_exit(thd, n_total_purged)) {
			break;
		}

		n_total_purged = 0;

		rseg_history_len = srv_do_purge(
			thd, srv_n_purge_threads, &n_total_purged);

	} while (!srv_purge_should_exit(thd, n_total_purged));

	/* Ensure that we don't jump out of the loop unless the
	exit condition is satisfied. */

	ut_a(srv_purge_should_exit(thd, n_total_purged));

	/* Ensure that all records are purged on slow shutdown. */
	while (srv_fast_shutdown == 0
	       && trx_purge(1, srv_purge_batch_size, false));

#ifdef UNIV_DEBUG
	if (srv_fast_shutdown == 0) {
		trx_commit_disallowed = true;
	}
#endif /* UNIV_DEBUG */

	/* This trx_purge is called to remove any undo records (added by
	background threads) after completion of the above loop. When
	srv_fast_shutdown != 0, a large batch size can cause significant
	delay in shutdown ,so reducing the batch size to magic number 20
	(which was default in 5.5), which we hope will be sufficient to
	remove all the undo records */

	if (trx_purge(1, std::min(srv_purge_batch_size, 20UL), true)) {
		ut_a(srv_fast_shutdown);
	}

	/* The task queue should always be empty, independent of fast
	shutdown state. */
	ut_a(srv_get_task_queue_length() == 0);

	srv_free_slot(slot);

	/* Note that we are shutting down. */
	rw_lock_x_lock(&purge_sys->latch);

	purge_sys->state = PURGE_STATE_EXIT;

	/* If there are any pending undo-tablespace truncate then clear
	it off as we plan to shutdown the purge thread. */
	purge_sys->undo_trunc.clear();

	purge_sys->running = false;

	rw_lock_x_unlock(&purge_sys->latch);

#ifdef UNIV_DEBUG_THREAD_CREATION
	ib::info() << "Purge coordinator exiting, id "
		<< os_thread_pf(os_thread_get_curr_id());
#endif /* UNIV_DEBUG_THREAD_CREATION */

	/* Ensure that all the worker threads quit. */
	if (srv_n_purge_threads > 1) {
		srv_release_threads(SRV_WORKER, srv_n_purge_threads - 1);
	}

	innobase_destroy_background_thd(thd);
	my_thread_end();
	/* We count the number of threads in os_thread_exit(). A created
	thread should always use that to exit and not use return() to exit. */
	os_thread_exit();

	OS_THREAD_DUMMY_RETURN;	/* Not reached, avoid compiler warning */
}

/**********************************************************************//**
Enqueues a task to server task queue and releases a worker thread, if there
is a suspended one. */
void
srv_que_task_enqueue_low(
/*=====================*/
	que_thr_t*	thr)	/*!< in: query thread */
{
	ut_ad(!srv_read_only_mode);
	mutex_enter(&srv_sys->tasks_mutex);

	UT_LIST_ADD_LAST(srv_sys->tasks, thr);

	mutex_exit(&srv_sys->tasks_mutex);

	srv_release_threads(SRV_WORKER, 1);
}

/**********************************************************************//**
Get count of tasks in the queue.
@return number of tasks in queue */
ulint
srv_get_task_queue_length(void)
/*===========================*/
{
	ulint	n_tasks;

	ut_ad(!srv_read_only_mode);

	mutex_enter(&srv_sys->tasks_mutex);

	n_tasks = UT_LIST_GET_LEN(srv_sys->tasks);

	mutex_exit(&srv_sys->tasks_mutex);

	return(n_tasks);
}

/** Wake up the purge threads. */
void
srv_purge_wakeup()
{
	ut_ad(!srv_read_only_mode);

	if (srv_force_recovery < SRV_FORCE_NO_BACKGROUND) {

		srv_release_threads(SRV_PURGE, 1);

		if (srv_n_purge_threads > 1) {
			ulint	n_workers = srv_n_purge_threads - 1;

			srv_release_threads(SRV_WORKER, n_workers);
		}
	}
}

/** Check if tablespace is being truncated.
(Ignore system-tablespace as we don't re-create the tablespace
and so some of the action that are suppressed by this function
for independent tablespace are not applicable to system-tablespace).
@param	space_id	space_id to check for truncate action
@return true		if being truncated, false if not being
			truncated or tablespace is system-tablespace. */
bool
srv_is_tablespace_truncated(ulint space_id)
{
	if (is_system_tablespace(space_id)) {
		return(false);
	}

	return(truncate_t::is_tablespace_truncated(space_id)
	       || undo::Truncate::is_tablespace_truncated(space_id));

}

/** Check if tablespace was truncated.
@param[in]	space	space object to check for truncate action
@return true if tablespace was truncated and we still have an active
MLOG_TRUNCATE REDO log record. */
bool
srv_was_tablespace_truncated(const fil_space_t* space)
{
	if (space == NULL) {
		ut_ad(0);
		return(false);
	}

	return (!is_system_tablespace(space->id)
		&& truncate_t::was_tablespace_truncated(space->id));
}<|MERGE_RESOLUTION|>--- conflicted
+++ resolved
@@ -176,23 +176,8 @@
 OS (provided we compiled Innobase with it in), otherwise we will
 use simulated aio we build below with threads.
 Currently we support native aio on windows and linux */
-<<<<<<< HEAD
-my_bool	srv_use_native_aio = TRUE;
-my_bool	srv_numa_interleave = FALSE;
-/* If this flag is TRUE, then we disable doublewrite buffer */
-UNIV_INTERN my_bool	srv_use_atomic_writes = FALSE;
-/* If this flag IS TRUE, then we use this algorithm for page compressing the pages */
-UNIV_INTERN ulong	innodb_compression_algorithm = PAGE_ZLIB_ALGORITHM;
-/* Number of threads used for multi-threaded flush */
-UNIV_INTERN long srv_mtflush_threads = MTFLUSH_DEFAULT_WORKER;
-/* If this flag is TRUE, then we will use multi threaded flush. */
-UNIV_INTERN my_bool	srv_use_mtflush                 = FALSE;
-=======
 my_bool	srv_use_native_aio;
 my_bool	srv_numa_interleave;
-/** innodb_use_trim; whether to use fallocate(PUNCH_HOLE) with
-page_compression */
-my_bool	srv_use_trim;
 /** copy of innodb_use_atomic_writes; @see innobase_init() */
 my_bool	srv_use_atomic_writes;
 /** innodb_compression_algorithm; used with page compression */
@@ -201,7 +186,6 @@
 long srv_mtflush_threads;
 /** innodb_use_mtflush; whether to use multi threaded flush. */
 my_bool	srv_use_mtflush;
->>>>>>> c619fbea
 
 #ifdef UNIV_DEBUG
 /** Used by SET GLOBAL innodb_master_thread_disabled_debug = X. */
@@ -1519,11 +1503,7 @@
 		ulint(MONITOR_VALUE(MONITOR_OS_PENDING_READS));
 
 	export_vars.innodb_data_pending_writes =
-<<<<<<< HEAD
-		ulint(MONITOR_VALUE(MONITOR_OS_PENDING_READS));
-=======
 		ulint(MONITOR_VALUE(MONITOR_OS_PENDING_WRITES));
->>>>>>> c619fbea
 
 	export_vars.innodb_data_pending_fsyncs =
 		fil_n_pending_log_flushes
