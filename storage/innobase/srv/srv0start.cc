--- conflicted
+++ resolved
@@ -2472,17 +2472,7 @@
 		}
 
 		recv_recovery_rollback_active();
-<<<<<<< HEAD
-=======
 		srv_startup_is_before_trx_rollback_phase = FALSE;
-
-		/* It is possible that file_format tag has never
-		been set. In this case we initialize it to minimum
-		value.  Important to note that we can do it ONLY after
-		we have finished the recovery process so that the
-		image of TRX_SYS_PAGE_NO is not stale. */
-		trx_sys_file_format_tag_init();
->>>>>>> 3a7201ea
 	}
 
 	ut_ad(err == DB_SUCCESS);
