/*****************************************************************************

Copyright (c) 1996, 2018, Oracle and/or its affiliates. All Rights Reserved.
Copyright (c) 2012, Facebook Inc.
Copyright (c) 2013, 2018, MariaDB Corporation.

This program is free software; you can redistribute it and/or modify it under
the terms of the GNU General Public License as published by the Free Software
Foundation; version 2 of the License.

This program is distributed in the hope that it will be useful, but WITHOUT
ANY WARRANTY; without even the implied warranty of MERCHANTABILITY or FITNESS
FOR A PARTICULAR PURPOSE. See the GNU General Public License for more details.

You should have received a copy of the GNU General Public License along with
this program; if not, write to the Free Software Foundation, Inc.,
51 Franklin Street, Suite 500, Boston, MA 02110-1335 USA

*****************************************************************************/

/******************************************************************//**
@file dict/dict0mem.cc
Data dictionary memory object creation

Created 1/8/1996 Heikki Tuuri
***********************************************************************/

#include "ha_prototypes.h"
#include <mysql_com.h>

#include "dict0mem.h"
#include "rem0rec.h"
#include "data0type.h"
#include "mach0data.h"
#include "dict0dict.h"
#include "fts0priv.h"
#include "ut0crc32.h"
#include "lock0lock.h"
#include "sync0sync.h"
#include "row0row.h"
#include <iostream>

#define	DICT_HEAP_SIZE		100	/*!< initial memory heap size when
					creating a table or index object */

/** System databases */
static const char* innobase_system_databases[] = {
	"mysql/",
	"information_schema/",
	"performance_schema/",
	NullS
};

/** Determine if a table belongs to innobase_system_databases[]
@param[in]	name	database_name/table_name
@return	whether the database_name is in innobase_system_databases[] */
static bool dict_mem_table_is_system(const char *name)
{
	/* table has the following format: database/table
	and some system table are of the form SYS_* */
	if (!strchr(name, '/')) {
		return true;
	}
	size_t table_len = strlen(name);
	const char *system_db;
	int i = 0;
	while ((system_db = innobase_system_databases[i++])
	       && (system_db != NullS)) {
		size_t len = strlen(system_db);
		if (table_len > len && !strncmp(name, system_db, len)) {
			return true;
		}
	}
	return false;
}

/** The start of the table basename suffix for partitioned tables */
const char table_name_t::part_suffix[4]
#ifdef _WIN32
= "#p#";
#else
= "#P#";
#endif

/** An interger randomly initialized at startup used to make a temporary
table name as unuique as possible. */
static ib_uint32_t	dict_temp_file_num;

/** Display an identifier.
@param[in,out]	s	output stream
@param[in]	id_name	SQL identifier (other than table name)
@return the output stream */
std::ostream&
operator<<(
	std::ostream&		s,
	const id_name_t&	id_name)
{
	const char	q	= '`';
	const char*	c	= id_name;
	s << q;
	for (; *c != 0; c++) {
		if (*c == q) {
			s << *c;
		}
		s << *c;
	}
	s << q;
	return(s);
}

/** Display a table name.
@param[in,out]	s		output stream
@param[in]	table_name	table name
@return the output stream */
std::ostream&
operator<<(
	std::ostream&		s,
	const table_name_t&	table_name)
{
	return(s << ut_get_name(NULL, table_name.m_name));
}

/**********************************************************************//**
Creates a table memory object.
@return own: table object */
dict_table_t*
dict_mem_table_create(
/*==================*/
	const char*	name,	/*!< in: table name */
	fil_space_t*	space,	/*!< in: tablespace */
	ulint		n_cols,	/*!< in: total number of columns including
				virtual and non-virtual columns */
	ulint		n_v_cols,/*!< in: number of virtual columns */
	ulint		flags,	/*!< in: table flags */
	ulint		flags2)	/*!< in: table flags2 */
{
	dict_table_t*	table;
	mem_heap_t*	heap;

	ut_ad(name);
	ut_ad(!space
	      || space->purpose == FIL_TYPE_TABLESPACE
	      || space->purpose == FIL_TYPE_TEMPORARY
	      || space->purpose == FIL_TYPE_IMPORT);
	ut_a(dict_tf2_is_valid(flags, flags2));
	ut_a(!(flags2 & DICT_TF2_UNUSED_BIT_MASK));

	heap = mem_heap_create(DICT_HEAP_SIZE);

	table = static_cast<dict_table_t*>(
		mem_heap_zalloc(heap, sizeof(*table)));

	lock_table_lock_list_init(&table->locks);

	UT_LIST_INIT(table->indexes, &dict_index_t::indexes);

	table->heap = heap;

	ut_d(table->magic_n = DICT_TABLE_MAGIC_N);

	table->flags = (unsigned int) flags;
	table->flags2 = (unsigned int) flags2;
	table->name.m_name = mem_strdup(name);
	table->is_system_db = dict_mem_table_is_system(table->name.m_name);
	table->space = space;
	table->space_id = space ? space->id : ULINT_UNDEFINED;
	table->n_t_cols = unsigned(n_cols + DATA_N_SYS_COLS);
	table->n_v_cols = (unsigned int) (n_v_cols);
	table->n_cols = unsigned(table->n_t_cols - table->n_v_cols);

	table->cols = static_cast<dict_col_t*>(
		mem_heap_alloc(heap, table->n_cols * sizeof(dict_col_t)));
	table->v_cols = static_cast<dict_v_col_t*>(
		mem_heap_alloc(heap, n_v_cols * sizeof(*table->v_cols)));

	/* true means that the stats latch will be enabled -
	dict_table_stats_lock() will not be noop. */
	dict_table_stats_latch_create(table, true);

	table->autoinc_lock = static_cast<ib_lock_t*>(
		mem_heap_alloc(heap, lock_get_size()));

	/* lazy creation of table autoinc latch */
	dict_table_autoinc_create_lazy(table);

	/* If the table has an FTS index or we are in the process
	of building one, create the table->fts */
	if (dict_table_has_fts_index(table)
	    || DICT_TF2_FLAG_IS_SET(table, DICT_TF2_FTS_HAS_DOC_ID)
	    || DICT_TF2_FLAG_IS_SET(table, DICT_TF2_FTS_ADD_DOC_ID)) {
		table->fts = fts_create(table);
		table->fts->cache = fts_cache_create(table);
	}

	new(&table->foreign_set) dict_foreign_set();
	new(&table->referenced_set) dict_foreign_set();

	return(table);
}

/****************************************************************//**
Free a table memory object. */
void
dict_mem_table_free(
/*================*/
	dict_table_t*	table)		/*!< in: table */
{
	ut_ad(table);
	ut_ad(table->magic_n == DICT_TABLE_MAGIC_N);
	ut_d(table->cached = FALSE);

	if (dict_table_has_fts_index(table)
	    || DICT_TF2_FLAG_IS_SET(table, DICT_TF2_FTS_HAS_DOC_ID)
	    || DICT_TF2_FLAG_IS_SET(table, DICT_TF2_FTS_ADD_DOC_ID)) {
		if (table->fts) {
			fts_optimize_remove_table(table);

			fts_free(table);
		}
	}

	dict_table_autoinc_destroy(table);
	dict_mem_table_free_foreign_vcol_set(table);
	dict_table_stats_latch_destroy(table);

	table->foreign_set.~dict_foreign_set();
	table->referenced_set.~dict_foreign_set();

	ut_free(table->name.m_name);
	table->name.m_name = NULL;

	/* Clean up virtual index info structures that are registered
	with virtual columns */
	for (ulint i = 0; i < table->n_v_def; i++) {
		dict_v_col_t*	vcol
			= dict_table_get_nth_v_col(table, i);

		UT_DELETE(vcol->v_indexes);
	}

	if (table->s_cols != NULL) {
		UT_DELETE(table->s_cols);
	}

	mem_heap_free(table->heap);
}

/****************************************************************//**
Append 'name' to 'col_names'.  @see dict_table_t::col_names
@return new column names array */
static
const char*
dict_add_col_name(
/*==============*/
	const char*	col_names,	/*!< in: existing column names, or
					NULL */
	ulint		cols,		/*!< in: number of existing columns */
	const char*	name,		/*!< in: new column name */
	mem_heap_t*	heap)		/*!< in: heap */
{
	ulint	old_len;
	ulint	new_len;
	ulint	total_len;
	char*	res;

	ut_ad(!cols == !col_names);

	/* Find out length of existing array. */
	if (col_names) {
		const char*	s = col_names;
		ulint		i;

		for (i = 0; i < cols; i++) {
			s += strlen(s) + 1;
		}

		old_len = unsigned(s - col_names);
	} else {
		old_len = 0;
	}

	new_len = strlen(name) + 1;
	total_len = old_len + new_len;

	res = static_cast<char*>(mem_heap_alloc(heap, total_len));

	if (old_len > 0) {
		memcpy(res, col_names, old_len);
	}

	memcpy(res + old_len, name, new_len);

	return(res);
}

/**********************************************************************//**
Adds a column definition to a table. */
void
dict_mem_table_add_col(
/*===================*/
	dict_table_t*	table,	/*!< in: table */
	mem_heap_t*	heap,	/*!< in: temporary memory heap, or NULL */
	const char*	name,	/*!< in: column name, or NULL */
	ulint		mtype,	/*!< in: main datatype */
	ulint		prtype,	/*!< in: precise type */
	ulint		len)	/*!< in: precision */
{
	dict_col_t*	col;
	ulint		i;

	ut_ad(table);
	ut_ad(table->magic_n == DICT_TABLE_MAGIC_N);
	ut_ad(!heap == !name);

	ut_ad(!(prtype & DATA_VIRTUAL));

	i = table->n_def++;

	table->n_t_def++;

	if (name) {
		if (table->n_def == table->n_cols) {
			heap = table->heap;
		}
		if (i && !table->col_names) {
			/* All preceding column names are empty. */
			char* s = static_cast<char*>(
				mem_heap_zalloc(heap, table->n_def));

			table->col_names = s;
		}

		table->col_names = dict_add_col_name(table->col_names,
						     i, name, heap);
	}

	col = dict_table_get_nth_col(table, i);

	dict_mem_fill_column_struct(col, i, mtype, prtype, len);

	switch (prtype & DATA_VERSIONED) {
	case DATA_VERS_START:
		ut_ad(!table->vers_start);
		table->vers_start = i;
		break;
	case DATA_VERS_END:
		ut_ad(!table->vers_end);
		table->vers_end = i;
	}
}

/** Adds a virtual column definition to a table.
@param[in,out]	table		table
@param[in,out]	heap		temporary memory heap, or NULL. It is
				used to store name when we have not finished
				adding all columns. When all columns are
				added, the whole name will copy to memory from
				table->heap
@param[in]	name		column name
@param[in]	mtype		main datatype
@param[in]	prtype		precise type
@param[in]	len		length
@param[in]	pos		position in a table
@param[in]	num_base	number of base columns
@return the virtual column definition */
dict_v_col_t*
dict_mem_table_add_v_col(
	dict_table_t*	table,
	mem_heap_t*	heap,
	const char*	name,
	ulint		mtype,
	ulint		prtype,
	ulint		len,
	ulint		pos,
	ulint		num_base)
{
	dict_v_col_t*	v_col;
	ulint		i;

	ut_ad(table);
	ut_ad(table->magic_n == DICT_TABLE_MAGIC_N);
	ut_ad(!heap == !name);

	ut_ad(prtype & DATA_VIRTUAL);

	i = table->n_v_def++;

	table->n_t_def++;

	if (name != NULL) {
		if (table->n_v_def == table->n_v_cols) {
			heap = table->heap;
		}

		if (i && !table->v_col_names) {
			/* All preceding column names are empty. */
			char* s = static_cast<char*>(
				mem_heap_zalloc(heap, table->n_v_def));

			table->v_col_names = s;
		}

		table->v_col_names = dict_add_col_name(table->v_col_names,
						       i, name, heap);
	}

	v_col = &table->v_cols[i];

	dict_mem_fill_column_struct(&v_col->m_col, pos, mtype, prtype, len);
	v_col->v_pos = i;

	if (num_base != 0) {
		v_col->base_col = static_cast<dict_col_t**>(mem_heap_zalloc(
					table->heap, num_base * sizeof(
						*v_col->base_col)));
	} else {
		v_col->base_col = NULL;
	}

	v_col->num_base = num_base;

	/* Initialize the index list for virtual columns */
	v_col->v_indexes = UT_NEW_NOKEY(dict_v_idx_list());

	return(v_col);
}

/** Adds a stored column definition to a table.
@param[in]	table		table
@param[in]	num_base	number of base columns. */
void
dict_mem_table_add_s_col(
	dict_table_t*	table,
	ulint		num_base)
{
	unsigned	i = unsigned(table->n_def) - 1;
	dict_col_t*	col = dict_table_get_nth_col(table, i);
	dict_s_col_t	s_col;

	ut_ad(col != NULL);

	if (table->s_cols == NULL) {
		table->s_cols = UT_NEW_NOKEY(dict_s_col_list());
	}

	s_col.m_col = col;
	s_col.s_pos = i + table->n_v_def;

	if (num_base != 0) {
		s_col.base_col = static_cast<dict_col_t**>(mem_heap_zalloc(
			table->heap, num_base * sizeof(dict_col_t*)));
	} else {
		s_col.base_col = NULL;
	}

	s_col.num_base = num_base;
	table->s_cols->push_back(s_col);
}

/**********************************************************************//**
Renames a column of a table in the data dictionary cache. */
static MY_ATTRIBUTE((nonnull))
void
dict_mem_table_col_rename_low(
/*==========================*/
	dict_table_t*	table,	/*!< in/out: table */
	unsigned	i,	/*!< in: column offset corresponding to s */
	const char*	to,	/*!< in: new column name */
	const char*	s,	/*!< in: pointer to table->col_names */
	bool		is_virtual)
				/*!< in: if this is a virtual column */
{
	char*	t_col_names = const_cast<char*>(
		is_virtual ? table->v_col_names : table->col_names);
	ulint	n_col = is_virtual ? table->n_v_def : table->n_def;

	size_t from_len = strlen(s), to_len = strlen(to);

	ut_ad(i < table->n_def || is_virtual);
	ut_ad(i < table->n_v_def || !is_virtual);

	ut_ad(from_len <= NAME_LEN);
	ut_ad(to_len <= NAME_LEN);

	char from[NAME_LEN + 1];
	strncpy(from, s, NAME_LEN + 1);

	if (from_len == to_len) {
		/* The easy case: simply replace the column name in
		table->col_names. */
		strcpy(const_cast<char*>(s), to);
	} else {
		/* We need to adjust all affected index->field
		pointers, as in dict_index_add_col(). First, copy
		table->col_names. */
		ulint	prefix_len	= ulint(s - t_col_names);

		for (; i < n_col; i++) {
			s += strlen(s) + 1;
		}

		ulint	full_len	= ulint(s - t_col_names);
		char*	col_names;

		if (to_len > from_len) {
			col_names = static_cast<char*>(
				mem_heap_alloc(
					table->heap,
					full_len + to_len - from_len));

			memcpy(col_names, t_col_names, prefix_len);
		} else {
			col_names = const_cast<char*>(t_col_names);
		}

		memcpy(col_names + prefix_len, to, to_len);
		memmove(col_names + prefix_len + to_len,
			t_col_names + (prefix_len + from_len),
			full_len - (prefix_len + from_len));

		/* Replace the field names in every index. */
		for (dict_index_t* index = dict_table_get_first_index(table);
		     index != NULL;
		     index = dict_table_get_next_index(index)) {
			ulint	n_fields = dict_index_get_n_fields(index);

			for (ulint i = 0; i < n_fields; i++) {
				dict_field_t*	field
					= dict_index_get_nth_field(
						index, i);

				ut_ad(!field->name
				      == field->col->is_dropped());
				if (!field->name) {
					/* dropped columns lack a name */
					ut_ad(index->is_instant());
					continue;
				}

				/* if is_virtual and that in field->col does
				not match, continue */
				if ((!is_virtual) !=
				    (!field->col->is_virtual())) {
					continue;
				}

				ulint		name_ofs
					= ulint(field->name - t_col_names);
				if (name_ofs <= prefix_len) {
					field->name = col_names + name_ofs;
				} else {
					ut_a(name_ofs < full_len);
					field->name = col_names
						+ name_ofs + to_len - from_len;
				}
			}
		}

		if (is_virtual) {
			table->v_col_names = col_names;
		} else {
			table->col_names = col_names;
		}
	}

	/* Virtual columns are not allowed for foreign key */
	if (is_virtual) {
		return;
	}

	dict_foreign_t*	foreign;

	/* Replace the field names in every foreign key constraint. */
	for (dict_foreign_set::iterator it = table->foreign_set.begin();
	     it != table->foreign_set.end();
	     ++it) {

		foreign = *it;

		if (foreign->foreign_index == NULL) {
			/* We may go here when we set foreign_key_checks to 0,
			and then try to rename a column and modify the
			corresponding foreign key constraint. The index
			would have been dropped, we have to find an equivalent
			one */
			for (unsigned f = 0; f < foreign->n_fields; f++) {
				if (strcmp(foreign->foreign_col_names[f], from)
				    == 0) {

					char** rc = const_cast<char**>(
						foreign->foreign_col_names
						+ f);

					if (to_len <= strlen(*rc)) {
						memcpy(*rc, to, to_len + 1);
					} else {
						*rc = static_cast<char*>(
							mem_heap_dup(
								foreign->heap,
								to,
								to_len + 1));
					}
				}
			}

			dict_index_t* new_index = dict_foreign_find_index(
				foreign->foreign_table, NULL,
				foreign->foreign_col_names,
				foreign->n_fields, NULL, true, false,
				NULL, NULL, NULL);
			/* There must be an equivalent index in this case. */
			ut_ad(new_index != NULL);

			foreign->foreign_index = new_index;

		} else {

			for (unsigned f = 0; f < foreign->n_fields; f++) {
				/* These can point straight to
				table->col_names, because the foreign key
				constraints will be freed at the same time
				when the table object is freed. */
				foreign->foreign_col_names[f]
					= dict_index_get_nth_field(
						foreign->foreign_index,
						f)->name;
			}
		}
	}

	for (dict_foreign_set::iterator it = table->referenced_set.begin();
	     it != table->referenced_set.end();
	     ++it) {

		foreign = *it;

		ut_ad(foreign->referenced_index != NULL);

		for (unsigned f = 0; f < foreign->n_fields; f++) {
			/* foreign->referenced_col_names[] need to be
			copies, because the constraint may become
			orphan when foreign_key_checks=0 and the
			parent table is dropped. */

			const char* col_name = dict_index_get_nth_field(
				foreign->referenced_index, f)->name;

			if (strcmp(foreign->referenced_col_names[f],
				   col_name)) {
				char**	rc = const_cast<char**>(
					foreign->referenced_col_names + f);
				size_t	col_name_len_1 = strlen(col_name) + 1;

				if (col_name_len_1 <= strlen(*rc) + 1) {
					memcpy(*rc, col_name, col_name_len_1);
				} else {
					*rc = static_cast<char*>(
						mem_heap_dup(
							foreign->heap,
							col_name,
							col_name_len_1));
				}
			}
		}
	}
}

/**********************************************************************//**
Renames a column of a table in the data dictionary cache. */
void
dict_mem_table_col_rename(
/*======================*/
	dict_table_t*	table,	/*!< in/out: table */
	ulint		nth_col,/*!< in: column index */
	const char*	from,	/*!< in: old column name */
	const char*	to,	/*!< in: new column name */
	bool		is_virtual)
				/*!< in: if this is a virtual column */
{
	const char*	s = is_virtual ? table->v_col_names : table->col_names;

	ut_ad((!is_virtual && nth_col < table->n_def)
	       || (is_virtual && nth_col < table->n_v_def));

	for (ulint i = 0; i < nth_col; i++) {
		size_t	len = strlen(s);
		ut_ad(len > 0);
		s += len + 1;
	}

	ut_ad(!my_strcasecmp(system_charset_info, from, s));

	dict_mem_table_col_rename_low(table, static_cast<unsigned>(nth_col),
				      to, s, is_virtual);
}

/**********************************************************************//**
This function populates a dict_col_t memory structure with
supplied information. */
void
dict_mem_fill_column_struct(
/*========================*/
	dict_col_t*	column,		/*!< out: column struct to be
					filled */
	ulint		col_pos,	/*!< in: column position */
	ulint		mtype,		/*!< in: main data type */
	ulint		prtype,		/*!< in: precise type */
	ulint		col_len)	/*!< in: column length */
{
	ulint	mbminlen;
	ulint	mbmaxlen;

	column->ind = (unsigned int) col_pos;
	column->ord_part = 0;
	column->max_prefix = 0;
	column->mtype = (unsigned int) mtype;
	column->prtype = (unsigned int) prtype;
	column->len = (unsigned int) col_len;
	dtype_get_mblen(mtype, prtype, &mbminlen, &mbmaxlen);
	column->mbminlen = mbminlen;
	column->mbmaxlen = mbmaxlen;
	column->def_val.data = NULL;
	column->def_val.len = UNIV_SQL_DEFAULT;
	ut_ad(!column->is_dropped());
}

/**********************************************************************//**
Creates an index memory object.
@return own: index object */
dict_index_t*
dict_mem_index_create(
/*==================*/
	dict_table_t*	table,		/*!< in: table */
	const char*	index_name,	/*!< in: index name */
	ulint		type,		/*!< in: DICT_UNIQUE,
					DICT_CLUSTERED, ... ORed */
	ulint		n_fields)	/*!< in: number of fields */
{
	dict_index_t*	index;
	mem_heap_t*	heap;

	ut_ad(!table || table->magic_n == DICT_TABLE_MAGIC_N);
	ut_ad(index_name);

	heap = mem_heap_create(DICT_HEAP_SIZE);

	index = static_cast<dict_index_t*>(
		mem_heap_zalloc(heap, sizeof(*index)));
	index->table = table;

	dict_mem_fill_index_struct(index, heap, index_name, type, n_fields);

	dict_index_zip_pad_mutex_create_lazy(index);

	if (type & DICT_SPATIAL) {
		mutex_create(LATCH_ID_RTR_SSN_MUTEX, &index->rtr_ssn.mutex);
		index->rtr_track = static_cast<rtr_info_track_t*>(
					mem_heap_alloc(
						heap,
						sizeof(*index->rtr_track)));
		mutex_create(LATCH_ID_RTR_ACTIVE_MUTEX,
			     &index->rtr_track->rtr_active_mutex);
		index->rtr_track->rtr_active = UT_NEW_NOKEY(rtr_info_active());
	}

	return(index);
}

/**********************************************************************//**
Creates and initializes a foreign constraint memory object.
@return own: foreign constraint struct */
dict_foreign_t*
dict_mem_foreign_create(void)
/*=========================*/
{
	dict_foreign_t*	foreign;
	mem_heap_t*	heap;
	DBUG_ENTER("dict_mem_foreign_create");

	heap = mem_heap_create(100);

	foreign = static_cast<dict_foreign_t*>(
		mem_heap_zalloc(heap, sizeof(dict_foreign_t)));

	foreign->heap = heap;

	foreign->v_cols = NULL;

	DBUG_PRINT("dict_mem_foreign_create", ("heap: %p", heap));

	DBUG_RETURN(foreign);
}

/**********************************************************************//**
Sets the foreign_table_name_lookup pointer based on the value of
lower_case_table_names.  If that is 0 or 1, foreign_table_name_lookup
will point to foreign_table_name.  If 2, then another string is
allocated from foreign->heap and set to lower case. */
void
dict_mem_foreign_table_name_lookup_set(
/*===================================*/
	dict_foreign_t*	foreign,	/*!< in/out: foreign struct */
	ibool		do_alloc)	/*!< in: is an alloc needed */
{
	if (innobase_get_lower_case_table_names() == 2) {
		if (do_alloc) {
			ulint	len;

			len = strlen(foreign->foreign_table_name) + 1;

			foreign->foreign_table_name_lookup =
				static_cast<char*>(
					mem_heap_alloc(foreign->heap, len));
		}
		strcpy(foreign->foreign_table_name_lookup,
		       foreign->foreign_table_name);
		innobase_casedn_str(foreign->foreign_table_name_lookup);
	} else {
		foreign->foreign_table_name_lookup
			= foreign->foreign_table_name;
	}
}

/**********************************************************************//**
Sets the referenced_table_name_lookup pointer based on the value of
lower_case_table_names.  If that is 0 or 1, referenced_table_name_lookup
will point to referenced_table_name.  If 2, then another string is
allocated from foreign->heap and set to lower case. */
void
dict_mem_referenced_table_name_lookup_set(
/*======================================*/
	dict_foreign_t*	foreign,	/*!< in/out: foreign struct */
	ibool		do_alloc)	/*!< in: is an alloc needed */
{
	if (innobase_get_lower_case_table_names() == 2) {
		if (do_alloc) {
			ulint	len;

			len = strlen(foreign->referenced_table_name) + 1;

			foreign->referenced_table_name_lookup =
				static_cast<char*>(
					mem_heap_alloc(foreign->heap, len));
		}
		strcpy(foreign->referenced_table_name_lookup,
		       foreign->referenced_table_name);
		innobase_casedn_str(foreign->referenced_table_name_lookup);
	} else {
		foreign->referenced_table_name_lookup
			= foreign->referenced_table_name;
	}
}

/** Fill the virtual column set with virtual column information
present in the given virtual index.
@param[in]	index	virtual index
@param[out]	v_cols	virtual column set. */
static
void
dict_mem_fill_vcol_has_index(
	const dict_index_t*	index,
	dict_vcol_set**		v_cols)
{
	for (ulint i = 0; i < index->table->n_v_cols; i++) {
		dict_v_col_t*	v_col = dict_table_get_nth_v_col(
					index->table, i);
		if (!v_col->m_col.ord_part) {
			continue;
		}

		dict_v_idx_list::iterator it;
		for (it = v_col->v_indexes->begin();
		     it != v_col->v_indexes->end(); ++it) {
			dict_v_idx_t	v_idx = *it;

			if (v_idx.index != index) {
				continue;
			}

			if (*v_cols == NULL) {
				*v_cols = UT_NEW_NOKEY(dict_vcol_set());
			}

			(*v_cols)->insert(v_col);
		}
	}
}

/** Fill the virtual column set with the virtual column of the index
if the index contains given column name.
@param[in]	col_name	column name
@param[in]	table		innodb table object
@param[out]	v_cols		set of virtual column information. */
static
void
dict_mem_fill_vcol_from_v_indexes(
	const char*		col_name,
	const dict_table_t*	table,
	dict_vcol_set**		v_cols)
{
	/* virtual column can't be Primary Key, so start with
	secondary index */
	for (dict_index_t* index = dict_table_get_next_index(
			dict_table_get_first_index(table));
		index;
		index = dict_table_get_next_index(index)) {

		/* Skip if the index have newly added
		virtual column because field name is NULL.
		Later virtual column set will be
		refreshed during loading of table. */
		if (!dict_index_has_virtual(index)
		    || index->has_new_v_col) {
			continue;
		}

		for (ulint i = 0; i < index->n_fields; i++) {
			dict_field_t*	field =
				dict_index_get_nth_field(index, i);

			if (strcmp(field->name, col_name) == 0) {
				dict_mem_fill_vcol_has_index(
					index, v_cols);
			}
		}
	}
}

/** Fill the virtual column set with virtual columns which have base columns
as the given col_name
@param[in]	col_name	column name
@param[in]	table		table object
@param[out]	v_cols		set of virtual columns. */
static
void
dict_mem_fill_vcol_set_for_base_col(
	const char*		col_name,
	const dict_table_t*	table,
	dict_vcol_set**		v_cols)
{
	for (ulint i = 0; i < table->n_v_cols; i++) {
		dict_v_col_t*	v_col = dict_table_get_nth_v_col(table, i);

		if (!v_col->m_col.ord_part) {
			continue;
		}

		for (ulint j = 0; j < v_col->num_base; j++) {
			if (strcmp(col_name, dict_table_get_col_name(
					table,
					v_col->base_col[j]->ind)) == 0) {

				if (*v_cols == NULL) {
					*v_cols = UT_NEW_NOKEY(dict_vcol_set());
				}

				(*v_cols)->insert(v_col);
			}
		}
	}
}

/** Fills the dependent virtual columns in a set.
Reason for being dependent are
1) FK can be present on base column of virtual columns
2) FK can be present on column which is a part of virtual index
@param[in,out]  foreign foreign key information. */
void
dict_mem_foreign_fill_vcol_set(
        dict_foreign_t* foreign)
{
	ulint	type = foreign->type;

	if (type == 0) {
		return;
	}

	for (ulint i = 0; i < foreign->n_fields; i++) {
		/** FK can be present on base columns
		of virtual columns. */
		dict_mem_fill_vcol_set_for_base_col(
			foreign->foreign_col_names[i],
			foreign->foreign_table,
			&foreign->v_cols);

		/** FK can be present on the columns
		which can be a part of virtual index. */
		dict_mem_fill_vcol_from_v_indexes(
			foreign->foreign_col_names[i],
			foreign->foreign_table,
			&foreign->v_cols);
	}
}

/** Fill virtual columns set in each fk constraint present in the table.
@param[in,out]	table	innodb table object. */
void
dict_mem_table_fill_foreign_vcol_set(
	dict_table_t*	table)
{
	dict_foreign_set	fk_set = table->foreign_set;
	dict_foreign_t*		foreign;

	dict_foreign_set::iterator it;
	for (it = fk_set.begin(); it != fk_set.end(); ++it) {
		foreign = *it;

		dict_mem_foreign_fill_vcol_set(foreign);
	}
}

/** Free the vcol_set from all foreign key constraint on the table.
@param[in,out]	table	innodb table object. */
void
dict_mem_table_free_foreign_vcol_set(
	dict_table_t*	table)
{
	dict_foreign_set	fk_set = table->foreign_set;
	dict_foreign_t*		foreign;

	dict_foreign_set::iterator it;
	for (it = fk_set.begin(); it != fk_set.end(); ++it) {

		foreign = *it;

		if (foreign->v_cols != NULL) {
			UT_DELETE(foreign->v_cols);
			foreign->v_cols = NULL;
		}
	}
}

/**********************************************************************//**
Adds a field definition to an index. NOTE: does not take a copy
of the column name if the field is a column. The memory occupied
by the column name may be released only after publishing the index. */
void
dict_mem_index_add_field(
/*=====================*/
	dict_index_t*	index,		/*!< in: index */
	const char*	name,		/*!< in: column name */
	ulint		prefix_len)	/*!< in: 0 or the column prefix length
					in a MySQL index like
					INDEX (textcol(25)) */
{
	dict_field_t*	field;

	ut_ad(index);
	ut_ad(index->magic_n == DICT_INDEX_MAGIC_N);

	index->n_def++;

	field = dict_index_get_nth_field(index, unsigned(index->n_def) - 1);

	field->name = name;
	field->prefix_len = (unsigned int) prefix_len;
}

/**********************************************************************//**
Frees an index memory object. */
void
dict_mem_index_free(
/*================*/
	dict_index_t*	index)	/*!< in: index */
{
	ut_ad(index);
	ut_ad(index->magic_n == DICT_INDEX_MAGIC_N);

	dict_index_zip_pad_mutex_destroy(index);

	if (dict_index_is_spatial(index)) {
		rtr_info_active::iterator	it;
		rtr_info_t*			rtr_info;

		for (it = index->rtr_track->rtr_active->begin();
		     it != index->rtr_track->rtr_active->end(); ++it) {
			rtr_info = *it;

			rtr_info->index = NULL;
		}

		mutex_destroy(&index->rtr_ssn.mutex);
		mutex_destroy(&index->rtr_track->rtr_active_mutex);
		UT_DELETE(index->rtr_track->rtr_active);
	}

	dict_index_remove_from_v_col_list(index);
	mem_heap_free(index->heap);
}

/** Create a temporary tablename like "#sql-ibtid-inc where
  tid = the Table ID
  inc = a randomly initialized number that is incremented for each file
The table ID is a 64 bit integer, can use up to 20 digits, and is
initialized at bootstrap. The second number is 32 bits, can use up to 10
digits, and is initialized at startup to a randomly distributed number.
It is hoped that the combination of these two numbers will provide a
reasonably unique temporary file name.
@param[in]	heap	A memory heap
@param[in]	dbtab	Table name in the form database/table name
@param[in]	id	Table id
@return A unique temporary tablename suitable for InnoDB use */
char*
dict_mem_create_temporary_tablename(
	mem_heap_t*	heap,
	const char*	dbtab,
	table_id_t	id)
{
	size_t		size;
	char*		name;
	const char*	dbend   = strchr(dbtab, '/');
	ut_ad(dbend);
	size_t		dblen   = size_t(dbend - dbtab) + 1;

	/* Increment a randomly initialized  number for each temp file. */
	my_atomic_add32((int32*) &dict_temp_file_num, 1);

	size = dblen + (sizeof(TEMP_FILE_PREFIX) + 3 + 20 + 1 + 10);
	name = static_cast<char*>(mem_heap_alloc(heap, size));
	memcpy(name, dbtab, dblen);
	snprintf(name + dblen, size - dblen,
		    TEMP_FILE_PREFIX_INNODB UINT64PF "-" UINT32PF,
		    id, dict_temp_file_num);

	return(name);
}

/** Initialize dict memory variables */
void
dict_mem_init(void)
{
	/* Initialize a randomly distributed temporary file number */
	ib_uint32_t	now = static_cast<ib_uint32_t>(ut_time());

	const byte*	buf = reinterpret_cast<const byte*>(&now);

	dict_temp_file_num = ut_crc32(buf, sizeof(now));

	DBUG_PRINT("dict_mem_init",
		   ("Starting Temporary file number is " UINT32PF,
		   dict_temp_file_num));
}

/** Validate the search order in the foreign key set.
@param[in]	fk_set	the foreign key set to be validated
@return true if search order is fine in the set, false otherwise. */
bool
dict_foreign_set_validate(
	const dict_foreign_set&	fk_set)
{
	dict_foreign_not_exists	not_exists(fk_set);

	dict_foreign_set::const_iterator it = std::find_if(
		fk_set.begin(), fk_set.end(), not_exists);

	if (it == fk_set.end()) {
		return(true);
	}

	dict_foreign_t*	foreign = *it;
	std::cerr << "Foreign key lookup failed: " << *foreign;
	std::cerr << fk_set;
	ut_ad(0);
	return(false);
}

/** Validate the search order in the foreign key sets of the table
(foreign_set and referenced_set).
@param[in]	table	table whose foreign key sets are to be validated
@return true if foreign key sets are fine, false otherwise. */
bool
dict_foreign_set_validate(
	const dict_table_t&	table)
{
	return(dict_foreign_set_validate(table.foreign_set)
	       && dict_foreign_set_validate(table.referenced_set));
}

std::ostream&
operator<< (std::ostream& out, const dict_foreign_t& foreign)
{
	out << "[dict_foreign_t: id='" << foreign.id << "'";

	if (foreign.foreign_table_name != NULL) {
		out << ",for: '" << foreign.foreign_table_name << "'";
	}

	out << "]";
	return(out);
}

std::ostream&
operator<< (std::ostream& out, const dict_foreign_set& fk_set)
{
	out << "[dict_foreign_set:";
	std::for_each(fk_set.begin(), fk_set.end(), dict_foreign_print(out));
	out << "]" << std::endl;
	return(out);
}

/** Reconstruct the clustered index fields. */
inline void dict_index_t::reconstruct_fields()
{
	DBUG_ASSERT(is_primary());

	n_fields += table->instant->n_dropped;
	n_def += table->instant->n_dropped;

	const unsigned n_first = first_user_field();

	dict_field_t* tfields = static_cast<dict_field_t*>(
		mem_heap_zalloc(heap, n_fields * sizeof *fields));

	memcpy(tfields, fields, n_first * sizeof *fields);

	n_nullable = 0;
	ulint n_core_null = 0;
	const bool comp = dict_table_is_comp(table);
	const auto* non_pk_col_map = table->instant->non_pk_col_map;
	for (unsigned i = n_first, j = 0; i < n_fields; ) {
		dict_field_t& f = tfields[i++];
		auto c = *non_pk_col_map++;
		if (c & 1U << 15) {
			f.col = &table->instant->dropped[j++];
			DBUG_ASSERT(f.col->is_dropped());
			f.fixed_len = dict_col_get_fixed_size(f.col, comp);
		} else {
<<<<<<< HEAD
			DBUG_ASSERT(!(c & 1U << 14)
				    || dict_table_is_comp(table));
			DBUG_ASSERT(!(c & 1U << 14) || table->dual_format());
			f = fields[o++];
			f.col = dict_table_get_nth_col(table, c & ~(3U << 14));
			f.name = f.col->name(*table);
=======
			const auto old = std::find_if(
				fields + n_first, fields + n_fields,
				[c](const dict_field_t& o)
				{ return o.col->ind == c; });
			ut_ad(old >= &fields[n_first]);
			ut_ad(old < &fields[n_fields]);
			DBUG_ASSERT(!old->prefix_len);
			DBUG_ASSERT(old->col == &table->cols[c]);
			f = *old;
>>>>>>> f92d223f
		}

		f.col->clear_instant();
		if (f.col->is_nullable()) {
			n_nullable++;
			n_core_null += i <= n_core_fields;
		}
	}

	fields = tfields;
	n_core_null_bytes = UT_BITS_IN_BYTES(n_core_null);
}

/** Reconstruct dropped or reordered columns.
@param[in]	metadata	data from serialise_columns()
@param[in]	len		length of the metadata, in bytes
@return whether parsing the metadata failed */
bool dict_table_t::deserialise_columns(const byte* metadata, ulint len)
{
	DBUG_ASSERT(!instant);

	unsigned num_non_pk_fields = mach_read_from_4(metadata);
	metadata += 4;

	if (num_non_pk_fields >= REC_MAX_N_FIELDS - 3) {
		return true;
	}

	dict_index_t* index = UT_LIST_GET_FIRST(indexes);

	if (num_non_pk_fields < unsigned(index->n_fields)
	    - index->first_user_field()) {
		return true;
	}

	uint16_t* non_pk_col_map = static_cast<uint16_t*>(
		mem_heap_alloc(heap,
			       num_non_pk_fields * sizeof *non_pk_col_map));

	unsigned n_dropped_cols = 0;
	bool leaf_redundant = false;

	for (unsigned i = 0; i < num_non_pk_fields; i++) {
		non_pk_col_map[i] = mach_read_from_2(metadata);
		metadata += 2;
		auto c = non_pk_col_map[i];
		auto col_ind = c & ~(3U << 14);

		if (c & 1U << 15) {
			if (col_ind > DICT_MAX_FIXED_COL_LEN + 1) {
				return true;
			}
			n_dropped_cols++;
		} else {
			if (col_ind >= n_cols) {
				return true;
			}
			if (c & 1U << 14) {
				if (!not_redundant()) {
					return true;
				}
				leaf_redundant = true;
			}
		}
	}

	dict_col_t* dropped_cols = static_cast<dict_col_t*>(mem_heap_zalloc(
		heap, n_dropped_cols * sizeof(dict_col_t)));
	instant = new (mem_heap_alloc(heap, sizeof *instant)) dict_instant_t();
	instant->leaf_redundant = leaf_redundant;
	instant->n_dropped = n_dropped_cols;
	instant->dropped = dropped_cols;
	instant->non_pk_col_map = non_pk_col_map;

	dict_col_t* col = dropped_cols;
	for (unsigned i = 0; i < num_non_pk_fields; i++) {
		if (non_pk_col_map[i] & 1U << 15) {
			auto fixed_len = non_pk_col_map[i] & ~(3U << 14);
			DBUG_ASSERT(fixed_len <= DICT_MAX_FIXED_COL_LEN + 1);
			(col++)->set_dropped(non_pk_col_map[i] & 1U << 14,
					     fixed_len == 1,
					     fixed_len > 1 ? fixed_len - 1
					     : 0);
		}
	}
	DBUG_ASSERT(col == &dropped_cols[n_dropped_cols]);

	UT_LIST_GET_FIRST(indexes)->reconstruct_fields();
	return false;
}

/** Check if record in clustered index is historical row.
@param[in]	rec	clustered row
@param[in]	offsets	offsets
@return true if row is historical */
bool
dict_index_t::vers_history_row(
	const rec_t*		rec,
	const ulint*		offsets)
{
	ut_ad(is_primary());

	ulint len;
	dict_col_t& col= table->cols[table->vers_end];
	ut_ad(col.vers_sys_end());
	ulint nfield = dict_col_get_clust_pos(&col, this);
	const byte *data = rec_get_nth_field(rec, offsets, nfield, &len);
	if (col.vers_native()) {
		ut_ad(len == sizeof trx_id_max_bytes);
		return 0 != memcmp(data, trx_id_max_bytes, len);
	}
	ut_ad(len == sizeof timestamp_max_bytes);
	return 0 != memcmp(data, timestamp_max_bytes, len);
}

/** Check if record in secondary index is historical row.
@param[in]	rec	record in a secondary index
@param[out]	history_row true if row is historical
@return true on error */
bool
dict_index_t::vers_history_row(
	const rec_t* rec,
	bool &history_row)
{
	ut_ad(!is_primary());

	bool error = false;
	mem_heap_t* heap = NULL;
	dict_index_t* clust_index = NULL;
	ulint offsets_[REC_OFFS_NORMAL_SIZE];
	ulint* offsets = offsets_;
	rec_offs_init(offsets_);

	mtr_t mtr;
	mtr.start();

	rec_t* clust_rec =
	    row_get_clust_rec(BTR_SEARCH_LEAF, rec, this, &clust_index, &mtr);
	if (clust_rec) {
		offsets = rec_get_offsets(clust_rec, clust_index, offsets, true,
					  ULINT_UNDEFINED, &heap);

		history_row = clust_index->vers_history_row(clust_rec, offsets);
        } else {
		ib::error() << "foreign constraints: secondary index is out of "
			       "sync";
		ut_ad(!"secondary index is out of sync");
		error = true;
	}
	mtr.commit();
	if (heap) {
		mem_heap_free(heap);
	}
	return(error);
}<|MERGE_RESOLUTION|>--- conflicted
+++ resolved
@@ -1225,14 +1225,7 @@
 			DBUG_ASSERT(f.col->is_dropped());
 			f.fixed_len = dict_col_get_fixed_size(f.col, comp);
 		} else {
-<<<<<<< HEAD
-			DBUG_ASSERT(!(c & 1U << 14)
-				    || dict_table_is_comp(table));
 			DBUG_ASSERT(!(c & 1U << 14) || table->dual_format());
-			f = fields[o++];
-			f.col = dict_table_get_nth_col(table, c & ~(3U << 14));
-			f.name = f.col->name(*table);
-=======
 			const auto old = std::find_if(
 				fields + n_first, fields + n_fields,
 				[c](const dict_field_t& o)
@@ -1242,7 +1235,6 @@
 			DBUG_ASSERT(!old->prefix_len);
 			DBUG_ASSERT(old->col == &table->cols[c]);
 			f = *old;
->>>>>>> f92d223f
 		}
 
 		f.col->clear_instant();
