--- conflicted
+++ resolved
@@ -2232,59 +2232,4 @@
 	trx->op_info = "";
 
 	return(error);
-}
-
-<<<<<<< HEAD
-/** Delete records from SYS_TABLESPACES and SYS_DATAFILES associated
-with a particular tablespace ID.
-@param[in]	space	Tablespace ID
-@param[in,out]	trx	Current transaction
-@return DB_SUCCESS if OK, dberr_t if the operation failed */
-
-dberr_t
-dict_delete_tablespace_and_datafiles(
-	ulint		space,
-	trx_t*		trx)
-{
-	dberr_t		err = DB_SUCCESS;
-
-	ut_d(dict_sys.assert_locked());
-	ut_ad(srv_sys_tablespaces_open);
-
-	trx->op_info = "delete tablespace and datafiles from dictionary";
-
-	pars_info_t*	info = pars_info_create();
-	ut_a(!is_system_tablespace(space));
-	pars_info_add_int4_literal(info, "space", space);
-
-	err = que_eval_sql(info,
-			   "PROCEDURE P () IS\n"
-			   "BEGIN\n"
-			   "DELETE FROM SYS_TABLESPACES\n"
-			   "WHERE SPACE = :space;\n"
-			   "DELETE FROM SYS_DATAFILES\n"
-			   "WHERE SPACE = :space;\n"
-			   "END;\n",
-			   FALSE, trx);
-
-	if (err != DB_SUCCESS) {
-		ib::warn() << "Could not delete space_id "
-			<< space << " from data dictionary";
-	}
-
-	trx->op_info = "";
-
-	return(err);
-=======
-/** Assign a new table ID and put it into the table cache and the transaction.
-@param[in,out]	table	Table that needs an ID
-@param[in,out]	trx	Transaction */
-void
-dict_table_assign_new_id(
-	dict_table_t*	table,
-	trx_t*		trx)
-{
-	dict_hdr_get_new_id(&table->id, NULL, NULL, table, false);
-	trx->table_id = table->id;
->>>>>>> 808bc919
 }