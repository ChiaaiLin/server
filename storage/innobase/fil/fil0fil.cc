/*****************************************************************************

Copyright (c) 1995, 2017, Oracle and/or its affiliates. All Rights Reserved.
Copyright (c) 2014, 2019, MariaDB Corporation.

This program is free software; you can redistribute it and/or modify it under
the terms of the GNU General Public License as published by the Free Software
Foundation; version 2 of the License.

This program is distributed in the hope that it will be useful, but WITHOUT
ANY WARRANTY; without even the implied warranty of MERCHANTABILITY or FITNESS
FOR A PARTICULAR PURPOSE. See the GNU General Public License for more details.

You should have received a copy of the GNU General Public License along with
this program; if not, write to the Free Software Foundation, Inc.,
51 Franklin Street, Fifth Floor, Boston, MA 02110-1335 USA

*****************************************************************************/

/**************************************************//**
@file fil/fil0fil.cc
The tablespace memory cache

Created 10/25/1995 Heikki Tuuri
*******************************************************/

#include "fil0fil.h"
#include "fil0crypt.h"

#include "btr0btr.h"
#include "btr0sea.h"
#include "buf0buf.h"
#include "dict0boot.h"
#include "dict0dict.h"
#include "dict0load.h"
#include "fsp0file.h"
#include "fsp0fsp.h"
#include "hash0hash.h"
#include "log0log.h"
#include "log0recv.h"
#include "mach0data.h"
#include "mtr0log.h"
#include "os0file.h"
#include "page0zip.h"
#include "row0mysql.h"
#include "row0trunc.h"
#include "srv0start.h"
#include "trx0purge.h"
#include "buf0lru.h"
#include "ibuf0ibuf.h"
#include "os0event.h"
#include "sync0sync.h"
#include "buf0flu.h"
#include "os0api.h"

/** Tries to close a file in the LRU list. The caller must hold the fil_sys
mutex.
@return true if success, false if should retry later; since i/o's
generally complete in < 100 ms, and as InnoDB writes at most 128 pages
from the buffer pool in a batch, and then immediately flushes the
files, there is a good chance that the next time we find a suitable
node from the LRU list.
@param[in] print_info	if true, prints information why it
                        cannot close a file */
static
bool
fil_try_to_close_file_in_LRU(bool print_info);

/*
		IMPLEMENTATION OF THE TABLESPACE MEMORY CACHE
		=============================================

The tablespace cache is responsible for providing fast read/write access to
tablespaces and logs of the database. File creation and deletion is done
in other modules which know more of the logic of the operation, however.

A tablespace consists of a chain of files. The size of the files does not
have to be divisible by the database block size, because we may just leave
the last incomplete block unused. When a new file is appended to the
tablespace, the maximum size of the file is also specified. At the moment,
we think that it is best to extend the file to its maximum size already at
the creation of the file, because then we can avoid dynamically extending
the file when more space is needed for the tablespace.

A block's position in the tablespace is specified with a 32-bit unsigned
integer. The files in the chain are thought to be catenated, and the block
corresponding to an address n is the nth block in the catenated file (where
the first block is named the 0th block, and the incomplete block fragments
at the end of files are not taken into account). A tablespace can be extended
by appending a new file at the end of the chain.

Our tablespace concept is similar to the one of Oracle.

To acquire more speed in disk transfers, a technique called disk striping is
sometimes used. This means that logical block addresses are divided in a
round-robin fashion across several disks. Windows NT supports disk striping,
so there we do not need to support it in the database. Disk striping is
implemented in hardware in RAID disks. We conclude that it is not necessary
to implement it in the database. Oracle 7 does not support disk striping,
either.

Another trick used at some database sites is replacing tablespace files by
raw disks, that is, the whole physical disk drive, or a partition of it, is
opened as a single file, and it is accessed through byte offsets calculated
from the start of the disk or the partition. This is recommended in some
books on database tuning to achieve more speed in i/o. Using raw disk
certainly prevents the OS from fragmenting disk space, but it is not clear
if it really adds speed. We measured on the Pentium 100 MHz + NT + NTFS file
system + EIDE Conner disk only a negligible difference in speed when reading
from a file, versus reading from a raw disk.

To have fast access to a tablespace or a log file, we put the data structures
to a hash table. Each tablespace and log file is given an unique 32-bit
identifier.

Some operating systems do not support many open files at the same time,
though NT seems to tolerate at least 900 open files. Therefore, we put the
open files in an LRU-list. If we need to open another file, we may close the
file at the end of the LRU-list. When an i/o-operation is pending on a file,
the file cannot be closed. We take the file nodes with pending i/o-operations
out of the LRU-list and keep a count of pending operations. When an operation
completes, we decrement the count and return the file node to the LRU-list if
the count drops to zero. */

/** Reference to the server data directory. Usually it is the
current working directory ".", but in the MySQL Embedded Server Library
it is an absolute path. */
const char*	fil_path_to_mysql_datadir;

/** Common InnoDB file extentions */
const char* dot_ext[] = { "", ".ibd", ".isl", ".cfg" };

/** The number of fsyncs done to the log */
ulint	fil_n_log_flushes			= 0;

/** Number of pending redo log flushes */
ulint	fil_n_pending_log_flushes		= 0;
/** Number of pending tablespace flushes */
ulint	fil_n_pending_tablespace_flushes	= 0;

/** The null file address */
fil_addr_t	fil_addr_null = {FIL_NULL, 0};

/** The tablespace memory cache. This variable is NULL before the module is
initialized. */
UNIV_INTERN fil_system_t*	fil_system	= NULL;

/** At this age or older a space/page will be rotated */
UNIV_INTERN extern uint srv_fil_crypt_rotate_key_age;
UNIV_INTERN extern ib_mutex_t fil_crypt_threads_mutex;

/** Determine if user has explicitly disabled fsync(). */
# define fil_buffering_disabled(s)	\
	((s)->purpose == FIL_TYPE_TABLESPACE	\
	 && srv_file_flush_method	\
	 == SRV_O_DIRECT_NO_FSYNC)

/** Determine if the space id is a user tablespace id or not.
@param[in]	space_id	Space ID to check
@return true if it is a user tablespace ID */
inline
bool
fil_is_user_tablespace_id(ulint space_id)
{
	return(space_id != TRX_SYS_SPACE
	       && space_id != SRV_TMP_SPACE_ID
	       && !srv_is_undo_tablespace(space_id));
}

#ifdef UNIV_DEBUG
/** Try fil_validate() every this many times */
# define FIL_VALIDATE_SKIP	17

/******************************************************************//**
Checks the consistency of the tablespace cache some of the time.
@return true if ok or the check was skipped */
static
bool
fil_validate_skip(void)
/*===================*/
{
	/** The fil_validate() call skip counter. Use a signed type
	because of the race condition below. */
	static int fil_validate_count = FIL_VALIDATE_SKIP;

	/* There is a race condition below, but it does not matter,
	because this call is only for heuristic purposes. We want to
	reduce the call frequency of the costly fil_validate() check
	in debug builds. */
	if (--fil_validate_count > 0) {
		return(true);
	}

	fil_validate_count = FIL_VALIDATE_SKIP;
	return(fil_validate());
}
#endif /* UNIV_DEBUG */

/********************************************************************//**
Determines if a file node belongs to the least-recently-used list.
@return true if the file belongs to fil_system->LRU mutex. */
UNIV_INLINE
bool
fil_space_belongs_in_lru(
/*=====================*/
	const fil_space_t*	space)	/*!< in: file space */
{
	switch (space->purpose) {
	case FIL_TYPE_TEMPORARY:
	case FIL_TYPE_LOG:
		return(false);
	case FIL_TYPE_TABLESPACE:
		return(fil_is_user_tablespace_id(space->id));
	case FIL_TYPE_IMPORT:
		return(true);
	}

	ut_ad(0);
	return(false);
}

/********************************************************************//**
NOTE: you must call fil_mutex_enter_and_prepare_for_io() first!

Prepares a file node for i/o. Opens the file if it is closed. Updates the
pending i/o's field in the node and the system appropriately. Takes the node
off the LRU list if it is in the LRU list. The caller must hold the fil_sys
mutex.
@return false if the file can't be opened, otherwise true */
static
bool
fil_node_prepare_for_io(
/*====================*/
	fil_node_t*	node,	/*!< in: file node */
	fil_system_t*	system,	/*!< in: tablespace memory cache */
	fil_space_t*	space);	/*!< in: space */

/** Update the data structures when an i/o operation finishes.
@param[in,out] node		file node
@param[in] type			IO context */
static
void
fil_node_complete_io(fil_node_t* node, const IORequest& type);

/** Reads data from a space to a buffer. Remember that the possible incomplete
blocks at the end of file are ignored: they are not taken into account when
calculating the byte offset within a space.
@param[in]	page_id		page id
@param[in]	page_size	page size
@param[in]	byte_offset	remainder of offset in bytes; in aio this
must be divisible by the OS block size
@param[in]	len		how many bytes to read; this must not cross a
file boundary; in aio this must be a block size multiple
@param[in,out]	buf		buffer where to store data read; in aio this
must be appropriately aligned
@return DB_SUCCESS, or DB_TABLESPACE_DELETED if we are trying to do
i/o on a tablespace which does not exist */
UNIV_INLINE
dberr_t
fil_read(
	const page_id_t		page_id,
	const page_size_t&	page_size,
	ulint			byte_offset,
	ulint			len,
	void*			buf)
{
	return(fil_io(IORequestRead, true, page_id, page_size,
			byte_offset, len, buf, NULL));
}

/** Writes data to a space from a buffer. Remember that the possible incomplete
blocks at the end of file are ignored: they are not taken into account when
calculating the byte offset within a space.
@param[in]	page_id		page id
@param[in]	page_size	page size
@param[in]	byte_offset	remainder of offset in bytes; in aio this
must be divisible by the OS block size
@param[in]	len		how many bytes to write; this must not cross
a file boundary; in aio this must be a block size multiple
@param[in]	buf		buffer from which to write; in aio this must
be appropriately aligned
@return DB_SUCCESS, or DB_TABLESPACE_DELETED if we are trying to do
i/o on a tablespace which does not exist */
UNIV_INLINE
dberr_t
fil_write(
	const page_id_t		page_id,
	const page_size_t&	page_size,
	ulint			byte_offset,
	ulint			len,
	void*			buf)
{
	ut_ad(!srv_read_only_mode);

	return(fil_io(IORequestWrite, true, page_id, page_size,
		      byte_offset, len, buf, NULL));
}

/*******************************************************************//**
Returns the table space by a given id, NULL if not found.
It is unsafe to dereference the returned pointer. It is fine to check
for NULL. */
fil_space_t*
fil_space_get_by_id(
/*================*/
	ulint	id)	/*!< in: space id */
{
	fil_space_t*	space;

	ut_ad(mutex_own(&fil_system->mutex));

	HASH_SEARCH(hash, fil_system->spaces, id,
		    fil_space_t*, space,
		    ut_ad(space->magic_n == FIL_SPACE_MAGIC_N),
		    space->id == id);

	return(space);
}

/** Look up a tablespace.
@param[in]	name	tablespace name
@return	tablespace
@retval	NULL	if not found */
fil_space_t*
fil_space_get_by_name(const char* name)
{
	fil_space_t*	space;
	ulint		fold;

	ut_ad(mutex_own(&fil_system->mutex));

	fold = ut_fold_string(name);

	HASH_SEARCH(name_hash, fil_system->name_hash, fold,
		    fil_space_t*, space,
		    ut_ad(space->magic_n == FIL_SPACE_MAGIC_N),
		    !strcmp(name, space->name));

	return(space);
}

/** Look up a tablespace.
The caller should hold an InnoDB table lock or a MDL that prevents
the tablespace from being dropped during the operation,
or the caller should be in single-threaded crash recovery mode
(no user connections that could drop tablespaces).
If this is not the case, fil_space_acquire() and fil_space_release()
should be used instead.
@param[in]	id	tablespace ID
@return tablespace, or NULL if not found */
fil_space_t*
fil_space_get(
	ulint	id)
{
	mutex_enter(&fil_system->mutex);
	fil_space_t*	space = fil_space_get_by_id(id);
	mutex_exit(&fil_system->mutex);
	ut_ad(space == NULL || space->purpose != FIL_TYPE_LOG);
	return(space);
}

/** Returns the latch of a file space.
@param[in]	id	space id
@param[out]	flags	tablespace flags
@return latch protecting storage allocation */
rw_lock_t*
fil_space_get_latch(
	ulint	id,
	ulint*	flags)
{
	fil_space_t*	space;

	ut_ad(fil_system);

	mutex_enter(&fil_system->mutex);

	space = fil_space_get_by_id(id);

	ut_a(space);

	if (flags) {
		*flags = space->flags;
	}

	mutex_exit(&fil_system->mutex);

	return(&(space->latch));
}

/** Gets the type of a file space.
@param[in]	id	tablespace identifier
@return file type */
fil_type_t
fil_space_get_type(
	ulint	id)
{
	fil_space_t*	space;

	ut_ad(fil_system);

	mutex_enter(&fil_system->mutex);

	space = fil_space_get_by_id(id);

	ut_a(space);

	mutex_exit(&fil_system->mutex);

	return(space->purpose);
}

/** Note that a tablespace has been imported.
It is initially marked as FIL_TYPE_IMPORT so that no logging is
done during the import process when the space ID is stamped to each page.
Now we change it to FIL_SPACE_TABLESPACE to start redo and undo logging.
NOTE: temporary tablespaces are never imported.
@param[in]	id	tablespace identifier */
void
fil_space_set_imported(
	ulint	id)
{
	ut_ad(fil_system != NULL);

	mutex_enter(&fil_system->mutex);

	fil_space_t*	space = fil_space_get_by_id(id);
	const fil_node_t* node = UT_LIST_GET_FIRST(space->chain);

	ut_ad(space->purpose == FIL_TYPE_IMPORT);
	space->purpose = FIL_TYPE_TABLESPACE;
	space->atomic_write_supported = node->atomic_write
		&& srv_use_atomic_writes
		&& my_test_if_atomic_write(node->handle,
					   int(page_size_t(space->flags)
					       .physical()));
	mutex_exit(&fil_system->mutex);
}

/**********************************************************************//**
Checks if all the file nodes in a space are flushed. The caller must hold
the fil_system mutex.
@return true if all are flushed */
static
bool
fil_space_is_flushed(
/*=================*/
	fil_space_t*	space)	/*!< in: space */
{
	ut_ad(mutex_own(&fil_system->mutex));

	for (const fil_node_t* node = UT_LIST_GET_FIRST(space->chain);
	     node != NULL;
	     node = UT_LIST_GET_NEXT(chain, node)) {

		if (node->needs_flush) {

			ut_ad(!fil_buffering_disabled(space));
			return(false);
		}
	}

	return(true);
}


/** Append a file to the chain of files of a space.
@param[in]	name		file name of a file that is not open
@param[in]	handle		file handle, or OS_FILE_CLOSED
@param[in]	size		file size in entire database pages
@param[in]	is_raw		whether this is a raw device
@param[in]	atomic_write	true if atomic write could be enabled
@param[in]	max_pages	maximum number of pages in file,
or ULINT_MAX for unlimited
@return file object */
fil_node_t* fil_space_t::add(const char* name, pfs_os_file_t handle,
			     ulint size, bool is_raw, bool atomic_write,
			     ulint max_pages)
{
	fil_node_t*	node;

	ut_ad(name != NULL);
	ut_ad(fil_system != NULL);

	node = reinterpret_cast<fil_node_t*>(ut_zalloc_nokey(sizeof(*node)));

	node->handle = handle;

	node->name = mem_strdup(name);

	ut_a(!is_raw || srv_start_raw_disk_in_use);

	node->is_raw_disk = is_raw;

	node->size = size;

	node->magic_n = FIL_NODE_MAGIC_N;

	node->init_size = size;
	node->max_size = max_pages;

	node->space = this;

	node->atomic_write = atomic_write;

	mutex_enter(&fil_system->mutex);
	this->size += size;
	UT_LIST_ADD_LAST(chain, node);
	if (node->is_open()) {
		fil_system->n_open++;
	}
	mutex_exit(&fil_system->mutex);

	return node;
}

/** Read the first page of a data file.
@param[in]	first	whether this is the very first read
@return	whether the page was found valid */
bool fil_node_t::read_page0(bool first)
{
	ut_ad(mutex_own(&fil_system->mutex));
	ut_a(space->purpose != FIL_TYPE_LOG);
	const page_size_t page_size(space->flags);
	const ulint psize = page_size.physical();

	os_offset_t size_bytes = os_file_get_size(handle);
	ut_a(size_bytes != (os_offset_t) -1);
	const ulint min_size = FIL_IBD_FILE_INITIAL_SIZE * psize;

	if (size_bytes < min_size) {
		ib::error() << "The size of the file " << name
			    << " is only " << size_bytes
			    << " bytes, should be at least " << min_size;
		return false;
	}

	byte* buf2 = static_cast<byte*>(ut_malloc_nokey(2 * psize));

	/* Align the memory for file i/o if we might have O_DIRECT set */
	byte* page = static_cast<byte*>(ut_align(buf2, psize));
	IORequest request(IORequest::READ);
	if (os_file_read(request, handle, page, 0, psize) != DB_SUCCESS) {
		ib::error() << "Unable to read first page of file " << name;
		ut_free(buf2);
		return false;
	}
	srv_stats.page0_read.add(1);
	const ulint space_id = fsp_header_get_space_id(page);
	ulint flags = fsp_header_get_flags(page);
	const ulint size = fsp_header_get_field(page, FSP_SIZE);
	const ulint free_limit = fsp_header_get_field(page, FSP_FREE_LIMIT);
	const ulint free_len = flst_get_len(FSP_HEADER_OFFSET + FSP_FREE
					    + page);
	/* Try to read crypt_data from page 0 if it is not yet read. */
	if (!space->crypt_data) {
		space->crypt_data = fil_space_read_crypt_data(page_size, page);
	}
	ut_free(buf2);

	if (!fsp_flags_is_valid(flags, space->id)) {
		ulint cflags = fsp_flags_convert_from_101(flags);
		if (cflags == ULINT_UNDEFINED
		    || (cflags ^ space->flags) & ~FSP_FLAGS_MEM_MASK) {
			ib::error()
				<< "Expected tablespace flags "
				<< ib::hex(space->flags)
				<< " but found " << ib::hex(flags)
				<< " in the file " << name;
			return false;
		}

		flags = cflags;
	}

	if (UNIV_UNLIKELY(space_id != space->id)) {
		ib::error() << "Expected tablespace id " << space->id
			<< " but found " << space_id
			<< " in the file " << name;
		return false;
	}

	if (first) {
		ut_ad(space->id != TRX_SYS_SPACE);

		/* Truncate the size to a multiple of extent size. */
		ulint	mask = psize * FSP_EXTENT_SIZE - 1;

		if (size_bytes <= mask) {
			/* .ibd files start smaller than an
			extent size. Do not truncate valid data. */
		} else {
			size_bytes &= ~os_offset_t(mask);
		}

		this->size = ulint(size_bytes / psize);
		space->size += this->size;
	} else if (space->id != TRX_SYS_SPACE || space->size_in_header) {
		/* If this is not the first-time open, do nothing.
		For the system tablespace, we always get invoked as
		first=false, so we detect the true first-time-open based
		on size_in_header and proceed to initiailze the data. */
		return true;
	}

	ut_ad(space->free_limit == 0 || space->free_limit == free_limit);
	ut_ad(space->free_len == 0 || space->free_len == free_len);
	space->size_in_header = size;
	space->free_limit = free_limit;
	space->free_len = free_len;
	return true;
}

/** Open a file node of a tablespace.
The caller must own the fil_system mutex.
@param[in,out]	node	File node
@return false if the file can't be opened, otherwise true */
static bool fil_node_open_file(fil_node_t* node)
{
	bool		success;
	bool		read_only_mode;
	fil_space_t*	space = node->space;

	ut_ad(mutex_own(&fil_system->mutex));
	ut_a(node->n_pending == 0);
	ut_a(!node->is_open());

	read_only_mode = space->purpose != FIL_TYPE_TEMPORARY
		&& srv_read_only_mode;

	const bool first_time_open = node->size == 0;

	if (first_time_open
	    || (space->purpose == FIL_TYPE_TABLESPACE
		&& node == UT_LIST_GET_FIRST(space->chain)
		&& srv_startup_is_before_trx_rollback_phase
		&& !undo::Truncate::was_tablespace_truncated(space->id))) {
		/* We do not know the size of the file yet. First we
		open the file in the normal mode, no async I/O here,
		for simplicity. Then do some checks, and close the
		file again.  NOTE that we could not use the simple
		file read function os_file_read() in Windows to read
		from a file opened for async I/O! */

retry:
		node->handle = os_file_create(
			innodb_data_file_key, node->name,
			node->is_raw_disk
			? OS_FILE_OPEN_RAW | OS_FILE_ON_ERROR_NO_EXIT
			: OS_FILE_OPEN | OS_FILE_ON_ERROR_NO_EXIT,
			OS_FILE_AIO, OS_DATA_FILE, read_only_mode, &success);

		if (!success) {
			/* The following call prints an error message */
			ulint err = os_file_get_last_error(true);
			if (err == EMFILE + 100) {
				if (fil_try_to_close_file_in_LRU(true))
					goto retry;
			}

			ib::warn() << "Cannot open '" << node->name << "'."
				" Have you deleted .ibd files under a"
				" running mysqld server?";
			return(false);
		}

		if (!node->read_page0(first_time_open)) {
			os_file_close(node->handle);
			node->handle = OS_FILE_CLOSED;
			return false;
		}
	} else if (space->purpose == FIL_TYPE_LOG) {
		node->handle = os_file_create(
			innodb_log_file_key, node->name, OS_FILE_OPEN,
			OS_FILE_AIO, OS_LOG_FILE, read_only_mode, &success);
	} else {
		node->handle = os_file_create(
			innodb_data_file_key, node->name,
			node->is_raw_disk
			? OS_FILE_OPEN_RAW | OS_FILE_ON_ERROR_NO_EXIT
			: OS_FILE_OPEN | OS_FILE_ON_ERROR_NO_EXIT,
			OS_FILE_AIO, OS_DATA_FILE, read_only_mode, &success);
	}

	if (space->purpose != FIL_TYPE_LOG) {
		/*
		For the temporary tablespace and during the
		non-redo-logged adjustments in
		IMPORT TABLESPACE, we do not care about
		the atomicity of writes.

		Atomic writes is supported if the file can be used
		with atomic_writes (not log file), O_DIRECT is
		used (tested in ha_innodb.cc) and the file is
		device and file system that supports atomic writes
		for the given block size
		*/
		space->atomic_write_supported
			= space->purpose == FIL_TYPE_TEMPORARY
			|| space->purpose == FIL_TYPE_IMPORT
			|| (node->atomic_write
			    && srv_use_atomic_writes
			    && my_test_if_atomic_write(
				    node->handle,
				    int(page_size_t(space->flags)
					.physical())));
	}

	ut_a(success);
	ut_a(node->is_open());

	fil_system->n_open++;

	if (fil_space_belongs_in_lru(space)) {

		/* Put the node to the LRU list */
		UT_LIST_ADD_FIRST(fil_system->LRU, node);
	}

	return(true);
}

/** Close a file node.
@param[in,out]	node	File node */
static
void
fil_node_close_file(
	fil_node_t*	node)
{
	bool	ret;

	ut_ad(mutex_own(&(fil_system->mutex)));
	ut_a(node->is_open());
	ut_a(node->n_pending == 0);
	ut_a(node->n_pending_flushes == 0);
	ut_a(!node->being_extended);
	ut_a(!node->needs_flush
	     || node->space->purpose == FIL_TYPE_TEMPORARY
	     || srv_fast_shutdown == 2
	     || !srv_was_started);

	ret = os_file_close(node->handle);
	ut_a(ret);

	/* printf("Closing file %s\n", node->name); */

	node->handle = OS_FILE_CLOSED;
	ut_ad(!node->is_open());
	ut_a(fil_system->n_open > 0);
	fil_system->n_open--;

	if (fil_space_belongs_in_lru(node->space)) {

		ut_a(UT_LIST_GET_LEN(fil_system->LRU) > 0);

		/* The node is in the LRU list, remove it */
		UT_LIST_REMOVE(fil_system->LRU, node);
	}
}

/** Tries to close a file in the LRU list. The caller must hold the fil_sys
mutex.
@return true if success, false if should retry later; since i/o's
generally complete in < 100 ms, and as InnoDB writes at most 128 pages
from the buffer pool in a batch, and then immediately flushes the
files, there is a good chance that the next time we find a suitable
node from the LRU list.
@param[in] print_info	if true, prints information why it
			cannot close a file*/
static
bool
fil_try_to_close_file_in_LRU(

	bool	print_info)
{
	fil_node_t*	node;

	ut_ad(mutex_own(&fil_system->mutex));

	if (print_info) {
		ib::info() << "fil_sys open file LRU len "
			<< UT_LIST_GET_LEN(fil_system->LRU);
	}

	for (node = UT_LIST_GET_LAST(fil_system->LRU);
	     node != NULL;
	     node = UT_LIST_GET_PREV(LRU, node)) {

		if (!node->needs_flush
		    && node->n_pending_flushes == 0
		    && !node->being_extended) {

			fil_node_close_file(node);

			return(true);
		}

		if (!print_info) {
			continue;
		}

		if (node->n_pending_flushes > 0) {

			ib::info() << "Cannot close file " << node->name
				<< ", because n_pending_flushes "
				<< node->n_pending_flushes;
		}

		if (node->needs_flush) {
			ib::warn() << "Cannot close file " << node->name
				<< ", because is should be flushed first";
		}

		if (node->being_extended) {
			ib::info() << "Cannot close file " << node->name
				<< ", because it is being extended";
		}
	}

	return(false);
}

/** Flush any writes cached by the file system.
@param[in,out]	space		tablespace
@param[in]	metadata	whether to update file system metadata */
static void fil_flush_low(fil_space_t* space, bool metadata = false)
{
	ut_ad(mutex_own(&fil_system->mutex));
	ut_ad(space);
	ut_ad(!space->stop_new_ops);

	if (fil_buffering_disabled(space)) {

		/* No need to flush. User has explicitly disabled
		buffering. */
		ut_ad(!space->is_in_unflushed_spaces());
		ut_ad(fil_space_is_flushed(space));
		ut_ad(space->n_pending_flushes == 0);

#ifdef UNIV_DEBUG
		for (fil_node_t* node = UT_LIST_GET_FIRST(space->chain);
		     node != NULL;
		     node = UT_LIST_GET_NEXT(chain, node)) {
			ut_ad(!node->needs_flush);
			ut_ad(node->n_pending_flushes == 0);
		}
#endif /* UNIV_DEBUG */

		if (!metadata) return;
	}

	/* Prevent dropping of the space while we are flushing */
	space->n_pending_flushes++;

	for (fil_node_t* node = UT_LIST_GET_FIRST(space->chain);
	     node != NULL;
	     node = UT_LIST_GET_NEXT(chain, node)) {

		if (!node->needs_flush) {
			continue;
		}

		ut_a(node->is_open());

		switch (space->purpose) {
		case FIL_TYPE_TEMPORARY:
			ut_ad(0); // we already checked for this
		case FIL_TYPE_TABLESPACE:
		case FIL_TYPE_IMPORT:
			fil_n_pending_tablespace_flushes++;
			break;
		case FIL_TYPE_LOG:
			fil_n_pending_log_flushes++;
			fil_n_log_flushes++;
			break;
		}
#ifdef _WIN32
		if (node->is_raw_disk) {

			goto skip_flush;
		}
#endif /* _WIN32 */

		ut_a(node->is_open());
		node->n_pending_flushes++;
		node->needs_flush = false;

		mutex_exit(&fil_system->mutex);

		os_file_flush(node->handle);

		mutex_enter(&fil_system->mutex);

		node->n_pending_flushes--;
#ifdef _WIN32
skip_flush:
#endif /* _WIN32 */
		if (!node->needs_flush) {
			if (space->is_in_unflushed_spaces()
			    && fil_space_is_flushed(space)) {

				UT_LIST_REMOVE(
					fil_system->unflushed_spaces,
					space);
			}
		}

		switch (space->purpose) {
		case FIL_TYPE_TEMPORARY:
			break;
		case FIL_TYPE_TABLESPACE:
		case FIL_TYPE_IMPORT:
			fil_n_pending_tablespace_flushes--;
			continue;
		case FIL_TYPE_LOG:
			fil_n_pending_log_flushes--;
			continue;
		}

		ut_ad(0);
	}

	space->n_pending_flushes--;
}

/** Try to extend a tablespace.
@param[in,out]	space	tablespace to be extended
@param[in,out]	node	last file of the tablespace
@param[in]	size	desired size in number of pages
@param[out]	success	whether the operation succeeded
@return	whether the operation should be retried */
static ATTRIBUTE_COLD __attribute__((warn_unused_result, nonnull))
bool
fil_space_extend_must_retry(
	fil_space_t*	space,
	fil_node_t*	node,
	ulint		size,
	bool*		success)
{
	ut_ad(mutex_own(&fil_system->mutex));
	ut_ad(UT_LIST_GET_LAST(space->chain) == node);
	ut_ad(size >= FIL_IBD_FILE_INITIAL_SIZE);

	*success = space->size >= size;

	if (*success) {
		/* Space already big enough */
		return(false);
	}

	if (node->being_extended) {
		/* Another thread is currently extending the file. Wait
		for it to finish.
		It'd have been better to use event driven mechanism but
		the entire module is peppered with polling stuff. */
		mutex_exit(&fil_system->mutex);
		os_thread_sleep(100000);
		return(true);
	}

	node->being_extended = true;

	if (!fil_node_prepare_for_io(node, fil_system, space)) {
		/* The tablespace data file, such as .ibd file, is missing */
		node->being_extended = false;
		return(false);
	}

	/* At this point it is safe to release fil_system mutex. No
	other thread can rename, delete, close or extend the file because
	we have set the node->being_extended flag. */
	mutex_exit(&fil_system->mutex);

	ut_ad(size >= space->size);

	ulint		last_page_no		= space->size;
	const ulint	file_start_page_no	= last_page_no - node->size;

	/* Determine correct file block size */
	if (node->block_size == 0) {
		node->block_size = os_file_get_block_size(
			node->handle, node->name);
	}

	const page_size_t	pageSize(space->flags);
	const ulint		page_size = pageSize.physical();

	/* fil_read_first_page() expects UNIV_PAGE_SIZE bytes.
	fil_node_open_file() expects at least 4 * UNIV_PAGE_SIZE bytes.*/
	os_offset_t new_size = std::max(
		os_offset_t(size - file_start_page_no) * page_size,
		os_offset_t(FIL_IBD_FILE_INITIAL_SIZE * UNIV_PAGE_SIZE));

	*success = os_file_set_size(node->name, node->handle, new_size,
		FSP_FLAGS_HAS_PAGE_COMPRESSION(space->flags));

	os_has_said_disk_full = *success;
	if (*success) {
		os_file_flush(node->handle);
		last_page_no = size;
	} else {
		/* Let us measure the size of the file
		to determine how much we were able to
		extend it */
		os_offset_t	fsize = os_file_get_size(node->handle);
		ut_a(fsize != os_offset_t(-1));

		last_page_no = ulint(fsize / page_size)
			+ file_start_page_no;
	}
	mutex_enter(&fil_system->mutex);

	ut_a(node->being_extended);
	node->being_extended = false;
	ut_a(last_page_no - file_start_page_no >= node->size);

	ulint file_size = last_page_no - file_start_page_no;
	space->size += file_size - node->size;
	node->size = file_size;
	const ulint pages_in_MiB = node->size
		& ~((1 << (20 - UNIV_PAGE_SIZE_SHIFT)) - 1);

	fil_node_complete_io(node,IORequestRead);

	/* Keep the last data file size info up to date, rounded to
	full megabytes */

	switch (space->id) {
	case TRX_SYS_SPACE:
		srv_sys_space.set_last_file_size(pages_in_MiB);
		fil_flush_low(space, true);
		return(false);
	default:
		ut_ad(space->purpose == FIL_TYPE_TABLESPACE
		      || space->purpose == FIL_TYPE_IMPORT);
		if (space->purpose == FIL_TYPE_TABLESPACE
		    && !space->is_being_truncated) {
			fil_flush_low(space, true);
		}
		return(false);
	case SRV_TMP_SPACE_ID:
		ut_ad(space->purpose == FIL_TYPE_TEMPORARY);
		srv_tmp_space.set_last_file_size(pages_in_MiB);
		return(false);
	}

}

/*******************************************************************//**
Reserves the fil_system mutex and tries to make sure we can open at least one
file while holding it. This should be called before calling
fil_node_prepare_for_io(), because that function may need to open a file. */
static
void
fil_mutex_enter_and_prepare_for_io(
/*===============================*/
	ulint	space_id)	/*!< in: space id */
{
	for (ulint count = 0;;) {
		mutex_enter(&fil_system->mutex);

		if (space_id >= SRV_LOG_SPACE_FIRST_ID) {
			/* We keep log files always open. */
			break;
		}

		fil_space_t*	space = fil_space_get_by_id(space_id);

		if (space == NULL) {
			break;
		}

		fil_node_t*	node = UT_LIST_GET_LAST(space->chain);
		ut_ad(space->id == 0
		      || node == UT_LIST_GET_FIRST(space->chain));

		if (space->id == 0) {
			/* We keep the system tablespace files always
			open; this is important in preventing
			deadlocks in this module, as a page read
			completion often performs another read from
			the insert buffer. The insert buffer is in
			tablespace 0, and we cannot end up waiting in
			this function. */
		} else if (!node || node->is_open()) {
			/* If the file is already open, no need to do
			anything; if the space does not exist, we handle the
			situation in the function which called this
			function */
		} else {
			while (fil_system->n_open >= fil_system->max_n_open) {
				/* Too many files are open */
				if (fil_try_to_close_file_in_LRU(count > 1)) {
					/* No problem */
				} else if (count >= 2) {
					ib::warn() << "innodb_open_files="
						<< fil_system->max_n_open
						<< " is exceeded ("
						<< fil_system->n_open
						<< ") files stay open)";
					break;
				} else {
					mutex_exit(&fil_system->mutex);
					os_aio_simulated_wake_handler_threads();
					os_thread_sleep(20000);
					/* Flush tablespaces so that we can
					close modified files in the LRU list */
					fil_flush_file_spaces(FIL_TYPE_TABLESPACE);

					count++;
					mutex_enter(&fil_system->mutex);
					continue;
				}
			}
		}

		if (ulint size = ulint(UNIV_UNLIKELY(space->recv_size))) {
			ut_ad(node);
			bool	success;
			if (fil_space_extend_must_retry(space, node, size,
							&success)) {
				continue;
			}

			ut_ad(mutex_own(&fil_system->mutex));
			/* Crash recovery requires the file extension
			to succeed. */
			ut_a(success);
			/* InnoDB data files cannot shrink. */
			ut_a(space->size >= size);

			/* There could be multiple concurrent I/O requests for
			this tablespace (multiple threads trying to extend
			this tablespace).

			Also, fil_space_set_recv_size() may have been invoked
			again during the file extension while fil_system->mutex
			was not being held by us.

			Only if space->recv_size matches what we read
			originally, reset the field. In this way, a
			subsequent I/O request will handle any pending
			fil_space_set_recv_size(). */

			if (size == space->recv_size) {
				space->recv_size = 0;
			}
		}

		break;
	}
}

/** Try to extend a tablespace if it is smaller than the specified size.
@param[in,out]	space	tablespace
@param[in]	size	desired size in pages
@return whether the tablespace is at least as big as requested */
bool
fil_space_extend(
	fil_space_t*	space,
	ulint		size)
{
	ut_ad(!srv_read_only_mode || space->purpose == FIL_TYPE_TEMPORARY);

	bool	success;

	do {
		fil_mutex_enter_and_prepare_for_io(space->id);
	} while (fil_space_extend_must_retry(
			 space, UT_LIST_GET_LAST(space->chain), size,
			 &success));

	mutex_exit(&fil_system->mutex);
	return(success);
}

/** Prepare to free a file node object from a tablespace memory cache.
@param[in,out]	node	file node
@param[in]	space	tablespace */
static
void
fil_node_close_to_free(
	fil_node_t*	node,
	fil_space_t*	space)
{
	ut_ad(mutex_own(&fil_system->mutex));
	ut_a(node->magic_n == FIL_NODE_MAGIC_N);
	ut_a(node->n_pending == 0);
	ut_a(!node->being_extended);

	if (node->is_open()) {
		/* We fool the assertion in fil_node_close_file() to think
		there are no unflushed modifications in the file */

		node->needs_flush = false;

		if (fil_buffering_disabled(space)) {

			ut_ad(!space->is_in_unflushed_spaces());
			ut_ad(fil_space_is_flushed(space));

		} else if (space->is_in_unflushed_spaces()
			   && fil_space_is_flushed(space)) {

			UT_LIST_REMOVE(fil_system->unflushed_spaces, space);
		}

		fil_node_close_file(node);
	}
}

/** Detach a space object from the tablespace memory cache.
Closes the files in the chain but does not delete them.
There must not be any pending i/o's or flushes on the files.
@param[in,out]	space		tablespace */
static
void
fil_space_detach(
	fil_space_t*	space)
{
	ut_ad(mutex_own(&fil_system->mutex));

	HASH_DELETE(fil_space_t, hash, fil_system->spaces, space->id, space);

	fil_space_t*	fnamespace = fil_space_get_by_name(space->name);

	ut_a(space == fnamespace);

	HASH_DELETE(fil_space_t, name_hash, fil_system->name_hash,
		    ut_fold_string(space->name), space);

	if (space->is_in_unflushed_spaces()) {

		ut_ad(!fil_buffering_disabled(space));

		UT_LIST_REMOVE(fil_system->unflushed_spaces, space);
	}

	if (space->is_in_rotation_list()) {

		UT_LIST_REMOVE(fil_system->rotation_list, space);
	}

	UT_LIST_REMOVE(fil_system->space_list, space);

	ut_a(space->magic_n == FIL_SPACE_MAGIC_N);
	ut_a(space->n_pending_flushes == 0);

	for (fil_node_t* fil_node = UT_LIST_GET_FIRST(space->chain);
	     fil_node != NULL;
	     fil_node = UT_LIST_GET_NEXT(chain, fil_node)) {

		fil_node_close_to_free(fil_node, space);
	}
}

/** Free a tablespace object on which fil_space_detach() was invoked.
There must not be any pending i/o's or flushes on the files.
@param[in,out]	space		tablespace */
static
void
fil_space_free_low(
	fil_space_t*	space)
{
	/* The tablespace must not be in fil_system->named_spaces. */
	ut_ad(srv_fast_shutdown == 2 || !srv_was_started
	      || space->max_lsn == 0);

	/* Wait for fil_space_release_for_io(); after
	fil_space_detach(), the tablespace cannot be found, so
	fil_space_acquire_for_io() would return NULL */
	while (space->n_pending_ios) {
		os_thread_sleep(100);
	}

	for (fil_node_t* node = UT_LIST_GET_FIRST(space->chain);
	     node != NULL; ) {
		ut_d(space->size -= node->size);
		ut_free(node->name);
		fil_node_t* old_node = node;
		node = UT_LIST_GET_NEXT(chain, node);
		ut_free(old_node);
	}

	ut_ad(space->size == 0);

	rw_lock_free(&space->latch);
	fil_space_destroy_crypt_data(&space->crypt_data);

	ut_free(space->name);
	ut_free(space);
}

/** Frees a space object from the tablespace memory cache.
Closes the files in the chain but does not delete them.
There must not be any pending i/o's or flushes on the files.
@param[in]	id		tablespace identifier
@param[in]	x_latched	whether the caller holds X-mode space->latch
@return true if success */
bool
fil_space_free(
	ulint		id,
	bool		x_latched)
{
	ut_ad(id != TRX_SYS_SPACE);

	mutex_enter(&fil_system->mutex);
	fil_space_t*	space = fil_space_get_by_id(id);

	if (space != NULL) {
		fil_space_detach(space);
	}

	mutex_exit(&fil_system->mutex);

	if (space != NULL) {
		if (x_latched) {
			rw_lock_x_unlock(&space->latch);
		}

		if (!recv_recovery_is_on()) {
			log_mutex_enter();
		}

		ut_ad(log_mutex_own());

		if (space->max_lsn != 0) {
			ut_d(space->max_lsn = 0);
			UT_LIST_REMOVE(fil_system->named_spaces, space);
		}

		if (!recv_recovery_is_on()) {
			log_mutex_exit();
		}

		fil_space_free_low(space);
	}

	return(space != NULL);
}

/** Create a space memory object and put it to the fil_system hash table.
Error messages are issued to the server log.
@param[in]	name		tablespace name
@param[in]	id		tablespace identifier
@param[in]	flags		tablespace flags
@param[in]	purpose		tablespace purpose
@param[in,out]	crypt_data	encryption information
@param[in]	mode		encryption mode
@return pointer to created tablespace, to be filled in with fil_space_t::add()
@retval NULL on failure (such as when the same tablespace exists) */
fil_space_t*
fil_space_create(
	const char*		name,
	ulint			id,
	ulint			flags,
	fil_type_t		purpose,
	fil_space_crypt_t*	crypt_data,
	fil_encryption_t	mode)
{
	fil_space_t*	space;

	ut_ad(fil_system);
	ut_ad(fsp_flags_is_valid(flags & ~FSP_FLAGS_MEM_MASK, id));
	ut_ad(purpose == FIL_TYPE_LOG
	      || srv_page_size == UNIV_PAGE_SIZE_ORIG || flags != 0);

	DBUG_EXECUTE_IF("fil_space_create_failure", return(NULL););

	mutex_enter(&fil_system->mutex);

	/* Look for a matching tablespace. */
	space = fil_space_get_by_name(name);

	if (space != NULL) {
		mutex_exit(&fil_system->mutex);

		ib::warn() << "Tablespace '" << name << "' exists in the"
			" cache with id " << space->id << " != " << id;

		return(NULL);
	}

	space = fil_space_get_by_id(id);

	if (space != NULL) {
		ib::error() << "Trying to add tablespace '" << name
			<< "' with id " << id
			<< " to the tablespace memory cache, but tablespace '"
			<< space->name << "' already exists in the cache!";
		mutex_exit(&fil_system->mutex);
		return(NULL);
	}

	space = static_cast<fil_space_t*>(ut_zalloc_nokey(sizeof(*space)));

	space->id = id;
	space->name = mem_strdup(name);

	UT_LIST_INIT(space->chain, &fil_node_t::chain);

	if ((purpose == FIL_TYPE_TABLESPACE || purpose == FIL_TYPE_IMPORT)
	    && !recv_recovery_is_on()
	    && id > fil_system->max_assigned_id) {

		if (!fil_system->space_id_reuse_warned) {
			fil_system->space_id_reuse_warned = true;

			ib::warn() << "Allocated tablespace ID " << id
				<< " for " << name << ", old maximum was "
				<< fil_system->max_assigned_id;
		}

		fil_system->max_assigned_id = id;
	}

	space->purpose = purpose;
	space->flags = flags;

	space->magic_n = FIL_SPACE_MAGIC_N;
	space->crypt_data = crypt_data;

	DBUG_LOG("tablespace",
		 "Created metadata for " << id << " name " << name);
	if (crypt_data) {
		DBUG_LOG("crypt",
			 "Tablespace " << id << " name " << name
			 << " encryption " << crypt_data->encryption
			 << " key id " << crypt_data->key_id
			 << ":" << fil_crypt_get_mode(crypt_data)
			 << " " << fil_crypt_get_type(crypt_data));
	}

	rw_lock_create(fil_space_latch_key, &space->latch, SYNC_FSP);

	if (space->purpose == FIL_TYPE_TEMPORARY) {
		ut_d(space->latch.set_temp_fsp());
		/* SysTablespace::open_or_create() would pass
		size!=0 to fil_space_t::add(), so first_time_open
		would not hold in fil_node_open_file(), and we
		must assign this manually. We do not care about
		the durability or atomicity of writes to the
		temporary tablespace files. */
		space->atomic_write_supported = true;
	}

	HASH_INSERT(fil_space_t, hash, fil_system->spaces, id, space);

	HASH_INSERT(fil_space_t, name_hash, fil_system->name_hash,
		    ut_fold_string(name), space);

	UT_LIST_ADD_LAST(fil_system->space_list, space);

	if (id < SRV_LOG_SPACE_FIRST_ID && id > fil_system->max_assigned_id) {

		fil_system->max_assigned_id = id;
	}

	/* Inform key rotation that there could be something
	to do */
	if (purpose == FIL_TYPE_TABLESPACE
	    && !srv_fil_crypt_rotate_key_age && fil_crypt_threads_event &&
	    (mode == FIL_ENCRYPTION_ON || mode == FIL_ENCRYPTION_OFF ||
		    srv_encrypt_tables)) {
		/* Key rotation is not enabled, need to inform background
		encryption threads. */
		UT_LIST_ADD_LAST(fil_system->rotation_list, space);
		mutex_exit(&fil_system->mutex);
		mutex_enter(&fil_crypt_threads_mutex);
		os_event_set(fil_crypt_threads_event);
		mutex_exit(&fil_crypt_threads_mutex);
	} else {
		mutex_exit(&fil_system->mutex);
	}

	return(space);
}

/*******************************************************************//**
Assigns a new space id for a new single-table tablespace. This works simply by
incrementing the global counter. If 4 billion id's is not enough, we may need
to recycle id's.
@return true if assigned, false if not */
bool
fil_assign_new_space_id(
/*====================*/
	ulint*	space_id)	/*!< in/out: space id */
{
	ulint	id;
	bool	success;

	mutex_enter(&fil_system->mutex);

	id = *space_id;

	if (id < fil_system->max_assigned_id) {
		id = fil_system->max_assigned_id;
	}

	id++;

	if (id > (SRV_LOG_SPACE_FIRST_ID / 2) && (id % 1000000UL == 0)) {
		ib::warn() << "You are running out of new single-table"
			" tablespace id's. Current counter is " << id
			<< " and it must not exceed" << SRV_LOG_SPACE_FIRST_ID
			<< "! To reset the counter to zero you have to dump"
			" all your tables and recreate the whole InnoDB"
			" installation.";
	}

	success = (id < SRV_LOG_SPACE_FIRST_ID);

	if (success) {
		*space_id = fil_system->max_assigned_id = id;
	} else {
		ib::warn() << "You have run out of single-table tablespace"
			" id's! Current counter is " << id
			<< ". To reset the counter to zero"
			" you have to dump all your tables and"
			" recreate the whole InnoDB installation.";
		*space_id = ULINT_UNDEFINED;
	}

	mutex_exit(&fil_system->mutex);

	return(success);
}

/** Trigger a call to fil_node_t::read_page0()
@param[in]	id	tablespace identifier
@return	tablespace
@retval	NULL	if the tablespace does not exist or cannot be read */
fil_space_t* fil_system_t::read_page0(ulint id)
{
	mutex_exit(&mutex);

	ut_ad(id != 0);

	/* It is possible that the tablespace is dropped while we are
	not holding the mutex. */
	fil_mutex_enter_and_prepare_for_io(id);

	fil_space_t* space = fil_space_get_by_id(id);

	if (space == NULL || UT_LIST_GET_LEN(space->chain) == 0) {
		return(NULL);
	}

	/* The following code must change when InnoDB supports
	multiple datafiles per tablespace. */
	ut_a(1 == UT_LIST_GET_LEN(space->chain));

	fil_node_t* node = UT_LIST_GET_FIRST(space->chain);

	/* It must be a single-table tablespace and we have not opened
	the file yet; the following calls will open it and update the
	size fields */

	if (!fil_node_prepare_for_io(node, fil_system, space)) {
		/* The single-table tablespace can't be opened,
		because the ibd file is missing. */
		return(NULL);
	}

	fil_node_complete_io(node, IORequestRead);

	return space;
}

/*******************************************************************//**
Returns a pointer to the fil_space_t that is in the memory cache
associated with a space id. The caller must lock fil_system->mutex.
@return file_space_t pointer, NULL if space not found */
UNIV_INLINE
fil_space_t*
fil_space_get_space(
/*================*/
	ulint	id)	/*!< in: space id */
{
	fil_space_t* space = fil_space_get_by_id(id);
	if (space == NULL || space->size != 0) {
		return(space);
	}

	switch (space->purpose) {
	case FIL_TYPE_LOG:
		break;
	case FIL_TYPE_TEMPORARY:
	case FIL_TYPE_TABLESPACE:
	case FIL_TYPE_IMPORT:
		space = fil_system->read_page0(id);
	}

	return(space);
}

/** Returns the path from the first fil_node_t found with this space ID.
The caller is responsible for freeing the memory allocated here for the
value returned.
@param[in]	id	Tablespace ID
@return own: A copy of fil_node_t::path, NULL if space ID is zero
or not found. */
char*
fil_space_get_first_path(
	ulint		id)
{
	fil_space_t*	space;
	fil_node_t*	node;
	char*		path;

	ut_ad(fil_system);
	ut_a(id);

	fil_mutex_enter_and_prepare_for_io(id);

	space = fil_space_get_space(id);

	if (space == NULL) {
		mutex_exit(&fil_system->mutex);

		return(NULL);
	}

	ut_ad(mutex_own(&fil_system->mutex));

	node = UT_LIST_GET_FIRST(space->chain);

	path = mem_strdup(node->name);

	mutex_exit(&fil_system->mutex);

	return(path);
}

/** Set the recovered size of a tablespace in pages.
@param id	tablespace ID
@param size	recovered size in pages */
UNIV_INTERN
void
fil_space_set_recv_size(ulint id, ulint size)
{
	mutex_enter(&fil_system->mutex);
	ut_ad(size);
	ut_ad(id < SRV_LOG_SPACE_FIRST_ID);

	if (fil_space_t* space = fil_space_get_space(id)) {
		space->recv_size = size;
	}

	mutex_exit(&fil_system->mutex);
}

/*******************************************************************//**
Returns the size of the space in pages. The tablespace must be cached in the
memory cache.
@return space size, 0 if space not found */
ulint
fil_space_get_size(
/*===============*/
	ulint	id)	/*!< in: space id */
{
	fil_space_t*	space;
	ulint		size;

	ut_ad(fil_system);
	mutex_enter(&fil_system->mutex);

	space = fil_space_get_space(id);

	size = space ? space->size : 0;

	mutex_exit(&fil_system->mutex);

	return(size);
}

/*******************************************************************//**
Returns the flags of the space. The tablespace must be cached
in the memory cache.
@return flags, ULINT_UNDEFINED if space not found */
ulint
fil_space_get_flags(
/*================*/
	ulint	id)	/*!< in: space id */
{
	fil_space_t*	space;
	ulint		flags;

	ut_ad(fil_system);

	mutex_enter(&fil_system->mutex);

	space = fil_space_get_space(id);

	if (space == NULL) {
		mutex_exit(&fil_system->mutex);

		return(ULINT_UNDEFINED);
	}

	flags = space->flags;

	mutex_exit(&fil_system->mutex);

	return(flags);
}

/** Open each fil_node_t of a named fil_space_t if not already open.
@param[in]	name	Tablespace name
@return true if all nodes are open  */
bool
fil_space_open(
	const char*	name)
{
	ut_ad(fil_system != NULL);

	mutex_enter(&fil_system->mutex);

	fil_space_t*	space = fil_space_get_by_name(name);
	fil_node_t*	node;

	for (node = UT_LIST_GET_FIRST(space->chain);
	     node != NULL;
	     node = UT_LIST_GET_NEXT(chain, node)) {

		if (!node->is_open()
		    && !fil_node_open_file(node)) {
			mutex_exit(&fil_system->mutex);
			return(false);
		}
	}

	mutex_exit(&fil_system->mutex);

	return(true);
}

/** Close each fil_node_t of a named fil_space_t if open.
@param[in]	name	Tablespace name */
void
fil_space_close(
	const char*	name)
{
	if (fil_system == NULL) {
		return;
	}

	mutex_enter(&fil_system->mutex);

	fil_space_t*	space = fil_space_get_by_name(name);
	if (space == NULL) {
		mutex_exit(&fil_system->mutex);
		return;
	}

	for (fil_node_t* node = UT_LIST_GET_FIRST(space->chain);
	     node != NULL;
	     node = UT_LIST_GET_NEXT(chain, node)) {

		if (node->is_open()) {
			fil_node_close_file(node);
		}
	}

	mutex_exit(&fil_system->mutex);
}

/** Returns the page size of the space and whether it is compressed or not.
The tablespace must be cached in the memory cache.
@param[in]	id	space id
@param[out]	found	true if tablespace was found
@return page size */
const page_size_t
fil_space_get_page_size(
	ulint	id,
	bool*	found)
{
	const ulint	flags = fil_space_get_flags(id);

	if (flags == ULINT_UNDEFINED) {
		*found = false;
		return(univ_page_size);
	}

	*found = true;

	return(page_size_t(flags));
}

/****************************************************************//**
Initializes the tablespace memory cache. */
void
fil_init(
/*=====*/
	ulint	hash_size,	/*!< in: hash table size */
	ulint	max_n_open)	/*!< in: max number of open files */
{
	ut_a(fil_system == NULL);

	ut_a(hash_size > 0);
	ut_a(max_n_open > 0);

	fil_system = static_cast<fil_system_t*>(
		ut_zalloc_nokey(sizeof(*fil_system)));

	mutex_create(LATCH_ID_FIL_SYSTEM, &fil_system->mutex);

	fil_system->spaces = hash_create(hash_size);
	fil_system->name_hash = hash_create(hash_size);

	UT_LIST_INIT(fil_system->LRU, &fil_node_t::LRU);
	UT_LIST_INIT(fil_system->space_list, &fil_space_t::space_list);
	UT_LIST_INIT(fil_system->rotation_list, &fil_space_t::rotation_list);
	UT_LIST_INIT(fil_system->unflushed_spaces,
		     &fil_space_t::unflushed_spaces);
	UT_LIST_INIT(fil_system->named_spaces, &fil_space_t::named_spaces);

	fil_system->max_n_open = max_n_open;

	fil_space_crypt_init();
}

/*******************************************************************//**
Opens all log files and system tablespace data files. They stay open until the
database server shutdown. This should be called at a server startup after the
space objects for the log and the system tablespace have been created. The
purpose of this operation is to make sure we never run out of file descriptors
if we need to read from the insert buffer or to write to the log. */
void
fil_open_log_and_system_tablespace_files(void)
/*==========================================*/
{
	fil_space_t*	space;

	mutex_enter(&fil_system->mutex);

	for (space = UT_LIST_GET_FIRST(fil_system->space_list);
	     space != NULL;
	     space = UT_LIST_GET_NEXT(space_list, space)) {

		fil_node_t*	node;

		if (fil_space_belongs_in_lru(space)) {

			continue;
		}

		for (node = UT_LIST_GET_FIRST(space->chain);
		     node != NULL;
		     node = UT_LIST_GET_NEXT(chain, node)) {

			if (!node->is_open()) {
				if (!fil_node_open_file(node)) {
					/* This func is called during server's
					startup. If some file of log or system
					tablespace is missing, the server
					can't start successfully. So we should
					assert for it. */
					ut_a(0);
				}
			}

			if (fil_system->max_n_open < 10 + fil_system->n_open) {

				ib::warn() << "You must raise the value of"
					" innodb_open_files in my.cnf!"
					" Remember that InnoDB keeps all"
					" log files and all system"
					" tablespace files open"
					" for the whole time mysqld is"
					" running, and needs to open also"
					" some .ibd files if the"
					" file-per-table storage model is used."
					" Current open files "
					<< fil_system->n_open
					<< ", max allowed open files "
					<< fil_system->max_n_open
					<< ".";
			}
		}
	}

	mutex_exit(&fil_system->mutex);
}

/*******************************************************************//**
Closes all open files. There must not be any pending i/o's or not flushed
modifications in the files. */
void
fil_close_all_files(void)
/*=====================*/
{
	fil_space_t*	space;

	/* At shutdown, we should not have any files in this list. */
	ut_ad(srv_fast_shutdown == 2
	      || !srv_was_started
	      || UT_LIST_GET_LEN(fil_system->named_spaces) == 0);

	mutex_enter(&fil_system->mutex);

	for (space = UT_LIST_GET_FIRST(fil_system->space_list);
	     space != NULL; ) {
		fil_node_t*	node;
		fil_space_t*	prev_space = space;

		for (node = UT_LIST_GET_FIRST(space->chain);
		     node != NULL;
		     node = UT_LIST_GET_NEXT(chain, node)) {

			if (node->is_open()) {
				fil_node_close_file(node);
			}
		}

		space = UT_LIST_GET_NEXT(space_list, space);
		fil_space_detach(prev_space);
		fil_space_free_low(prev_space);
	}

	mutex_exit(&fil_system->mutex);

	ut_ad(srv_fast_shutdown == 2
	      || !srv_was_started
	      || UT_LIST_GET_LEN(fil_system->named_spaces) == 0);
}

/*******************************************************************//**
Closes the redo log files. There must not be any pending i/o's or not
flushed modifications in the files. */
void
fil_close_log_files(
/*================*/
	bool	free)	/*!< in: whether to free the memory object */
{
	fil_space_t*	space;

	mutex_enter(&fil_system->mutex);

	space = UT_LIST_GET_FIRST(fil_system->space_list);

	while (space != NULL) {
		fil_node_t*	node;
		fil_space_t*	prev_space = space;

		if (space->purpose != FIL_TYPE_LOG) {
			space = UT_LIST_GET_NEXT(space_list, space);
			continue;
		}

		/* Log files are not in the fil_system->named_spaces list. */
		ut_ad(space->max_lsn == 0);

		for (node = UT_LIST_GET_FIRST(space->chain);
		     node != NULL;
		     node = UT_LIST_GET_NEXT(chain, node)) {

			if (node->is_open()) {
				fil_node_close_file(node);
			}
		}

		space = UT_LIST_GET_NEXT(space_list, space);

		if (free) {
			fil_space_detach(prev_space);
			fil_space_free_low(prev_space);
		}
	}

	mutex_exit(&fil_system->mutex);
}

/*******************************************************************//**
Sets the max tablespace id counter if the given number is bigger than the
previous value. */
void
fil_set_max_space_id_if_bigger(
/*===========================*/
	ulint	max_id)	/*!< in: maximum known id */
{
	if (max_id >= SRV_LOG_SPACE_FIRST_ID) {
		ib::fatal() << "Max tablespace id is too high, " << max_id;
	}

	mutex_enter(&fil_system->mutex);

	if (fil_system->max_assigned_id < max_id) {

		fil_system->max_assigned_id = max_id;
	}

	mutex_exit(&fil_system->mutex);
}

/** Write the flushed LSN to the page header of the first page in the
system tablespace.
@param[in]	lsn	flushed LSN
@return DB_SUCCESS or error number */
dberr_t
fil_write_flushed_lsn(
	lsn_t	lsn)
{
	byte*	buf1;
	byte*	buf;
	dberr_t	err = DB_TABLESPACE_NOT_FOUND;

	buf1 = static_cast<byte*>(ut_malloc_nokey(2 * UNIV_PAGE_SIZE));
	buf = static_cast<byte*>(ut_align(buf1, UNIV_PAGE_SIZE));

	const page_id_t	page_id(TRX_SYS_SPACE, 0);

	err = fil_read(page_id, univ_page_size, 0, univ_page_size.physical(),
		       buf);

	if (err == DB_SUCCESS) {
		mach_write_to_8(buf + FIL_PAGE_FILE_FLUSH_LSN_OR_KEY_VERSION, lsn);
		err = fil_write(page_id, univ_page_size, 0,
				univ_page_size.physical(), buf);
		fil_flush_file_spaces(FIL_TYPE_TABLESPACE);
	}

	ut_free(buf1);
	return(err);
}

/** Acquire a tablespace when it could be dropped concurrently.
Used by background threads that do not necessarily hold proper locks
for concurrency control.
@param[in]	id	tablespace ID
@param[in]	silent	whether to silently ignore missing tablespaces
@return	the tablespace
@retval	NULL if missing or being deleted or truncated */
UNIV_INTERN
fil_space_t*
fil_space_acquire_low(ulint id, bool silent)
{
	fil_space_t*	space;

	mutex_enter(&fil_system->mutex);

	space = fil_space_get_by_id(id);

	if (space == NULL) {
		if (!silent) {
			ib::warn() << "Trying to access missing"
				" tablespace " << id;
		}
	} else if (space->is_stopping()) {
		space = NULL;
	} else {
		space->n_pending_ops++;
	}

	mutex_exit(&fil_system->mutex);

	return(space);
}

/** Release a tablespace acquired with fil_space_acquire().
@param[in,out]	space	tablespace to release  */
void
fil_space_release(fil_space_t* space)
{
	mutex_enter(&fil_system->mutex);
	ut_ad(space->magic_n == FIL_SPACE_MAGIC_N);
	ut_ad(space->n_pending_ops > 0);
	space->n_pending_ops--;
	mutex_exit(&fil_system->mutex);
}

/** Acquire a tablespace for reading or writing a block,
when it could be dropped concurrently.
@param[in]	id	tablespace ID
@return	the tablespace
@retval	NULL if missing */
fil_space_t*
fil_space_acquire_for_io(ulint id)
{
	mutex_enter(&fil_system->mutex);

	fil_space_t* space = fil_space_get_by_id(id);

	if (space) {
		space->n_pending_ios++;
	}

	mutex_exit(&fil_system->mutex);

	return(space);
}

/** Release a tablespace acquired with fil_space_acquire_for_io().
@param[in,out]	space	tablespace to release  */
void
fil_space_release_for_io(fil_space_t* space)
{
	mutex_enter(&fil_system->mutex);
	ut_ad(space->magic_n == FIL_SPACE_MAGIC_N);
	ut_ad(space->n_pending_ios > 0);
	space->n_pending_ios--;
	mutex_exit(&fil_system->mutex);
}

/********************************************************//**
Creates the database directory for a table if it does not exist yet. */
void
fil_create_directory_for_tablename(
/*===============================*/
	const char*	name)	/*!< in: name in the standard
				'databasename/tablename' format */
{
	const char*	namend;
	char*		path;
	ulint		len;

	len = strlen(fil_path_to_mysql_datadir);
	namend = strchr(name, '/');
	ut_a(namend);
	path = static_cast<char*>(ut_malloc_nokey(len + (namend - name) + 2));

	memcpy(path, fil_path_to_mysql_datadir, len);
	path[len] = '/';
	memcpy(path + len + 1, name, namend - name);
	path[len + (namend - name) + 1] = 0;

	os_normalize_path(path);

	bool	success = os_file_create_directory(path, false);
	ut_a(success);

	ut_free(path);
}

/** Write a log record about an operation on a tablespace file.
@param[in]	type		MLOG_FILE_NAME or MLOG_FILE_DELETE
or MLOG_FILE_CREATE2 or MLOG_FILE_RENAME2
@param[in]	space_id	tablespace identifier
@param[in]	first_page_no	first page number in the file
@param[in]	path		file path
@param[in]	new_path	if type is MLOG_FILE_RENAME2, the new name
@param[in]	flags		if type is MLOG_FILE_CREATE2, the space flags
@param[in,out]	mtr		mini-transaction */
static
void
fil_op_write_log(
	mlog_id_t	type,
	ulint		space_id,
	ulint		first_page_no,
	const char*	path,
	const char*	new_path,
	ulint		flags,
	mtr_t*		mtr)
{
	byte*		log_ptr;
	ulint		len;

	ut_ad(first_page_no == 0 || type == MLOG_FILE_CREATE2);
	ut_ad(fsp_flags_is_valid(flags, space_id));

	/* fil_name_parse() requires that there be at least one path
	separator and that the file path end with ".ibd". */
	ut_ad(strchr(path, OS_PATH_SEPARATOR) != NULL);
	ut_ad(first_page_no /* trimming an undo tablespace */
	      || !strcmp(&path[strlen(path) - strlen(DOT_IBD)], DOT_IBD));

	log_ptr = mlog_open(mtr, 11 + 4 + 2 + 1);

	if (log_ptr == NULL) {
		/* Logging in mtr is switched off during crash recovery:
		in that case mlog_open returns NULL */
		return;
	}

	log_ptr = mlog_write_initial_log_record_low(
		type, space_id, first_page_no, log_ptr, mtr);

	if (type == MLOG_FILE_CREATE2) {
		mach_write_to_4(log_ptr, flags);
		log_ptr += 4;
	}

	/* Let us store the strings as null-terminated for easier readability
	and handling */

	len = strlen(path) + 1;

	mach_write_to_2(log_ptr, len);
	log_ptr += 2;
	mlog_close(mtr, log_ptr);

	mlog_catenate_string(
		mtr, reinterpret_cast<const byte*>(path), len);

	switch (type) {
	case MLOG_FILE_RENAME2:
		ut_ad(strchr(new_path, OS_PATH_SEPARATOR) != NULL);
		len = strlen(new_path) + 1;
		log_ptr = mlog_open(mtr, 2 + len);
		ut_a(log_ptr);
		mach_write_to_2(log_ptr, len);
		log_ptr += 2;
		mlog_close(mtr, log_ptr);

		mlog_catenate_string(
			mtr, reinterpret_cast<const byte*>(new_path), len);
		break;
	case MLOG_FILE_NAME:
	case MLOG_FILE_DELETE:
	case MLOG_FILE_CREATE2:
		break;
	default:
		ut_ad(0);
	}
}

/** Write redo log for renaming a file.
@param[in]	space_id	tablespace id
@param[in]	first_page_no	first page number in the file
@param[in]	old_name	tablespace file name
@param[in]	new_name	tablespace file name after renaming
@param[in,out]	mtr		mini-transaction */
static
void
fil_name_write_rename_low(
	ulint		space_id,
	ulint		first_page_no,
	const char*	old_name,
	const char*	new_name,
	mtr_t*		mtr)
{
	ut_ad(!is_predefined_tablespace(space_id));

	fil_op_write_log(
		MLOG_FILE_RENAME2,
		space_id, first_page_no, old_name, new_name, 0, mtr);
}

/** Write redo log for renaming a file.
@param[in]	space_id	tablespace id
@param[in]	old_name	tablespace file name
@param[in]	new_name	tablespace file name after renaming */
void
fil_name_write_rename(
	ulint		space_id,
	const char*	old_name,
	const char*	new_name)
{
	mtr_t	mtr;
	mtr.start();
	fil_name_write_rename_low(space_id, 0, old_name, new_name, &mtr);
	mtr.commit();
	log_write_up_to(mtr.commit_lsn(), true);
}

/** Write MLOG_FILE_NAME for a file.
@param[in]	space_id	tablespace id
@param[in]	first_page_no	first page number in the file
@param[in]	name		tablespace file name
@param[in,out]	mtr		mini-transaction */
static
void
fil_name_write(
	ulint		space_id,
	ulint		first_page_no,
	const char*	name,
	mtr_t*		mtr)
{
	fil_op_write_log(
		MLOG_FILE_NAME, space_id, first_page_no, name, NULL, 0, mtr);
}
/** Write MLOG_FILE_NAME for a file.
@param[in]	space		tablespace
@param[in]	first_page_no	first page number in the file
@param[in]	file		tablespace file
@param[in,out]	mtr		mini-transaction */
static
void
fil_name_write(
	const fil_space_t*	space,
	ulint			first_page_no,
	const fil_node_t*	file,
	mtr_t*			mtr)
{
	fil_name_write(space->id, first_page_no, file->name, mtr);
}

/********************************************************//**
Recreates table indexes by applying
TRUNCATE log record during recovery.
@return DB_SUCCESS or error code */
dberr_t
fil_recreate_table(
/*===============*/
	ulint		space_id,	/*!< in: space id */
	ulint		format_flags,	/*!< in: page format */
	ulint		flags,		/*!< in: tablespace flags */
	const char*	name,		/*!< in: table name */
	truncate_t&	truncate)	/*!< in: The information of
					TRUNCATE log record */
{
	dberr_t			err = DB_SUCCESS;
	bool			found;
	const page_size_t	page_size(fil_space_get_page_size(space_id,
								  &found));

	if (!found) {
		ib::info() << "Missing .ibd file for table '" << name
			<< "' with tablespace " << space_id;
		return(DB_ERROR);
	}

	ut_ad(!truncate_t::s_fix_up_active);
	truncate_t::s_fix_up_active = true;

	/* Step-1: Scan for active indexes from REDO logs and drop
	all the indexes using low level function that take root_page_no
	and space-id. */
	truncate.drop_indexes(space_id);

	/* Step-2: Scan for active indexes and re-create them. */
	err = truncate.create_indexes(
		name, space_id, page_size, flags, format_flags);
	if (err != DB_SUCCESS) {
		ib::info() << "Failed to create indexes for the table '"
			<< name << "' with tablespace " << space_id
			<< " while fixing up truncate action";
		return(err);
	}

	truncate_t::s_fix_up_active = false;

	return(err);
}

/********************************************************//**
Recreates the tablespace and table indexes by applying
TRUNCATE log record during recovery.
@return DB_SUCCESS or error code */
dberr_t
fil_recreate_tablespace(
/*====================*/
	ulint		space_id,	/*!< in: space id */
	ulint		format_flags,	/*!< in: page format */
	ulint		flags,		/*!< in: tablespace flags */
	const char*	name,		/*!< in: table name */
	truncate_t&	truncate,	/*!< in: The information of
					TRUNCATE log record */
	lsn_t		recv_lsn)	/*!< in: the end LSN of
						the log record */
{
	dberr_t		err = DB_SUCCESS;
	mtr_t		mtr;

	ut_ad(!truncate_t::s_fix_up_active);
	truncate_t::s_fix_up_active = true;

	/* Step-1: Invalidate buffer pool pages belonging to the tablespace
	to re-create. */
	buf_LRU_flush_or_remove_pages(space_id, NULL);

	/* Remove all insert buffer entries for the tablespace */
	ibuf_delete_for_discarded_space(space_id);

	/* Step-2: truncate tablespace (reset the size back to original or
	default size) of tablespace. */
	err = truncate.truncate(
		space_id, truncate.get_dir_path(), name, flags, true);

	if (err != DB_SUCCESS) {

		ib::info() << "Cannot access .ibd file for table '"
			<< name << "' with tablespace " << space_id
			<< " while truncating";
		return(DB_ERROR);
	}

	bool			found;
	const page_size_t&	page_size =
		fil_space_get_page_size(space_id, &found);

	if (!found) {
		ib::info() << "Missing .ibd file for table '" << name
			<< "' with tablespace " << space_id;
		return(DB_ERROR);
	}

	/* Step-3: Initialize Header. */
	if (page_size.is_compressed()) {
		byte*	buf;
		page_t*	page;

		buf = static_cast<byte*>(ut_zalloc_nokey(3 * UNIV_PAGE_SIZE));

		/* Align the memory for file i/o */
		page = static_cast<byte*>(ut_align(buf, UNIV_PAGE_SIZE));

		flags |= FSP_FLAGS_PAGE_SSIZE();

		fsp_header_init_fields(page, space_id, flags);

		mach_write_to_4(
			page + FIL_PAGE_ARCH_LOG_NO_OR_SPACE_ID, space_id);

		page_zip_des_t  page_zip;
		page_zip_set_size(&page_zip, page_size.physical());
		page_zip.data = page + UNIV_PAGE_SIZE;

#ifdef UNIV_DEBUG
		page_zip.m_start =
#endif /* UNIV_DEBUG */
		page_zip.m_end = page_zip.m_nonempty = page_zip.n_blobs = 0;
		buf_flush_init_for_writing(NULL, page, &page_zip, 0);

		err = fil_write(page_id_t(space_id, 0), page_size, 0,
				page_size.physical(), page_zip.data);

		ut_free(buf);

		if (err != DB_SUCCESS) {
			ib::info() << "Failed to clean header of the"
				" table '" << name << "' with tablespace "
				<< space_id;
			return(err);
		}
	}

	mtr_start(&mtr);
	/* Don't log the operation while fixing up table truncate operation
	as crash at this level can still be sustained with recovery restarting
	from last checkpoint. */
	mtr_set_log_mode(&mtr, MTR_LOG_NO_REDO);

	/* Initialize the first extent descriptor page and
	the second bitmap page for the new tablespace. */
	fsp_header_init(space_id, FIL_IBD_FILE_INITIAL_SIZE, &mtr);
	mtr_commit(&mtr);

	/* Step-4: Re-Create Indexes to newly re-created tablespace.
	This operation will restore tablespace back to what it was
	when it was created during CREATE TABLE. */
	err = truncate.create_indexes(
		name, space_id, page_size, flags, format_flags);
	if (err != DB_SUCCESS) {
		return(err);
	}

	/* Step-5: Write new created pages into ibd file handle and
	flush it to disk for the tablespace, in case i/o-handler thread
	deletes the bitmap page from buffer. */
	mtr_start(&mtr);

	mtr_set_log_mode(&mtr, MTR_LOG_NO_REDO);

	mutex_enter(&fil_system->mutex);

	fil_space_t*	space = fil_space_get_by_id(space_id);

	mutex_exit(&fil_system->mutex);

	fil_node_t*	node = UT_LIST_GET_FIRST(space->chain);

	for (ulint page_no = 0; page_no < node->size; ++page_no) {

		const page_id_t	cur_page_id(space_id, page_no);

		buf_block_t*	block = buf_page_get(cur_page_id, page_size,
						     RW_X_LATCH, &mtr);

		byte*	page = buf_block_get_frame(block);

		if (!FSP_FLAGS_GET_ZIP_SSIZE(flags)) {
			ut_ad(!page_size.is_compressed());

			buf_flush_init_for_writing(
				block, page, NULL, recv_lsn);

			err = fil_write(cur_page_id, page_size, 0,
					page_size.physical(), page);
		} else {
			ut_ad(page_size.is_compressed());

			/* We don't want to rewrite empty pages. */

			if (fil_page_get_type(page) != 0) {
				page_zip_des_t*  page_zip =
					buf_block_get_page_zip(block);

				buf_flush_init_for_writing(
					block, page, page_zip, recv_lsn);

				err = fil_write(cur_page_id, page_size, 0,
						page_size.physical(),
						page_zip->data);
			} else {
#ifdef UNIV_DEBUG
				const byte*	data = block->page.zip.data;

				/* Make sure that the page is really empty */
				for (ulint i = 0;
				     i < page_size.physical();
				     ++i) {

					ut_a(data[i] == 0);
				}
#endif /* UNIV_DEBUG */
			}
		}

		if (err != DB_SUCCESS) {
			ib::info() << "Cannot write page " << page_no
				<< " into a .ibd file for table '"
				<< name << "' with tablespace " << space_id;
		}
	}

	mtr_commit(&mtr);

	truncate_t::s_fix_up_active = false;

	return(err);
}

/** Replay a file rename operation if possible.
@param[in]	space_id	tablespace identifier
@param[in]	first_page_no	first page number in the file
@param[in]	name		old file name
@param[in]	new_name	new file name
@return	whether the operation was successfully applied
(the name did not exist, or new_name did not exist and
name was successfully renamed to new_name)  */
bool
fil_op_replay_rename(
	ulint		space_id,
	ulint		first_page_no,
	const char*	name,
	const char*	new_name)
{
	ut_ad(first_page_no == 0);

	/* In order to replay the rename, the following must hold:
	* The new name is not already used.
	* A tablespace exists with the old name.
	* The space ID for that tablepace matches this log entry.
	This will prevent unintended renames during recovery. */
	fil_space_t*	space = fil_space_get(space_id);

	if (space == NULL) {
		return(true);
	}

	const bool name_match
		= strcmp(name, UT_LIST_GET_FIRST(space->chain)->name) == 0;

	if (!name_match) {
		return(true);
	}

	/* Create the database directory for the new name, if
	it does not exist yet */

	const char*	namend = strrchr(new_name, OS_PATH_SEPARATOR);
	ut_a(namend != NULL);

	char*		dir = static_cast<char*>(
		ut_malloc_nokey(namend - new_name + 1));

	memcpy(dir, new_name, namend - new_name);
	dir[namend - new_name] = '\0';

	bool		success = os_file_create_directory(dir, false);
	ut_a(success);

	ulint		dirlen = 0;

	if (const char* dirend = strrchr(dir, OS_PATH_SEPARATOR)) {
		dirlen = dirend - dir + 1;
	}

	ut_free(dir);

	/* New path must not exist. */
	dberr_t		err = fil_rename_tablespace_check(
		space_id, name, new_name, false);
	if (err != DB_SUCCESS) {
		ib::error() << " Cannot replay file rename."
			" Remove either file and try again.";
		return(false);
	}

	char*		new_table = mem_strdupl(
		new_name + dirlen,
		strlen(new_name + dirlen)
		- 4 /* remove ".ibd" */);

	ut_ad(new_table[namend - new_name - dirlen]
	      == OS_PATH_SEPARATOR);
#if OS_PATH_SEPARATOR != '/'
	new_table[namend - new_name - dirlen] = '/';
#endif

	if (!fil_rename_tablespace(
		    space_id, name, new_table, new_name)) {
		ut_error;
	}

	ut_free(new_table);
	return(true);
}

/** File operations for tablespace */
enum fil_operation_t {
	FIL_OPERATION_DELETE,	/*!< delete a single-table tablespace */
	FIL_OPERATION_CLOSE,	/*!< close a single-table tablespace */
	FIL_OPERATION_TRUNCATE	/*!< truncate an undo tablespace */
};

/** Check for pending operations.
@param[in]	space	tablespace
@param[in]	count	number of attempts so far
@return 0 if no operations else count + 1. */
static
ulint
fil_check_pending_ops(const fil_space_t* space, ulint count)
{
	ut_ad(mutex_own(&fil_system->mutex));

	if (space == NULL) {
		return 0;
	}

	if (ulint n_pending_ops = space->n_pending_ops) {

		if (count > 5000) {
			ib::warn() << "Trying to close/delete/truncate"
				" tablespace '" << space->name
				<< "' but there are " << n_pending_ops
				<< " pending operations on it.";
		}

		return(count + 1);
	}

	return(0);
}

/*******************************************************************//**
Check for pending IO.
@return 0 if no pending else count + 1. */
static
ulint
fil_check_pending_io(
/*=================*/
	fil_operation_t	operation,	/*!< in: File operation */
	fil_space_t*	space,		/*!< in/out: Tablespace to check */
	fil_node_t**	node,		/*!< out: Node in space list */
	ulint		count)		/*!< in: number of attempts so far */
{
	ut_ad(mutex_own(&fil_system->mutex));
	ut_a(space->n_pending_ops == 0);

	switch (operation) {
	case FIL_OPERATION_DELETE:
	case FIL_OPERATION_CLOSE:
		break;
	case FIL_OPERATION_TRUNCATE:
		space->is_being_truncated = true;
		break;
	}

	/* The following code must change when InnoDB supports
	multiple datafiles per tablespace. */
	ut_a(UT_LIST_GET_LEN(space->chain) == 1);

	*node = UT_LIST_GET_FIRST(space->chain);

	if (space->n_pending_flushes > 0 || (*node)->n_pending > 0) {

		ut_a(!(*node)->being_extended);

		if (count > 1000) {
			ib::warn() << "Trying to delete/close/truncate"
				" tablespace '" << space->name
				<< "' but there are "
				<< space->n_pending_flushes
				<< " flushes and " << (*node)->n_pending
				<< " pending i/o's on it.";
		}

		return(count + 1);
	}

	return(0);
}

/*******************************************************************//**
Check pending operations on a tablespace.
@return DB_SUCCESS or error failure. */
static
dberr_t
fil_check_pending_operations(
/*=========================*/
	ulint		id,		/*!< in: space id */
	fil_operation_t	operation,	/*!< in: File operation */
	fil_space_t**	space,		/*!< out: tablespace instance
					in memory */
	char**		path)		/*!< out/own: tablespace path */
{
	ulint		count = 0;

	ut_a(!is_system_tablespace(id));
	ut_ad(space);

	*space = 0;

	mutex_enter(&fil_system->mutex);
	fil_space_t* sp = fil_space_get_by_id(id);

	if (sp) {
		sp->stop_new_ops = true;
		if (sp->crypt_data) {
			sp->n_pending_ops++;
			mutex_exit(&fil_system->mutex);
			fil_space_crypt_close_tablespace(sp);
			mutex_enter(&fil_system->mutex);
			ut_ad(sp->n_pending_ops > 0);
			sp->n_pending_ops--;
		}
	}

	/* Check for pending operations. */

	do {
		sp = fil_space_get_by_id(id);

		count = fil_check_pending_ops(sp, count);

		mutex_exit(&fil_system->mutex);

		if (count > 0) {
			os_thread_sleep(20000);
		}

		mutex_enter(&fil_system->mutex);
	} while (count > 0);

	/* Check for pending IO. */

	for (;;) {
		sp = fil_space_get_by_id(id);

		if (sp == NULL) {
			mutex_exit(&fil_system->mutex);
			return(DB_TABLESPACE_NOT_FOUND);
		}

		fil_node_t*	node;

		count = fil_check_pending_io(operation, sp, &node, count);

		if (count == 0 && path) {
			*path = mem_strdup(node->name);
		}

		mutex_exit(&fil_system->mutex);

		if (count == 0) {
			break;
		}

		os_thread_sleep(20000);
		mutex_enter(&fil_system->mutex);
	}

	ut_ad(sp);

	*space = sp;
	return(DB_SUCCESS);
}

/*******************************************************************//**
Closes a single-table tablespace. The tablespace must be cached in the
memory cache. Free all pages used by the tablespace.
@return DB_SUCCESS or error */
dberr_t
fil_close_tablespace(
/*=================*/
	trx_t*		trx,	/*!< in/out: Transaction covering the close */
	ulint		id)	/*!< in: space id */
{
	char*		path = 0;
	fil_space_t*	space = 0;
	dberr_t		err;

	ut_a(!is_system_tablespace(id));

	err = fil_check_pending_operations(id, FIL_OPERATION_CLOSE,
					   &space, &path);

	if (err != DB_SUCCESS) {
		return(err);
	}

	ut_a(space);
	ut_a(path != 0);

	rw_lock_x_lock(&space->latch);

	/* Invalidate in the buffer pool all pages belonging to the
	tablespace. Since we have set space->stop_new_ops = true, readahead
	or ibuf merge can no longer read more pages of this tablespace to the
	buffer pool. Thus we can clean the tablespace out of the buffer pool
	completely and permanently. The flag stop_new_ops also prevents
	fil_flush() from being applied to this tablespace. */

	{
		FlushObserver observer(id, trx, NULL);
		buf_LRU_flush_or_remove_pages(id, &observer);
	}

	/* If the free is successful, the X lock will be released before
	the space memory data structure is freed. */

	if (!fil_space_free(id, true)) {
		rw_lock_x_unlock(&space->latch);
		err = DB_TABLESPACE_NOT_FOUND;
	} else {
		err = DB_SUCCESS;
	}

	/* If it is a delete then also delete any generated files, otherwise
	when we drop the database the remove directory will fail. */

	char*	cfg_name = fil_make_filepath(path, NULL, CFG, false);
	if (cfg_name != NULL) {
		os_file_delete_if_exists(innodb_data_file_key, cfg_name, NULL);
		ut_free(cfg_name);
	}

	ut_free(path);

	return(err);
}

/** Determine whether a table can be accessed in operations that are
not (necessarily) protected by meta-data locks.
(Rollback would generally be protected, but rollback of
FOREIGN KEY CASCADE/SET NULL is not protected by meta-data locks
but only by InnoDB table locks, which may be broken by
lock_remove_all_on_table().)
@param[in]	table	persistent table
checked @return whether the table is accessible */
bool fil_table_accessible(const dict_table_t* table)
{
	if (UNIV_UNLIKELY(!table->is_readable() || table->corrupted)) {
		return(false);
	}

	if (fil_space_t* space = fil_space_acquire(table->space)) {
		bool accessible = !space->is_stopping();
		fil_space_release(space);
		ut_ad(accessible || dict_table_is_file_per_table(table));
		return(accessible);
	} else {
		return(false);
	}
}

/** Delete a tablespace and associated .ibd file.
@param[in]	id		tablespace identifier
@return	DB_SUCCESS or error */
dberr_t
fil_delete_tablespace(
	ulint id
#ifdef BTR_CUR_HASH_ADAPT
	, bool drop_ahi /*!< whether to drop the adaptive hash index */
#endif /* BTR_CUR_HASH_ADAPT */
	)
{
	char*		path = 0;
	fil_space_t*	space = 0;

	ut_a(!is_system_tablespace(id));

	dberr_t err = fil_check_pending_operations(
		id, FIL_OPERATION_DELETE, &space, &path);

	if (err != DB_SUCCESS) {

		ib::error() << "Cannot delete tablespace " << id
			<< " because it is not found in the tablespace"
			" memory cache.";

		return(err);
	}

	ut_a(space);
	ut_a(path != 0);

	/* IMPORTANT: Because we have set space::stop_new_ops there
	can't be any new ibuf merges, reads or flushes. We are here
	because node::n_pending was zero above. However, it is still
	possible to have pending read and write requests:

	A read request can happen because the reader thread has
	gone through the ::stop_new_ops check in buf_page_init_for_read()
	before the flag was set and has not yet incremented ::n_pending
	when we checked it above.

	A write request can be issued any time because we don't check
	the ::stop_new_ops flag when queueing a block for write.

	We deal with pending write requests in the following function
	where we'd minimally evict all dirty pages belonging to this
	space from the flush_list. Note that if a block is IO-fixed
	we'll wait for IO to complete.

	To deal with potential read requests, we will check the
	::stop_new_ops flag in fil_io(). */

	buf_LRU_flush_or_remove_pages(id, NULL);

	/* If it is a delete then also delete any generated files, otherwise
	when we drop the database the remove directory will fail. */
	{
		/* Before deleting the file, write a log record about
		it, so that InnoDB crash recovery will expect the file
		to be gone. */
		mtr_t		mtr;

		mtr_start(&mtr);
		fil_op_write_log(MLOG_FILE_DELETE, id, 0, path, NULL, 0, &mtr);
		mtr_commit(&mtr);
		/* Even if we got killed shortly after deleting the
		tablespace file, the record must have already been
		written to the redo log. */
		log_write_up_to(mtr.commit_lsn(), true);

		char*	cfg_name = fil_make_filepath(path, NULL, CFG, false);
		if (cfg_name != NULL) {
			os_file_delete_if_exists(innodb_data_file_key, cfg_name, NULL);
			ut_free(cfg_name);
		}
	}

	/* Delete the link file pointing to the ibd file we are deleting. */
	if (FSP_FLAGS_HAS_DATA_DIR(space->flags)) {
		RemoteDatafile::delete_link_file(space->name);
	}

	mutex_enter(&fil_system->mutex);

	/* Double check the sanity of pending ops after reacquiring
	the fil_system::mutex. */
	if (const fil_space_t* s = fil_space_get_by_id(id)) {
		ut_a(s == space);
		ut_a(space->n_pending_ops == 0);
		ut_a(UT_LIST_GET_LEN(space->chain) == 1);
		fil_node_t* node = UT_LIST_GET_FIRST(space->chain);
		ut_a(node->n_pending == 0);

		fil_space_detach(space);
		mutex_exit(&fil_system->mutex);

		log_mutex_enter();

		if (space->max_lsn != 0) {
			ut_d(space->max_lsn = 0);
			UT_LIST_REMOVE(fil_system->named_spaces, space);
		}

		log_mutex_exit();
		fil_space_free_low(space);

		if (!os_file_delete(innodb_data_file_key, path)
		    && !os_file_delete_if_exists(
			    innodb_data_file_key, path, NULL)) {

			/* Note: This is because we have removed the
			tablespace instance from the cache. */

			err = DB_IO_ERROR;
		}
	} else {
		mutex_exit(&fil_system->mutex);
		err = DB_TABLESPACE_NOT_FOUND;
	}

	ut_free(path);

	return(err);
}

/** Prepare to truncate an undo tablespace.
@param[in]	space_id	undo tablespace id
@return	the tablespace
@retval	NULL if tablespace not found */
fil_space_t* fil_truncate_prepare(ulint space_id)
{
	/* Stop all I/O on the tablespace and ensure that related
	pages are flushed to disk. */
	fil_space_t* space;
	if (fil_check_pending_operations(space_id, FIL_OPERATION_TRUNCATE,
					 &space, NULL) != DB_SUCCESS) {
		return NULL;
	}
	ut_ad(space != NULL);
	return space;
}

/** Write log about an undo tablespace truncate operation. */
void fil_truncate_log(fil_space_t* space, ulint size, mtr_t* mtr)
{
	/* Write a MLOG_FILE_CREATE2 record with the new size, so that
	recovery and backup will ignore any preceding redo log records
	for writing pages that are after the new end of the tablespace. */
	ut_ad(UT_LIST_GET_LEN(space->chain) == 1);
	const fil_node_t* file = UT_LIST_GET_FIRST(space->chain);
	fil_op_write_log(MLOG_FILE_CREATE2, space->id, size, file->name,
			 NULL, space->flags & ~FSP_FLAGS_MEM_MASK, mtr);
}

/** Truncate the tablespace to needed size.
@param[in]	space_id	id of tablespace to truncate
@param[in]	size_in_pages	truncate size.
@return true if truncate was successful. */
bool
fil_truncate_tablespace(
	ulint		space_id,
	ulint		size_in_pages)
{
	/* Step-1: Prepare tablespace for truncate. This involves
	stopping all the new operations + IO on that tablespace
	and ensuring that related pages are flushed to disk. */
	if (fil_prepare_for_truncate(space_id) != DB_SUCCESS) {
		return(false);
	}

	/* Step-2: Invalidate buffer pool pages belonging to the tablespace
	to re-create. Remove all insert buffer entries for the tablespace */
	buf_LRU_flush_or_remove_pages(space_id, NULL);

	/* Step-3: Truncate the tablespace and accordingly update
	the fil_space_t handler that is used to access this tablespace. */
	mutex_enter(&fil_system->mutex);
	fil_space_t*	space = fil_space_get_by_id(space_id);

	/* The following code must change when InnoDB supports
	multiple datafiles per tablespace. */
	ut_a(UT_LIST_GET_LEN(space->chain) == 1);

	fil_node_t*	node = UT_LIST_GET_FIRST(space->chain);

	ut_ad(node->is_open());

	space->size = node->size = size_in_pages;

	bool success = os_file_truncate(node->name, node->handle, 0);
	if (success) {

		os_offset_t	size = os_offset_t(size_in_pages) * UNIV_PAGE_SIZE;

		success = os_file_set_size(
			node->name, node->handle, size,
			FSP_FLAGS_HAS_PAGE_COMPRESSION(space->flags));

		if (success) {
			space->stop_new_ops = false;
			space->is_being_truncated = false;
		}
	}

	mutex_exit(&fil_system->mutex);

	return(success);
}

/*******************************************************************//**
Prepare for truncating a single-table tablespace.
1) Check pending operations on a tablespace;
2) Remove all insert buffer entries for the tablespace;
@return DB_SUCCESS or error */
dberr_t
fil_prepare_for_truncate(
/*=====================*/
	ulint	id)		/*!< in: space id */
{
	char*		path = 0;
	fil_space_t*	space = 0;

	ut_a(!is_system_tablespace(id));

	dberr_t	err = fil_check_pending_operations(
		id, FIL_OPERATION_TRUNCATE, &space, &path);

	ut_free(path);

	if (err == DB_TABLESPACE_NOT_FOUND) {
		ib::error() << "Cannot truncate tablespace " << id
			<< " because it is not found in the tablespace"
			" memory cache.";
	}

	return(err);
}

/** Reinitialize the original tablespace header with the same space id
for single tablespace
@param[in]      table		table belongs to tablespace
@param[in]      size            size in blocks
@param[in]      trx             Transaction covering truncate */
void
fil_reinit_space_header_for_table(
	dict_table_t*	table,
	ulint		size,
	trx_t*		trx)
{
	ulint	id = table->space;

	ut_a(!is_system_tablespace(id));

	/* Invalidate in the buffer pool all pages belonging
	to the tablespace. The buffer pool scan may take long
	time to complete, therefore we release dict_sys->mutex
	and the dict operation lock during the scan and aquire
	it again after the buffer pool scan.*/

	/* Release the lock on the indexes too. So that
	they won't violate the latch ordering. */
	dict_table_x_unlock_indexes(table);
	row_mysql_unlock_data_dictionary(trx);

	/* Lock the search latch in shared mode to prevent user
	from disabling AHI during the scan */
	btr_search_s_lock_all();
	DEBUG_SYNC_C("buffer_pool_scan");
	buf_LRU_flush_or_remove_pages(id, NULL);
	btr_search_s_unlock_all();

	row_mysql_lock_data_dictionary(trx);

	dict_table_x_lock_indexes(table);

	/* Remove all insert buffer entries for the tablespace */
	ibuf_delete_for_discarded_space(id);

	mutex_enter(&fil_system->mutex);

	fil_space_t*	space = fil_space_get_by_id(id);

	/* The following code must change when InnoDB supports
	multiple datafiles per tablespace. */
	ut_a(UT_LIST_GET_LEN(space->chain) == 1);

	fil_node_t*	node = UT_LIST_GET_FIRST(space->chain);

	space->size = node->size = size;

	mutex_exit(&fil_system->mutex);

	mtr_t	mtr;

	mtr_start(&mtr);
	mtr.set_named_space(id);

	fsp_header_init(id, size, &mtr);

	mtr_commit(&mtr);
}

#ifdef UNIV_DEBUG
/** Increase redo skipped count for a tablespace.
@param[in]	id	space id */
void
fil_space_inc_redo_skipped_count(
	ulint		id)
{
	fil_space_t*	space;

	mutex_enter(&fil_system->mutex);

	space = fil_space_get_by_id(id);

	ut_a(space != NULL);

	space->redo_skipped_count++;

	mutex_exit(&fil_system->mutex);
}

/** Decrease redo skipped count for a tablespace.
@param[in]	id	space id */
void
fil_space_dec_redo_skipped_count(
	ulint		id)
{
	fil_space_t*	space;

	mutex_enter(&fil_system->mutex);

	space = fil_space_get_by_id(id);

	ut_a(space != NULL);
	ut_a(space->redo_skipped_count > 0);

<<<<<<< HEAD
	space->redo_skipped_count--;
=======
	if (success) {
		DBUG_EXECUTE_IF("fil_rename_tablespace_failure_2",
				goto skip_second_rename; );
		success = os_file_rename(
			innodb_file_data_key, old_path, new_path);
		DBUG_EXECUTE_IF("fil_rename_tablespace_failure_2",
skip_second_rename:
				success = FALSE; );
>>>>>>> f616e2b9

	mutex_exit(&fil_system->mutex);
}
#endif /* UNIV_DEBUG */

/*******************************************************************//**
Discards a single-table tablespace. The tablespace must be cached in the
memory cache. Discarding is like deleting a tablespace, but

 1. We do not drop the table from the data dictionary;

 2. We remove all insert buffer entries for the tablespace immediately;
    in DROP TABLE they are only removed gradually in the background;

 3. Free all the pages in use by the tablespace.
@return DB_SUCCESS or error */
dberr_t
fil_discard_tablespace(
/*===================*/
	ulint	id)	/*!< in: space id */
{
	dberr_t	err;

	switch (err = fil_delete_tablespace(id)) {
	case DB_SUCCESS:
		break;

	case DB_IO_ERROR:
		ib::warn() << "While deleting tablespace " << id
			<< " in DISCARD TABLESPACE. File rename/delete"
			" failed: " << ut_strerr(err);
		break;

	case DB_TABLESPACE_NOT_FOUND:
		ib::warn() << "Cannot delete tablespace " << id
			<< " in DISCARD TABLESPACE: " << ut_strerr(err);
		break;

	default:
		ut_error;
	}

	/* Remove all insert buffer entries for the tablespace */

	ibuf_delete_for_discarded_space(id);

	return(err);
}

/*******************************************************************//**
Allocates and builds a file name from a path, a table or tablespace name
and a suffix. The string must be freed by caller with ut_free().
@param[in] path NULL or the direcory path or the full path and filename.
@param[in] name NULL if path is full, or Table/Tablespace name
@param[in] suffix NULL or the file extention to use.
@param[in] trim_name true if the last name on the path should be trimmed.
@return own: file name */
char*
fil_make_filepath(
	const char*	path,
	const char*	name,
	ib_extention	ext,
	bool		trim_name)
{
	/* The path may contain the basename of the file, if so we do not
	need the name.  If the path is NULL, we can use the default path,
	but there needs to be a name. */
	ut_ad(path != NULL || name != NULL);

	/* If we are going to strip a name off the path, there better be a
	path and a new name to put back on. */
	ut_ad(!trim_name || (path != NULL && name != NULL));

	if (path == NULL) {
		path = fil_path_to_mysql_datadir;
	}

	ulint	len		= 0;	/* current length */
	ulint	path_len	= strlen(path);
	ulint	name_len	= (name ? strlen(name) : 0);
	const char* suffix	= dot_ext[ext];
	ulint	suffix_len	= strlen(suffix);
	ulint	full_len	= path_len + 1 + name_len + suffix_len + 1;

	char*	full_name = static_cast<char*>(ut_malloc_nokey(full_len));
	if (full_name == NULL) {
		return NULL;
	}

	/* If the name is a relative path, do not prepend "./". */
	if (path[0] == '.'
	    && (path[1] == '\0' || path[1] == OS_PATH_SEPARATOR)
	    && name != NULL && name[0] == '.') {
		path = NULL;
		path_len = 0;
	}

	if (path != NULL) {
		memcpy(full_name, path, path_len);
		len = path_len;
		full_name[len] = '\0';
		os_normalize_path(full_name);
	}

	if (trim_name) {
		/* Find the offset of the last DIR separator and set it to
		null in order to strip off the old basename from this path. */
		char* last_dir_sep = strrchr(full_name, OS_PATH_SEPARATOR);
		if (last_dir_sep) {
			last_dir_sep[0] = '\0';
			len = strlen(full_name);
		}
	}

	if (name != NULL) {
		if (len && full_name[len - 1] != OS_PATH_SEPARATOR) {
			/* Add a DIR separator */
			full_name[len] = OS_PATH_SEPARATOR;
			full_name[++len] = '\0';
		}

		char*	ptr = &full_name[len];
		memcpy(ptr, name, name_len);
		len += name_len;
		full_name[len] = '\0';
		os_normalize_path(ptr);
	}

	/* Make sure that the specified suffix is at the end of the filepath
	string provided. This assumes that the suffix starts with '.'.
	If the first char of the suffix is found in the filepath at the same
	length as the suffix from the end, then we will assume that there is
	a previous suffix that needs to be replaced. */
	if (suffix != NULL) {
		/* Need room for the trailing null byte. */
		ut_ad(len < full_len);

		if ((len > suffix_len)
		   && (full_name[len - suffix_len] == suffix[0])) {
			/* Another suffix exists, make it the one requested. */
			memcpy(&full_name[len - suffix_len], suffix, suffix_len);

		} else {
			/* No previous suffix, add it. */
			ut_ad(len + suffix_len < full_len);
			memcpy(&full_name[len], suffix, suffix_len);
			full_name[len + suffix_len] = '\0';
		}
	}

	return(full_name);
}

/** Test if a tablespace file can be renamed to a new filepath by checking
if that the old filepath exists and the new filepath does not exist.
@param[in]	space_id	tablespace id
@param[in]	old_path	old filepath
@param[in]	new_path	new filepath
@param[in]	is_discarded	whether the tablespace is discarded
@param[in]	replace_new	whether to ignore the existence of new_path
@return innodb error code */
dberr_t
fil_rename_tablespace_check(
	ulint		space_id,
	const char*	old_path,
	const char*	new_path,
	bool		is_discarded,
	bool		replace_new)
{
	bool	exists = false;
	os_file_type_t	ftype;

	if (!is_discarded
	    && os_file_status(old_path, &exists, &ftype)
	    && !exists) {
		ib::error() << "Cannot rename '" << old_path
			<< "' to '" << new_path
			<< "' for space ID " << space_id
			<< " because the source file"
			<< " does not exist.";
		return(DB_TABLESPACE_NOT_FOUND);
	}

	exists = false;
	if (os_file_status(new_path, &exists, &ftype) && !exists) {
		return DB_SUCCESS;
	}

	if (!replace_new) {
		ib::error() << "Cannot rename '" << old_path
			<< "' to '" << new_path
			<< "' for space ID " << space_id
			<< " because the target file exists."
			" Remove the target file and try again.";
		return(DB_TABLESPACE_EXISTS);
	}

	/* This must be during the ROLLBACK of TRUNCATE TABLE.
	Because InnoDB only allows at most one data dictionary
	transaction at a time, and because this incomplete TRUNCATE
	would have created a new tablespace file, we must remove
	a possibly existing tablespace that is associated with the
	new tablespace file. */
retry:
	mutex_enter(&fil_system->mutex);
	for (fil_space_t* space = UT_LIST_GET_FIRST(fil_system->space_list);
	     space; space = UT_LIST_GET_NEXT(space_list, space)) {
		ulint id = space->id;
		if (id && id < SRV_LOG_SPACE_FIRST_ID
		    && space->purpose == FIL_TYPE_TABLESPACE
		    && !strcmp(new_path,
			       UT_LIST_GET_FIRST(space->chain)->name)) {
			ib::info() << "TRUNCATE rollback: " << id
				<< "," << new_path;
			mutex_exit(&fil_system->mutex);
			dberr_t err = fil_delete_tablespace(id);
			if (err != DB_SUCCESS) {
				return err;
			}
			goto retry;
		}
	}
	mutex_exit(&fil_system->mutex);
	fil_delete_file(new_path);

	return(DB_SUCCESS);
}

/** Rename a single-table tablespace.
The tablespace must exist in the memory cache.
@param[in]	id		tablespace identifier
@param[in]	old_path	old file name
@param[in]	new_name	new table name in the
databasename/tablename format
@param[in]	new_path_in	new file name,
or NULL if it is located in the normal data directory
@return true if success */
bool
fil_rename_tablespace(
	ulint		id,
	const char*	old_path,
	const char*	new_name,
	const char*	new_path_in)
{
	fil_space_t*	space;
	fil_node_t*	node;
	ut_a(id != 0);

	ut_ad(strchr(new_name, '/') != NULL);

	mutex_enter(&fil_system->mutex);

	space = fil_space_get_by_id(id);

	if (space == NULL) {
		ib::error() << "Cannot find space id " << id
			<< " in the tablespace memory cache, though the file '"
			<< old_path
			<< "' in a rename operation should have that id.";
func_exit:
		mutex_exit(&fil_system->mutex);
		return(false);
	}

	if (space != fil_space_get_by_name(space->name)) {
		ib::error() << "Cannot find " << space->name
			<< " in tablespace memory cache";
		goto func_exit;
	}

	if (fil_space_get_by_name(new_name)) {
		ib::error() << new_name
			<< " is already in tablespace memory cache";
		goto func_exit;
	}

	/* The following code must change when InnoDB supports
	multiple datafiles per tablespace. */
	ut_a(UT_LIST_GET_LEN(space->chain) == 1);
	node = UT_LIST_GET_FIRST(space->chain);
	space->n_pending_ops++;

	mutex_exit(&fil_system->mutex);

	char*	new_file_name = new_path_in == NULL
		? fil_make_filepath(NULL, new_name, IBD, false)
		: mem_strdup(new_path_in);
	char*	old_file_name = node->name;
	char*	new_space_name = mem_strdup(new_name);
	char*	old_space_name = space->name;
	ulint	old_fold = ut_fold_string(old_space_name);
	ulint	new_fold = ut_fold_string(new_space_name);

	ut_ad(strchr(old_file_name, OS_PATH_SEPARATOR) != NULL);
	ut_ad(strchr(new_file_name, OS_PATH_SEPARATOR) != NULL);

	if (!recv_recovery_is_on()) {
		fil_name_write_rename(id, old_file_name, new_file_name);
		log_mutex_enter();
	}

	/* log_sys->mutex is above fil_system->mutex in the latching order */
	ut_ad(log_mutex_own());
	mutex_enter(&fil_system->mutex);
	ut_ad(space->n_pending_ops);
	space->n_pending_ops--;
	ut_ad(space->name == old_space_name);
	/* We already checked these. */
	ut_ad(space == fil_space_get_by_name(old_space_name));
	ut_ad(!fil_space_get_by_name(new_space_name));
	ut_ad(node->name == old_file_name);

	bool	success = os_file_rename(
		innodb_data_file_key, old_file_name, new_file_name);

	ut_ad(node->name == old_file_name);

	if (success) {
		node->name = new_file_name;
	}

	if (!recv_recovery_is_on()) {
		log_mutex_exit();
	}

	ut_ad(space->name == old_space_name);
	if (success) {
		HASH_DELETE(fil_space_t, name_hash, fil_system->name_hash,
			    old_fold, space);
		space->name = new_space_name;
		HASH_INSERT(fil_space_t, name_hash, fil_system->name_hash,
			    new_fold, space);
	} else {
		/* Because nothing was renamed, we must free the new
		names, not the old ones. */
		old_file_name = new_file_name;
		old_space_name = new_space_name;
	}

	mutex_exit(&fil_system->mutex);

	ut_free(old_file_name);
	ut_free(old_space_name);

	return(success);
}

/** Create a tablespace file.
@param[in]	space_id	Tablespace ID
@param[in]	name		Tablespace name in dbname/tablename format.
@param[in]	path		Path and filename of the datafile to create.
@param[in]	flags		Tablespace flags
@param[in]	size		Initial size of the tablespace file in
                                pages, must be >= FIL_IBD_FILE_INITIAL_SIZE
@param[in]	mode		MariaDB encryption mode
@param[in]	key_id		MariaDB encryption key_id
@return DB_SUCCESS or error code */
dberr_t
fil_ibd_create(
	ulint		space_id,
	const char*	name,
	const char*	path,
	ulint		flags,
	ulint		size,
	fil_encryption_t mode,
	uint32_t	key_id)
{
	pfs_os_file_t	file;
	dberr_t		err;
	byte*		buf2;
	byte*		page;
	bool		success;
	bool		has_data_dir = FSP_FLAGS_HAS_DATA_DIR(flags) != 0;
	fil_space_t*	space = NULL;
	fil_space_crypt_t *crypt_data = NULL;

	ut_ad(!is_system_tablespace(space_id));
	ut_ad(!srv_read_only_mode);
	ut_a(space_id < SRV_LOG_SPACE_FIRST_ID);
	ut_a(size >= FIL_IBD_FILE_INITIAL_SIZE);
	ut_a(fsp_flags_is_valid(flags & ~FSP_FLAGS_MEM_MASK, space_id));

	/* Create the subdirectories in the path, if they are
	not there already. */
	err = os_file_create_subdirs_if_needed(path);
	if (err != DB_SUCCESS) {
		return(err);
	}

	file = os_file_create(
		innodb_data_file_key, path,
		OS_FILE_CREATE | OS_FILE_ON_ERROR_NO_EXIT,
		OS_FILE_NORMAL,
		OS_DATA_FILE,
		srv_read_only_mode,
		&success);

	if (!success) {
		/* The following call will print an error message */
		ulint	error = os_file_get_last_error(true);

		ib::error() << "Cannot create file '" << path << "'";

		if (error == OS_FILE_ALREADY_EXISTS) {
			ib::info() << "The file '" << path << "'"
				" already exists though the"
				" corresponding table did not exist"
				" in the InnoDB data dictionary."
				" You can resolve the problem by removing"
				" the file.";

			return(DB_TABLESPACE_EXISTS);
		}

		if (error == OS_FILE_DISK_FULL) {
			return(DB_OUT_OF_FILE_SPACE);
		}

		return(DB_ERROR);
	}

	const bool is_compressed = FSP_FLAGS_HAS_PAGE_COMPRESSION(flags);

#ifdef _WIN32
	if (is_compressed) {
		os_file_set_sparse_win32(file);
	}
#endif

	success = os_file_set_size(
		path, file,
		os_offset_t(size) << UNIV_PAGE_SIZE_SHIFT, is_compressed);

	if (!success) {
		os_file_close(file);
		os_file_delete(innodb_data_file_key, path);
		return(DB_OUT_OF_FILE_SPACE);
	}

	bool punch_hole = os_is_sparse_file_supported(file);

	ulint block_size = os_file_get_block_size(file, path);

	/* We have to write the space id to the file immediately and flush the
	file to disk. This is because in crash recovery we must be aware what
	tablespaces exist and what are their space id's, so that we can apply
	the log records to the right file. It may take quite a while until
	buffer pool flush algorithms write anything to the file and flush it to
	disk. If we would not write here anything, the file would be filled
	with zeros from the call of os_file_set_size(), until a buffer pool
	flush would write to it. */

	buf2 = static_cast<byte*>(ut_malloc_nokey(3 * UNIV_PAGE_SIZE));
	/* Align the memory for file i/o if we might have O_DIRECT set */
	page = static_cast<byte*>(ut_align(buf2, UNIV_PAGE_SIZE));

	memset(page, '\0', UNIV_PAGE_SIZE);

	flags |= FSP_FLAGS_PAGE_SSIZE();
	fsp_header_init_fields(page, space_id, flags);
	mach_write_to_4(page + FIL_PAGE_ARCH_LOG_NO_OR_SPACE_ID, space_id);

	const page_size_t	page_size(flags);
	IORequest		request(IORequest::WRITE);

	if (!page_size.is_compressed()) {

		buf_flush_init_for_writing(NULL, page, NULL, 0);

		err = os_file_write(
			request, path, file, page, 0, page_size.physical());
	} else {
		page_zip_des_t	page_zip;
		page_zip_set_size(&page_zip, page_size.physical());
		page_zip.data = page + UNIV_PAGE_SIZE;
#ifdef UNIV_DEBUG
		page_zip.m_start =
#endif /* UNIV_DEBUG */
			page_zip.m_end = page_zip.m_nonempty =
			page_zip.n_blobs = 0;

		buf_flush_init_for_writing(NULL, page, &page_zip, 0);

		err = os_file_write(
			request, path, file, page_zip.data, 0,
			page_size.physical());
	}

	ut_free(buf2);

	if (err != DB_SUCCESS) {

		ib::error()
			<< "Could not write the first page to"
			<< " tablespace '" << path << "'";

		os_file_close(file);
		os_file_delete(innodb_data_file_key, path);

		return(DB_ERROR);
	}

	success = os_file_flush(file);

	if (!success) {
		ib::error() << "File flush of tablespace '"
			<< path << "' failed";
		os_file_close(file);
		os_file_delete(innodb_data_file_key, path);
		return(DB_ERROR);
	}

	if (has_data_dir) {
		/* Make the ISL file if the IBD file is not
		in the default location. */
		err = RemoteDatafile::create_link_file(name, path);
		if (err != DB_SUCCESS) {
			os_file_close(file);
			os_file_delete(innodb_data_file_key, path);
			return(err);
		}
	}

	/* Create crypt data if the tablespace is either encrypted or user has
	requested it to remain unencrypted. */
	if (mode == FIL_ENCRYPTION_ON || mode == FIL_ENCRYPTION_OFF ||
		srv_encrypt_tables) {
		crypt_data = fil_space_create_crypt_data(mode, key_id);
	}

	space = fil_space_create(name, space_id, flags, FIL_TYPE_TABLESPACE,
				 crypt_data, mode);
	if (!space) {
		if (crypt_data) {
			free(crypt_data);
		}

		err = DB_ERROR;
	} else {
		mtr_t mtr;
		fil_node_t* file = space->add(path, OS_FILE_CLOSED, size,
					      false, true);

		mtr.start();
		fil_op_write_log(
			MLOG_FILE_CREATE2, space_id, 0, file->name,
			NULL, space->flags & ~FSP_FLAGS_MEM_MASK, &mtr);
		fil_name_write(space, 0, file, &mtr);
		mtr.commit();

		file->block_size = block_size;
		space->punch_hole = punch_hole;

		err = DB_SUCCESS;
	}

	os_file_close(file);

	if (err != DB_SUCCESS) {
		if (has_data_dir) {
			RemoteDatafile::delete_link_file(name);
		}

		os_file_delete(innodb_data_file_key, path);
	}

	return(err);
}

/** Try to open a single-table tablespace and optionally check that the
space id in it is correct. If this does not succeed, print an error message
to the .err log. This function is used to open a tablespace when we start
mysqld after the dictionary has been booted, and also in IMPORT TABLESPACE.

NOTE that we assume this operation is used either at the database startup
or under the protection of the dictionary mutex, so that two users cannot
race here. This operation does not leave the file associated with the
tablespace open, but closes it after we have looked at the space id in it.

If the validate boolean is set, we read the first page of the file and
check that the space id in the file is what we expect. We assume that
this function runs much faster if no check is made, since accessing the
file inode probably is much faster (the OS caches them) than accessing
the first page of the file.  This boolean may be initially false, but if
a remote tablespace is found it will be changed to true.

If the fix_dict boolean is set, then it is safe to use an internal SQL
statement to update the dictionary tables if they are incorrect.

@param[in]	validate	true if we should validate the tablespace
@param[in]	fix_dict	true if the dictionary is available to be fixed
@param[in]	purpose		FIL_TYPE_TABLESPACE or FIL_TYPE_TEMPORARY
@param[in]	id		tablespace ID
@param[in]	flags		expected FSP_SPACE_FLAGS
@param[in]	space_name	tablespace name of the datafile
If file-per-table, it is the table name in the databasename/tablename format
@param[in]	path_in		expected filepath, usually read from dictionary
@return DB_SUCCESS or error code */
dberr_t
fil_ibd_open(
	bool		validate,
	bool		fix_dict,
	fil_type_t	purpose,
	ulint		id,
	ulint		flags,
	const char*	space_name,
	const char*	path_in)
{
	dberr_t		err = DB_SUCCESS;
	bool		dict_filepath_same_as_default = false;
	bool		link_file_found = false;
	bool		link_file_is_bad = false;
	Datafile	df_default;	/* default location */
	Datafile	df_dict;	/* dictionary location */
	RemoteDatafile	df_remote;	/* remote location */
	ulint		tablespaces_found = 0;
	ulint		valid_tablespaces_found = 0;

	ut_ad(!fix_dict || rw_lock_own(&dict_operation_lock, RW_LOCK_X));

	ut_ad(!fix_dict || mutex_own(&dict_sys->mutex));
	ut_ad(!fix_dict || !srv_read_only_mode);
	ut_ad(!fix_dict || srv_log_file_size != 0);
	ut_ad(fil_type_is_data(purpose));

	/* Table flags can be ULINT_UNDEFINED if
	dict_tf_to_fsp_flags_failure is set. */
	if (flags == ULINT_UNDEFINED) {
		return(DB_CORRUPTION);
	}

	ut_ad(fsp_flags_is_valid(flags & ~FSP_FLAGS_MEM_MASK, id));
	df_default.init(space_name, flags);
	df_dict.init(space_name, flags);
	df_remote.init(space_name, flags);

	/* Discover the correct file by looking in three possible locations
	while avoiding unecessary effort. */

	/* We will always look for an ibd in the default location. */
	df_default.make_filepath(NULL, space_name, IBD);

	/* Look for a filepath embedded in an ISL where the default file
	would be. */
	if (df_remote.open_read_only(true) == DB_SUCCESS) {
		ut_ad(df_remote.is_open());

		/* Always validate a file opened from an ISL pointer */
		validate = true;
		++tablespaces_found;
		link_file_found = true;
	} else if (df_remote.filepath() != NULL) {
		/* An ISL file was found but contained a bad filepath in it.
		Better validate anything we do find. */
		validate = true;
	}

	/* Attempt to open the tablespace at the dictionary filepath. */
	if (path_in) {
		if (df_default.same_filepath_as(path_in)) {
			dict_filepath_same_as_default = true;
		} else {
			/* Dict path is not the default path. Always validate
			remote files. If default is opened, it was moved. */
			validate = true;
			df_dict.set_filepath(path_in);
			if (df_dict.open_read_only(true) == DB_SUCCESS) {
				ut_ad(df_dict.is_open());
				++tablespaces_found;
			}
		}
	}

	/* Always look for a file at the default location. But don't log
	an error if the tablespace is already open in remote or dict. */
	ut_a(df_default.filepath());
	const bool	strict = (tablespaces_found == 0);
	if (df_default.open_read_only(strict) == DB_SUCCESS) {
		ut_ad(df_default.is_open());
		++tablespaces_found;
	}

	/* Check if multiple locations point to the same file. */
	if (tablespaces_found > 1 && df_default.same_as(df_remote)) {
		/* A link file was found with the default path in it.
		Use the default path and delete the link file. */
		--tablespaces_found;
		df_remote.delete_link_file();
		df_remote.close();
	}
	if (tablespaces_found > 1 && df_default.same_as(df_dict)) {
		--tablespaces_found;
		df_dict.close();
	}
	if (tablespaces_found > 1 && df_remote.same_as(df_dict)) {
		--tablespaces_found;
		df_dict.close();
	}

	/*  We have now checked all possible tablespace locations and
	have a count of how many unique files we found.  If things are
	normal, we only found 1. */
	/* For encrypted tablespace, we need to check the
	encryption in header of first page. */
	if (!validate && tablespaces_found == 1) {
		goto skip_validate;
	}

	/* Read and validate the first page of these three tablespace
	locations, if found. */
	valid_tablespaces_found +=
		(df_remote.validate_to_dd(id, flags) == DB_SUCCESS);

	valid_tablespaces_found +=
		(df_default.validate_to_dd(id, flags) == DB_SUCCESS);

	valid_tablespaces_found +=
		(df_dict.validate_to_dd(id, flags) == DB_SUCCESS);

	/* Make sense of these three possible locations.
	First, bail out if no tablespace files were found. */
	if (valid_tablespaces_found == 0) {
		os_file_get_last_error(true);
		ib::error() << "Could not find a valid tablespace file for `"
			<< space_name << "`. " << TROUBLESHOOT_DATADICT_MSG;
		return(DB_CORRUPTION);
	}
	if (!validate) {
		goto skip_validate;
	}

	/* Do not open any tablespaces if more than one tablespace with
	the correct space ID and flags were found. */
	if (tablespaces_found > 1) {
		ib::error() << "A tablespace for `" << space_name
			<< "` has been found in multiple places;";

		if (df_default.is_open()) {
			ib::error() << "Default location: "
				<< df_default.filepath()
				<< ", Space ID=" << df_default.space_id()
				<< ", Flags=" << df_default.flags();
		}
		if (df_remote.is_open()) {
			ib::error() << "Remote location: "
				<< df_remote.filepath()
				<< ", Space ID=" << df_remote.space_id()
				<< ", Flags=" << df_remote.flags();
		}
		if (df_dict.is_open()) {
			ib::error() << "Dictionary location: "
				<< df_dict.filepath()
				<< ", Space ID=" << df_dict.space_id()
				<< ", Flags=" << df_dict.flags();
		}

		/* Force-recovery will allow some tablespaces to be
		skipped by REDO if there was more than one file found.
		Unlike during the REDO phase of recovery, we now know
		if the tablespace is valid according to the dictionary,
		which was not available then. So if we did not force
		recovery and there is only one good tablespace, ignore
		any bad tablespaces. */
		if (valid_tablespaces_found > 1 || srv_force_recovery > 0) {
			ib::error() << "Will not open tablespace `"
				<< space_name << "`";

			/* If the file is not open it cannot be valid. */
			ut_ad(df_default.is_open() || !df_default.is_valid());
			ut_ad(df_dict.is_open()    || !df_dict.is_valid());
			ut_ad(df_remote.is_open()  || !df_remote.is_valid());

			/* Having established that, this is an easy way to
			look for corrupted data files. */
			if (df_default.is_open() != df_default.is_valid()
			    || df_dict.is_open() != df_dict.is_valid()
			    || df_remote.is_open() != df_remote.is_valid()) {
				return(DB_CORRUPTION);
			}
error:
			return(DB_ERROR);
		}

		/* There is only one valid tablespace found and we did
		not use srv_force_recovery during REDO.  Use this one
		tablespace and clean up invalid tablespace pointers */
		if (df_default.is_open() && !df_default.is_valid()) {
			df_default.close();
			tablespaces_found--;
		}

		if (df_dict.is_open() && !df_dict.is_valid()) {
			df_dict.close();
			/* Leave dict.filepath so that SYS_DATAFILES
			can be corrected below. */
			tablespaces_found--;
		}

		if (df_remote.is_open() && !df_remote.is_valid()) {
			df_remote.close();
			tablespaces_found--;
			link_file_is_bad = true;
		}
	}

	/* At this point, there should be only one filepath. */
	ut_a(tablespaces_found == 1);
	ut_a(valid_tablespaces_found == 1);

	/* Only fix the dictionary at startup when there is only one thread.
	Calls to dict_load_table() can be done while holding other latches. */
	if (!fix_dict) {
		goto skip_validate;
	}

	/* We may need to update what is stored in SYS_DATAFILES or
	SYS_TABLESPACES or adjust the link file.  Since a failure to
	update SYS_TABLESPACES or SYS_DATAFILES does not prevent opening
	and using the tablespace either this time or the next, we do not
	check the return code or fail to open the tablespace. But if it
	fails, dict_update_filepath() will issue a warning to the log. */
	if (df_dict.filepath()) {
		ut_ad(path_in != NULL);
		ut_ad(df_dict.same_filepath_as(path_in));

		if (df_remote.is_open()) {
			if (!df_remote.same_filepath_as(path_in)) {
				dict_update_filepath(id, df_remote.filepath());
			}

		} else if (df_default.is_open()) {
			ut_ad(!dict_filepath_same_as_default);
			dict_update_filepath(id, df_default.filepath());
			if (link_file_is_bad) {
				RemoteDatafile::delete_link_file(space_name);
			}

		} else if (!link_file_found || link_file_is_bad) {
			ut_ad(df_dict.is_open());
			/* Fix the link file if we got our filepath
			from the dictionary but a link file did not
			exist or it did not point to a valid file. */
			RemoteDatafile::delete_link_file(space_name);
			RemoteDatafile::create_link_file(
				space_name, df_dict.filepath());
		}

	} else if (df_remote.is_open()) {
		if (dict_filepath_same_as_default) {
			dict_update_filepath(id, df_remote.filepath());

		} else if (path_in == NULL) {
			/* SYS_DATAFILES record for this space ID
			was not found. */
			dict_replace_tablespace_and_filepath(
				id, space_name, df_remote.filepath(), flags);
		}

	} else if (df_default.is_open()) {
		/* We opened the tablespace in the default location.
		SYS_DATAFILES.PATH needs to be updated if it is different
		from this default path or if the SYS_DATAFILES.PATH was not
		supplied and it should have been. Also update the dictionary
		if we found an ISL file (since !df_remote.is_open).  Since
		path_in is not suppled for file-per-table, we must assume
		that it matched the ISL. */
		if ((path_in != NULL && !dict_filepath_same_as_default)
		    || (path_in == NULL && DICT_TF_HAS_DATA_DIR(flags))
		    || df_remote.filepath() != NULL) {
			dict_replace_tablespace_and_filepath(
				id, space_name, df_default.filepath(), flags);
		}
	}

skip_validate:
	if (err == DB_SUCCESS) {
		const byte* first_page =
			df_default.is_open() ? df_default.get_first_page() :
			df_dict.is_open() ? df_dict.get_first_page() :
			df_remote.get_first_page();

		fil_space_crypt_t* crypt_data = first_page
			? fil_space_read_crypt_data(page_size_t(flags),
						    first_page)
			: NULL;

		fil_space_t* space = fil_space_create(
			space_name, id, flags, purpose, crypt_data);
		if (!space) {
			goto error;
		}

		/* We do not measure the size of the file, that is why
		we pass the 0 below */

		space->add(
			df_remote.is_open() ? df_remote.filepath() :
			df_dict.is_open() ? df_dict.filepath() :
			df_default.filepath(), OS_FILE_CLOSED, 0, false, true);

		if (err == DB_SUCCESS && validate
		    && purpose != FIL_TYPE_IMPORT && !srv_read_only_mode) {
			df_remote.close();
			df_dict.close();
			df_default.close();
			fsp_flags_try_adjust(id, flags & ~FSP_FLAGS_MEM_MASK);
		}
	}

	return(err);
}

/** Looks for a pre-existing fil_space_t with the given tablespace ID
and, if found, returns the name and filepath in newly allocated buffers
that the caller must free.
@param[in]	space_id	The tablespace ID to search for.
@param[out]	name		Name of the tablespace found.
@param[out]	filepath	The filepath of the first datafile for the
tablespace.
@return true if tablespace is found, false if not. */
bool
fil_space_read_name_and_filepath(
	ulint	space_id,
	char**	name,
	char**	filepath)
{
	bool	success = false;
	*name = NULL;
	*filepath = NULL;

	mutex_enter(&fil_system->mutex);

	fil_space_t*	space = fil_space_get_by_id(space_id);

	if (space != NULL) {
		*name = mem_strdup(space->name);

		fil_node_t* node = UT_LIST_GET_FIRST(space->chain);
		*filepath = mem_strdup(node->name);

		success = true;
	}

	mutex_exit(&fil_system->mutex);

	return(success);
}

/** Convert a file name to a tablespace name.
@param[in]	filename	directory/databasename/tablename.ibd
@return database/tablename string, to be freed with ut_free() */
char*
fil_path_to_space_name(
	const char*	filename)
{
	/* Strip the file name prefix and suffix, leaving
	only databasename/tablename. */
	ulint		filename_len	= strlen(filename);
	const char*	end		= filename + filename_len;
#ifdef HAVE_MEMRCHR
	const char*	tablename	= 1 + static_cast<const char*>(
		memrchr(filename, OS_PATH_SEPARATOR,
			filename_len));
	const char*	dbname		= 1 + static_cast<const char*>(
		memrchr(filename, OS_PATH_SEPARATOR,
			tablename - filename - 1));
#else /* HAVE_MEMRCHR */
	const char*	tablename	= filename;
	const char*	dbname		= NULL;

	while (const char* t = static_cast<const char*>(
		       memchr(tablename, OS_PATH_SEPARATOR,
			      end - tablename))) {
		dbname = tablename;
		tablename = t + 1;
	}
#endif /* HAVE_MEMRCHR */

	ut_ad(dbname != NULL);
	ut_ad(tablename > dbname);
	ut_ad(tablename < end);
	ut_ad(end - tablename > 4);
	ut_ad(memcmp(end - 4, DOT_IBD, 4) == 0);

	char*	name = mem_strdupl(dbname, end - dbname - 4);

	ut_ad(name[tablename - dbname - 1] == OS_PATH_SEPARATOR);
#if OS_PATH_SEPARATOR != '/'
	/* space->name uses '/', not OS_PATH_SEPARATOR. */
	name[tablename - dbname - 1] = '/';
#endif

	return(name);
}

/** Discover the correct IBD file to open given a remote or missing
filepath from the REDO log. Administrators can move a crashed
database to another location on the same machine and try to recover it.
Remote IBD files might be moved as well to the new location.
    The problem with this is that the REDO log contains the old location
which may be still accessible.  During recovery, if files are found in
both locations, we can chose on based on these priorities;
1. Default location
2. ISL location
3. REDO location
@param[in]	space_id	tablespace ID
@param[in]	df		Datafile object with path from redo
@return true if a valid datafile was found, false if not */
static
bool
fil_ibd_discover(
	ulint		space_id,
	Datafile&	df)
{
	Datafile	df_def_per;	/* default file-per-table datafile */
	RemoteDatafile	df_rem_per;	/* remote file-per-table datafile */

	/* Look for the datafile in the default location. */
	const char*	filename = df.filepath();
	const char*	basename = base_name(filename);

	/* If this datafile is file-per-table it will have a schema dir. */
	ulint		sep_found = 0;
	const char*	db = basename;
	for (; db > filename && sep_found < 2; db--) {
		if (db[0] == OS_PATH_SEPARATOR) {
			sep_found++;
		}
	}
	if (sep_found == 2) {
		db += 2;
		df_def_per.init(db, 0);
		df_def_per.make_filepath(NULL, db, IBD);
		if (df_def_per.open_read_only(false) == DB_SUCCESS
		    && df_def_per.validate_for_recovery() == DB_SUCCESS
		    && df_def_per.space_id() == space_id) {
			df.set_filepath(df_def_per.filepath());
			df.open_read_only(false);
			return(true);
		}

		/* Look for a remote file-per-table tablespace. */

		switch (srv_operation) {
		case SRV_OPERATION_BACKUP:
		case SRV_OPERATION_RESTORE_DELTA:
			ut_ad(0);
			break;
		case SRV_OPERATION_RESTORE_EXPORT:
		case SRV_OPERATION_RESTORE:
			break;
		case SRV_OPERATION_NORMAL:
			df_rem_per.set_name(db);
			if (df_rem_per.open_link_file() != DB_SUCCESS) {
				break;
			}

			/* An ISL file was found with contents. */
			if (df_rem_per.open_read_only(false) != DB_SUCCESS
				|| df_rem_per.validate_for_recovery()
				   != DB_SUCCESS) {

				/* Assume that this ISL file is intended to
				be used. Do not continue looking for another
				if this file cannot be opened or is not
				a valid IBD file. */
				ib::error() << "ISL file '"
					<< df_rem_per.link_filepath()
					<< "' was found but the linked file '"
					<< df_rem_per.filepath()
					<< "' could not be opened or is"
					" not correct.";
				return(false);
			}

			/* Use this file if it has the space_id from the
			MLOG record. */
			if (df_rem_per.space_id() == space_id) {
				df.set_filepath(df_rem_per.filepath());
				df.open_read_only(false);
				return(true);
			}

			/* Since old MLOG records can use the same basename
			in multiple CREATE/DROP TABLE sequences, this ISL
			file could be pointing to a later version of this
			basename.ibd file which has a different space_id.
			Keep looking. */
		}
	}

	/* No ISL files were found in the default location. Use the location
	given in the redo log. */
	if (df.open_read_only(false) == DB_SUCCESS
	    && df.validate_for_recovery() == DB_SUCCESS
	    && df.space_id() == space_id) {
		return(true);
	}

	/* A datafile was not discovered for the filename given. */
	return(false);
}
/** Open an ibd tablespace and add it to the InnoDB data structures.
This is similar to fil_ibd_open() except that it is used while processing
the REDO log, so the data dictionary is not available and very little
validation is done. The tablespace name is extracred from the
dbname/tablename.ibd portion of the filename, which assumes that the file
is a file-per-table tablespace.  Any name will do for now.  General
tablespace names will be read from the dictionary after it has been
recovered.  The tablespace flags are read at this time from the first page
of the file in validate_for_recovery().
@param[in]	space_id	tablespace ID
@param[in]	filename	path/to/databasename/tablename.ibd
@param[out]	space		the tablespace, or NULL on error
@return status of the operation */
enum fil_load_status
fil_ibd_load(
	ulint		space_id,
	const char*	filename,
	fil_space_t*&	space)
{
	/* If the a space is already in the file system cache with this
	space ID, then there is nothing to do. */
	mutex_enter(&fil_system->mutex);
	space = fil_space_get_by_id(space_id);
	mutex_exit(&fil_system->mutex);

	if (space != NULL) {
		/* Compare the filename we are trying to open with the
		filename from the first node of the tablespace we opened
		previously. Fail if it is different. */
		fil_node_t* node = UT_LIST_GET_FIRST(space->chain);
		if (0 != strcmp(innobase_basename(filename),
				innobase_basename(node->name))) {
			ib::info()
				<< "Ignoring data file '" << filename
				<< "' with space ID " << space->id
				<< ". Another data file called " << node->name
				<< " exists with the same space ID.";
				space = NULL;
				return(FIL_LOAD_ID_CHANGED);
		}
		return(FIL_LOAD_OK);
	}

	if (srv_operation == SRV_OPERATION_RESTORE) {
		/* Replace absolute DATA DIRECTORY file paths with
		short names relative to the backup directory. */
		if (const char* name = strrchr(filename, OS_PATH_SEPARATOR)) {
			while (--name > filename
			       && *name != OS_PATH_SEPARATOR);
			if (name > filename) {
				filename = name + 1;
			}
		}
	}

	Datafile	file;
	file.set_filepath(filename);
	file.open_read_only(false);

	if (!file.is_open()) {
		/* The file has been moved or it is a remote datafile. */
		if (!fil_ibd_discover(space_id, file)
		    || !file.is_open()) {
			return(FIL_LOAD_NOT_FOUND);
		}
	}

	os_offset_t	size;

	/* Read and validate the first page of the tablespace.
	Assign a tablespace name based on the tablespace type. */
	switch (file.validate_for_recovery()) {
		os_offset_t	minimum_size;
	case DB_SUCCESS:
		if (file.space_id() != space_id) {
			ib::info()
				<< "Ignoring data file '"
				<< file.filepath()
				<< "' with space ID " << file.space_id()
				<< ", since the redo log references "
				<< file.filepath() << " with space ID "
				<< space_id << ".";
			return(FIL_LOAD_ID_CHANGED);
		}
		/* Get and test the file size. */
		size = os_file_get_size(file.handle());

		/* Every .ibd file is created >= 4 pages in size.
		Smaller files cannot be OK. */
		minimum_size = FIL_IBD_FILE_INITIAL_SIZE * UNIV_PAGE_SIZE;

		if (size == static_cast<os_offset_t>(-1)) {
			/* The following call prints an error message */
			os_file_get_last_error(true);

			ib::error() << "Could not measure the size of"
				" single-table tablespace file '"
				<< file.filepath() << "'";
		} else if (size < minimum_size) {
			ib::error() << "The size of tablespace file '"
				<< file.filepath() << "' is only " << size
				<< ", should be at least " << minimum_size
				<< "!";
		} else {
			/* Everything is fine so far. */
			break;
		}

		/* fall through */

	case DB_TABLESPACE_EXISTS:
		return(FIL_LOAD_INVALID);

	default:
		return(FIL_LOAD_NOT_FOUND);
	}

	ut_ad(space == NULL);

	/* Adjust the memory-based flags that would normally be set by
	dict_tf_to_fsp_flags(). In recovery, we have no data dictionary. */
	ulint flags = file.flags();
	if (FSP_FLAGS_HAS_PAGE_COMPRESSION(flags)) {
		flags |= page_zip_level
			<< FSP_FLAGS_MEM_COMPRESSION_LEVEL;
	}

	const byte* first_page = file.get_first_page();
	fil_space_crypt_t* crypt_data = first_page
		? fil_space_read_crypt_data(page_size_t(flags), first_page)
		: NULL;
	space = fil_space_create(
		file.name(), space_id, flags, FIL_TYPE_TABLESPACE, crypt_data);

	if (space == NULL) {
		return(FIL_LOAD_INVALID);
	}

	ut_ad(space->id == file.space_id());
	ut_ad(space->id == space_id);

	/* We do not use the size information we have about the file, because
	the rounding formula for extents and pages is somewhat complex; we
	let fil_node_open() do that task. */

	space->add(file.filepath(), OS_FILE_CLOSED, 0, false, false);

	return(FIL_LOAD_OK);
}

/***********************************************************************//**
A fault-tolerant function that tries to read the next file name in the
directory. We retry 100 times if os_file_readdir_next_file() returns -1. The
idea is to read as much good data as we can and jump over bad data.
@return 0 if ok, -1 if error even after the retries, 1 if at the end
of the directory */
int
fil_file_readdir_next_file(
/*=======================*/
	dberr_t*	err,	/*!< out: this is set to DB_ERROR if an error
				was encountered, otherwise not changed */
	const char*	dirname,/*!< in: directory name or path */
	os_file_dir_t	dir,	/*!< in: directory stream */
	os_file_stat_t*	info)	/*!< in/out: buffer where the
				info is returned */
{
	for (ulint i = 0; i < 100; i++) {
		int	ret = os_file_readdir_next_file(dirname, dir, info);

		if (ret != -1) {

			return(ret);
		}

		ib::error() << "os_file_readdir_next_file() returned -1 in"
			" directory " << dirname
			<< ", crash recovery may have failed"
			" for some .ibd files!";

		*err = DB_ERROR;
	}

	return(-1);
}

/** Try to adjust FSP_SPACE_FLAGS if they differ from the expectations.
(Typically when upgrading from MariaDB 10.1.0..10.1.20.)
@param[in]	space_id	tablespace ID
@param[in]	flags		desired tablespace flags */
UNIV_INTERN
void
fsp_flags_try_adjust(ulint space_id, ulint flags)
{
	ut_ad(!srv_read_only_mode);
	ut_ad(fsp_flags_is_valid(flags, space_id));
	if (!fil_space_get_size(space_id)) {
		return;
	}
	mtr_t	mtr;
	mtr.start();
	if (buf_block_t* b = buf_page_get(
		    page_id_t(space_id, 0), page_size_t(flags),
		    RW_X_LATCH, &mtr)) {
		ulint f = fsp_header_get_flags(b->frame);
		/* Suppress the message if only the DATA_DIR flag to differs. */
		if ((f ^ flags) & ~(1U << FSP_FLAGS_POS_RESERVED)) {
			ib::warn()
				<< "adjusting FSP_SPACE_FLAGS of tablespace "
				<< space_id
				<< " from " << ib::hex(f)
				<< " to " << ib::hex(flags);
		}
		if (f != flags) {
			mtr.set_named_space(space_id);
			mlog_write_ulint(FSP_HEADER_OFFSET
					 + FSP_SPACE_FLAGS + b->frame,
					 flags, MLOG_4BYTES, &mtr);
		}
	}
	mtr.commit();
}

/** Determine if a matching tablespace exists in the InnoDB tablespace
memory cache. Note that if we have not done a crash recovery at the database
startup, there may be many tablespaces which are not yet in the memory cache.
@param[in]	id		Tablespace ID
@param[in]	name		Tablespace name used in fil_space_create().
@param[in]	table_flags	table flags
@return true if a matching tablespace exists in the memory cache */
bool
fil_space_for_table_exists_in_mem(
	ulint		id,
	const char*	name,
	ulint		table_flags)
{
	fil_space_t*	space;

	const ulint	expected_flags = dict_tf_to_fsp_flags(table_flags);

	mutex_enter(&fil_system->mutex);

	/* Look if there is a space with the same id */

	space = fil_space_get_by_id(id);

	/* Look if there is a space with the same name; the name is the
	directory path from the datadir to the file */

	const bool valid = space
		&& !((space->flags ^ expected_flags) & ~FSP_FLAGS_MEM_MASK)
		&& space == fil_space_get_by_name(name);

	if (valid) {
		/* Adjust the flags that are in FSP_FLAGS_MEM_MASK.
		FSP_SPACE_FLAGS will not be written back here. */
		space->flags = expected_flags;
	}
	mutex_exit(&fil_system->mutex);

	if (valid && !srv_read_only_mode) {
		fsp_flags_try_adjust(id, expected_flags & ~FSP_FLAGS_MEM_MASK);
	}

	return(valid);
}

/** Return the space ID based on the tablespace name.
The tablespace must be found in the tablespace memory cache.
This call is made from external to this module, so the mutex is not owned.
@param[in]	tablespace	Tablespace name
@return space ID if tablespace found, ULINT_UNDEFINED if space not. */
ulint
fil_space_get_id_by_name(
	const char*	tablespace)
{
	mutex_enter(&fil_system->mutex);

	/* Search for a space with the same name. */
	fil_space_t*	space = fil_space_get_by_name(tablespace);
	ulint		id = (space == NULL) ? ULINT_UNDEFINED : space->id;

	mutex_exit(&fil_system->mutex);

	return(id);
}

/*========== RESERVE FREE EXTENTS (for a B-tree split, for example) ===*/

/*******************************************************************//**
Tries to reserve free extents in a file space.
@return true if succeed */
bool
fil_space_reserve_free_extents(
/*===========================*/
	ulint	id,		/*!< in: space id */
	ulint	n_free_now,	/*!< in: number of free extents now */
	ulint	n_to_reserve)	/*!< in: how many one wants to reserve */
{
	fil_space_t*	space;
	bool		success;

	ut_ad(fil_system);

	mutex_enter(&fil_system->mutex);

	space = fil_space_get_by_id(id);

	ut_a(space);

	if (space->n_reserved_extents + n_to_reserve > n_free_now) {
		success = false;
	} else {
		space->n_reserved_extents += n_to_reserve;
		success = true;
	}

	mutex_exit(&fil_system->mutex);

	return(success);
}

/*******************************************************************//**
Releases free extents in a file space. */
void
fil_space_release_free_extents(
/*===========================*/
	ulint	id,		/*!< in: space id */
	ulint	n_reserved)	/*!< in: how many one reserved */
{
	fil_space_t*	space;

	ut_ad(fil_system);

	mutex_enter(&fil_system->mutex);

	space = fil_space_get_by_id(id);

	ut_a(space);
	ut_a(space->n_reserved_extents >= n_reserved);

	space->n_reserved_extents -= n_reserved;

	mutex_exit(&fil_system->mutex);
}

/*******************************************************************//**
Gets the number of reserved extents. If the database is silent, this number
should be zero. */
ulint
fil_space_get_n_reserved_extents(
/*=============================*/
	ulint	id)		/*!< in: space id */
{
	fil_space_t*	space;
	ulint		n;

	ut_ad(fil_system);

	mutex_enter(&fil_system->mutex);

	space = fil_space_get_by_id(id);

	ut_a(space);

	n = space->n_reserved_extents;

	mutex_exit(&fil_system->mutex);

	return(n);
}

/*============================ FILE I/O ================================*/

/********************************************************************//**
NOTE: you must call fil_mutex_enter_and_prepare_for_io() first!

Prepares a file node for i/o. Opens the file if it is closed. Updates the
pending i/o's field in the node and the system appropriately. Takes the node
off the LRU list if it is in the LRU list. The caller must hold the fil_sys
mutex.
@return false if the file can't be opened, otherwise true */
static
bool
fil_node_prepare_for_io(
/*====================*/
	fil_node_t*	node,	/*!< in: file node */
	fil_system_t*	system,	/*!< in: tablespace memory cache */
	fil_space_t*	space)	/*!< in: space */
{
	ut_ad(node && system && space);
	ut_ad(mutex_own(&(system->mutex)));

	if (system->n_open > system->max_n_open + 5) {
		ib::warn() << "Open files " << system->n_open
			<< " exceeds the limit " << system->max_n_open;
	}

	if (!node->is_open()) {
		/* File is closed: open it */
		ut_a(node->n_pending == 0);

		if (!fil_node_open_file(node)) {
			return(false);
		}
	}

	if (node->n_pending == 0 && fil_space_belongs_in_lru(space)) {
		/* The node is in the LRU list, remove it */

		ut_a(UT_LIST_GET_LEN(system->LRU) > 0);

		UT_LIST_REMOVE(system->LRU, node);
	}

	node->n_pending++;

	return(true);
}

/** Update the data structures when an i/o operation finishes.
@param[in,out] node		file node
@param[in] type			IO context */
static
void
fil_node_complete_io(fil_node_t* node, const IORequest& type)
{
	ut_ad(mutex_own(&fil_system->mutex));
	ut_a(node->n_pending > 0);

	--node->n_pending;

	ut_ad(type.validate());

	if (type.is_write()) {

		ut_ad(!srv_read_only_mode
		      || fsp_is_system_temporary(node->space->id));

		if (fil_buffering_disabled(node->space)) {

			/* We don't need to keep track of unflushed
			changes as user has explicitly disabled
			buffering. */
			ut_ad(!node->space->is_in_unflushed_spaces());
			ut_ad(node->needs_flush == false);

		} else {
			node->needs_flush = true;

			if (!node->space->is_in_unflushed_spaces()) {

				UT_LIST_ADD_FIRST(fil_system->unflushed_spaces,
						  node->space);
			}
		}
	}

	if (node->n_pending == 0 && fil_space_belongs_in_lru(node->space)) {

		/* The node must be put back to the LRU list */
		UT_LIST_ADD_FIRST(fil_system->LRU, node);
	}
}

/** Report information about an invalid page access. */
static
void
fil_report_invalid_page_access(
	ulint		block_offset,	/*!< in: block offset */
	ulint		space_id,	/*!< in: space id */
	const char*	space_name,	/*!< in: space name */
	ulint		byte_offset,	/*!< in: byte offset */
	ulint		len,		/*!< in: I/O length */
	bool		is_read)	/*!< in: I/O type */
{
	ib::fatal()
		<< "Trying to " << (is_read ? "read" : "write")
		<< " page number " << block_offset << " in"
		" space " << space_id << ", space name " << space_name << ","
		" which is outside the tablespace bounds. Byte offset "
		<< byte_offset << ", len " << len <<
		(space_id == 0 && !srv_was_started
		? "Please check that the configuration matches"
		" the InnoDB system tablespace location (ibdata files)"
		: "");
}

/** Reads or writes data. This operation could be asynchronous (aio).

@param[in,out] type	IO context
@param[in] sync		true if synchronous aio is desired
@param[in] page_id	page id
@param[in] page_size	page size
@param[in] byte_offset	remainder of offset in bytes; in aio this
			must be divisible by the OS block size
@param[in] len		how many bytes to read or write; this must
			not cross a file boundary; in aio this must
			be a block size multiple
@param[in,out] buf	buffer where to store read data or from where
			to write; in aio this must be appropriately
			aligned
@param[in] message	message for aio handler if non-sync aio
			used, else ignored
@param[in] ignore_missing_space true=ignore missing space duging read
@return DB_SUCCESS, DB_TABLESPACE_DELETED or DB_TABLESPACE_TRUNCATED
	if we are trying to do i/o on a tablespace which does not exist */
dberr_t
fil_io(
	const IORequest&	type,
	bool			sync,
	const page_id_t		page_id,
	const page_size_t&	page_size,
	ulint			byte_offset,
	ulint			len,
	void*			buf,
	void*			message,
	bool			ignore_missing_space)
{
	os_offset_t		offset;
	IORequest		req_type(type);

	ut_ad(req_type.validate());

	ut_ad(len > 0);
	ut_ad(byte_offset < UNIV_PAGE_SIZE);
	ut_ad(!page_size.is_compressed() || byte_offset == 0);
	ut_ad(UNIV_PAGE_SIZE == (ulong)(1 << UNIV_PAGE_SIZE_SHIFT));
#if (1 << UNIV_PAGE_SIZE_SHIFT_MAX) != UNIV_PAGE_SIZE_MAX
# error "(1 << UNIV_PAGE_SIZE_SHIFT_MAX) != UNIV_PAGE_SIZE_MAX"
#endif
#if (1 << UNIV_PAGE_SIZE_SHIFT_MIN) != UNIV_PAGE_SIZE_MIN
# error "(1 << UNIV_PAGE_SIZE_SHIFT_MIN) != UNIV_PAGE_SIZE_MIN"
#endif
	ut_ad(fil_validate_skip());

	/* ibuf bitmap pages must be read in the sync AIO mode: */
	ut_ad(recv_no_ibuf_operations
	      || req_type.is_write()
	      || !ibuf_bitmap_page(page_id, page_size)
	      || sync
	      || req_type.is_log());

	ulint	mode;

	if (sync) {

		mode = OS_AIO_SYNC;

	} else if (req_type.is_log()) {

		mode = OS_AIO_LOG;

	} else if (req_type.is_read()
		   && !recv_no_ibuf_operations
		   && ibuf_page(page_id, page_size, NULL)) {

		mode = OS_AIO_IBUF;

		/* Reduce probability of deadlock bugs in connection with ibuf:
		do not let the ibuf i/o handler sleep */

		req_type.clear_do_not_wake();
	} else {
		mode = OS_AIO_NORMAL;
	}

	if (req_type.is_read()) {

		srv_stats.data_read.add(len);

	} else if (req_type.is_write()) {

		ut_ad(!srv_read_only_mode
		      || fsp_is_system_temporary(page_id.space()));

		srv_stats.data_written.add(len);
	}

	/* Reserve the fil_system mutex and make sure that we can open at
	least one file while holding it, if the file is not already open */

	fil_mutex_enter_and_prepare_for_io(page_id.space());

	fil_space_t*	space = fil_space_get_by_id(page_id.space());

	/* If we are deleting a tablespace we don't allow async read operations
	on that. However, we do allow write operations and sync read operations. */
	if (space == NULL
	    || (req_type.is_read()
		&& !sync
		&& space->stop_new_ops
		&& !space->is_being_truncated)) {

		mutex_exit(&fil_system->mutex);

		if (!req_type.ignore_missing() && !ignore_missing_space) {
			ib::error()
				<< "Trying to do I/O to a tablespace which"
				" does not exist. I/O type: "
				<< (req_type.is_read() ? "read" : "write")
				<< ", page: " << page_id
				<< ", I/O length: " << len << " bytes";
		}

		return(DB_TABLESPACE_DELETED);
	}

	ut_ad(mode != OS_AIO_IBUF || fil_type_is_data(space->purpose));

	ulint		cur_page_no = page_id.page_no();
	fil_node_t*	node = UT_LIST_GET_FIRST(space->chain);

	for (;;) {

		if (node == NULL) {

			if (req_type.ignore_missing()) {
				mutex_exit(&fil_system->mutex);
				return(DB_ERROR);
			}

			fil_report_invalid_page_access(
				page_id.page_no(), page_id.space(),
				space->name, byte_offset, len,
				req_type.is_read());

		} else if (fil_is_user_tablespace_id(space->id)
			   && node->size == 0) {

			/* We do not know the size of a single-table tablespace
			before we open the file */
			break;

		} else if (node->size > cur_page_no) {
			/* Found! */
			break;

		} else {
			if (space->id != TRX_SYS_SPACE
			    && UT_LIST_GET_LEN(space->chain) == 1
			    && (srv_is_tablespace_truncated(space->id)
				|| space->is_being_truncated
				|| srv_was_tablespace_truncated(space))
			    && req_type.is_read()) {

				/* Handle page which is outside the truncated
				tablespace bounds when recovering from a crash
				happened during a truncation */
				mutex_exit(&fil_system->mutex);
				return(DB_TABLESPACE_TRUNCATED);
			}

			cur_page_no -= node->size;

			node = UT_LIST_GET_NEXT(chain, node);
		}
	}

	/* Open file if closed */
	if (!fil_node_prepare_for_io(node, fil_system, space)) {
		if (fil_type_is_data(space->purpose)
		    && fil_is_user_tablespace_id(space->id)) {
			mutex_exit(&fil_system->mutex);

			if (!req_type.ignore_missing()) {
				ib::error()
					<< "Trying to do I/O to a tablespace"
					" which exists without .ibd data file."
					" I/O type: "
					<< (req_type.is_read()
					    ? "read" : "write")
					<< ", page: "
					<< page_id_t(page_id.space(),
						     cur_page_no)
					<< ", I/O length: " << len << " bytes";
			}

			return(DB_TABLESPACE_DELETED);
		}

		/* The tablespace is for log. Currently, we just assert here
		to prevent handling errors along the way fil_io returns.
		Also, if the log files are missing, it would be hard to
		promise the server can continue running. */
		ut_a(0);
	}

	/* Check that at least the start offset is within the bounds of a
	single-table tablespace, including rollback tablespaces. */
	if (node->size <= cur_page_no
	    && space->id != TRX_SYS_SPACE
	    && fil_type_is_data(space->purpose)) {

		if (req_type.ignore_missing()) {
			/* If we can tolerate the non-existent pages, we
			should return with DB_ERROR and let caller decide
			what to do. */
			fil_node_complete_io(node, req_type);
			mutex_exit(&fil_system->mutex);
			return(DB_ERROR);
		}

		fil_report_invalid_page_access(
			page_id.page_no(), page_id.space(),
			space->name, byte_offset, len, req_type.is_read());
	}

	/* Now we have made the changes in the data structures of fil_system */
	mutex_exit(&fil_system->mutex);

	/* Calculate the low 32 bits and the high 32 bits of the file offset */

	if (!page_size.is_compressed()) {

		offset = ((os_offset_t) cur_page_no
			  << UNIV_PAGE_SIZE_SHIFT) + byte_offset;

		ut_a(node->size - cur_page_no
		     >= ((byte_offset + len + (UNIV_PAGE_SIZE - 1))
			 / UNIV_PAGE_SIZE));
	} else {
		ulint	size_shift;

		switch (page_size.physical()) {
		case 1024: size_shift = 10; break;
		case 2048: size_shift = 11; break;
		case 4096: size_shift = 12; break;
		case 8192: size_shift = 13; break;
		case 16384: size_shift = 14; break;
		case 32768: size_shift = 15; break;
		case 65536: size_shift = 16; break;
		default: ut_error;
		}

		offset = ((os_offset_t) cur_page_no << size_shift)
			+ byte_offset;

		ut_a(node->size - cur_page_no
		     >= (len + (page_size.physical() - 1))
		     / page_size.physical());
	}

	/* Do AIO */

	ut_a(byte_offset % OS_FILE_LOG_BLOCK_SIZE == 0);
	ut_a((len % OS_FILE_LOG_BLOCK_SIZE) == 0);

	const char* name = node->name == NULL ? space->name : node->name;

	req_type.set_fil_node(node);

	ut_ad(!req_type.is_write()
	      || page_id.space() == SRV_LOG_SPACE_FIRST_ID
	      || !fil_is_user_tablespace_id(page_id.space())
	      || offset == page_id.page_no() * page_size.physical());

	/* Queue the aio request */
	dberr_t err = os_aio(
		req_type,
		mode, name, node->handle, buf, offset, len,
		space->purpose != FIL_TYPE_TEMPORARY
		&& srv_read_only_mode,
		node, message);

	/* We an try to recover the page from the double write buffer if
	the decompression fails or the page is corrupt. */

	ut_a(req_type.is_dblwr_recover() || err == DB_SUCCESS);

	if (sync) {
		/* The i/o operation is already completed when we return from
		os_aio: */

		mutex_enter(&fil_system->mutex);

		fil_node_complete_io(node, req_type);

		mutex_exit(&fil_system->mutex);

		ut_ad(fil_validate_skip());
	}

	return(err);
}

/**********************************************************************//**
Waits for an aio operation to complete. This function is used to write the
handler for completed requests. The aio array of pending requests is divided
into segments (see os0file.cc for more info). The thread specifies which
segment it wants to wait for. */
void
fil_aio_wait(
/*=========*/
	ulint	segment)	/*!< in: the number of the segment in the aio
				array to wait for */
{
	fil_node_t*	node;
	IORequest	type;
	void*		message;

	ut_ad(fil_validate_skip());

	dberr_t	err = os_aio_handler(segment, &node, &message, &type);

	ut_a(err == DB_SUCCESS);

	if (node == NULL) {
		ut_ad(srv_shutdown_state == SRV_SHUTDOWN_EXIT_THREADS);
		return;
	}

	srv_set_io_thread_op_info(segment, "complete io for fil node");

	mutex_enter(&fil_system->mutex);

	fil_node_complete_io(node, type);
	const fil_type_t	purpose	= node->space->purpose;
	const ulint		space_id= node->space->id;
	const bool		dblwr	= node->space->use_doublewrite();

	mutex_exit(&fil_system->mutex);

	ut_ad(fil_validate_skip());

	/* Do the i/o handling */
	/* IMPORTANT: since i/o handling for reads will read also the insert
	buffer in tablespace 0, you have to be very careful not to introduce
	deadlocks in the i/o system. We keep tablespace 0 data files always
	open, and use a special i/o thread to serve insert buffer requests. */

	switch (purpose) {
	case FIL_TYPE_LOG:
		srv_set_io_thread_op_info(segment, "complete io for log");
		log_io_complete(static_cast<log_group_t*>(message));
		return;
	case FIL_TYPE_TABLESPACE:
	case FIL_TYPE_TEMPORARY:
	case FIL_TYPE_IMPORT:
		srv_set_io_thread_op_info(segment, "complete io for buf page");

		/* async single page writes from the dblwr buffer don't have
		access to the page */
		buf_page_t* bpage = static_cast<buf_page_t*>(message);
		if (!bpage) {
			return;
		}

		ulint offset = bpage->id.page_no();
		dberr_t err = buf_page_io_complete(bpage, dblwr);
		if (err == DB_SUCCESS) {
			return;
		}

		ut_ad(type.is_read());
		if (recv_recovery_is_on() && !srv_force_recovery) {
			recv_sys->found_corrupt_fs = true;
		}

		if (fil_space_t* space = fil_space_acquire_for_io(space_id)) {
			if (space == node->space) {
				ib::error() << "Failed to read file '"
					    << node->name
					    << "' at offset " << offset
					    << ": " << ut_strerr(err);
			}

			fil_space_release_for_io(space);
		}
		return;
	}

	ut_ad(0);
}

/**********************************************************************//**
Flushes to disk possible writes cached by the OS. If the space does not exist
or is being dropped, does not do anything. */
void
fil_flush(
/*======*/
	ulint	space_id)	/*!< in: file space id (this can be a group of
				log files or a tablespace of the database) */
{
	mutex_enter(&fil_system->mutex);

	if (fil_space_t* space = fil_space_get_by_id(space_id)) {
		if (space->purpose != FIL_TYPE_TEMPORARY
		    && !space->is_stopping()) {
			fil_flush_low(space);
		}
	}

	mutex_exit(&fil_system->mutex);
}

/** Flush a tablespace.
@param[in,out]	space	tablespace to flush */
void
fil_flush(fil_space_t* space)
{
	ut_ad(space->n_pending_ios > 0);
	ut_ad(space->purpose == FIL_TYPE_TABLESPACE
	      || space->purpose == FIL_TYPE_IMPORT);

	if (!space->is_stopping()) {
		mutex_enter(&fil_system->mutex);
		if (!space->is_stopping()) {
			fil_flush_low(space);
		}
		mutex_exit(&fil_system->mutex);
	}
}

/** Flush to disk the writes in file spaces of the given type
possibly cached by the OS.
@param[in]	purpose	FIL_TYPE_TABLESPACE or FIL_TYPE_LOG */
void
fil_flush_file_spaces(
	fil_type_t	purpose)
{
	fil_space_t*	space;
	ulint*		space_ids;
	ulint		n_space_ids;

	ut_ad(purpose == FIL_TYPE_TABLESPACE || purpose == FIL_TYPE_LOG);

	mutex_enter(&fil_system->mutex);

	n_space_ids = UT_LIST_GET_LEN(fil_system->unflushed_spaces);
	if (n_space_ids == 0) {

		mutex_exit(&fil_system->mutex);
		return;
	}

	/* Assemble a list of space ids to flush.  Previously, we
	traversed fil_system->unflushed_spaces and called UT_LIST_GET_NEXT()
	on a space that was just removed from the list by fil_flush().
	Thus, the space could be dropped and the memory overwritten. */
	space_ids = static_cast<ulint*>(
		ut_malloc_nokey(n_space_ids * sizeof(*space_ids)));

	n_space_ids = 0;

	for (space = UT_LIST_GET_FIRST(fil_system->unflushed_spaces);
	     space;
	     space = UT_LIST_GET_NEXT(unflushed_spaces, space)) {

		if (space->purpose == purpose
		    && !space->is_stopping()) {

			space_ids[n_space_ids++] = space->id;
		}
	}

	mutex_exit(&fil_system->mutex);

	/* Flush the spaces.  It will not hurt to call fil_flush() on
	a non-existing space id. */
	for (ulint i = 0; i < n_space_ids; i++) {

		fil_flush(space_ids[i]);
	}

	ut_free(space_ids);
}

/** Functor to validate the file node list of a tablespace. */
struct	Check {
	/** Total size of file nodes visited so far */
	ulint	size;
	/** Total number of open files visited so far */
	ulint	n_open;

	/** Constructor */
	Check() : size(0), n_open(0) {}

	/** Visit a file node
	@param[in]	elem	file node to visit */
	void	operator()(const fil_node_t* elem)
	{
		ut_a(elem->is_open() || !elem->n_pending);
		n_open += elem->is_open();
		size += elem->size;
	}

	/** Validate a tablespace.
	@param[in]	space	tablespace to validate
	@return		number of open file nodes */
	static ulint validate(const fil_space_t* space)
	{
		ut_ad(mutex_own(&fil_system->mutex));
		Check	check;
		ut_list_validate(space->chain, check);
		ut_a(space->size == check.size);
		return(check.n_open);
	}
};

/******************************************************************//**
Checks the consistency of the tablespace cache.
@return true if ok */
bool
fil_validate(void)
/*==============*/
{
	fil_space_t*	space;
	fil_node_t*	fil_node;
	ulint		n_open		= 0;

	mutex_enter(&fil_system->mutex);

	/* Look for spaces in the hash table */

	for (ulint i = 0; i < hash_get_n_cells(fil_system->spaces); i++) {

		for (space = static_cast<fil_space_t*>(
				HASH_GET_FIRST(fil_system->spaces, i));
		     space != 0;
		     space = static_cast<fil_space_t*>(
				HASH_GET_NEXT(hash, space))) {

			n_open += Check::validate(space);
		}
	}

	ut_a(fil_system->n_open == n_open);

	ut_list_validate(fil_system->LRU);

	for (fil_node = UT_LIST_GET_FIRST(fil_system->LRU);
	     fil_node != 0;
	     fil_node = UT_LIST_GET_NEXT(LRU, fil_node)) {

		ut_a(fil_node->n_pending == 0);
		ut_a(!fil_node->being_extended);
		ut_a(fil_node->is_open());
		ut_a(fil_space_belongs_in_lru(fil_node->space));
	}

	mutex_exit(&fil_system->mutex);

	return(true);
}

/********************************************************************//**
Returns true if file address is undefined.
@return true if undefined */
bool
fil_addr_is_null(
/*=============*/
	fil_addr_t	addr)	/*!< in: address */
{
	return(addr.page == FIL_NULL);
}

/********************************************************************//**
Get the predecessor of a file page.
@return FIL_PAGE_PREV */
ulint
fil_page_get_prev(
/*==============*/
	const byte*	page)	/*!< in: file page */
{
	return(mach_read_from_4(page + FIL_PAGE_PREV));
}

/********************************************************************//**
Get the successor of a file page.
@return FIL_PAGE_NEXT */
ulint
fil_page_get_next(
/*==============*/
	const byte*	page)	/*!< in: file page */
{
	return(mach_read_from_4(page + FIL_PAGE_NEXT));
}

/*********************************************************************//**
Sets the file page type. */
void
fil_page_set_type(
/*==============*/
	byte*	page,	/*!< in/out: file page */
	ulint	type)	/*!< in: type */
{
	ut_ad(page);

	mach_write_to_2(page + FIL_PAGE_TYPE, type);
}

/****************************************************************//**
Closes the tablespace memory cache. */
void
fil_close(void)
/*===========*/
{
	if (fil_system) {
		hash_table_free(fil_system->spaces);

		hash_table_free(fil_system->name_hash);

		ut_a(UT_LIST_GET_LEN(fil_system->LRU) == 0);
		ut_a(UT_LIST_GET_LEN(fil_system->unflushed_spaces) == 0);
		ut_a(UT_LIST_GET_LEN(fil_system->space_list) == 0);

		mutex_free(&fil_system->mutex);

		ut_free(fil_system);
		fil_system = NULL;

		fil_space_crypt_cleanup();
	}
}

/********************************************************************//**
Delete the tablespace file and any related files like .cfg.
This should not be called for temporary tables.
@param[in] ibd_filepath File path of the IBD tablespace */
void
fil_delete_file(
/*============*/
	const char*	ibd_filepath)
{
	/* Force a delete of any stale .ibd files that are lying around. */

	ib::info() << "Deleting " << ibd_filepath;
	os_file_delete_if_exists(innodb_data_file_key, ibd_filepath, NULL);

	char*	cfg_filepath = fil_make_filepath(
		ibd_filepath, NULL, CFG, false);
	if (cfg_filepath != NULL) {
		os_file_delete_if_exists(
			innodb_data_file_key, cfg_filepath, NULL);
		ut_free(cfg_filepath);
	}
}

/**
Iterate over all the spaces in the space list and fetch the
tablespace names. It will return a copy of the name that must be
freed by the caller using: delete[].
@return DB_SUCCESS if all OK. */
dberr_t
fil_get_space_names(
/*================*/
	space_name_list_t&	space_name_list)
				/*!< in/out: List to append to */
{
	fil_space_t*	space;
	dberr_t		err = DB_SUCCESS;

	mutex_enter(&fil_system->mutex);

	for (space = UT_LIST_GET_FIRST(fil_system->space_list);
	     space != NULL;
	     space = UT_LIST_GET_NEXT(space_list, space)) {

		if (space->purpose == FIL_TYPE_TABLESPACE) {
			ulint	len;
			char*	name;

			len = ::strlen(space->name);
			name = UT_NEW_ARRAY_NOKEY(char, len + 1);

			if (name == 0) {
				/* Caller to free elements allocated so far. */
				err = DB_OUT_OF_MEMORY;
				break;
			}

			memcpy(name, space->name, len);
			name[len] = 0;

			space_name_list.push_back(name);
		}
	}

	mutex_exit(&fil_system->mutex);

	return(err);
}

/** Generate redo log for swapping two .ibd files
@param[in]	old_table	old table
@param[in]	new_table	new table
@param[in]	tmp_name	temporary table name
@param[in,out]	mtr		mini-transaction
@return innodb error code */
dberr_t
fil_mtr_rename_log(
	const dict_table_t*	old_table,
	const dict_table_t*	new_table,
	const char*		tmp_name,
	mtr_t*			mtr)
{
	dberr_t	err;

	bool	old_is_file_per_table =
		!is_system_tablespace(old_table->space);

	bool	new_is_file_per_table =
		!is_system_tablespace(new_table->space);

	/* If neither table is file-per-table,
	there will be no renaming of files. */
	if (!old_is_file_per_table && !new_is_file_per_table) {
		return(DB_SUCCESS);
	}

	const char*	old_dir = DICT_TF_HAS_DATA_DIR(old_table->flags)
		? old_table->data_dir_path
		: NULL;

	char*	old_path = fil_make_filepath(
		old_dir, old_table->name.m_name, IBD, (old_dir != NULL));
	if (old_path == NULL) {
		return(DB_OUT_OF_MEMORY);
	}

	if (old_is_file_per_table) {
		char*	tmp_path = fil_make_filepath(
			old_dir, tmp_name, IBD, (old_dir != NULL));
		if (tmp_path == NULL) {
			ut_free(old_path);
			return(DB_OUT_OF_MEMORY);
		}

		/* Temp filepath must not exist. */
		err = fil_rename_tablespace_check(
			old_table->space, old_path, tmp_path,
			dict_table_is_discarded(old_table));
		if (err != DB_SUCCESS) {
			ut_free(old_path);
			ut_free(tmp_path);
			return(err);
		}

		fil_name_write_rename_low(
			old_table->space, 0, old_path, tmp_path, mtr);

		ut_free(tmp_path);
	}

	if (new_is_file_per_table) {
		const char*	new_dir = DICT_TF_HAS_DATA_DIR(new_table->flags)
			? new_table->data_dir_path
			: NULL;
		char*	new_path = fil_make_filepath(
				new_dir, new_table->name.m_name,
				IBD, (new_dir != NULL));
		if (new_path == NULL) {
			ut_free(old_path);
			return(DB_OUT_OF_MEMORY);
		}

		/* Destination filepath must not exist unless this ALTER
		TABLE starts and ends with a file_per-table tablespace. */
		if (!old_is_file_per_table) {
			err = fil_rename_tablespace_check(
				new_table->space, new_path, old_path,
				dict_table_is_discarded(new_table));
			if (err != DB_SUCCESS) {
				ut_free(old_path);
				ut_free(new_path);
				return(err);
			}
		}

		fil_name_write_rename_low(
			new_table->space, 0, new_path, old_path, mtr);

		ut_free(new_path);
	}

	ut_free(old_path);

	return(DB_SUCCESS);
}

#ifdef UNIV_DEBUG
/** Check that a tablespace is valid for mtr_commit().
@param[in]	space	persistent tablespace that has been changed */
static
void
fil_space_validate_for_mtr_commit(
	const fil_space_t*	space)
{
	ut_ad(!mutex_own(&fil_system->mutex));
	ut_ad(space != NULL);
	ut_ad(space->purpose == FIL_TYPE_TABLESPACE);
	ut_ad(!is_predefined_tablespace(space->id));

	/* We are serving mtr_commit(). While there is an active
	mini-transaction, we should have !space->stop_new_ops. This is
	guaranteed by meta-data locks or transactional locks, or
	dict_operation_lock (X-lock in DROP, S-lock in purge).

	However, a file I/O thread can invoke change buffer merge
	while fil_check_pending_operations() is waiting for operations
	to quiesce. This is not a problem, because
	ibuf_merge_or_delete_for_page() would call
	fil_space_acquire() before mtr_start() and
	fil_space_release() after mtr_commit(). This is why
	n_pending_ops should not be zero if stop_new_ops is set. */
	ut_ad(!space->stop_new_ops
	      || space->is_being_truncated /* fil_truncate_prepare() */
	      || space->n_pending_ops > 0);
}
#endif /* UNIV_DEBUG */

/** Write a MLOG_FILE_NAME record for a persistent tablespace.
@param[in]	space	tablespace
@param[in,out]	mtr	mini-transaction */
static
void
fil_names_write(
	const fil_space_t*	space,
	mtr_t*			mtr)
{
	ut_ad(UT_LIST_GET_LEN(space->chain) == 1);
	fil_name_write(space, 0, UT_LIST_GET_FIRST(space->chain), mtr);
}

/** Note that a non-predefined persistent tablespace has been modified
by redo log.
@param[in,out]	space	tablespace */
void
fil_names_dirty(
	fil_space_t*	space)
{
	ut_ad(log_mutex_own());
	ut_ad(recv_recovery_is_on());
	ut_ad(log_sys->lsn != 0);
	ut_ad(space->max_lsn == 0);
	ut_d(fil_space_validate_for_mtr_commit(space));

	UT_LIST_ADD_LAST(fil_system->named_spaces, space);
	space->max_lsn = log_sys->lsn;
}

/** Write MLOG_FILE_NAME records when a non-predefined persistent
tablespace was modified for the first time since the latest
fil_names_clear().
@param[in,out]	space	tablespace
@param[in,out]	mtr	mini-transaction */
void
fil_names_dirty_and_write(
	fil_space_t*	space,
	mtr_t*		mtr)
{
	ut_ad(log_mutex_own());
	ut_d(fil_space_validate_for_mtr_commit(space));
	ut_ad(space->max_lsn == log_sys->lsn);

	UT_LIST_ADD_LAST(fil_system->named_spaces, space);
	fil_names_write(space, mtr);

	DBUG_EXECUTE_IF("fil_names_write_bogus",
			{
				char bogus_name[] = "./test/bogus file.ibd";
				os_normalize_path(bogus_name);
				fil_name_write(
					SRV_LOG_SPACE_FIRST_ID, 0,
					bogus_name, mtr);
			});
}

/** On a log checkpoint, reset fil_names_dirty_and_write() flags
and write out MLOG_FILE_NAME and MLOG_CHECKPOINT if needed.
@param[in]	lsn		checkpoint LSN
@param[in]	do_write	whether to always write MLOG_CHECKPOINT
@return whether anything was written to the redo log
@retval false	if no flags were set and nothing written
@retval true	if anything was written to the redo log */
bool
fil_names_clear(
	lsn_t	lsn,
	bool	do_write)
{
	mtr_t	mtr;
	ulint	mtr_checkpoint_size = LOG_CHECKPOINT_FREE_PER_THREAD;

	DBUG_EXECUTE_IF(
		"increase_mtr_checkpoint_size",
		mtr_checkpoint_size = 75 * 1024;
		);

	ut_ad(log_mutex_own());

	if (log_sys->append_on_checkpoint) {
		mtr_write_log(log_sys->append_on_checkpoint);
		do_write = true;
	}

	mtr.start();

	for (fil_space_t* space = UT_LIST_GET_FIRST(fil_system->named_spaces);
	     space != NULL; ) {
		fil_space_t*	next = UT_LIST_GET_NEXT(named_spaces, space);

		ut_ad(space->max_lsn > 0);
		if (space->max_lsn < lsn) {
			/* The tablespace was last dirtied before the
			checkpoint LSN. Remove it from the list, so
			that if the tablespace is not going to be
			modified any more, subsequent checkpoints will
			avoid calling fil_names_write() on it. */
			space->max_lsn = 0;
			UT_LIST_REMOVE(fil_system->named_spaces, space);
		}

		/* max_lsn is the last LSN where fil_names_dirty_and_write()
		was called. If we kept track of "min_lsn" (the first LSN
		where max_lsn turned nonzero), we could avoid the
		fil_names_write() call if min_lsn > lsn. */

		fil_names_write(space, &mtr);
		do_write = true;

		const mtr_buf_t* mtr_log = mtr_get_log(&mtr);

		/** If the mtr buffer size exceeds the size of
		LOG_CHECKPOINT_FREE_PER_THREAD then commit the multi record
		mini-transaction, start the new mini-transaction to
		avoid the parsing buffer overflow error during recovery. */

		if (mtr_log->size() > mtr_checkpoint_size) {
			ut_ad(mtr_log->size() < (RECV_PARSING_BUF_SIZE / 2));
			mtr.commit_checkpoint(lsn, false);
			mtr.start();
		}

		space = next;
	}

	if (do_write) {
		mtr.commit_checkpoint(lsn, true);
	} else {
		ut_ad(!mtr.has_modifications());
	}

	return(do_write);
}

/** Truncate a single-table tablespace. The tablespace must be cached
in the memory cache.
@param space_id			space id
@param dir_path			directory path
@param tablename		the table name in the usual
				databasename/tablename format of InnoDB
@param flags			tablespace flags
@param trunc_to_default		truncate to default size if tablespace
				is being newly re-initialized.
@return DB_SUCCESS or error */
dberr_t
truncate_t::truncate(
/*=================*/
	ulint		space_id,
	const char*	dir_path,
	const char*	tablename,
	ulint		flags,
	bool		trunc_to_default)
{
	dberr_t		err = DB_SUCCESS;
	char*		path;

	ut_a(!is_system_tablespace(space_id));

	if (FSP_FLAGS_HAS_DATA_DIR(flags)) {
		ut_ad(dir_path != NULL);
		path = fil_make_filepath(dir_path, tablename, IBD, true);
	} else {
		path = fil_make_filepath(NULL, tablename, IBD, false);
	}

	if (path == NULL) {
		return(DB_OUT_OF_MEMORY);
	}

	mutex_enter(&fil_system->mutex);

	fil_space_t*	space = fil_space_get_by_id(space_id);

	/* The following code must change when InnoDB supports
	multiple datafiles per tablespace. */
	ut_a(UT_LIST_GET_LEN(space->chain) == 1);

	fil_node_t*	node = UT_LIST_GET_FIRST(space->chain);

	if (trunc_to_default) {
		space->size = node->size = FIL_IBD_FILE_INITIAL_SIZE;
	}

	const bool already_open = node->is_open();

	if (!already_open) {

		bool	ret;

		node->handle = os_file_create_simple_no_error_handling(
			innodb_data_file_key, path, OS_FILE_OPEN,
			OS_FILE_READ_WRITE,
			fsp_is_system_temporary(space_id)
			? false : srv_read_only_mode, &ret);

		if (!ret) {
			ib::error() << "Failed to open tablespace file "
				<< path << ".";

			ut_free(path);

			return(DB_ERROR);
		}

		ut_a(node->is_open());
	}

	os_offset_t	trunc_size = trunc_to_default
		? FIL_IBD_FILE_INITIAL_SIZE
		: space->size;

	const bool success = os_file_truncate(
		path, node->handle, trunc_size * UNIV_PAGE_SIZE);

	if (!success) {
		ib::error() << "Cannot truncate file " << path
			<< " in TRUNCATE TABLESPACE.";
		err = DB_ERROR;
	}

	space->stop_new_ops = false;
	space->is_being_truncated = false;

	/* If we opened the file in this function, close it. */
	if (!already_open) {
		bool	closed = os_file_close(node->handle);

		if (!closed) {

			ib::error() << "Failed to close tablespace file "
				<< path << ".";

			err = DB_ERROR;
		} else {
			node->handle = OS_FILE_CLOSED;
		}
	}

	mutex_exit(&fil_system->mutex);

	ut_free(path);

	return(err);
}

/* Unit Tests */
#ifdef UNIV_ENABLE_UNIT_TEST_MAKE_FILEPATH
#define MF  fil_make_filepath
#define DISPLAY ib::info() << path
void
test_make_filepath()
{
	char* path;
	const char* long_path =
		"this/is/a/very/long/path/including/a/very/"
		"looooooooooooooooooooooooooooooooooooooooooooooooo"
		"oooooooooooooooooooooooooooooooooooooooooooooooooo"
		"oooooooooooooooooooooooooooooooooooooooooooooooooo"
		"oooooooooooooooooooooooooooooooooooooooooooooooooo"
		"oooooooooooooooooooooooooooooooooooooooooooooooooo"
		"oooooooooooooooooooooooooooooooooooooooooooooooooo"
		"oooooooooooooooooooooooooooooooooooooooooooooooooo"
		"oooooooooooooooooooooooooooooooooooooooooooooooooo"
		"oooooooooooooooooooooooooooooooooooooooooooooooooo"
		"oooooooooooooooooooooooooooooooooooooooooooooooong"
		"/folder/name";
	path = MF("/this/is/a/path/with/a/filename", NULL, IBD, false); DISPLAY;
	path = MF("/this/is/a/path/with/a/filename", NULL, ISL, false); DISPLAY;
	path = MF("/this/is/a/path/with/a/filename", NULL, CFG, false); DISPLAY;
	path = MF("/this/is/a/path/with/a/filename.ibd", NULL, IBD, false); DISPLAY;
	path = MF("/this/is/a/path/with/a/filename.ibd", NULL, IBD, false); DISPLAY;
	path = MF("/this/is/a/path/with/a/filename.dat", NULL, IBD, false); DISPLAY;
	path = MF(NULL, "tablespacename", NO_EXT, false); DISPLAY;
	path = MF(NULL, "tablespacename", IBD, false); DISPLAY;
	path = MF(NULL, "dbname/tablespacename", NO_EXT, false); DISPLAY;
	path = MF(NULL, "dbname/tablespacename", IBD, false); DISPLAY;
	path = MF(NULL, "dbname/tablespacename", ISL, false); DISPLAY;
	path = MF(NULL, "dbname/tablespacename", CFG, false); DISPLAY;
	path = MF(NULL, "dbname\\tablespacename", NO_EXT, false); DISPLAY;
	path = MF(NULL, "dbname\\tablespacename", IBD, false); DISPLAY;
	path = MF("/this/is/a/path", "dbname/tablespacename", IBD, false); DISPLAY;
	path = MF("/this/is/a/path", "dbname/tablespacename", IBD, true); DISPLAY;
	path = MF("./this/is/a/path", "dbname/tablespacename.ibd", IBD, true); DISPLAY;
	path = MF("this\\is\\a\\path", "dbname/tablespacename", IBD, true); DISPLAY;
	path = MF("/this/is/a/path", "dbname\\tablespacename", IBD, true); DISPLAY;
	path = MF(long_path, NULL, IBD, false); DISPLAY;
	path = MF(long_path, "tablespacename", IBD, false); DISPLAY;
	path = MF(long_path, "tablespacename", IBD, true); DISPLAY;
}
#endif /* UNIV_ENABLE_UNIT_TEST_MAKE_FILEPATH */
/* @} */

/** Release the reserved free extents.
@param[in]	n_reserved	number of reserved extents */
void
fil_space_t::release_free_extents(ulint	n_reserved)
{
	ut_ad(rw_lock_own(&latch, RW_LOCK_X));

	ut_a(n_reserved_extents >= n_reserved);
	n_reserved_extents -= n_reserved;
}

/** Return the next fil_space_t.
Once started, the caller must keep calling this until it returns NULL.
fil_space_acquire() and fil_space_release() are invoked here which
blocks a concurrent operation from dropping the tablespace.
@param[in]	prev_space	Pointer to the previous fil_space_t.
If NULL, use the first fil_space_t on fil_system->space_list.
@return pointer to the next fil_space_t.
@retval NULL if this was the last*/
fil_space_t*
fil_space_next(fil_space_t* prev_space)
{
	fil_space_t*		space=prev_space;

	mutex_enter(&fil_system->mutex);

	if (prev_space == NULL) {
		space = UT_LIST_GET_FIRST(fil_system->space_list);

		/* We can trust that space is not NULL because at least the
		system tablespace is always present and loaded first. */
		space->n_pending_ops++;
	} else {
		ut_ad(space->n_pending_ops > 0);

		/* Move on to the next fil_space_t */
		space->n_pending_ops--;
		space = UT_LIST_GET_NEXT(space_list, space);

		/* Skip spaces that are being created by
		fil_ibd_create(), or dropped, or !tablespace. */
		while (space != NULL
			&& (UT_LIST_GET_LEN(space->chain) == 0
			    || space->is_stopping()
			    || space->purpose != FIL_TYPE_TABLESPACE)) {
			space = UT_LIST_GET_NEXT(space_list, space);
		}

		if (space != NULL) {
			space->n_pending_ops++;
		}
	}

	mutex_exit(&fil_system->mutex);

	return(space);
}

/**
Remove space from key rotation list if there are no more
pending operations.
@param[in,out]	space		Tablespace */
static
void
fil_space_remove_from_keyrotation(fil_space_t* space)
{
	ut_ad(mutex_own(&fil_system->mutex));
	ut_ad(space);

	if (space->n_pending_ops == 0 && space->is_in_rotation_list()) {
		ut_a(UT_LIST_GET_LEN(fil_system->rotation_list) > 0);
		UT_LIST_REMOVE(fil_system->rotation_list, space);
	}
}


/** Return the next fil_space_t from key rotation list.
Once started, the caller must keep calling this until it returns NULL.
fil_space_acquire() and fil_space_release() are invoked here which
blocks a concurrent operation from dropping the tablespace.
@param[in]	prev_space	Previous tablespace or NULL to start
				from beginning of fil_system->rotation list
@param[in]	recheck		recheck of the tablespace is needed or
				still encryption thread does write page0 for it
@param[in]	key_version	key version of the key state thread
If NULL, use the first fil_space_t on fil_system->space_list.
@return pointer to the next fil_space_t.
@retval NULL if this was the last */
fil_space_t*
fil_system_t::keyrotate_next(
	fil_space_t*	prev_space,
	bool		recheck,
	uint		key_version)
{
	mutex_enter(&fil_system->mutex);

	/* If one of the encryption threads already started the encryption
	of the table then don't remove the unencrypted spaces from
	rotation list

	If there is a change in innodb_encrypt_tables variables value then
	don't remove the last processed tablespace from the rotation list. */
	const bool remove = ((!recheck || prev_space->crypt_data)
			     && (!key_version == !srv_encrypt_tables));

	fil_space_t* space = prev_space;

	if (prev_space == NULL) {
		space = UT_LIST_GET_FIRST(fil_system->rotation_list);

		/* We can trust that space is not NULL because we
		checked list length above */
	} else {
		ut_ad(space->n_pending_ops > 0);

		/* Move on to the next fil_space_t */
		space->n_pending_ops--;

		space = UT_LIST_GET_NEXT(rotation_list, space);

		while (space != NULL
		       && (UT_LIST_GET_LEN(space->chain) == 0
			   || space->is_stopping())) {
			space = UT_LIST_GET_NEXT(rotation_list, space);
		}

		if (remove) {
			fil_space_remove_from_keyrotation(prev_space);
		}
	}

	if (space != NULL) {
		space->n_pending_ops++;
	}

	mutex_exit(&fil_system->mutex);
	return(space);
}

/** Determine the block size of the data file.
@param[in]	space		tablespace
@param[in]	offset		page number
@return	block size */
UNIV_INTERN
ulint
fil_space_get_block_size(const fil_space_t* space, unsigned offset)
{
	ulint block_size = 512;

	for (fil_node_t* node = UT_LIST_GET_FIRST(space->chain);
	     node != NULL;
	     node = UT_LIST_GET_NEXT(chain, node)) {
		block_size = node->block_size;
		if (node->size > offset) {
			ut_ad(node->size <= 0xFFFFFFFFU);
			break;
		}
		offset -= static_cast<unsigned>(node->size);
	}

	/* Currently supporting block size up to 4K,
	fall back to default if bigger requested. */
	if (block_size > 4096) {
		block_size = 512;
	}

	return block_size;
}

/*******************************************************************//**
Returns the table space by a given id, NULL if not found. */
fil_space_t*
fil_space_found_by_id(
/*==================*/
	ulint	id)	/*!< in: space id */
{
	fil_space_t* space = NULL;
	mutex_enter(&fil_system->mutex);
	space = fil_space_get_by_id(id);

	/* Not found if space is being deleted */
	if (space && space->stop_new_ops) {
		space = NULL;
	}

	mutex_exit(&fil_system->mutex);
	return space;
}

/**
Get should we punch hole to tablespace.
@param[in]	node		File node
@return true, if punch hole should be tried, false if not. */
bool
fil_node_should_punch_hole(
	const fil_node_t*	node)
{
	return (node->space->punch_hole);
}

/**
Set punch hole to tablespace to given value.
@param[in]	node		File node
@param[in]	val		value to be set. */
void
fil_space_set_punch_hole(
	fil_node_t*		node,
	bool			val)
{
	node->space->punch_hole = val;
}

/** Checks that this tablespace in a list of unflushed tablespaces.
@return true if in a list */
bool fil_space_t::is_in_unflushed_spaces() const {
	ut_ad(mutex_own(&fil_system->mutex));

	return fil_system->unflushed_spaces.start == this
	       || unflushed_spaces.next || unflushed_spaces.prev;
}

/** Checks that this tablespace needs key rotation.
@return true if in a rotation list */
bool fil_space_t::is_in_rotation_list() const {
	ut_ad(mutex_own(&fil_system->mutex));

	return fil_system->rotation_list.start == this || rotation_list.next
	       || rotation_list.prev;
}<|MERGE_RESOLUTION|>--- conflicted
+++ resolved
@@ -3202,18 +3202,7 @@
 	ut_a(space != NULL);
 	ut_a(space->redo_skipped_count > 0);
 
-<<<<<<< HEAD
 	space->redo_skipped_count--;
-=======
-	if (success) {
-		DBUG_EXECUTE_IF("fil_rename_tablespace_failure_2",
-				goto skip_second_rename; );
-		success = os_file_rename(
-			innodb_file_data_key, old_path, new_path);
-		DBUG_EXECUTE_IF("fil_rename_tablespace_failure_2",
-skip_second_rename:
-				success = FALSE; );
->>>>>>> f616e2b9
 
 	mutex_exit(&fil_system->mutex);
 }
@@ -3525,9 +3514,15 @@
 	ut_ad(space == fil_space_get_by_name(old_space_name));
 	ut_ad(!fil_space_get_by_name(new_space_name));
 	ut_ad(node->name == old_file_name);
-
-	bool	success = os_file_rename(
-		innodb_data_file_key, old_file_name, new_file_name);
+	bool success;
+	DBUG_EXECUTE_IF("fil_rename_tablespace_failure_2",
+			goto skip_second_rename; );
+	success = os_file_rename(innodb_data_file_key,
+				 old_file_name,
+				 new_file_name);
+	DBUG_EXECUTE_IF("fil_rename_tablespace_failure_2",
+skip_second_rename:
+                       success = false; );
 
 	ut_ad(node->name == old_file_name);
 
