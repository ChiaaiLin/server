/*****************************************************************************

Copyright (c) 1995, 2017, Oracle and/or its affiliates. All Rights Reserved.
<<<<<<< HEAD
Copyright (c) 2014, 2018, MariaDB Corporation.
=======
Copyright (c) 2014, 2019, MariaDB Corporation.
>>>>>>> 2a0f1d61

This program is free software; you can redistribute it and/or modify it under
the terms of the GNU General Public License as published by the Free Software
Foundation; version 2 of the License.

This program is distributed in the hope that it will be useful, but WITHOUT
ANY WARRANTY; without even the implied warranty of MERCHANTABILITY or FITNESS
FOR A PARTICULAR PURPOSE. See the GNU General Public License for more details.

You should have received a copy of the GNU General Public License along with
this program; if not, write to the Free Software Foundation, Inc.,
51 Franklin Street, Suite 500, Boston, MA 02110-1335 USA

*****************************************************************************/

/**************************************************//**
@file fil/fil0fil.cc
The tablespace memory cache

Created 10/25/1995 Heikki Tuuri
*******************************************************/

#include "fil0fil.h"
#include "fil0crypt.h"

#include <debug_sync.h>
#include <my_dbug.h>

#include "mem0mem.h"
#include "hash0hash.h"
#include "os0file.h"
#include "mach0data.h"
#include "buf0buf.h"
#include "buf0flu.h"
#include "log0recv.h"
#include "fsp0fsp.h"
#include "srv0srv.h"
#include "srv0start.h"
#include "mtr0mtr.h"
#include "mtr0log.h"
#include "dict0dict.h"
#include "page0page.h"
#include "page0zip.h"
#include "trx0sys.h"
#include "row0mysql.h"
#ifndef UNIV_HOTBACKUP
# include "buf0lru.h"
# include "ibuf0ibuf.h"
# include "sync0sync.h"
#else /* !UNIV_HOTBACKUP */
# include "srv0srv.h"
static ulint srv_data_read, srv_data_written;
#endif /* !UNIV_HOTBACKUP */
#include "zlib.h"
#ifdef __linux__
#include <linux/fs.h>
#include <sys/ioctl.h>
#include <fcntl.h>
#endif
#include "row0mysql.h"

MYSQL_PLUGIN_IMPORT extern my_bool lower_case_file_system;

/*
		IMPLEMENTATION OF THE TABLESPACE MEMORY CACHE
		=============================================

The tablespace cache is responsible for providing fast read/write access to
tablespaces and logs of the database. File creation and deletion is done
in other modules which know more of the logic of the operation, however.

A tablespace consists of a chain of files. The size of the files does not
have to be divisible by the database block size, because we may just leave
the last incomplete block unused. When a new file is appended to the
tablespace, the maximum size of the file is also specified. At the moment,
we think that it is best to extend the file to its maximum size already at
the creation of the file, because then we can avoid dynamically extending
the file when more space is needed for the tablespace.

A block's position in the tablespace is specified with a 32-bit unsigned
integer. The files in the chain are thought to be catenated, and the block
corresponding to an address n is the nth block in the catenated file (where
the first block is named the 0th block, and the incomplete block fragments
at the end of files are not taken into account). A tablespace can be extended
by appending a new file at the end of the chain.

Our tablespace concept is similar to the one of Oracle.

To acquire more speed in disk transfers, a technique called disk striping is
sometimes used. This means that logical block addresses are divided in a
round-robin fashion across several disks. Windows NT supports disk striping,
so there we do not need to support it in the database. Disk striping is
implemented in hardware in RAID disks. We conclude that it is not necessary
to implement it in the database. Oracle 7 does not support disk striping,
either.

Another trick used at some database sites is replacing tablespace files by
raw disks, that is, the whole physical disk drive, or a partition of it, is
opened as a single file, and it is accessed through byte offsets calculated
from the start of the disk or the partition. This is recommended in some
books on database tuning to achieve more speed in i/o. Using raw disk
certainly prevents the OS from fragmenting disk space, but it is not clear
if it really adds speed. We measured on the Pentium 100 MHz + NT + NTFS file
system + EIDE Conner disk only a negligible difference in speed when reading
from a file, versus reading from a raw disk.

To have fast access to a tablespace or a log file, we put the data structures
to a hash table. Each tablespace and log file is given an unique 32-bit
identifier.

Some operating systems do not support many open files at the same time,
though NT seems to tolerate at least 900 open files. Therefore, we put the
open files in an LRU-list. If we need to open another file, we may close the
file at the end of the LRU-list. When an i/o-operation is pending on a file,
the file cannot be closed. We take the file nodes with pending i/o-operations
out of the LRU-list and keep a count of pending operations. When an operation
completes, we decrement the count and return the file node to the LRU-list if
the count drops to zero. */

/** When mysqld is run, the default directory "." is the mysqld datadir,
but in the MySQL Embedded Server Library and mysqlbackup it is not the default
directory, and we must set the base file path explicitly */
UNIV_INTERN const char*	fil_path_to_mysql_datadir	= ".";

/** The number of fsyncs done to the log */
UNIV_INTERN ulint	fil_n_log_flushes			= 0;

/** Number of pending redo log flushes */
UNIV_INTERN ulint	fil_n_pending_log_flushes		= 0;
/** Number of pending tablespace flushes */
UNIV_INTERN ulint	fil_n_pending_tablespace_flushes	= 0;

/** Number of files currently open */
UNIV_INTERN ulint	fil_n_file_opened			= 0;

/** The null file address */
UNIV_INTERN fil_addr_t	fil_addr_null = {FIL_NULL, 0};

#ifdef UNIV_PFS_MUTEX
/* Key to register fil_system_mutex with performance schema */
UNIV_INTERN mysql_pfs_key_t	fil_system_mutex_key;
#endif /* UNIV_PFS_MUTEX */

#ifdef UNIV_PFS_RWLOCK
/* Key to register file space latch with performance schema */
UNIV_INTERN mysql_pfs_key_t	fil_space_latch_key;
#endif /* UNIV_PFS_RWLOCK */

/** The tablespace memory cache. This variable is NULL before the module is
initialized. */
UNIV_INTERN fil_system_t*	fil_system	= NULL;

/** At this age or older a space/page will be rotated */
UNIV_INTERN extern uint srv_fil_crypt_rotate_key_age;
UNIV_INTERN extern ib_mutex_t fil_crypt_threads_mutex;

/** Determine if (i) is a user tablespace id or not. */
# define fil_is_user_tablespace_id(i) (i != 0 \
				       && !srv_is_undo_tablespace(i))

/** Determine if user has explicitly disabled fsync(). */
#ifndef __WIN__
# define fil_buffering_disabled(s)	\
	((s)->purpose == FIL_TABLESPACE	\
	 && srv_unix_file_flush_method	\
	 == SRV_UNIX_O_DIRECT_NO_FSYNC)
#else /* __WIN__ */
# define fil_buffering_disabled(s)	(0)
#endif /* __WIN__ */

#ifdef UNIV_DEBUG
/** Try fil_validate() every this many times */
# define FIL_VALIDATE_SKIP	17

/******************************************************************//**
Checks the consistency of the tablespace cache some of the time.
@return	TRUE if ok or the check was skipped */
static
ibool
fil_validate_skip(void)
/*===================*/
{
	/** The fil_validate() call skip counter. Use a signed type
	because of the race condition below. */
	static int fil_validate_count = FIL_VALIDATE_SKIP;

	/* There is a race condition below, but it does not matter,
	because this call is only for heuristic purposes. We want to
	reduce the call frequency of the costly fil_validate() check
	in debug builds. */
	if (--fil_validate_count > 0) {
		return(TRUE);
	}

	fil_validate_count = FIL_VALIDATE_SKIP;
	return(fil_validate());
}
#endif /* UNIV_DEBUG */

/********************************************************************//**
Determines if a file node belongs to the least-recently-used list.
@return TRUE if the file belongs to fil_system->LRU mutex. */
UNIV_INLINE
ibool
fil_space_belongs_in_lru(
/*=====================*/
	const fil_space_t*	space)	/*!< in: file space */
{
	return(space->purpose == FIL_TABLESPACE
	       && fil_is_user_tablespace_id(space->id));
}

/********************************************************************//**
NOTE: you must call fil_mutex_enter_and_prepare_for_io() first!

Prepares a file node for i/o. Opens the file if it is closed. Updates the
pending i/o's field in the node and the system appropriately. Takes the node
off the LRU list if it is in the LRU list. The caller must hold the fil_sys
mutex.
@return false if the file can't be opened, otherwise true */
static
bool
fil_node_prepare_for_io(
/*====================*/
	fil_node_t*	node,	/*!< in: file node */
	fil_system_t*	system,	/*!< in: tablespace memory cache */
	fil_space_t*	space);	/*!< in: space */
/********************************************************************//**
Updates the data structures when an i/o operation finishes. Updates the
pending i/o's field in the node appropriately. */
static
void
fil_node_complete_io(
/*=================*/
	fil_node_t*	node,	/*!< in: file node */
	fil_system_t*	system,	/*!< in: tablespace memory cache */
	ulint		type);	/*!< in: OS_FILE_WRITE or OS_FILE_READ; marks
				the node as modified if
				type == OS_FILE_WRITE */
/** Free a space object from the tablespace memory cache. Close the files in
the chain but do not delete them. There must not be any pending i/o's or
flushes on the files.
The fil_system->mutex will be released.
@param[in]	id		tablespace ID
@param[in]	x_latched	whether the caller holds exclusive space->latch
@return whether the tablespace existed */
static
bool
fil_space_free_and_mutex_exit(ulint id, bool x_latched);
/********************************************************************//**
Reads data from a space to a buffer. Remember that the possible incomplete
blocks at the end of file are ignored: they are not taken into account when
calculating the byte offset within a space.
@return DB_SUCCESS, or DB_TABLESPACE_DELETED if we are trying to do
i/o on a tablespace which does not exist */
UNIV_INLINE
dberr_t
fil_read(
/*=====*/
	bool	sync,		/*!< in: true if synchronous aio is desired */
	ulint	space_id,	/*!< in: space id */
	ulint	zip_size,	/*!< in: compressed page size in bytes;
				0 for uncompressed pages */
	ulint	block_offset,	/*!< in: offset in number of blocks */
	ulint	byte_offset,	/*!< in: remainder of offset in bytes; in aio
				this must be divisible by the OS block size */
	ulint	len,		/*!< in: how many bytes to read; this must not
				cross a file boundary; in aio this must be a
				block size multiple */
	void*	buf,		/*!< in/out: buffer where to store data read;
				in aio this must be appropriately aligned */
	void*	message,	/*!< in: message for aio handler if non-sync
				aio used, else ignored */
	ulint*	write_size)	/*!< in/out: Actual write size initialized
				after fist successfull trim
				operation for this page and if
				initialized we do not trim again if
				actual page size does not decrease. */
{
	return(fil_io(OS_FILE_READ, sync, space_id, zip_size, block_offset,
			byte_offset, len, buf, message, write_size));
}

/********************************************************************//**
Writes data to a space from a buffer. Remember that the possible incomplete
blocks at the end of file are ignored: they are not taken into account when
calculating the byte offset within a space.
@return DB_SUCCESS, or DB_TABLESPACE_DELETED if we are trying to do
i/o on a tablespace which does not exist */
UNIV_INLINE
dberr_t
fil_write(
/*======*/
	bool	sync,		/*!< in: true if synchronous aio is desired */
	ulint	space_id,	/*!< in: space id */
	ulint	zip_size,	/*!< in: compressed page size in bytes;
				0 for uncompressed pages */
	ulint	block_offset,	/*!< in: offset in number of blocks */
	ulint	byte_offset,	/*!< in: remainder of offset in bytes; in aio
				this must be divisible by the OS block size */
	ulint	len,		/*!< in: how many bytes to write; this must
				not cross a file boundary; in aio this must
				be a block size multiple */
	void*	buf,		/*!< in: buffer from which to write; in aio
				this must be appropriately aligned */
	void*	message,	/*!< in: message for aio handler if non-sync
				aio used, else ignored */
	ulint*	write_size)	/*!< in/out: Actual write size initialized
				after fist successfull trim
				operation for this page and if
				initialized we do not trim again if
				actual page size does not decrease. */
{
	ut_ad(!srv_read_only_mode);

	return(fil_io(OS_FILE_WRITE, sync, space_id, zip_size, block_offset,
			byte_offset, len, buf, message, write_size));
}

/*******************************************************************//**
Returns the table space by a given id, NULL if not found.
It is unsafe to dereference the returned pointer. It is fine to check
for NULL. */
fil_space_t*
fil_space_get_by_id(
/*================*/
	ulint	id)	/*!< in: space id */
{
	fil_space_t*	space;

	ut_ad(mutex_own(&fil_system->mutex));

	HASH_SEARCH(hash, fil_system->spaces, id,
		    fil_space_t*, space,
		    ut_ad(space->magic_n == FIL_SPACE_MAGIC_N),
		    space->id == id);

	return(space);
}

/*******************************************************************//**
Returns the table space by a given name, NULL if not found. */
UNIV_INLINE
fil_space_t*
fil_space_get_by_name(
/*==================*/
	const char*	name)	/*!< in: space name */
{
	fil_space_t*	space;
	ulint		fold;

	ut_ad(mutex_own(&fil_system->mutex));

	fold = ut_fold_string(name);

	HASH_SEARCH(name_hash, fil_system->name_hash, fold,
		    fil_space_t*, space,
		    ut_ad(space->magic_n == FIL_SPACE_MAGIC_N),
		    !strcmp(name, space->name));

	return(space);
}

#ifndef UNIV_HOTBACKUP
/*******************************************************************//**
Returns the version number of a tablespace, -1 if not found.
@return version number, -1 if the tablespace does not exist in the
memory cache */
UNIV_INTERN
ib_int64_t
fil_space_get_version(
/*==================*/
	ulint	id)	/*!< in: space id */
{
	fil_space_t*	space;
	ib_int64_t	version		= -1;

	ut_ad(fil_system);

	mutex_enter(&fil_system->mutex);

	space = fil_space_get_by_id(id);

	if (space) {
		version = space->tablespace_version;
	}

	mutex_exit(&fil_system->mutex);

	return(version);
}

/*******************************************************************//**
Returns the latch of a file space.
@return	latch protecting storage allocation */
UNIV_INTERN
rw_lock_t*
fil_space_get_latch(
/*================*/
	ulint	id,	/*!< in: space id */
	ulint*	flags)	/*!< out: tablespace flags */
{
	fil_space_t*	space;

	ut_ad(fil_system);

	mutex_enter(&fil_system->mutex);

	space = fil_space_get_by_id(id);

	ut_a(space);

	if (flags) {
		*flags = space->flags;
	}

	mutex_exit(&fil_system->mutex);

	return(&(space->latch));
}

/*******************************************************************//**
Returns the type of a file space.
@return	ULINT_UNDEFINED, or FIL_TABLESPACE or FIL_LOG */
UNIV_INTERN
ulint
fil_space_get_type(
/*===============*/
	ulint	id)	/*!< in: space id */
{
	fil_space_t*	space;
	ulint type = ULINT_UNDEFINED;

	ut_ad(fil_system);

	mutex_enter(&fil_system->mutex);

	space = fil_space_get_by_id(id);

	mutex_exit(&fil_system->mutex);

	if (space) {
		type = space->purpose;
	}

	return(type);
}
#endif /* !UNIV_HOTBACKUP */

/**********************************************************************//**
Checks if all the file nodes in a space are flushed. The caller must hold
the fil_system mutex.
@return	true if all are flushed */
static
bool
fil_space_is_flushed(
/*=================*/
	fil_space_t*	space)	/*!< in: space */
{
	fil_node_t*	node;

	ut_ad(mutex_own(&fil_system->mutex));

	node = UT_LIST_GET_FIRST(space->chain);

	while (node) {
		if (node->modification_counter > node->flush_counter) {

			ut_ad(!fil_buffering_disabled(space));
			return(false);
		}

		node = UT_LIST_GET_NEXT(chain, node);
	}

	return(true);
}

/*******************************************************************//**
Appends a new file to the chain of files of a space. File must be closed.
@return pointer to the file name, or NULL on error */
UNIV_INTERN
char*
fil_node_create(
/*============*/
	const char*	name,	/*!< in: file name (file must be closed) */
	ulint		size,	/*!< in: file size in database blocks, rounded
				downwards to an integer */
	ulint		id,	/*!< in: space id where to append */
	ibool		is_raw)	/*!< in: TRUE if a raw device or
				a raw disk partition */
{
	fil_node_t*	node;
	fil_space_t*	space;

	ut_a(fil_system);
	ut_a(name);

	mutex_enter(&fil_system->mutex);

	node = static_cast<fil_node_t*>(mem_zalloc(sizeof(fil_node_t)));

	node->name = mem_strdup(name);

	ut_a(!is_raw || srv_start_raw_disk_in_use);

	node->sync_event = os_event_create();
	node->is_raw_disk = is_raw;
	node->size = size;
	node->magic_n = FIL_NODE_MAGIC_N;

	space = fil_space_get_by_id(id);

	if (!space) {
		ut_print_timestamp(stderr);
		fprintf(stderr,
			"  InnoDB: Error: Could not find tablespace %lu for\n"
			"InnoDB: file ", (ulong) id);
		ut_print_filename(stderr, name);
		fputs(" in the tablespace memory cache.\n", stderr);
		mem_free(node->name);

		mem_free(node);

		mutex_exit(&fil_system->mutex);

		return(NULL);
	}

	space->size += size;

	node->space = space;

	UT_LIST_ADD_LAST(chain, space->chain, node);

	if (id < SRV_LOG_SPACE_FIRST_ID && fil_system->max_assigned_id < id) {

		fil_system->max_assigned_id = id;
	}

	mutex_exit(&fil_system->mutex);

	return(node->name);
}

/********************************************************************//**
Opens a file of a node of a tablespace. The caller must own the fil_system
mutex.
@return false if the file can't be opened, otherwise true */
static
bool
fil_node_open_file(
/*===============*/
	fil_node_t*	node,	/*!< in: file node */
	fil_system_t*	system,	/*!< in: tablespace memory cache */
	fil_space_t*	space)	/*!< in: space */
{
	os_offset_t	size_bytes;
	ibool		ret;
	ibool		success;
	byte*		buf2;
	byte*		page;

	ut_ad(mutex_own(&(system->mutex)));
	ut_a(node->n_pending == 0);
	ut_a(node->open == FALSE);

	if (node->size == 0) {
		/* It must be a single-table tablespace and we do not know the
		size of the file yet. First we open the file in the normal
		mode, no async I/O here, for simplicity. Then do some checks,
		and close the file again.
		NOTE that we could not use the simple file read function
		os_file_read() in Windows to read from a file opened for
		async I/O! */

		node->handle = os_file_create_simple_no_error_handling(
			innodb_file_data_key, node->name, OS_FILE_OPEN,
			OS_FILE_READ_ONLY, &success, 0);

		if (!success) {
			/* The following call prints an error message */
			os_file_get_last_error(true);

			ib_logf(IB_LOG_LEVEL_WARN, "InnoDB: Error: cannot "
				"open %s\n. InnoDB: Have you deleted .ibd "
				"files under a running mysqld server?\n",
				node->name);

			return(false);
		}

		size_bytes = os_file_get_size(node->handle);
		ut_a(size_bytes != (os_offset_t) -1);

		node->file_block_size = os_file_get_block_size(
			node->handle, node->name);
		space->file_block_size = node->file_block_size;

#ifdef UNIV_HOTBACKUP
		if (space->id == 0) {
			node->size = (ulint) (size_bytes / UNIV_PAGE_SIZE);
			os_file_close(node->handle);
			goto add_size;
		}
#endif /* UNIV_HOTBACKUP */
		ut_a(space->purpose != FIL_LOG);
		ut_a(fil_is_user_tablespace_id(space->id));

		if (size_bytes < FIL_IBD_FILE_INITIAL_SIZE * UNIV_PAGE_SIZE) {
			ib_logf(IB_LOG_LEVEL_ERROR,
				"The size of the file %s is only " UINT64PF
				" bytes, should be at least " ULINTPF,
				node->name, size_bytes,
				FIL_IBD_FILE_INITIAL_SIZE * UNIV_PAGE_SIZE);
			os_file_close(node->handle);
			return(false);
		}

		/* Read the first page of the tablespace */

		buf2 = static_cast<byte*>(ut_malloc(2 * UNIV_PAGE_SIZE));
		/* Align the memory for file i/o if we might have O_DIRECT
		set */
		page = static_cast<byte*>(ut_align(buf2, UNIV_PAGE_SIZE));

		success = os_file_read(node->handle, page, 0, UNIV_PAGE_SIZE);
		srv_stats.page0_read.add(1);

		const ulint space_id = fsp_header_get_space_id(page);
		ulint flags = fsp_header_get_flags(page);

		/* Try to read crypt_data from page 0 if it is not yet
		read. */
		if (!node->space->crypt_data) {
			const ulint offset = fsp_header_get_crypt_offset(
					fsp_flags_get_zip_size(flags));
			node->space->crypt_data = fil_space_read_crypt_data(space_id, page, offset);
		}

		ut_free(buf2);
		os_file_close(node->handle);

		if (!fsp_flags_is_valid(flags, space->id)) {
			ulint cflags = fsp_flags_convert_from_101(flags);
			if (cflags == ULINT_UNDEFINED) {
				ib_logf(IB_LOG_LEVEL_ERROR,
					"Expected tablespace flags 0x%x"
					" but found 0x%x in the file %s",
					int(space->flags), int(flags),
					node->name);
				return(false);
			}

			flags = cflags;
		}

		if (UNIV_UNLIKELY(space_id != space->id)) {
			ib_logf(IB_LOG_LEVEL_ERROR,
				"tablespace id is " ULINTPF " in the data dictionary"
				" but in file %s it is " ULINTPF "!\n",
				space->id, node->name, space_id);
			return(false);
		}

		if (ulint zip_size = fsp_flags_get_zip_size(flags)) {
			node->size = ulint(size_bytes / zip_size);
		} else {
			node->size = ulint(size_bytes / UNIV_PAGE_SIZE);
		}

#ifdef UNIV_HOTBACKUP
add_size:
#endif /* UNIV_HOTBACKUP */
		space->size += node->size;
	}

	ulint atomic_writes = FSP_FLAGS_GET_ATOMIC_WRITES(space->flags);

	/* printf("Opening file %s\n", node->name); */

	/* Open the file for reading and writing, in Windows normally in the
	unbuffered async I/O mode, though global variables may make
	os_file_create() to fall back to the normal file I/O mode. */

	if (space->purpose == FIL_LOG) {
		node->handle = os_file_create(innodb_file_log_key,
					      node->name, OS_FILE_OPEN,
					      OS_FILE_AIO, OS_LOG_FILE,
					      &ret, atomic_writes);
	} else if (node->is_raw_disk) {
		node->handle = os_file_create(innodb_file_data_key,
					      node->name,
					      OS_FILE_OPEN_RAW,
					      OS_FILE_AIO, OS_DATA_FILE,
					      &ret, atomic_writes);
	} else {
		node->handle = os_file_create(innodb_file_data_key,
					      node->name, OS_FILE_OPEN,
					      OS_FILE_AIO, OS_DATA_FILE,
					      &ret, atomic_writes);
	}

	if (node->file_block_size == 0) {
		node->file_block_size = os_file_get_block_size(
			node->handle, node->name);
		space->file_block_size = node->file_block_size;
	}

	ut_a(ret);

	node->open = TRUE;

	system->n_open++;
	fil_n_file_opened++;

	if (fil_space_belongs_in_lru(space)) {

		/* Put the node to the LRU list */
		UT_LIST_ADD_FIRST(LRU, system->LRU, node);
	}

	return(true);
}

/**********************************************************************//**
Closes a file. */
static
void
fil_node_close_file(
/*================*/
	fil_node_t*	node,	/*!< in: file node */
	fil_system_t*	system)	/*!< in: tablespace memory cache */
{
	ibool	ret;

	ut_ad(node && system);
	ut_ad(mutex_own(&(system->mutex)));
	ut_a(node->open);
	ut_a(node->n_pending == 0);
	ut_a(node->n_pending_flushes == 0);
	ut_a(!node->being_extended);
#ifndef UNIV_HOTBACKUP
	ut_a(node->modification_counter == node->flush_counter
	     || srv_fast_shutdown == 2);
#endif /* !UNIV_HOTBACKUP */

	ret = os_file_close(node->handle);
	ut_a(ret);

	/* printf("Closing file %s\n", node->name); */

	node->open = FALSE;
	ut_a(system->n_open > 0);
	system->n_open--;
	fil_n_file_opened--;

	if (fil_space_belongs_in_lru(node->space)) {

		ut_a(UT_LIST_GET_LEN(system->LRU) > 0);

		/* The node is in the LRU list, remove it */
		UT_LIST_REMOVE(LRU, system->LRU, node);
	}
}

/********************************************************************//**
Tries to close a file in the LRU list. The caller must hold the fil_sys
mutex.
@return TRUE if success, FALSE if should retry later; since i/o's
generally complete in < 100 ms, and as InnoDB writes at most 128 pages
from the buffer pool in a batch, and then immediately flushes the
files, there is a good chance that the next time we find a suitable
node from the LRU list */
static
ibool
fil_try_to_close_file_in_LRU(
/*=========================*/
	ibool	print_info)	/*!< in: if TRUE, prints information why it
				cannot close a file */
{
	fil_node_t*	node;

	ut_ad(mutex_own(&fil_system->mutex));

	if (print_info) {
		fprintf(stderr,
			"InnoDB: fil_sys open file LRU len %lu\n",
			(ulong) UT_LIST_GET_LEN(fil_system->LRU));
	}

	for (node = UT_LIST_GET_LAST(fil_system->LRU);
	     node != NULL;
	     node = UT_LIST_GET_PREV(LRU, node)) {

		if (node->modification_counter == node->flush_counter
		    && node->n_pending_flushes == 0
		    && !node->being_extended) {

			fil_node_close_file(node, fil_system);

			return(TRUE);
		}

		if (!print_info) {
			continue;
		}

		if (node->n_pending_flushes > 0) {
			fputs("InnoDB: cannot close file ", stderr);
			ut_print_filename(stderr, node->name);
			fprintf(stderr, ", because n_pending_flushes %lu\n",
				(ulong) node->n_pending_flushes);
		}

		if (node->modification_counter != node->flush_counter) {
			fputs("InnoDB: cannot close file ", stderr);
			ut_print_filename(stderr, node->name);
			fprintf(stderr,
				", because mod_count %ld != fl_count %ld\n",
				(long) node->modification_counter,
				(long) node->flush_counter);

		}

		if (node->being_extended) {
			fputs("InnoDB: cannot close file ", stderr);
			ut_print_filename(stderr, node->name);
			fprintf(stderr, ", because it is being extended\n");
		}
	}

	return(FALSE);
}

/** Flush any writes cached by the file system.
@param[in,out]	space	tablespace */
static
void
fil_flush_low(fil_space_t* space)
{
	ut_ad(mutex_own(&fil_system->mutex));
	ut_ad(space);
	ut_ad(!space->stop_new_ops);

	if (fil_buffering_disabled(space)) {

		/* No need to flush. User has explicitly disabled
		buffering. */
		ut_ad(!space->is_in_unflushed_spaces);
		ut_ad(fil_space_is_flushed(space));
		ut_ad(space->n_pending_flushes == 0);

#ifdef UNIV_DEBUG
		for (fil_node_t* node = UT_LIST_GET_FIRST(space->chain);
		     node != NULL;
		     node = UT_LIST_GET_NEXT(chain, node)) {
			ut_ad(node->modification_counter
			      == node->flush_counter);
			ut_ad(node->n_pending_flushes == 0);
		}
#endif /* UNIV_DEBUG */

		return;
	}

	/* Prevent dropping of the space while we are flushing */
	space->n_pending_flushes++;

	for (fil_node_t* node = UT_LIST_GET_FIRST(space->chain);
	     node != NULL;
	     node = UT_LIST_GET_NEXT(chain, node)) {

		ib_int64_t old_mod_counter = node->modification_counter;

		if (old_mod_counter <= node->flush_counter) {
			continue;
		}

		ut_a(node->open);

		if (space->purpose == FIL_TABLESPACE) {
			fil_n_pending_tablespace_flushes++;
		} else {
			fil_n_pending_log_flushes++;
			fil_n_log_flushes++;
		}
#ifdef __WIN__
		if (node->is_raw_disk) {

			goto skip_flush;
		}
#endif /* __WIN__ */
retry:
		if (node->n_pending_flushes > 0) {
			/* We want to avoid calling os_file_flush() on
			the file twice at the same time, because we do
			not know what bugs OS's may contain in file
			i/o */

			ib_int64_t sig_count =
				os_event_reset(node->sync_event);

			mutex_exit(&fil_system->mutex);

			os_event_wait_low(node->sync_event, sig_count);

			mutex_enter(&fil_system->mutex);

			if (node->flush_counter >= old_mod_counter) {

				goto skip_flush;
			}

			goto retry;
		}

		ut_a(node->open);
		node->n_pending_flushes++;

		mutex_exit(&fil_system->mutex);

		os_file_flush(node->handle);

		mutex_enter(&fil_system->mutex);

		os_event_set(node->sync_event);

		node->n_pending_flushes--;
skip_flush:
		if (node->flush_counter < old_mod_counter) {
			node->flush_counter = old_mod_counter;

			if (space->is_in_unflushed_spaces
			    && fil_space_is_flushed(space)) {

				space->is_in_unflushed_spaces = false;

				UT_LIST_REMOVE(
					unflushed_spaces,
					fil_system->unflushed_spaces,
					space);
			}
		}

		if (space->purpose == FIL_TABLESPACE) {
			fil_n_pending_tablespace_flushes--;
		} else {
			fil_n_pending_log_flushes--;
		}
	}

	space->n_pending_flushes--;
}

/** Try to extend a tablespace.
@param[in,out]	space	tablespace to be extended
@param[in,out]	node	last file of the tablespace
@param[in]	size	desired size in number of pages
@param[out]	success	whether the operation succeeded
@return	whether the operation should be retried */
static UNIV_COLD __attribute__((warn_unused_result, nonnull))
bool
fil_space_extend_must_retry(
	fil_space_t*	space,
	fil_node_t*	node,
	ulint		size,
	ibool*		success)
{
	ut_ad(mutex_own(&fil_system->mutex));
	ut_ad(UT_LIST_GET_LAST(space->chain) == node);
	ut_ad(size >= FIL_IBD_FILE_INITIAL_SIZE);

	*success = space->size >= size;

	if (*success) {
		/* Space already big enough */
		return(false);
	}

	if (node->being_extended) {
		/* Another thread is currently extending the file. Wait
		for it to finish.
		It'd have been better to use event driven mechanism but
		the entire module is peppered with polling stuff. */
		mutex_exit(&fil_system->mutex);
		os_thread_sleep(100000);
		return(true);
	}

	node->being_extended = true;

	if (!fil_node_prepare_for_io(node, fil_system, space)) {
		/* The tablespace data file, such as .ibd file, is missing */
		node->being_extended = false;
		return(false);
	}

	/* At this point it is safe to release fil_system mutex. No
	other thread can rename, delete or close the file because
	we have set the node->being_extended flag. */
	mutex_exit(&fil_system->mutex);

	ulint		start_page_no		= space->size;
	const ulint	file_start_page_no	= start_page_no - node->size;

	/* Determine correct file block size */
	if (node->file_block_size == 0) {
		node->file_block_size = os_file_get_block_size(
			node->handle, node->name);
		space->file_block_size = node->file_block_size;
	}

	ulint	page_size	= fsp_flags_get_zip_size(space->flags);
	if (!page_size) {
		page_size = UNIV_PAGE_SIZE;
	}

	/* fil_read_first_page() expects UNIV_PAGE_SIZE bytes.
	fil_node_open_file() expects at least 4 * UNIV_PAGE_SIZE bytes.*/

	os_offset_t new_size = std::max(
		os_offset_t(size - file_start_page_no) * page_size,
		os_offset_t(FIL_IBD_FILE_INITIAL_SIZE * UNIV_PAGE_SIZE));

	*success = os_file_set_size(node->name, node->handle, new_size,
		FSP_FLAGS_HAS_PAGE_COMPRESSION(space->flags));


	DBUG_EXECUTE_IF("ib_os_aio_func_io_failure_28",
		*success = FALSE;
		os_has_said_disk_full = TRUE;);

	if (*success) {
		os_has_said_disk_full = FALSE;
		start_page_no = size;
	}

	mutex_enter(&fil_system->mutex);

	ut_a(node->being_extended);
	ut_a(start_page_no - file_start_page_no >= node->size);

	ulint file_size = start_page_no - file_start_page_no;
	space->size += file_size - node->size;
	node->size = file_size;

	fil_node_complete_io(node, fil_system, OS_FILE_READ);

	node->being_extended = FALSE;

	if (space->id == 0) {
		ulint pages_per_mb = (1024 * 1024) / page_size;

		/* Keep the last data file size info up to date, rounded to
		full megabytes */

		srv_data_file_sizes[srv_n_data_files - 1]
			= (node->size / pages_per_mb) * pages_per_mb;
	}

	fil_flush_low(space);
	return(false);
}

/*******************************************************************//**
Reserves the fil_system mutex and tries to make sure we can open at least one
file while holding it. This should be called before calling
fil_node_prepare_for_io(), because that function may need to open a file. */
static
void
fil_mutex_enter_and_prepare_for_io(
/*===============================*/
	ulint	space_id)	/*!< in: space id */
{
	fil_space_t*	space;
	ulint		count		= 0;

retry:
	mutex_enter(&fil_system->mutex);

	if (space_id >= SRV_LOG_SPACE_FIRST_ID) {
		/* We keep log files always open. */
		return;
	}

	space = fil_space_get_by_id(space_id);

	if (space == NULL) {
		return;
	}

	fil_node_t*	node = UT_LIST_GET_LAST(space->chain);

	ut_ad(space->id == 0 || node == UT_LIST_GET_FIRST(space->chain));

	if (space->id == 0) {
		/* We keep the system tablespace files always open;
		this is important in preventing deadlocks in this module, as
		a page read completion often performs another read from the
		insert buffer. The insert buffer is in tablespace 0, and we
		cannot end up waiting in this function. */
	} else if (!node || node->open) {
		/* If the file is already open, no need to do
		anything; if the space does not exist, we handle the
		situation in the function which called this
		function */
	} else {
		/* Too many files are open, try to close some */
		while (fil_system->n_open >= fil_system->max_n_open) {
			if (fil_try_to_close_file_in_LRU(count > 1)) {
				/* No problem */
			} else if (count >= 2) {
				ib_logf(IB_LOG_LEVEL_WARN,
					"innodb_open_files=%lu is exceeded"
					" (%lu files stay open)",
					fil_system->max_n_open,
					fil_system->n_open);
				break;
			} else {
				mutex_exit(&fil_system->mutex);

				/* Wake the i/o-handler threads to
				make sure pending i/o's are
				performed */
				os_aio_simulated_wake_handler_threads();
				os_thread_sleep(20000);

				/* Flush tablespaces so that we can
				close modified files in the LRU list */
				fil_flush_file_spaces(FIL_TABLESPACE);

				count++;
				goto retry;
			}
		}
	}

	if (ulint size = UNIV_UNLIKELY(space->recv_size)) {
		ut_ad(node);
		ibool	success;
		if (fil_space_extend_must_retry(space, node, size, &success)) {
			goto retry;
		}

		ut_ad(mutex_own(&fil_system->mutex));
		/* Crash recovery requires the file extension to succeed. */
		ut_a(success);
		/* InnoDB data files cannot shrink. */
		ut_a(space->size >= size);

		/* There could be multiple concurrent I/O requests for
		this tablespace (multiple threads trying to extend
		this tablespace).

		Also, fil_space_set_recv_size() may have been invoked
		again during the file extension while fil_system->mutex
		was not being held by us.

		Only if space->recv_size matches what we read originally,
		reset the field. In this way, a subsequent I/O request
		will handle any pending fil_space_set_recv_size(). */

		if (size == space->recv_size) {
			space->recv_size = 0;
		}
	}
}

/** Prepare a data file object for freeing.
@param[in,out]	space	tablespace
@param[in,out]	node	data file */
static
void
fil_node_free_part1(fil_space_t* space, fil_node_t* node)
{
	ut_ad(mutex_own(&fil_system->mutex));
	ut_a(node->magic_n == FIL_NODE_MAGIC_N);
	ut_a(node->n_pending == 0);
	ut_a(!node->being_extended);

	if (node->open) {
		/* We fool the assertion in fil_node_close_file() to think
		there are no unflushed modifications in the file */

		node->modification_counter = node->flush_counter;
		os_event_set(node->sync_event);

		if (fil_buffering_disabled(space)) {

			ut_ad(!space->is_in_unflushed_spaces);
			ut_ad(fil_space_is_flushed(space));

		} else if (space->is_in_unflushed_spaces
			   && fil_space_is_flushed(space)) {

			space->is_in_unflushed_spaces = false;

			UT_LIST_REMOVE(unflushed_spaces,
				       fil_system->unflushed_spaces,
				       space);
		}

		fil_node_close_file(node, fil_system);
	}
}

/** Free a data file object.
@param[in,out]	space	tablespace
@param[in]	node	data file */
static
void
fil_node_free_part2(fil_space_t* space, fil_node_t* node)
{
	ut_ad(!node->open);

	space->size -= node->size;

	UT_LIST_REMOVE(chain, space->chain, node);

	os_event_free(node->sync_event);
	mem_free(node->name);
	mem_free(node);
}

#ifdef UNIV_LOG_ARCHIVE
/****************************************************************//**
Drops files from the start of a file space, so that its size is cut by
the amount given. */
UNIV_INTERN
void
fil_space_truncate_start(
/*=====================*/
	ulint	id,		/*!< in: space id */
	ulint	trunc_len)	/*!< in: truncate by this much; it is an error
				if this does not equal to the combined size of
				some initial files in the space */
{
	fil_node_t*	node;
	fil_space_t*	space;

	mutex_enter(&fil_system->mutex);

	space = fil_space_get_by_id(id);

	ut_a(space);

	while (trunc_len > 0) {
		node = UT_LIST_GET_FIRST(space->chain);

		ut_a(node->size * UNIV_PAGE_SIZE <= trunc_len);

		trunc_len -= node->size * UNIV_PAGE_SIZE;

		fil_node_free_part1(space, node);
		fil_node_free_part2(space, node);
	}

	mutex_exit(&fil_system->mutex);
}
#endif /* UNIV_LOG_ARCHIVE */

/*******************************************************************//**
Creates a space memory object and puts it to the 'fil system' hash table.
If there is an error, prints an error message to the .err log.
@param[in]	name		Space name
@param[in]	id		Space id
@param[in]	flags		Tablespace flags
@param[in]	purpose		FIL_TABLESPACE or FIL_LOG if log
@param[in]	crypt_data	Encryption information
@param[in]	create_table	True if this is create table
@param[in]	mode		Encryption mode
@return	TRUE if success */
UNIV_INTERN
bool
fil_space_create(
	const char*		name,
	ulint			id,
	ulint			flags,
	ulint			purpose,
	fil_space_crypt_t*	crypt_data,
	bool			create_table,
	fil_encryption_t	mode)
{
	fil_space_t*	space;

	DBUG_EXECUTE_IF("fil_space_create_failure", return(false););

	ut_a(fil_system);

	/* Look for a matching tablespace and if found free it. */
	do {
		mutex_enter(&fil_system->mutex);

		space = fil_space_get_by_name(name);

		if (space != 0) {
			ib_logf(IB_LOG_LEVEL_WARN,
				"Tablespace '%s' exists in the cache "
				"with id %lu != %lu",
				name, (ulong) space->id, (ulong) id);

			if (id == 0 || purpose != FIL_TABLESPACE) {

				mutex_exit(&fil_system->mutex);

				return(false);
			}

			ib_logf(IB_LOG_LEVEL_WARN,
				"Freeing existing tablespace '%s' entry "
				"from the cache with id %lu",
				name, (ulong) id);

			bool	success = fil_space_free_and_mutex_exit(
				space->id, false);
			ut_a(success);
		}

	} while (space != 0);

	space = fil_space_get_by_id(id);

	if (space != 0) {
		ib_logf(IB_LOG_LEVEL_ERROR,
			"Trying to add tablespace '%s' with id %lu "
			"to the tablespace memory cache, but tablespace '%s' "
			"with id %lu already exists in the cache!",
			name, (ulong) id, space->name, (ulong) space->id);

		mutex_exit(&fil_system->mutex);

		return(false);
	}

	space = static_cast<fil_space_t*>(mem_zalloc(sizeof(*space)));

	space->name = mem_strdup(name);
	space->id = id;

	fil_system->tablespace_version++;
	space->tablespace_version = fil_system->tablespace_version;

	if (purpose == FIL_TABLESPACE && !recv_recovery_on
	    && id > fil_system->max_assigned_id) {

		if (!fil_system->space_id_reuse_warned) {
			fil_system->space_id_reuse_warned = TRUE;

			ib_logf(IB_LOG_LEVEL_WARN,
				"Allocated tablespace %lu, old maximum "
				"was %lu",
				(ulong) id,
				(ulong) fil_system->max_assigned_id);
		}

		fil_system->max_assigned_id = id;
	}

	space->purpose = purpose;
	space->flags = flags;

	space->magic_n = FIL_SPACE_MAGIC_N;
	space->crypt_data = crypt_data;

	rw_lock_create(fil_space_latch_key, &space->latch, SYNC_FSP);

	HASH_INSERT(fil_space_t, hash, fil_system->spaces, id, space);

	HASH_INSERT(fil_space_t, name_hash, fil_system->name_hash,
		    ut_fold_string(name), space);

	UT_LIST_ADD_LAST(space_list, fil_system->space_list, space);


	/* Inform key rotation that there could be something
	to do */
	if (purpose == FIL_TABLESPACE && !srv_fil_crypt_rotate_key_age && fil_crypt_threads_event &&
	    (mode == FIL_ENCRYPTION_ON || mode == FIL_ENCRYPTION_OFF ||
		    srv_encrypt_tables)) {
		/* Key rotation is not enabled, need to inform background
		encryption threads. */
		UT_LIST_ADD_LAST(rotation_list, fil_system->rotation_list, space);
		space->is_in_rotation_list = true;
		mutex_exit(&fil_system->mutex);
		mutex_enter(&fil_crypt_threads_mutex);
		os_event_set(fil_crypt_threads_event);
		mutex_exit(&fil_crypt_threads_mutex);
	} else {
		mutex_exit(&fil_system->mutex);
	}

	return(true);
}

/*******************************************************************//**
Assigns a new space id for a new single-table tablespace. This works simply by
incrementing the global counter. If 4 billion id's is not enough, we may need
to recycle id's.
@return	TRUE if assigned, FALSE if not */
UNIV_INTERN
ibool
fil_assign_new_space_id(
/*====================*/
	ulint*	space_id)	/*!< in/out: space id */
{
	ulint	id;
	ibool	success;

	mutex_enter(&fil_system->mutex);

	id = *space_id;

	if (id < fil_system->max_assigned_id) {
		id = fil_system->max_assigned_id;
	}

	id++;

	if (id > (SRV_LOG_SPACE_FIRST_ID / 2) && (id % 1000000UL == 0)) {
		ut_print_timestamp(stderr);
		fprintf(stderr,
			"InnoDB: Warning: you are running out of new"
			" single-table tablespace id's.\n"
			"InnoDB: Current counter is %lu and it"
			" must not exceed %lu!\n"
			"InnoDB: To reset the counter to zero"
			" you have to dump all your tables and\n"
			"InnoDB: recreate the whole InnoDB installation.\n",
			(ulong) id,
			(ulong) SRV_LOG_SPACE_FIRST_ID);
	}

	success = (id < SRV_LOG_SPACE_FIRST_ID);

	if (success) {
		*space_id = fil_system->max_assigned_id = id;
	} else {
		ut_print_timestamp(stderr);
		fprintf(stderr,
			"InnoDB: You have run out of single-table"
			" tablespace id's!\n"
			"InnoDB: Current counter is %lu.\n"
			"InnoDB: To reset the counter to zero you"
			" have to dump all your tables and\n"
			"InnoDB: recreate the whole InnoDB installation.\n",
			(ulong) id);
		*space_id = ULINT_UNDEFINED;
	}

	mutex_exit(&fil_system->mutex);

	return(success);
}

/** Free a space object from the tablespace memory cache. Close the files in
the chain but do not delete them. There must not be any pending i/o's or
flushes on the files.
The fil_system->mutex will be released.
@param[in]	id		tablespace ID
@param[in]	x_latched	whether the caller holds exclusive space->latch
@return whether the tablespace existed */
static
bool
fil_space_free_and_mutex_exit(ulint id, bool x_latched)
{
	fil_space_t*	space;
	fil_space_t*	fnamespace;

	ut_ad(mutex_own(&fil_system->mutex));

	space = fil_space_get_by_id(id);

	if (!space) {
		ib_logf(IB_LOG_LEVEL_ERROR,
			"trying to remove non-existing tablespace " ULINTPF,
			id);
		mutex_exit(&fil_system->mutex);
		return(false);
	}

	HASH_DELETE(fil_space_t, hash, fil_system->spaces, id, space);

	fnamespace = fil_space_get_by_name(space->name);
	ut_a(fnamespace);
	ut_a(space == fnamespace);

	HASH_DELETE(fil_space_t, name_hash, fil_system->name_hash,
		    ut_fold_string(space->name), space);

	if (space->is_in_unflushed_spaces) {

		ut_ad(!fil_buffering_disabled(space));
		space->is_in_unflushed_spaces = false;

		UT_LIST_REMOVE(unflushed_spaces, fil_system->unflushed_spaces,
			       space);
	}

	if (space->is_in_rotation_list) {
		space->is_in_rotation_list = false;
		ut_a(UT_LIST_GET_LEN(fil_system->rotation_list) > 0);
		UT_LIST_REMOVE(rotation_list, fil_system->rotation_list, space);
	}

	UT_LIST_REMOVE(space_list, fil_system->space_list, space);

	ut_a(space->magic_n == FIL_SPACE_MAGIC_N);
	ut_a(0 == space->n_pending_flushes);

	for (fil_node_t* node = UT_LIST_GET_FIRST(space->chain);
	     node != NULL;
	     node = UT_LIST_GET_NEXT(chain, node)) {
		fil_node_free_part1(space, node);
	}

	mutex_exit(&fil_system->mutex);

	/* Wait for fil_space_release_for_io(); after
	fil_space_detach(), the tablespace cannot be found, so
	fil_space_acquire_for_io() would return NULL */
	while (space->n_pending_ios) {
		os_thread_sleep(100);
	}

	for (fil_node_t* fil_node = UT_LIST_GET_FIRST(space->chain);
	     fil_node != NULL;
	     fil_node = UT_LIST_GET_FIRST(space->chain)) {
		fil_node_free_part2(space, fil_node);
	}

	ut_a(0 == UT_LIST_GET_LEN(space->chain));

	if (x_latched) {
		rw_lock_x_unlock(&space->latch);
	}

	rw_lock_free(&(space->latch));

	fil_space_destroy_crypt_data(&(space->crypt_data));

	mem_free(space->name);
	mem_free(space);

	return(TRUE);
}

/*******************************************************************//**
Returns a pointer to the file_space_t that is in the memory cache
associated with a space id.
@return	file_space_t pointer, NULL if space not found */
fil_space_t*
fil_space_get(
/*==========*/
	ulint	id)	/*!< in: space id */
{
	fil_space_t*	space;

	ut_ad(fil_system);

	mutex_enter(&fil_system->mutex);

	space = fil_space_get_by_id(id);

	mutex_exit(&fil_system->mutex);

	return (space);
}

/*******************************************************************//**
Returns a pointer to the file_space_t that is in the memory cache
associated with a space id. The caller must lock fil_system->mutex.
@return	file_space_t pointer, NULL if space not found */
UNIV_INLINE
fil_space_t*
fil_space_get_space(
/*================*/
	ulint	id)	/*!< in: space id */
{
	fil_space_t*	space;
	fil_node_t*	node;

	ut_ad(fil_system);

	space = fil_space_get_by_id(id);
	if (space == NULL) {
		return(NULL);
	}

	if (space->size == 0 && space->purpose == FIL_TABLESPACE) {
		ut_a(id != 0);

		mutex_exit(&fil_system->mutex);

		/* It is possible that the space gets evicted at this point
		before the fil_mutex_enter_and_prepare_for_io() acquires
		the fil_system->mutex. Check for this after completing the
		call to fil_mutex_enter_and_prepare_for_io(). */
		fil_mutex_enter_and_prepare_for_io(id);

		/* We are still holding the fil_system->mutex. Check if
		the space is still in memory cache. */
		space = fil_space_get_by_id(id);
		if (space == NULL) {
			return(NULL);
		}

		/* The following code must change when InnoDB supports
		multiple datafiles per tablespace. Note that there is small
		change that space is found from tablespace list but
		we have not yet created node for it and as we hold
		fil_system mutex here fil_node_create can't continue. */
		ut_a(UT_LIST_GET_LEN(space->chain) == 1 || UT_LIST_GET_LEN(space->chain) == 0);

		node = UT_LIST_GET_FIRST(space->chain);

		if (node) {
			/* It must be a single-table tablespace and we have not opened
			the file yet; the following calls will open it and update the
			size fields */

			if (!fil_node_prepare_for_io(node, fil_system, space)) {
				/* The single-table tablespace can't be opened,
				because the ibd file is missing. */
				return(NULL);
			}
			fil_node_complete_io(node, fil_system, OS_FILE_READ);
		}
	}

	return(space);
}

/*******************************************************************//**
Returns the path from the first fil_node_t found for the space ID sent.
The caller is responsible for freeing the memory allocated here for the
value returned.
@return	own: A copy of fil_node_t::path, NULL if space ID is zero
or not found. */
UNIV_INTERN
char*
fil_space_get_first_path(
/*=====================*/
	ulint		id)	/*!< in: space id */
{
	fil_space_t*	space;
	fil_node_t*	node;
	char*		path;

	ut_ad(fil_system);
	ut_a(id);

	fil_mutex_enter_and_prepare_for_io(id);

	space = fil_space_get_space(id);

	if (space == NULL) {
		mutex_exit(&fil_system->mutex);

		return(NULL);
	}

	ut_ad(mutex_own(&fil_system->mutex));

	node = UT_LIST_GET_FIRST(space->chain);

	path = mem_strdup(node->name);

	mutex_exit(&fil_system->mutex);

	return(path);
}

/** Set the recovered size of a tablespace in pages.
@param id	tablespace ID
@param size	recovered size in pages */
UNIV_INTERN
void
fil_space_set_recv_size(ulint id, ulint size)
{
	mutex_enter(&fil_system->mutex);
	ut_ad(size);
	ut_ad(id < SRV_LOG_SPACE_FIRST_ID);

	if (fil_space_t* space = fil_space_get_space(id)) {
		space->recv_size = size;
	}

	mutex_exit(&fil_system->mutex);
}

/*******************************************************************//**
Returns the size of the space in pages. The tablespace must be cached in the
memory cache.
@return	space size, 0 if space not found */
UNIV_INTERN
ulint
fil_space_get_size(
/*===============*/
	ulint	id)	/*!< in: space id */
{
	fil_space_t*	space;
	ulint		size;

	ut_ad(fil_system);
	mutex_enter(&fil_system->mutex);

	space = fil_space_get_space(id);

	size = space ? space->size : 0;

	mutex_exit(&fil_system->mutex);

	return(size);
}

/*******************************************************************//**
Returns the flags of the space. The tablespace must be cached
in the memory cache.
@return	flags, ULINT_UNDEFINED if space not found */
UNIV_INTERN
ulint
fil_space_get_flags(
/*================*/
	ulint	id)	/*!< in: space id */
{
	fil_space_t*	space;
	ulint		flags;

	ut_ad(fil_system);

	if (!id) {
		return(0);
	}

	mutex_enter(&fil_system->mutex);

	space = fil_space_get_space(id);

	if (space == NULL) {
		mutex_exit(&fil_system->mutex);

		return(ULINT_UNDEFINED);
	}

	flags = space->flags;

	mutex_exit(&fil_system->mutex);

	return(flags);
}

/*******************************************************************//**
Returns the compressed page size of the space, or 0 if the space
is not compressed. The tablespace must be cached in the memory cache.
@return	compressed page size, ULINT_UNDEFINED if space not found */
UNIV_INTERN
ulint
fil_space_get_zip_size(
/*===================*/
	ulint	id)	/*!< in: space id */
{
	ulint	flags;

	flags = fil_space_get_flags(id);

	if (flags && flags != ULINT_UNDEFINED) {

		return(fsp_flags_get_zip_size(flags));
	}

	return(flags);
}

/*******************************************************************//**
Checks if the pair space, page_no refers to an existing page in a tablespace
file space. The tablespace must be cached in the memory cache.
@return	TRUE if the address is meaningful */
UNIV_INTERN
ibool
fil_check_adress_in_tablespace(
/*===========================*/
	ulint	id,	/*!< in: space id */
	ulint	page_no)/*!< in: page number */
{
	if (fil_space_get_size(id) > page_no) {

		return(TRUE);
	}

	return(FALSE);
}

/****************************************************************//**
Initializes the tablespace memory cache. */
UNIV_INTERN
void
fil_init(
/*=====*/
	ulint	hash_size,	/*!< in: hash table size */
	ulint	max_n_open)	/*!< in: max number of open files */
{
	ut_a(fil_system == NULL);

	ut_a(hash_size > 0);
	ut_a(max_n_open > 0);

	fil_system = static_cast<fil_system_t*>(
		mem_zalloc(sizeof(fil_system_t)));

	mutex_create(fil_system_mutex_key,
		     &fil_system->mutex, SYNC_ANY_LATCH);

	fil_system->spaces = hash_create(hash_size);
	fil_system->name_hash = hash_create(hash_size);

	fil_system->max_n_open = max_n_open;

	fil_space_crypt_init();
}

/*******************************************************************//**
Opens all log files and system tablespace data files. They stay open until the
database server shutdown. This should be called at a server startup after the
space objects for the log and the system tablespace have been created. The
purpose of this operation is to make sure we never run out of file descriptors
if we need to read from the insert buffer or to write to the log. */
UNIV_INTERN
void
fil_open_log_and_system_tablespace_files(void)
/*==========================================*/
{
	fil_space_t*	space;

	mutex_enter(&fil_system->mutex);

	for (space = UT_LIST_GET_FIRST(fil_system->space_list);
	     space != NULL;
	     space = UT_LIST_GET_NEXT(space_list, space)) {

		fil_node_t*	node;

		if (fil_space_belongs_in_lru(space)) {

			continue;
		}

		for (node = UT_LIST_GET_FIRST(space->chain);
		     node != NULL;
		     node = UT_LIST_GET_NEXT(chain, node)) {

			if (!node->open) {
				if (!fil_node_open_file(node, fil_system,
							space)) {
					/* This func is called during server's
					startup. If some file of log or system
					tablespace is missing, the server
					can't start successfully. So we should
					assert for it. */
					ut_a(0);
				}
			}

			if (fil_system->max_n_open < 10 + fil_system->n_open) {

				fprintf(stderr,
					"InnoDB: Warning: you must"
					" raise the value of"
					" innodb_open_files in\n"
					"InnoDB: my.cnf! Remember that"
					" InnoDB keeps all log files"
					" and all system\n"
					"InnoDB: tablespace files open"
					" for the whole time mysqld is"
					" running, and\n"
					"InnoDB: needs to open also"
					" some .ibd files if the"
					" file-per-table storage\n"
					"InnoDB: model is used."
					" Current open files %lu,"
					" max allowed"
					" open files %lu.\n",
					(ulong) fil_system->n_open,
					(ulong) fil_system->max_n_open);
			}
		}
	}

	mutex_exit(&fil_system->mutex);
}

/*******************************************************************//**
Closes all open files. There must not be any pending i/o's or not flushed
modifications in the files. */
UNIV_INTERN
void
fil_close_all_files(void)
/*=====================*/
{
	fil_space_t*	space;

	mutex_enter(&fil_system->mutex);

	space = UT_LIST_GET_FIRST(fil_system->space_list);

	while (space != NULL) {
		fil_node_t*	node;
		fil_space_t*	prev_space = space;

		for (node = UT_LIST_GET_FIRST(space->chain);
		     node != NULL;
		     node = UT_LIST_GET_NEXT(chain, node)) {

			if (node->open) {
				fil_node_close_file(node, fil_system);
			}
		}

		space = UT_LIST_GET_NEXT(space_list, space);

		/* This is executed during shutdown. No other thread
		can create or remove tablespaces while we are not
		holding fil_system->mutex. */
		fil_space_free_and_mutex_exit(prev_space->id, false);
		mutex_enter(&fil_system->mutex);
	}

	mutex_exit(&fil_system->mutex);
}

/*******************************************************************//**
Closes the redo log files. There must not be any pending i/o's or not
flushed modifications in the files. */
UNIV_INTERN
void
fil_close_log_files(
/*================*/
	bool	free)	/*!< in: whether to free the memory object */
{
	fil_space_t*	space;

	mutex_enter(&fil_system->mutex);

	space = UT_LIST_GET_FIRST(fil_system->space_list);

	while (space != NULL) {
		fil_node_t*	node;
		fil_space_t*	prev_space = space;

		if (space->purpose != FIL_LOG) {
			space = UT_LIST_GET_NEXT(space_list, space);
			continue;
		}

		for (node = UT_LIST_GET_FIRST(space->chain);
		     node != NULL;
		     node = UT_LIST_GET_NEXT(chain, node)) {

			if (node->open) {
				fil_node_close_file(node, fil_system);
			}
		}

		space = UT_LIST_GET_NEXT(space_list, space);

		if (free) {
			/* This is executed during startup. No other thread
			can create or remove tablespaces while we are not
			holding fil_system->mutex. */
			fil_space_free_and_mutex_exit(prev_space->id, false);
			mutex_enter(&fil_system->mutex);
		}
	}

	mutex_exit(&fil_system->mutex);
}

/*******************************************************************//**
Sets the max tablespace id counter if the given number is bigger than the
previous value. */
UNIV_INTERN
void
fil_set_max_space_id_if_bigger(
/*===========================*/
	ulint	max_id)	/*!< in: maximum known id */
{
	if (max_id >= SRV_LOG_SPACE_FIRST_ID) {
		fprintf(stderr,
			"InnoDB: Fatal error: max tablespace id"
			" is too high, %lu\n", (ulong) max_id);
		ut_error;
	}

	mutex_enter(&fil_system->mutex);

	if (fil_system->max_assigned_id < max_id) {

		fil_system->max_assigned_id = max_id;
	}

	mutex_exit(&fil_system->mutex);
}

/** Write the flushed LSN to the page header of the first page in the
system tablespace.
@param[in]	lsn	flushed LSN
@return DB_SUCCESS or error number */
dberr_t
fil_write_flushed_lsn(
	lsn_t	lsn)
{
	byte*	buf1;
	byte*	buf;
	dberr_t	err = DB_TABLESPACE_NOT_FOUND;

	buf1 = static_cast<byte*>(ut_malloc(2 * UNIV_PAGE_SIZE));
	buf = static_cast<byte*>(ut_align(buf1, UNIV_PAGE_SIZE));

	/* Acquire system tablespace */
	fil_space_t* space = fil_space_acquire(0);

	/* If tablespace is not encrypted, stamp flush_lsn to
	first page of all system tablespace datafiles to avoid
	unnecessary error messages on possible downgrade. */
	if (!space->crypt_data
	    || !space->crypt_data->should_encrypt()) {

		fil_node_t*     node;
		ulint   sum_of_sizes = 0;

		for (node = UT_LIST_GET_FIRST(space->chain);
		     node != NULL;
		     node = UT_LIST_GET_NEXT(chain, node)) {

			err = fil_read(TRUE, 0, 0, sum_of_sizes, 0,
				       UNIV_PAGE_SIZE, buf, NULL, 0);

			if (err == DB_SUCCESS) {
				mach_write_to_8(buf + FIL_PAGE_FILE_FLUSH_LSN_OR_KEY_VERSION,
					lsn);

				err = fil_write(TRUE, 0, 0, sum_of_sizes, 0,
						UNIV_PAGE_SIZE, buf, NULL, 0);

				sum_of_sizes += node->size;
			}
		}
	} else {
		/* When system tablespace is encrypted stamp flush_lsn to
		only the first page of the first datafile (rest of pages
		are encrypted). */
		err = fil_read(TRUE, 0, 0, 0, 0,
			       UNIV_PAGE_SIZE, buf, NULL, 0);

		if (err == DB_SUCCESS) {
			mach_write_to_8(buf + FIL_PAGE_FILE_FLUSH_LSN_OR_KEY_VERSION,
					lsn);

			err = fil_write(TRUE, 0, 0, 0, 0,
					UNIV_PAGE_SIZE, buf, NULL, 0);
		}
	}

	fil_flush_file_spaces(FIL_TABLESPACE);
	fil_space_release(space);

	ut_free(buf1);

	return(err);
}

/** Check the consistency of the first data page of a tablespace
at database startup.
@param[in]	page		page frame
@param[in]	space_id	tablespace identifier
@param[in]	flags		tablespace flags
@retval NULL on success, or if innodb_force_recovery is set
@return pointer to an error message string */
static MY_ATTRIBUTE((warn_unused_result))
const char*
fil_check_first_page(const page_t* page, ulint space_id, ulint flags)
{
	if (srv_force_recovery >= SRV_FORCE_IGNORE_CORRUPT) {
		return(NULL);
	}

	if (UNIV_PAGE_SIZE != fsp_flags_get_page_size(flags)) {
		fprintf(stderr,
			"InnoDB: Error: Current page size %lu != "
			" page size on page %lu\n",
			UNIV_PAGE_SIZE, fsp_flags_get_page_size(flags));

		return("innodb-page-size mismatch");
	}

	if (!space_id && !flags) {
		ulint		nonzero_bytes	= UNIV_PAGE_SIZE;
		const byte*	b		= page;

		while (!*b && --nonzero_bytes) {
			b++;
		}

		if (!nonzero_bytes) {
			return("space header page consists of zero bytes");
		}
	}

	if (buf_page_is_corrupted(
	        false, page, fsp_flags_get_zip_size(flags), NULL)) {
		return("checksum mismatch");
	}

	if (page_get_space_id(page) == space_id
	    && page_get_page_no(page) == 0) {
		return(NULL);
	}

	return("inconsistent data in space header");
}

/** Reads the flushed lsn, arch no, space_id and tablespace flag fields from
the first page of a first data file at database startup.
@param[in]	data_file		open data file
@param[in]	one_read_only		true if first datafile is already
					read
@param[out]	flags			FSP_SPACE_FLAGS
@param[out]	space_id		tablepspace ID
@param[out]	min_arch_log_no		min of archived log numbers in
					data files
@param[out]	max_arch_log_no		max of archived log numbers in
					data files
@param[out]	flushed_lsn		flushed lsn value
@param[out]	crypt_data		encryption crypt data
@param[in]	check_first_page	true if first page contents
					should be checked
@return NULL on success, or if innodb_force_recovery is set
@retval pointer to an error message string */
UNIV_INTERN
const char*
fil_read_first_page(
	pfs_os_file_t	data_file,
	ibool		one_read_already,
	ulint*		flags,
	ulint*		space_id,
#ifdef UNIV_LOG_ARCHIVE
	ulint*		min_arch_log_no,
	ulint*		max_arch_log_no,
#endif /* UNIV_LOG_ARCHIVE */
	lsn_t*		flushed_lsn,
	fil_space_crypt_t**   crypt_data,
	bool		check_first_page)
{
	byte*		buf;
	byte*		page;
	const char*	check_msg = NULL;
	fil_space_crypt_t* cdata;

	buf = static_cast<byte*>(ut_malloc(2 * UNIV_PAGE_SIZE));

	/* Align the memory for a possible read from a raw device */

	page = static_cast<byte*>(ut_align(buf, UNIV_PAGE_SIZE));

	os_file_read(data_file, page, 0, UNIV_PAGE_SIZE);

	srv_stats.page0_read.add(1);

	/* The FSP_HEADER on page 0 is only valid for the first file
	in a tablespace.  So if this is not the first datafile, leave
	*flags and *space_id as they were read from the first file and
	do not validate the first page. */
	if (!one_read_already) {
		/* Undo tablespace does not contain correct FSP_HEADER,
		and actually we really need to read only crypt_data. */
		if (check_first_page) {
			*space_id = fsp_header_get_space_id(page);
			*flags = fsp_header_get_flags(page);

			if (flushed_lsn) {
				*flushed_lsn = mach_read_from_8(page +
					FIL_PAGE_FILE_FLUSH_LSN_OR_KEY_VERSION);
			}

			if (!fsp_flags_is_valid(*flags, *space_id)) {
				ulint cflags = fsp_flags_convert_from_101(*flags);
				if (cflags == ULINT_UNDEFINED) {
					ib_logf(IB_LOG_LEVEL_ERROR,
						"Invalid flags 0x%x in tablespace %u",
						unsigned(*flags), unsigned(*space_id));
					return "invalid tablespace flags";
				} else {
					*flags = cflags;
				}
			}

			check_msg = fil_check_first_page(page, *space_id, *flags);
		}

		/* Possible encryption crypt data is also stored only to first page
		of the first datafile. */

		const ulint offset = fsp_header_get_crypt_offset(
					fsp_flags_get_zip_size(*flags));

		cdata = fil_space_read_crypt_data(*space_id, page, offset);

		if (crypt_data) {
			*crypt_data = cdata;
		}

		/* If file space is encrypted we need to have at least some
		encryption service available where to get keys */
		if (cdata && cdata->should_encrypt()) {

			if (!encryption_key_id_exists(cdata->key_id)) {
				ib_logf(IB_LOG_LEVEL_ERROR,
					"Tablespace id " ULINTPF
					" is encrypted but encryption service"
					" or used key_id %u is not available. "
					"Can't continue opening tablespace.",
					*space_id, cdata->key_id);

				return ("table encrypted but encryption service not available.");
			}
		}
	}

	ut_free(buf);

	if (check_msg) {
		return(check_msg);
	}

	if (!one_read_already) {
#ifdef UNIV_LOG_ARCHIVE
		*min_arch_log_no = arch_log_no;
		*max_arch_log_no = arch_log_no;
#endif /* UNIV_LOG_ARCHIVE */
		return(NULL);
	}

#ifdef UNIV_LOG_ARCHIVE
	if (*min_arch_log_no > arch_log_no) {
		*min_arch_log_no = arch_log_no;
	}

	if (*max_arch_log_no < arch_log_no) {
		*max_arch_log_no = arch_log_no;
	}
#endif /* UNIV_LOG_ARCHIVE */

	return(NULL);
}

/*================ SINGLE-TABLE TABLESPACES ==========================*/

/********************************************************//**
Creates the database directory for a table if it does not exist yet. */
static
void
fil_create_directory_for_tablename(
/*===============================*/
	const char*	name)	/*!< in: name in the standard
				'databasename/tablename' format */
{
	const char*	namend;
	char*		path;
	ulint		len;

	len = strlen(fil_path_to_mysql_datadir);
	namend = strchr(name, '/');
	ut_a(namend);
	path = static_cast<char*>(mem_alloc(len + (namend - name) + 2));

	memcpy(path, fil_path_to_mysql_datadir, len);
	path[len] = '/';
	memcpy(path + len + 1, name, namend - name);
	path[len + (namend - name) + 1] = 0;

	srv_normalize_path_for_win(path);

	ut_a(os_file_create_directory(path, FALSE));
	mem_free(path);
}

#ifndef UNIV_HOTBACKUP
/********************************************************//**
Writes a log record about an .ibd file create/rename/delete. */
static
void
fil_op_write_log(
/*=============*/
	ulint		type,		/*!< in: MLOG_FILE_CREATE,
					MLOG_FILE_CREATE2,
					MLOG_FILE_DELETE, or
					MLOG_FILE_RENAME */
	ulint		space_id,	/*!< in: space id */
	ulint		log_flags,	/*!< in: redo log flags (stored
					in the page number field) */
	ulint		flags,		/*!< in: compressed page size
					and file format
					if type==MLOG_FILE_CREATE2, or 0 */
	const char*	name,		/*!< in: table name in the familiar
					'databasename/tablename' format, or
					the file path in the case of
					MLOG_FILE_DELETE */
	const char*	new_name,	/*!< in: if type is MLOG_FILE_RENAME,
					the new table name in the
					'databasename/tablename' format */
	mtr_t*		mtr)		/*!< in: mini-transaction handle */
{
	byte*	log_ptr;
	ulint	len;

	log_ptr = mlog_open(mtr, 11 + 2 + 1);
	ut_ad(fsp_flags_is_valid(flags, space_id));

	if (!log_ptr) {
		/* Logging in mtr is switched off during crash recovery:
		in that case mlog_open returns NULL */
		return;
	}

	log_ptr = mlog_write_initial_log_record_for_file_op(
		type, space_id, log_flags, log_ptr, mtr);
	if (type == MLOG_FILE_CREATE2) {
		mach_write_to_4(log_ptr, flags);
		log_ptr += 4;
	}
	/* Let us store the strings as null-terminated for easier readability
	and handling */

	len = strlen(name) + 1;

	mach_write_to_2(log_ptr, len);
	log_ptr += 2;
	mlog_close(mtr, log_ptr);

	mlog_catenate_string(mtr, (byte*) name, len);

	if (type == MLOG_FILE_RENAME) {
		len = strlen(new_name) + 1;
		log_ptr = mlog_open(mtr, 2 + len);
		ut_a(log_ptr);
		mach_write_to_2(log_ptr, len);
		log_ptr += 2;
		mlog_close(mtr, log_ptr);

		mlog_catenate_string(mtr, (byte*) new_name, len);
	}
}
#endif

/*******************************************************************//**
Parses the body of a log record written about an .ibd file operation. That is,
the log record part after the standard (type, space id, page no) header of the
log record.

If desired, also replays the delete or rename operation if the .ibd file
exists and the space id in it matches. Replays the create operation if a file
at that path does not exist yet. If the database directory for the file to be
created does not exist, then we create the directory, too.

Note that mysqlbackup --apply-log sets fil_path_to_mysql_datadir to point to
the datadir that we should use in replaying the file operations.

InnoDB recovery does not replay these fully since it always sets the space id
to zero. But mysqlbackup does replay them.  TODO: If remote tablespaces are
used, mysqlbackup will only create tables in the default directory since
MLOG_FILE_CREATE and MLOG_FILE_CREATE2 only know the tablename, not the path.

@return end of log record, or NULL if the record was not completely
contained between ptr and end_ptr */
UNIV_INTERN
byte*
fil_op_log_parse_or_replay(
/*=======================*/
	byte*	ptr,		/*!< in: buffer containing the log record body,
				or an initial segment of it, if the record does
				not fir completely between ptr and end_ptr */
	byte*	end_ptr,	/*!< in: buffer end */
	ulint	type,		/*!< in: the type of this log record */
	ulint	space_id,	/*!< in: the space id of the tablespace in
				question, or 0 if the log record should
				only be parsed but not replayed */
	ulint	log_flags)	/*!< in: redo log flags
				(stored in the page number parameter) */
{
	ulint		name_len;
	ulint		new_name_len;
	const char*	name;
	const char*	new_name	= NULL;
	ulint		flags		= 0;

	if (type == MLOG_FILE_CREATE2) {
		if (end_ptr < ptr + 4) {

			return(NULL);
		}

		flags = mach_read_from_4(ptr);
		ptr += 4;
	}

	if (end_ptr < ptr + 2) {

		return(NULL);
	}

	name_len = mach_read_from_2(ptr);

	ptr += 2;

	if (end_ptr < ptr + name_len) {

		return(NULL);
	}

	name = (const char*) ptr;

	ptr += name_len;

	if (type == MLOG_FILE_RENAME) {
		if (end_ptr < ptr + 2) {

			return(NULL);
		}

		new_name_len = mach_read_from_2(ptr);

		ptr += 2;

		if (end_ptr < ptr + new_name_len) {

			return(NULL);
		}

		new_name = (const char*) ptr;

		ptr += new_name_len;
	}

	/* We managed to parse a full log record body */
	/*
	printf("Parsed log rec of type %lu space %lu\n"
	"name %s\n", type, space_id, name);

	if (type == MLOG_FILE_RENAME) {
	printf("new name %s\n", new_name);
	}
	*/
	if (!space_id) {
		return(ptr);
	}

	/* Let us try to perform the file operation, if sensible. Note that
	mysqlbackup has at this stage already read in all space id info to the
	fil0fil.cc data structures.

	NOTE that our algorithm is not guaranteed to work correctly if there
	were renames of tables during the backup. See mysqlbackup code for more
	on the problem. */

	switch (type) {
	case MLOG_FILE_DELETE:
		if (fil_tablespace_exists_in_mem(space_id)) {
			dberr_t	err = fil_delete_tablespace(space_id);
			ut_a(err == DB_SUCCESS);
		}

		break;

	case MLOG_FILE_RENAME:
		/* In order to replay the rename, the following must hold:
		* The new name is not already used.
		* A tablespace is open in memory with the old name.
		* The space ID for that tablepace matches this log entry.
		This will prevent unintended renames during recovery. */

		if (fil_get_space_id_for_table(new_name) == ULINT_UNDEFINED
		    && space_id == fil_get_space_id_for_table(name)) {
			/* Create the database directory for the new name, if
			it does not exist yet */
			fil_create_directory_for_tablename(new_name);

			if (!fil_rename_tablespace(name, space_id,
						   new_name, NULL)) {
				ut_error;
			}
		}

		break;

	case MLOG_FILE_CREATE:
	case MLOG_FILE_CREATE2:
		if (fil_tablespace_exists_in_mem(space_id)) {
			/* Do nothing */
		} else if (fil_get_space_id_for_table(name)
			   != ULINT_UNDEFINED) {
			/* Do nothing */
		} else if (log_flags & MLOG_FILE_FLAG_TEMP) {
			/* Temporary table, do nothing */
		} else {
			/* Create the database directory for name, if it does
			not exist yet */
			fil_create_directory_for_tablename(name);

			if (fil_create_new_single_table_tablespace(
				    space_id, name, NULL, flags,
				    DICT_TF2_USE_TABLESPACE,
				    FIL_IBD_FILE_INITIAL_SIZE,
				    FIL_ENCRYPTION_DEFAULT,
				    FIL_DEFAULT_ENCRYPTION_KEY) != DB_SUCCESS) {
				ut_error;
			}
		}

		break;

	default:
		ut_error;
	}

	return(ptr);
}

/*******************************************************************//**
Allocates a file name for the EXPORT/IMPORT config file name.  The
string must be freed by caller with mem_free().
@return own: file name */
static
char*
fil_make_cfg_name(
/*==============*/
	const char*	filepath)	/*!< in: .ibd file name */
{
	char*	cfg_name;

	/* Create a temporary file path by replacing the .ibd suffix
	with .cfg. */

	ut_ad(strlen(filepath) > 4);

	cfg_name = mem_strdup(filepath);
	ut_snprintf(cfg_name + strlen(cfg_name) - 3, 4, "cfg");
	return(cfg_name);
}

/*******************************************************************//**
Check for change buffer merges.
@return 0 if no merges else count + 1. */
static
ulint
fil_ibuf_check_pending_ops(
/*=======================*/
	fil_space_t*	space,	/*!< in/out: Tablespace to check */
	ulint		count)	/*!< in: number of attempts so far */
{
	ut_ad(mutex_own(&fil_system->mutex));

	if (space != 0 && space->n_pending_ops != 0) {

		if (count > 5000) {
			ib_logf(IB_LOG_LEVEL_WARN,
				"Trying to close/delete tablespace "
				"'%s' but there are %lu pending change "
				"buffer merges on it.",
				space->name,
				(ulong) space->n_pending_ops);
		}

		return(count + 1);
	}

	return(0);
}

/*******************************************************************//**
Check for pending IO.
@return 0 if no pending else count + 1. */
static
ulint
fil_check_pending_io(
/*=================*/
	fil_space_t*	space,	/*!< in/out: Tablespace to check */
	fil_node_t**	node,	/*!< out: Node in space list */
	ulint		count)	/*!< in: number of attempts so far */
{
	ut_ad(mutex_own(&fil_system->mutex));
	ut_a(space->n_pending_ops == 0);

	/* The following code must change when InnoDB supports
	multiple datafiles per tablespace. */
	ut_a(UT_LIST_GET_LEN(space->chain) == 1);

	*node = UT_LIST_GET_FIRST(space->chain);

	if (space->n_pending_flushes > 0 || (*node)->n_pending > 0) {

		ut_a(!(*node)->being_extended);

		if (count > 1000) {
			ib_logf(IB_LOG_LEVEL_WARN,
				"Trying to close/delete tablespace '%s' "
				"but there are %lu flushes "
				" and %lu pending i/o's on it.",
				space->name,
				(ulong) space->n_pending_flushes,
				(ulong) (*node)->n_pending);
		}

		return(count + 1);
	}

	return(0);
}

/*******************************************************************//**
Check pending operations on a tablespace.
@return DB_SUCCESS or error failure. */
static
dberr_t
fil_check_pending_operations(
/*=========================*/
	ulint		id,	/*!< in: space id */
	fil_space_t**	space,	/*!< out: tablespace instance in memory */
	char**		path)	/*!< out/own: tablespace path */
{
	ulint		count = 0;

	ut_a(id != TRX_SYS_SPACE);
	ut_ad(space);

	*space = 0;

	mutex_enter(&fil_system->mutex);
	fil_space_t* sp = fil_space_get_by_id(id);

	if (sp) {
		sp->stop_new_ops = true;
		/* space could be freed by other threads as soon
		as n_pending_ops reaches 0, thus increment pending
		ops here. */
		sp->n_pending_ops++;
	}

	mutex_exit(&fil_system->mutex);

	/* Wait for crypt threads to stop accessing space */
	if (sp) {
		fil_space_crypt_close_tablespace(sp);
		/* We have "acquired" this space and must
		free it now as below we compare n_pending_ops. */
		fil_space_release(sp);
	}

	/* Check for pending change buffer merges. */

	do {
		mutex_enter(&fil_system->mutex);

		sp = fil_space_get_by_id(id);

		count = fil_ibuf_check_pending_ops(sp, count);

		mutex_exit(&fil_system->mutex);

		if (count > 0) {
			os_thread_sleep(20000);
		}

	} while (count > 0);

	/* Check for pending IO. */

	*path = 0;

	do {
		mutex_enter(&fil_system->mutex);

		sp = fil_space_get_by_id(id);

		if (sp == NULL) {
			mutex_exit(&fil_system->mutex);
			return(DB_TABLESPACE_NOT_FOUND);
		}

		fil_node_t*	node;

		count = fil_check_pending_io(sp, &node, count);

		if (count == 0) {
			*path = mem_strdup(node->name);
		}

		mutex_exit(&fil_system->mutex);

		if (count > 0) {
			os_thread_sleep(20000);
		}

	} while (count > 0);

	ut_ad(sp);

	*space = sp;
	return(DB_SUCCESS);
}

/*******************************************************************//**
Closes a single-table tablespace. The tablespace must be cached in the
memory cache. Free all pages used by the tablespace.
@return	DB_SUCCESS or error */
UNIV_INTERN
dberr_t
fil_close_tablespace(
/*=================*/
	trx_t*		trx,	/*!< in/out: Transaction covering the close */
	ulint		id)	/*!< in: space id */
{
	char*		path = 0;
	fil_space_t*	space = 0;

	ut_a(id != TRX_SYS_SPACE);

	dberr_t		err = fil_check_pending_operations(id, &space, &path);

	if (err != DB_SUCCESS) {
		return(err);
	}

	ut_a(space);
	ut_a(path != 0);

	rw_lock_x_lock(&space->latch);

#ifndef UNIV_HOTBACKUP
	/* Invalidate in the buffer pool all pages belonging to the
	tablespace. Since we have set space->stop_new_ops = TRUE, readahead
	or ibuf merge can no longer read more pages of this tablespace to the
	buffer pool. Thus we can clean the tablespace out of the buffer pool
	completely and permanently. The flag stop_new_ops also prevents
	fil_flush() from being applied to this tablespace. */

	buf_LRU_flush_or_remove_pages(id, trx);
#endif
	mutex_enter(&fil_system->mutex);

	/* If the free is successful, the X lock will be released before
	the space memory data structure is freed. */

	if (!fil_space_free_and_mutex_exit(id, TRUE)) {
		rw_lock_x_unlock(&space->latch);
		err = DB_TABLESPACE_NOT_FOUND;
	} else {
		err = DB_SUCCESS;
	}

	/* If it is a delete then also delete any generated files, otherwise
	when we drop the database the remove directory will fail. */

	char*	cfg_name = fil_make_cfg_name(path);

	os_file_delete_if_exists(innodb_file_data_key, cfg_name);

	mem_free(path);
	mem_free(cfg_name);

	return(err);
}

/** Delete a tablespace and associated .ibd file.
@param[in]	id		tablespace identifier
@param[in]	drop_ahi	whether to drop the adaptive hash index
@return	DB_SUCCESS or error */
UNIV_INTERN
dberr_t
fil_delete_tablespace(ulint id, bool drop_ahi)
{
	char*		path = 0;
	fil_space_t*	space = 0;

	ut_a(id != TRX_SYS_SPACE);

	dberr_t		err = fil_check_pending_operations(id, &space, &path);

	if (err != DB_SUCCESS) {

		ib_logf(IB_LOG_LEVEL_ERROR,
			"Cannot delete tablespace %lu because it is not "
			"found in the tablespace memory cache.",
			(ulong) id);

		return(err);
	}

	ut_a(space);
	ut_a(path != 0);

	/* Important: We rely on the data dictionary mutex to ensure
	that a race is not possible here. It should serialize the tablespace
	drop/free. We acquire an X latch only to avoid a race condition
	when accessing the tablespace instance via:

	  fsp_get_available_space_in_free_extents().

	There our main motivation is to reduce the contention on the
	dictionary mutex. */

	rw_lock_x_lock(&space->latch);

#ifndef UNIV_HOTBACKUP
	/* IMPORTANT: Because we have set space::stop_new_ops there
	can't be any new ibuf merges, reads or flushes. We are here
	because node::n_pending was zero above. However, it is still
	possible to have pending read and write requests:

	A read request can happen because the reader thread has
	gone through the ::stop_new_ops check in buf_page_init_for_read()
	before the flag was set and has not yet incremented ::n_pending
	when we checked it above.

	A write request can be issued any time because we don't check
	the ::stop_new_ops flag when queueing a block for write.

	We deal with pending write requests in the following function
	where we'd minimally evict all dirty pages belonging to this
	space from the flush_list. Not that if a block is IO-fixed
	we'll wait for IO to complete.

	To deal with potential read requests by checking the
	::stop_new_ops flag in fil_io() */

	buf_LRU_flush_or_remove_pages(id, NULL);

#endif /* !UNIV_HOTBACKUP */

	/* If it is a delete then also delete any generated files, otherwise
	when we drop the database the remove directory will fail. */
	{
		char*	cfg_name = fil_make_cfg_name(path);
		os_file_delete_if_exists(innodb_file_data_key, cfg_name);
		mem_free(cfg_name);
	}

	/* Delete the link file pointing to the ibd file we are deleting. */
	if (FSP_FLAGS_HAS_DATA_DIR(space->flags)) {
		fil_delete_link_file(space->name);
	}

	mutex_enter(&fil_system->mutex);

	/* Double check the sanity of pending ops after reacquiring
	the fil_system::mutex. */
	if (fil_space_get_by_id(id)) {
		ut_a(space->n_pending_ops == 0);
		ut_a(UT_LIST_GET_LEN(space->chain) == 1);
		fil_node_t* node = UT_LIST_GET_FIRST(space->chain);
		ut_a(node->n_pending == 0);
	}

	if (!fil_space_free_and_mutex_exit(id, true)) {
		err = DB_TABLESPACE_NOT_FOUND;
	}

	if (err != DB_SUCCESS) {
		rw_lock_x_unlock(&space->latch);
	} else if (!os_file_delete(innodb_file_data_key, path)
		   && !os_file_delete_if_exists(innodb_file_data_key, path)) {

		/* Note: This is because we have removed the
		tablespace instance from the cache. */

		err = DB_IO_ERROR;
	}

	if (err == DB_SUCCESS) {
#ifndef UNIV_HOTBACKUP
		/* Write a log record about the deletion of the .ibd
		file, so that mysqlbackup can replay it in the
		--apply-log phase. We use a dummy mtr and the familiar
		log write mechanism. */
		mtr_t		mtr;

		/* When replaying the operation in mysqlbackup, do not try
		to write any log record */
		mtr_start(&mtr);

		fil_op_write_log(MLOG_FILE_DELETE, id, 0, 0, path, NULL, &mtr);
		mtr_commit(&mtr);
#endif
		err = DB_SUCCESS;
	}

	mem_free(path);

	return(err);
}

/*******************************************************************//**
Returns TRUE if a single-table tablespace is being deleted.
@return TRUE if being deleted */
UNIV_INTERN
ibool
fil_tablespace_is_being_deleted(
/*============================*/
	ulint		id)	/*!< in: space id */
{
	fil_space_t*	space;
	ibool		is_being_deleted;

	mutex_enter(&fil_system->mutex);

	space = fil_space_get_by_id(id);

	ut_a(space != NULL);

	is_being_deleted = space->stop_new_ops;

	mutex_exit(&fil_system->mutex);

	return(is_being_deleted);
}

#ifndef UNIV_HOTBACKUP
/*******************************************************************//**
Discards a single-table tablespace. The tablespace must be cached in the
memory cache. Discarding is like deleting a tablespace, but

 1. We do not drop the table from the data dictionary;

 2. We remove all insert buffer entries for the tablespace immediately;
    in DROP TABLE they are only removed gradually in the background;

 3. Free all the pages in use by the tablespace.
@return	DB_SUCCESS or error */
UNIV_INTERN
dberr_t
fil_discard_tablespace(
/*===================*/
	ulint	id)	/*!< in: space id */
{
	dberr_t	err;

	switch (err = fil_delete_tablespace(id)) {
	case DB_SUCCESS:
		break;

	case DB_IO_ERROR:
		ib_logf(IB_LOG_LEVEL_WARN,
			"While deleting tablespace %lu in DISCARD TABLESPACE."
			" File rename/delete failed: %s",
			(ulong) id, ut_strerr(err));
		break;

	case DB_TABLESPACE_NOT_FOUND:
		ib_logf(IB_LOG_LEVEL_WARN,
			"Cannot delete tablespace %lu in DISCARD "
			"TABLESPACE. %s",
			(ulong) id, ut_strerr(err));
		break;

	default:
		ut_error;
	}

	/* Remove all insert buffer entries for the tablespace */

	ibuf_delete_for_discarded_space(id);

	return(err);
}
#endif /* !UNIV_HOTBACKUP */

/*******************************************************************//**
Renames the memory cache structures of a single-table tablespace.
@return	TRUE if success */
static
ibool
fil_rename_tablespace_in_mem(
/*=========================*/
	fil_space_t*	space,	/*!< in: tablespace memory object */
	fil_node_t*	node,	/*!< in: file node of that tablespace */
	const char*	new_name,	/*!< in: new name */
	const char*	new_path)	/*!< in: new file path */
{
	fil_space_t*	space2;
	const char*	old_name	= space->name;

	ut_ad(mutex_own(&fil_system->mutex));

	space2 = fil_space_get_by_name(old_name);
	if (space != space2) {
		fputs("InnoDB: Error: cannot find ", stderr);
		ut_print_filename(stderr, old_name);
		fputs(" in tablespace memory cache\n", stderr);

		return(FALSE);
	}

	space2 = fil_space_get_by_name(new_name);
	if (space2 != NULL) {
		fputs("InnoDB: Error: ", stderr);
		ut_print_filename(stderr, new_name);
		fputs(" is already in tablespace memory cache\n", stderr);

		return(FALSE);
	}

	HASH_DELETE(fil_space_t, name_hash, fil_system->name_hash,
		    ut_fold_string(space->name), space);
	mem_free(space->name);
	mem_free(node->name);

	space->name = mem_strdup(new_name);
	node->name = mem_strdup(new_path);

	HASH_INSERT(fil_space_t, name_hash, fil_system->name_hash,
		    ut_fold_string(new_name), space);
	return(TRUE);
}

/*******************************************************************//**
Allocates a file name for a single-table tablespace. The string must be freed
by caller with mem_free().
@return	own: file name */
UNIV_INTERN
char*
fil_make_ibd_name(
/*==============*/
	const char*	name,		/*!< in: table name or a dir path */
	bool		is_full_path)	/*!< in: TRUE if it is a dir path */
{
	char*	filename;
	ulint	namelen		= strlen(name);
	ulint	dirlen		= strlen(fil_path_to_mysql_datadir);
	ulint	pathlen		= dirlen + namelen + sizeof "/.ibd";

	filename = static_cast<char*>(mem_alloc(pathlen));

	if (is_full_path) {
		memcpy(filename, name, namelen);
		memcpy(filename + namelen, ".ibd", sizeof ".ibd");
	} else {
		ut_snprintf(filename, pathlen, "%s/%s.ibd",
			fil_path_to_mysql_datadir, name);

	}

	srv_normalize_path_for_win(filename);

	return(filename);
}

/*******************************************************************//**
Allocates a file name for a tablespace ISL file (InnoDB Symbolic Link).
The string must be freed by caller with mem_free().
@return	own: file name */
UNIV_INTERN
char*
fil_make_isl_name(
/*==============*/
	const char*	name)	/*!< in: table name */
{
	char*	filename;
	ulint	namelen		= strlen(name);
	ulint	dirlen		= strlen(fil_path_to_mysql_datadir);
	ulint	pathlen		= dirlen + namelen + sizeof "/.isl";

	filename = static_cast<char*>(mem_alloc(pathlen));

	ut_snprintf(filename, pathlen, "%s/%s.isl",
		fil_path_to_mysql_datadir, name);

	srv_normalize_path_for_win(filename);

	return(filename);
}

/** Test if a tablespace file can be renamed to a new filepath by checking
if that the old filepath exists and the new filepath does not exist.
@param[in]	space_id	tablespace id
@param[in]	old_path	old filepath
@param[in]	new_path	new filepath
@param[in]	is_discarded	whether the tablespace is discarded
@return innodb error code */
dberr_t
fil_rename_tablespace_check(
	ulint		space_id,
	const char*	old_path,
	const char*	new_path,
	bool		is_discarded)
{
	ulint	exists = false;
	os_file_type_t	ftype;

	if (!is_discarded
	    && os_file_status(old_path, &exists, &ftype)
	    && !exists) {
		ib_logf(IB_LOG_LEVEL_ERROR,
			"Cannot rename '%s' to '%s' for space ID %lu"
			" because the source file does not exist.",
			old_path, new_path, space_id);

		return(DB_TABLESPACE_NOT_FOUND);
	}

	exists = false;
	if (!os_file_status(new_path, &exists, &ftype) || exists) {
		ib_logf(IB_LOG_LEVEL_ERROR,
			"Cannot rename '%s' to '%s' for space ID %lu"
			" because the target file exists."
			" Remove the target file and try again.",
			old_path, new_path, space_id);

		return(DB_TABLESPACE_EXISTS);
	}

	return(DB_SUCCESS);
}

/*******************************************************************//**
Renames a single-table tablespace. The tablespace must be cached in the
tablespace memory cache.
@return	TRUE if success */
UNIV_INTERN
ibool
fil_rename_tablespace(
/*==================*/
	const char*	old_name_in,	/*!< in: old table name in the
					standard databasename/tablename
					format of InnoDB, or NULL if we
					do the rename based on the space
					id only */
	ulint		id,		/*!< in: space id */
	const char*	new_name,	/*!< in: new table name in the
					standard databasename/tablename
					format of InnoDB */
	const char*	new_path_in)	/*!< in: new full datafile path
					if the tablespace is remotely
					located, or NULL if it is located
					in the normal data directory. */
{
	ibool		success;
	fil_space_t*	space;
	fil_node_t*	node;
	char*		new_path;
	char*		old_name;
	char*		old_path;
	const char*	not_given	= "(name not specified)";

	ut_a(id != 0);

	mutex_enter(&fil_system->mutex);

	space = fil_space_get_by_id(id);

	if (space == NULL) {
		ib_logf(IB_LOG_LEVEL_ERROR,
			"Cannot find space id %lu in the tablespace "
			"memory cache, though the table '%s' in a "
			"rename operation should have that id.",
			(ulong) id, old_name_in ? old_name_in : not_given);
		mutex_exit(&fil_system->mutex);

		return(FALSE);
	}

	/* The following code must change when InnoDB supports
	multiple datafiles per tablespace. */
	ut_a(UT_LIST_GET_LEN(space->chain) == 1);
	node = UT_LIST_GET_FIRST(space->chain);

	/* Check that the old name in the space is right */

	if (old_name_in) {
		old_name = mem_strdup(old_name_in);
		ut_a(strcmp(space->name, old_name) == 0);
	} else {
		old_name = mem_strdup(space->name);
	}
	old_path = mem_strdup(node->name);

	/* Rename the tablespace and the node in the memory cache */
	new_path = new_path_in ? mem_strdup(new_path_in)
		: fil_make_ibd_name(new_name, false);

	success = fil_rename_tablespace_in_mem(
		space, node, new_name, new_path);

	if (success) {
		success = os_file_rename(
			innodb_file_data_key, old_path, new_path);

		if (!success) {
			/* We have to revert the changes we made
			to the tablespace memory cache */

			ut_a(fil_rename_tablespace_in_mem(
					space, node, old_name, old_path));
		}
	}

	mutex_exit(&fil_system->mutex);

#ifndef UNIV_HOTBACKUP
	if (success && !recv_recovery_on) {
		mtr_t		mtr;

		mtr_start(&mtr);

		fil_op_write_log(MLOG_FILE_RENAME, id, 0, 0, old_name, new_name,
				 &mtr);
		mtr_commit(&mtr);
	}
#endif /* !UNIV_HOTBACKUP */

	mem_free(new_path);
	mem_free(old_path);
	mem_free(old_name);

	return(success);
}

/*******************************************************************//**
Creates a new InnoDB Symbolic Link (ISL) file.  It is always created
under the 'datadir' of MySQL. The datadir is the directory of a
running mysqld program. We can refer to it by simply using the path '.'.
@return	DB_SUCCESS or error code */
UNIV_INTERN
dberr_t
fil_create_link_file(
/*=================*/
	const char*	tablename,	/*!< in: tablename */
	const char*	filepath)	/*!< in: pathname of tablespace */
{
	dberr_t		err = DB_SUCCESS;
	char*		link_filepath;
	char*		prev_filepath = fil_read_link_file(tablename);

	ut_ad(!srv_read_only_mode);

	if (prev_filepath) {
		/* Truncate will call this with an existing
		link file which contains the same filepath. */
		if (0 == strcmp(prev_filepath, filepath)) {
			mem_free(prev_filepath);
			return(DB_SUCCESS);
		}
		mem_free(prev_filepath);
	}

	link_filepath = fil_make_isl_name(tablename);

	/** Check if the file already exists. */
	FILE*                   file = NULL;
	ibool                   exists;
	os_file_type_t          ftype;

	bool success = os_file_status(link_filepath, &exists, &ftype);

	ulint error = 0;
	if (success && !exists) {
		file = fopen(link_filepath, "w");
		if (file == NULL) {
			/* This call will print its own error message */
			error = os_file_get_last_error(true);
		}
	} else {
		error = OS_FILE_ALREADY_EXISTS;
	}
	if (error != 0) {

		ut_print_timestamp(stderr);
		fputs("  InnoDB: Cannot create file ", stderr);
		ut_print_filename(stderr, link_filepath);
		fputs(".\n", stderr);

		if (error == OS_FILE_ALREADY_EXISTS) {
			fputs("InnoDB: The link file: ", stderr);
			ut_print_filename(stderr, filepath);
			fputs(" already exists.\n", stderr);
			err = DB_TABLESPACE_EXISTS;
		} else if (error == OS_FILE_DISK_FULL) {
			err = DB_OUT_OF_FILE_SPACE;
		} else if (error == OS_FILE_OPERATION_NOT_SUPPORTED) {
			err = DB_UNSUPPORTED;
		} else {
			err = DB_ERROR;
		}

		/* file is not open, no need to close it. */
		mem_free(link_filepath);
		return(err);
	}

	ulint rbytes = fwrite(filepath, 1, strlen(filepath), file);
	if (rbytes != strlen(filepath)) {
		os_file_get_last_error(true);
		ib_logf(IB_LOG_LEVEL_ERROR,
			"cannot write link file "
			 "%s",filepath);
		err = DB_ERROR;
	}

	/* Close the file, we only need it at startup */
	fclose(file);

	mem_free(link_filepath);

	return(err);
}

/*******************************************************************//**
Deletes an InnoDB Symbolic Link (ISL) file. */
UNIV_INTERN
void
fil_delete_link_file(
/*=================*/
	const char*	tablename)	/*!< in: name of table */
{
	char* link_filepath = fil_make_isl_name(tablename);

	os_file_delete_if_exists(innodb_file_data_key, link_filepath);

	mem_free(link_filepath);
}

/*******************************************************************//**
Reads an InnoDB Symbolic Link (ISL) file.
It is always created under the 'datadir' of MySQL.  The name is of the
form {databasename}/{tablename}. and the isl file is expected to be in a
'{databasename}' directory called '{tablename}.isl'. The caller must free
the memory of the null-terminated path returned if it is not null.
@return	own: filepath found in link file, NULL if not found. */
UNIV_INTERN
char*
fil_read_link_file(
/*===============*/
	const char*	name)		/*!< in: tablespace name */
{
	char*		filepath = NULL;
	char*		link_filepath;
	FILE*		file = NULL;

	/* The .isl file is in the 'normal' tablespace location. */
	link_filepath = fil_make_isl_name(name);

	file = fopen(link_filepath, "r+b");

	mem_free(link_filepath);

	if (file) {
		filepath = static_cast<char*>(mem_alloc(OS_FILE_MAX_PATH));

		os_file_read_string(file, filepath, OS_FILE_MAX_PATH);
		fclose(file);

		if (strlen(filepath)) {
			/* Trim whitespace from end of filepath */
			ulint lastch = strlen(filepath) - 1;
			while (lastch > 4 && filepath[lastch] <= 0x20) {
				filepath[lastch--] = 0x00;
			}
			srv_normalize_path_for_win(filepath);
		}
	}

	return(filepath);
}

/*******************************************************************//**
Opens a handle to the file linked to in an InnoDB Symbolic Link file.
@return	TRUE if remote linked tablespace file is found and opened. */
UNIV_INTERN
ibool
fil_open_linked_file(
/*===============*/
	const char*	tablename,	/*!< in: database/tablename */
	char**		remote_filepath,/*!< out: remote filepath */
	pfs_os_file_t*	remote_file,	/*!< out: remote file handle */
	ulint           atomic_writes)  /*!< in: atomic writes table option
					value */
{
	ibool		success;

	*remote_filepath = fil_read_link_file(tablename);
	if (*remote_filepath == NULL) {
		return(FALSE);
	}

	/* The filepath provided is different from what was
	found in the link file. */
	*remote_file = os_file_create_simple_no_error_handling(
		innodb_file_data_key, *remote_filepath,
		OS_FILE_OPEN, OS_FILE_READ_ONLY,
		&success, atomic_writes);

	if (!success) {
		char*	link_filepath = fil_make_isl_name(tablename);

		/* The following call prints an error message */
		os_file_get_last_error(true);

		ib_logf(IB_LOG_LEVEL_ERROR,
			"A link file was found named '%s' "
			"but the linked tablespace '%s' "
			"could not be opened.",
			link_filepath, *remote_filepath);

		mem_free(link_filepath);
		mem_free(*remote_filepath);
		*remote_filepath = NULL;
	}

	return(success);
}

/*******************************************************************//**
Creates a new single-table tablespace to a database directory of MySQL.
Database directories are under the 'datadir' of MySQL. The datadir is the
directory of a running mysqld program. We can refer to it by simply the
path '.'. Tables created with CREATE TEMPORARY TABLE we place in the temp
dir of the mysqld server.

@return	DB_SUCCESS or error code */
UNIV_INTERN
dberr_t
fil_create_new_single_table_tablespace(
/*===================================*/
	ulint		space_id,	/*!< in: space id */
	const char*	tablename,	/*!< in: the table name in the usual
					databasename/tablename format
					of InnoDB */
	const char*	dir_path,	/*!< in: NULL or a dir path */
	ulint		flags,		/*!< in: tablespace flags */
	ulint		flags2,		/*!< in: table flags2 */
	ulint		size,		/*!< in: the initial size of the
					tablespace file in pages,
					must be >= FIL_IBD_FILE_INITIAL_SIZE */
	fil_encryption_t mode,	/*!< in: encryption mode */
	ulint		key_id)	/*!< in: encryption key_id */
{
	pfs_os_file_t	file;

	ibool		ret;
	dberr_t		err;
	byte*		buf2;
	byte*		page;
	char*		path;
	ibool		success;
	/* TRUE if a table is created with CREATE TEMPORARY TABLE */
	bool		is_temp = !!(flags2 & DICT_TF2_TEMPORARY);
	bool		has_data_dir = FSP_FLAGS_HAS_DATA_DIR(flags) != 0;
	ulint		atomic_writes = FSP_FLAGS_GET_ATOMIC_WRITES(flags);
	fil_space_crypt_t *crypt_data = NULL;

	ut_a(space_id > 0);
	ut_ad(!srv_read_only_mode);
	ut_a(space_id < SRV_LOG_SPACE_FIRST_ID);
	ut_a(size >= FIL_IBD_FILE_INITIAL_SIZE);
	ut_a(fsp_flags_is_valid(flags & ~FSP_FLAGS_MEM_MASK, space_id));

	if (is_temp) {
		/* Temporary table filepath */
		ut_ad(dir_path);
		path = fil_make_ibd_name(dir_path, true);
	} else if (has_data_dir) {
		ut_ad(dir_path);
		path = os_file_make_remote_pathname(dir_path, tablename, "ibd");

		/* Since this tablespace file will be created in a
		remote directory, let's create the subdirectories
		in the path, if they are not there already. */
		success = os_file_create_subdirs_if_needed(path);
		if (!success) {
			err = DB_ERROR;
			goto error_exit_3;
		}
	} else {
		path = fil_make_ibd_name(tablename, false);
	}

	file = os_file_create(
		innodb_file_data_key, path,
		OS_FILE_CREATE | OS_FILE_ON_ERROR_NO_EXIT,
		OS_FILE_NORMAL,
		OS_DATA_FILE,
		&ret,
		atomic_writes);

	if (ret == FALSE) {
		/* The following call will print an error message */
		ulint	error = os_file_get_last_error(true);

		ib_logf(IB_LOG_LEVEL_ERROR,
			"Cannot create file '%s'\n", path);

		if (error == OS_FILE_ALREADY_EXISTS) {
			ib_logf(IB_LOG_LEVEL_ERROR,
				"The file '%s' already exists though the "
				"corresponding table did not exist "
				"in the InnoDB data dictionary. "
				"Have you moved InnoDB .ibd files "
				"around without using the SQL commands "
				"DISCARD TABLESPACE and IMPORT TABLESPACE, "
				"or did mysqld crash in the middle of "
				"CREATE TABLE? "
				"You can resolve the problem by removing "
				"the file '%s' under the 'datadir' of MySQL.",
				path, path);

			err = DB_TABLESPACE_EXISTS;
			goto error_exit_3;
		}

		if (error == OS_FILE_OPERATION_NOT_SUPPORTED) {
			err = DB_UNSUPPORTED;
			goto error_exit_3;
		}

		if (error == OS_FILE_DISK_FULL) {
			err = DB_OUT_OF_FILE_SPACE;
			goto error_exit_3;
		}

		err = DB_ERROR;
		goto error_exit_3;
	}

	{
		/* fil_read_first_page() expects UNIV_PAGE_SIZE bytes.
		fil_node_open_file() expects at least 4 * UNIV_PAGE_SIZE bytes.
		Do not create too short ROW_FORMAT=COMPRESSED files. */
		const ulint zip_size = fsp_flags_get_zip_size(flags);
		const ulint page_size = zip_size ? zip_size : UNIV_PAGE_SIZE;
		const os_offset_t fsize = std::max(
			os_offset_t(size) * page_size,
			os_offset_t(FIL_IBD_FILE_INITIAL_SIZE
				    * UNIV_PAGE_SIZE));
		/* ROW_FORMAT=COMPRESSED files never use page_compression
		(are never sparse). */
		ut_ad(!zip_size || !FSP_FLAGS_HAS_PAGE_COMPRESSION(flags));

		ret = os_file_set_size(path, file, fsize,
				       FSP_FLAGS_HAS_PAGE_COMPRESSION(flags));
	}

	if (!ret) {
		err = DB_OUT_OF_FILE_SPACE;
		goto error_exit_2;
	}

	/* printf("Creating tablespace %s id %lu\n", path, space_id); */

	/* We have to write the space id to the file immediately and flush the
	file to disk. This is because in crash recovery we must be aware what
	tablespaces exist and what are their space id's, so that we can apply
	the log records to the right file. It may take quite a while until
	buffer pool flush algorithms write anything to the file and flush it to
	disk. If we would not write here anything, the file would be filled
	with zeros from the call of os_file_set_size(), until a buffer pool
	flush would write to it. */

	buf2 = static_cast<byte*>(ut_malloc(3 * UNIV_PAGE_SIZE));
	/* Align the memory for file i/o if we might have O_DIRECT set */
	page = static_cast<byte*>(ut_align(buf2, UNIV_PAGE_SIZE));

	memset(page, '\0', UNIV_PAGE_SIZE);

	flags |= FSP_FLAGS_PAGE_SSIZE();
	fsp_header_init_fields(page, space_id, flags);
	mach_write_to_4(page + FIL_PAGE_ARCH_LOG_NO_OR_SPACE_ID, space_id);

	if (const ulint zip_size = fsp_flags_get_zip_size(flags)) {
		page_zip_des_t	page_zip;

		page_zip_set_size(&page_zip, zip_size);
		page_zip.data = page + UNIV_PAGE_SIZE;
#ifdef UNIV_DEBUG
		page_zip.m_start =
#endif /* UNIV_DEBUG */
			page_zip.m_end = page_zip.m_nonempty =
			page_zip.n_blobs = 0;
		buf_flush_init_for_writing(page, &page_zip, 0);
		ret = os_file_write(path, file, page_zip.data, 0, zip_size);
	} else {
		buf_flush_init_for_writing(page, NULL, 0);
		ret = os_file_write(path, file, page, 0, UNIV_PAGE_SIZE);
	}

	ut_free(buf2);

	if (!ret) {
		ib_logf(IB_LOG_LEVEL_ERROR,
			"Could not write the first page to tablespace "
			"'%s'", path);

		err = DB_ERROR;
		goto error_exit_2;
	}

	ret = os_file_flush(file);

	if (!ret) {
		ib_logf(IB_LOG_LEVEL_ERROR,
			"File flush of tablespace '%s' failed", path);
		err = DB_ERROR;
		goto error_exit_2;
	}

	if (has_data_dir) {
		/* Now that the IBD file is created, make the ISL file. */
		err = fil_create_link_file(tablename, path);
		if (err != DB_SUCCESS) {
			goto error_exit_2;
		}
	}

	/* Create crypt data if the tablespace is either encrypted or user has
	requested it to remain unencrypted. */
	if (mode == FIL_ENCRYPTION_ON || mode == FIL_ENCRYPTION_OFF ||
		srv_encrypt_tables) {
		crypt_data = fil_space_create_crypt_data(mode, key_id);
	}

	success = fil_space_create(tablename, space_id, flags, FIL_TABLESPACE,
				   crypt_data, true, mode);

	if (!success || !fil_node_create(path, size, space_id, FALSE)) {
		err = DB_ERROR;
		goto error_exit_1;
	}

#ifndef UNIV_HOTBACKUP
	{
		mtr_t		mtr;
		ulint		mlog_file_flag = 0;

		if (is_temp) {
			mlog_file_flag |= MLOG_FILE_FLAG_TEMP;
		}

		mtr_start(&mtr);

		fil_op_write_log(flags
				 ? MLOG_FILE_CREATE2
				 : MLOG_FILE_CREATE,
				 space_id, mlog_file_flag,
				 flags & ~FSP_FLAGS_MEM_MASK,
				 tablename, NULL, &mtr);

		mtr_commit(&mtr);
	}
#endif
	err = DB_SUCCESS;

	/* Error code is set.  Cleanup the various variables used.
	These labels reflect the order in which variables are assigned or
	actions are done. */
error_exit_1:
	if (has_data_dir && err != DB_SUCCESS) {
		fil_delete_link_file(tablename);
	}
error_exit_2:
	os_file_close(file);
	if (err != DB_SUCCESS) {
		os_file_delete(innodb_file_data_key, path);
	}
error_exit_3:
	mem_free(path);

	return(err);
}

#ifndef UNIV_HOTBACKUP
/********************************************************************//**
Report information about a bad tablespace. */
static
void
fil_report_bad_tablespace(
/*======================*/
	const char*	filepath,	/*!< in: filepath */
	const char*	check_msg,	/*!< in: fil_check_first_page() */
	ulint		found_id,	/*!< in: found space ID */
	ulint		found_flags,	/*!< in: found flags */
	ulint		expected_id,	/*!< in: expected space id */
	ulint		expected_flags)	/*!< in: expected flags */
{
	if (check_msg) {
		ib_logf(IB_LOG_LEVEL_ERROR,
			"Error %s in file '%s',"
			"tablespace id=%lu, flags=%lu. "
			"Please refer to "
			REFMAN "innodb-troubleshooting-datadict.html "
			"for how to resolve the issue.",
			check_msg, filepath,
			(ulong) expected_id, (ulong) expected_flags);
		return;
	}

	ib_logf(IB_LOG_LEVEL_ERROR,
		"In file '%s', tablespace id and flags are %lu and %lu, "
		"but in the InnoDB data dictionary they are %lu and %lu. "
		"Have you moved InnoDB .ibd files around without using the "
		"commands DISCARD TABLESPACE and IMPORT TABLESPACE? "
		"Please refer to "
		REFMAN "innodb-troubleshooting-datadict.html "
		"for how to resolve the issue.",
		filepath, (ulong) found_id, (ulong) found_flags,
		(ulong) expected_id, (ulong) expected_flags);
}

/** Try to adjust FSP_SPACE_FLAGS if they differ from the expectations.
(Typically when upgrading from MariaDB 10.1.0..10.1.20.)
@param[in]	space_id	tablespace ID
@param[in]	flags		desired tablespace flags */
UNIV_INTERN
void
fsp_flags_try_adjust(ulint space_id, ulint flags)
{
	ut_ad(!srv_read_only_mode);
	ut_ad(fsp_flags_is_valid(flags, space_id));

	mtr_t	mtr;
	mtr_start(&mtr);
	if (buf_block_t* b = buf_page_get(
		    space_id, fsp_flags_get_zip_size(flags), 0, RW_X_LATCH,
		    &mtr)) {
		ulint f = fsp_header_get_flags(b->frame);
		/* Suppress the message if only the DATA_DIR flag to differs. */
		if ((f ^ flags) & ~(1U << FSP_FLAGS_POS_RESERVED)) {
			ib_logf(IB_LOG_LEVEL_WARN,
				"adjusting FSP_SPACE_FLAGS of tablespace "
				ULINTPF " from 0x%x to 0x%x",
				space_id, int(f), int(flags));
		}
		if (f != flags) {
			mlog_write_ulint(FSP_HEADER_OFFSET
					 + FSP_SPACE_FLAGS + b->frame,
					 flags, MLOG_4BYTES, &mtr);
		}
	}

	mtr_commit(&mtr);
}

/********************************************************************//**
Tries to open a single-table tablespace and optionally checks that the
space id in it is correct. If this does not succeed, print an error message
to the .err log. This function is used to open a tablespace when we start
mysqld after the dictionary has been booted, and also in IMPORT TABLESPACE.

NOTE that we assume this operation is used either at the database startup
or under the protection of the dictionary mutex, so that two users cannot
race here. This operation does not leave the file associated with the
tablespace open, but closes it after we have looked at the space id in it.

If the validate boolean is set, we read the first page of the file and
check that the space id in the file is what we expect. We assume that
this function runs much faster if no check is made, since accessing the
file inode probably is much faster (the OS caches them) than accessing
the first page of the file.  This boolean may be initially FALSE, but if
a remote tablespace is found it will be changed to true.

If the fix_dict boolean is set, then it is safe to use an internal SQL
statement to update the dictionary tables if they are incorrect.

@return	DB_SUCCESS or error code */
UNIV_INTERN
dberr_t
fil_open_single_table_tablespace(
/*=============================*/
	bool		validate,	/*!< in: Do we validate tablespace? */
	bool		fix_dict,	/*!< in: Can we fix the dictionary? */
	ulint		id,		/*!< in: space id */
	ulint		flags,		/*!< in: expected FSP_SPACE_FLAGS */
	const char*	tablename,	/*!< in: table name in the
					databasename/tablename format */
	const char*	path_in)	/*!< in: table */
{
	dberr_t		err = DB_SUCCESS;
	bool		dict_filepath_same_as_default = false;
	bool		link_file_found = false;
	bool		link_file_is_bad = false;
	fsp_open_info	def;
	fsp_open_info	dict;
	fsp_open_info	remote;
	ulint		tablespaces_found = 0;
	ulint		valid_tablespaces_found = 0;
	fil_space_crypt_t* crypt_data = NULL;

#ifdef UNIV_SYNC_DEBUG
	ut_ad(!fix_dict || rw_lock_own(&dict_operation_lock, RW_LOCK_EX));
#endif /* UNIV_SYNC_DEBUG */
	ut_ad(!fix_dict || mutex_own(&(dict_sys->mutex)));

	/* Table flags can be ULINT_UNDEFINED if
	dict_tf_to_fsp_flags_failure is set. */
	if (flags == ULINT_UNDEFINED) {
		return(DB_CORRUPTION);
	}

	ut_ad(fsp_flags_is_valid(flags & ~FSP_FLAGS_MEM_MASK, id));
	const ulint atomic_writes = FSP_FLAGS_GET_ATOMIC_WRITES(flags);

	memset(&def, 0, sizeof(def));
	memset(&dict, 0, sizeof(dict));
	memset(&remote, 0, sizeof(remote));

	/* Discover the correct filepath.  We will always look for an ibd
	in the default location. If it is remote, it should not be here. */
	def.filepath = fil_make_ibd_name(tablename, false);

	/* The path_in was read from SYS_DATAFILES. */
	if (path_in) {
		if (strcmp(def.filepath, path_in)) {
			dict.filepath = mem_strdup(path_in);
			/* possibility of multiple files. */
			validate = true;
		} else {
			dict_filepath_same_as_default = true;
		}
	}

	link_file_found = fil_open_linked_file(
		tablename, &remote.filepath, &remote.file, atomic_writes);
	remote.success = link_file_found;
	if (remote.success) {
		/* possibility of multiple files. */
		validate = true;
		tablespaces_found++;

		/* A link file was found. MySQL does not allow a DATA
		DIRECTORY to be be the same as the default filepath. */
		ut_a(strcmp(def.filepath, remote.filepath));

		/* If there was a filepath found in SYS_DATAFILES,
		we hope it was the same as this remote.filepath found
		in the ISL file. */
		if (dict.filepath
		    && (0 == strcmp(dict.filepath, remote.filepath))) {
			remote.success = FALSE;
			os_file_close(remote.file);
			mem_free(remote.filepath);
			remote.filepath = NULL;
			tablespaces_found--;
		}
	}

	/* Attempt to open the tablespace at other possible filepaths. */
	if (dict.filepath) {
		dict.file = os_file_create_simple_no_error_handling(
			innodb_file_data_key, dict.filepath, OS_FILE_OPEN,
			OS_FILE_READ_ONLY, &dict.success, atomic_writes);
		if (dict.success) {
			/* possibility of multiple files. */
			validate = true;
			tablespaces_found++;
		}
	}

	/* Always look for a file at the default location. */
	ut_a(def.filepath);
	def.file = os_file_create_simple_no_error_handling(
		innodb_file_data_key, def.filepath, OS_FILE_OPEN,
		OS_FILE_READ_ONLY, &def.success, atomic_writes);

	if (def.success) {
		tablespaces_found++;
	}

	/*  We have now checked all possible tablespace locations and
	have a count of how many we found.  If things are normal, we
	only found 1. */
	if (!validate && tablespaces_found == 1) {
		goto skip_validate;
	}

	/* Read the first page of the datadir tablespace, if found. */
	if (def.success) {
		def.check_msg = fil_read_first_page(
			def.file, false, &def.flags, &def.id,
#ifdef UNIV_LOG_ARCHIVE
			&space_arch_log_no, &space_arch_log_no,
#endif /* UNIV_LOG_ARCHIVE */
			NULL, &def.crypt_data);

		def.valid = !def.check_msg && def.id == id
			&& fsp_flags_match(flags, def.flags);

		if (def.valid) {
			valid_tablespaces_found++;
		} else {
			/* Do not use this tablespace. */
			fil_report_bad_tablespace(
				def.filepath, def.check_msg, def.id,
				def.flags, id, flags);
		}
	}

	/* Read the first page of the remote tablespace */
	if (remote.success) {
		remote.check_msg = fil_read_first_page(
			remote.file, false, &remote.flags, &remote.id,
#ifdef UNIV_LOG_ARCHIVE
			&remote.arch_log_no, &remote.arch_log_no,
#endif /* UNIV_LOG_ARCHIVE */
			NULL, &remote.crypt_data);

		/* Validate this single-table-tablespace with SYS_TABLES. */
		remote.valid = !remote.check_msg && remote.id == id
			&& fsp_flags_match(flags, remote.flags);

		if (remote.valid) {
			valid_tablespaces_found++;
		} else {
			/* Do not use this linked tablespace. */
			fil_report_bad_tablespace(
				remote.filepath, remote.check_msg, remote.id,
				remote.flags, id, flags);
			link_file_is_bad = true;
		}
	}

	/* Read the first page of the datadir tablespace, if found. */
	if (dict.success) {
		dict.check_msg = fil_read_first_page(
			dict.file, false, &dict.flags, &dict.id,
#ifdef UNIV_LOG_ARCHIVE
			&dict.arch_log_no, &dict.arch_log_no,
#endif /* UNIV_LOG_ARCHIVE */
			NULL, &dict.crypt_data);

		/* Validate this single-table-tablespace with SYS_TABLES. */
		dict.valid = !dict.check_msg && dict.id == id
			&& fsp_flags_match(flags, dict.flags);

		if (dict.valid) {
			valid_tablespaces_found++;
		} else {
			/* Do not use this tablespace. */
			fil_report_bad_tablespace(
				dict.filepath, dict.check_msg, dict.id,
				dict.flags, id, flags);
		}
	}

	/* Make sense of these three possible locations.
	First, bail out if no tablespace files were found. */
	if (valid_tablespaces_found == 0) {
		/* The following call prints an error message */
		os_file_get_last_error(true);

		ib_logf(IB_LOG_LEVEL_ERROR,
			"Could not find a valid tablespace file for '%s'. "
			"See " REFMAN "innodb-troubleshooting-datadict.html "
			"for how to resolve the issue.",
			tablename);

		err = DB_CORRUPTION;

		goto cleanup_and_exit;
	}

	/* Do not open any tablespaces if more than one tablespace with
	the correct space ID and flags were found. */
	if (tablespaces_found > 1) {
		ib_logf(IB_LOG_LEVEL_ERROR,
			"A tablespace for %s has been found in "
			"multiple places;", tablename);

		if (def.success) {
			ib_logf(IB_LOG_LEVEL_ERROR,
				"Default location; %s"
				", Space ID=" ULINTPF " , Flags=" ULINTPF " .",
				def.filepath,
				def.id,
				def.flags);
		}

		if (remote.success) {
			ib_logf(IB_LOG_LEVEL_ERROR,
				"Remote location; %s"
				", Space ID=" ULINTPF " , Flags=" ULINTPF " .",
				remote.filepath,
				remote.id,
				remote.flags);
		}

		if (dict.success) {
			ib_logf(IB_LOG_LEVEL_ERROR,
				"Dictionary location; %s"
				", Space ID=" ULINTPF " , Flags=" ULINTPF " .",
				dict.filepath,
				dict.id,
				dict.flags);
		}

		/* Force-recovery will allow some tablespaces to be
		skipped by REDO if there was more than one file found.
		Unlike during the REDO phase of recovery, we now know
		if the tablespace is valid according to the dictionary,
		which was not available then. So if we did not force
		recovery and there is only one good tablespace, ignore
		any bad tablespaces. */
		if (valid_tablespaces_found > 1 || srv_force_recovery > 0) {
			ib_logf(IB_LOG_LEVEL_ERROR,
				"Will not open the tablespace for '%s'",
				tablename);

			if (def.success != def.valid
			    || dict.success != dict.valid
			    || remote.success != remote.valid) {
				err = DB_CORRUPTION;
			} else {
				err = DB_ERROR;
			}
			goto cleanup_and_exit;
		}

		/* There is only one valid tablespace found and we did
		not use srv_force_recovery during REDO.  Use this one
		tablespace and clean up invalid tablespace pointers */
		if (def.success && !def.valid) {
			def.success = false;
			os_file_close(def.file);
			tablespaces_found--;
		}

		if (dict.success && !dict.valid) {
			dict.success = false;
			os_file_close(dict.file);
			/* Leave dict.filepath so that SYS_DATAFILES
			can be corrected below. */
			tablespaces_found--;
		}

		if (remote.success && !remote.valid) {
			remote.success = false;
			os_file_close(remote.file);
			mem_free(remote.filepath);
			remote.filepath = NULL;
			tablespaces_found--;
		}
	}

	/* At this point, there should be only one filepath. */
	ut_a(tablespaces_found == 1);
	ut_a(valid_tablespaces_found == 1);

	/* Only fix the dictionary at startup when there is only one thread.
	Calls to dict_load_table() can be done while holding other latches. */
	if (!fix_dict) {
		goto skip_validate;
	}

	/* We may need to change what is stored in SYS_DATAFILES or
	SYS_TABLESPACES or adjust the link file.
	Since a failure to update SYS_TABLESPACES or SYS_DATAFILES does
	not prevent opening and using the single_table_tablespace either
	this time or the next, we do not check the return code or fail
	to open the tablespace. But dict_update_filepath() will issue a
	warning to the log. */
	if (dict.filepath) {
		if (remote.success) {
			dict_update_filepath(id, remote.filepath);
		} else if (def.success) {
			dict_update_filepath(id, def.filepath);
			if (link_file_is_bad) {
				fil_delete_link_file(tablename);
			}
		} else if (!link_file_found || link_file_is_bad) {
			ut_ad(dict.success);
			/* Fix the link file if we got our filepath
			from the dictionary but a link file did not
			exist or it did not point to a valid file. */
			fil_delete_link_file(tablename);
			fil_create_link_file(tablename, dict.filepath);
		}

	} else if (remote.success && dict_filepath_same_as_default) {
		dict_update_filepath(id, remote.filepath);

	} else if (remote.success && path_in == NULL) {
		/* SYS_DATAFILES record for this space ID was not found. */
		dict_insert_tablespace_and_filepath(
			id, tablename, remote.filepath, flags);
	}

skip_validate:
	if (remote.success)
		crypt_data = remote.crypt_data;
	else if (dict.success)
		crypt_data = dict.crypt_data;
	else if (def.success)
		crypt_data = def.crypt_data;

	if (err != DB_SUCCESS) {
		; // Don't load the tablespace into the cache
	} else if (!fil_space_create(tablename, id, flags, FIL_TABLESPACE,
				     crypt_data, false)) {
		err = DB_ERROR;
	} else {
		/* We do not measure the size of the file, that is why
		we pass the 0 below */

		if (!fil_node_create(remote.success ? remote.filepath :
				     dict.success ? dict.filepath :
				     def.filepath, 0, id, FALSE)) {
			err = DB_ERROR;
		}
	}

cleanup_and_exit:
	if (remote.success) {
		os_file_close(remote.file);
	}
	if (remote.filepath) {
		mem_free(remote.filepath);
	}
	if (remote.crypt_data && remote.crypt_data != crypt_data) {
		if (err == DB_SUCCESS) {
			fil_space_destroy_crypt_data(&remote.crypt_data);
		}
	}
	if (dict.success) {
		os_file_close(dict.file);
	}
	if (dict.filepath) {
		mem_free(dict.filepath);
	}
	if (dict.crypt_data && dict.crypt_data != crypt_data) {
		fil_space_destroy_crypt_data(&dict.crypt_data);
	}
	if (def.success) {
		os_file_close(def.file);
	}
	if (def.crypt_data && def.crypt_data != crypt_data) {
		if (err == DB_SUCCESS) {
			fil_space_destroy_crypt_data(&def.crypt_data);
		}
	}

	mem_free(def.filepath);

	if (err == DB_SUCCESS && validate && !srv_read_only_mode) {
		fsp_flags_try_adjust(id, flags & ~FSP_FLAGS_MEM_MASK);
	}

	return(err);
}
#endif /* !UNIV_HOTBACKUP */

#ifdef UNIV_HOTBACKUP
/*******************************************************************//**
Allocates a file name for an old version of a single-table tablespace.
The string must be freed by caller with mem_free()!
@return	own: file name */
static
char*
fil_make_ibbackup_old_name(
/*=======================*/
	const char*	name)		/*!< in: original file name */
{
	static const char suffix[] = "_ibbackup_old_vers_";
	char*	path;
	ulint	len	= strlen(name);

	path = static_cast<char*>(mem_alloc(len + (15 + sizeof suffix)));

	memcpy(path, name, len);
	memcpy(path + len, suffix, (sizeof suffix) - 1);
	ut_sprintf_timestamp_without_extra_chars(
		path + len + ((sizeof suffix) - 1));
	return(path);
}
#endif /* UNIV_HOTBACKUP */


/*******************************************************************//**
Determine the space id of the given file descriptor by reading a few
pages from the beginning of the .ibd file.
@return true if space id was successfully identified, or false. */
static
bool
fil_user_tablespace_find_space_id(
/*==============================*/
	fsp_open_info*	fsp)	/* in/out: contains file descriptor, which is
				used as input.  contains space_id, which is
				the output */
{
	bool		st;
	os_offset_t	file_size;

	file_size = os_file_get_size(fsp->file);

	if (file_size == (os_offset_t) -1) {
		ib_logf(IB_LOG_LEVEL_ERROR, "Could not get file size: %s",
			fsp->filepath);
		return(false);
	}

	/* Assuming a page size, read the space_id from each page and store it
	in a map.  Find out which space_id is agreed on by majority of the
	pages.  Choose that space_id. */
	for (ulint page_size = UNIV_ZIP_SIZE_MIN;
	     page_size <= UNIV_PAGE_SIZE_MAX; page_size <<= 1) {

		/* map[space_id] = count of pages */
		std::map<ulint, ulint> verify;

		ulint page_count = 64;
		ulint valid_pages = 0;

		/* Adjust the number of pages to analyze based on file size */
		while ((page_count * page_size) > file_size) {
			--page_count;
		}

		ib_logf(IB_LOG_LEVEL_INFO, "Page size:%lu Pages to analyze:"
			"%lu", page_size, page_count);

		byte* buf = static_cast<byte*>(ut_malloc(2*page_size));
		byte* page = static_cast<byte*>(ut_align(buf, page_size));

		for (ulint j = 0; j < page_count; ++j) {

			st = os_file_read(fsp->file, page, (j* page_size), page_size);

			if (!st) {
				ib_logf(IB_LOG_LEVEL_INFO,
					"READ FAIL: page_no:%lu", j);
				continue;
			}

			bool uncompressed_ok = false;

			/* For uncompressed pages, the page size must be equal
			to UNIV_PAGE_SIZE. */
			if (page_size == UNIV_PAGE_SIZE) {
				uncompressed_ok = !buf_page_is_corrupted(
					false, page, 0, NULL);
			}

			bool compressed_ok = false;
			if (page_size <= UNIV_PAGE_SIZE_DEF) {
				compressed_ok = !buf_page_is_corrupted(
					false, page, page_size, NULL);
			}

			if (uncompressed_ok || compressed_ok) {

				ulint space_id = mach_read_from_4(page
					+ FIL_PAGE_SPACE_ID);

				if (space_id > 0) {
					ib_logf(IB_LOG_LEVEL_INFO,
						"VALID: space:%lu "
						"page_no:%lu page_size:%lu",
						space_id, j, page_size);
					verify[space_id]++;
					++valid_pages;
				}
			}
		}

		ut_free(buf);

		ib_logf(IB_LOG_LEVEL_INFO, "Page size: %lu, Possible space_id "
			"count:%lu", page_size, (ulint) verify.size());

		const ulint pages_corrupted = 3;
		for (ulint missed = 0; missed <= pages_corrupted; ++missed) {

			for (std::map<ulint, ulint>::iterator
			     m = verify.begin(); m != verify.end(); ++m ) {

				ib_logf(IB_LOG_LEVEL_INFO, "space_id:%lu, "
					"Number of pages matched: %lu/%lu "
					"(%lu)", m->first, m->second,
					valid_pages, page_size);

				if (m->second == (valid_pages - missed)) {

					ib_logf(IB_LOG_LEVEL_INFO,
						"Chosen space:%lu\n", m->first);

					fsp->id = m->first;
					return(true);
				}
			}

		}
	}

	return(false);
}

/*******************************************************************//**
Finds the given page_no of the given space id from the double write buffer,
and copies it to the corresponding .ibd file.
@return true if copy was successful, or false. */
bool
fil_user_tablespace_restore_page(
/*==============================*/
	fsp_open_info*	fsp,		/* in: contains space id and .ibd
					file information */
	ulint		page_no)	/* in: page_no to obtain from double
					write buffer */
{
	bool	err;
	ulint	flags;
	ulint	zip_size;
	ulint	page_size;
	ulint	buflen;
	byte*	page;

	ib_logf(IB_LOG_LEVEL_INFO, "Restoring page %lu of tablespace %lu",
		page_no, fsp->id);

	// find if double write buffer has page_no of given space id
	page = recv_sys->dblwr.find_page(fsp->id, page_no);

	if (!page) {
                ib_logf(IB_LOG_LEVEL_WARN, "Doublewrite does not have "
			"page_no=%lu of space: %lu", page_no, fsp->id);
		err = false;
		goto out;
	}

	flags = mach_read_from_4(FSP_HEADER_OFFSET + FSP_SPACE_FLAGS + page);

	if (!fsp_flags_is_valid(flags, fsp->id)) {
		ulint cflags = fsp_flags_convert_from_101(flags);
		if (cflags == ULINT_UNDEFINED) {
			ib_logf(IB_LOG_LEVEL_WARN,
				"Ignoring a doublewrite copy of page "
				ULINTPF ":" ULINTPF
				" due to invalid flags 0x%x",
				fsp->id, page_no, int(flags));
			err = false;
			goto out;
		}
		flags = cflags;
		/* The flags on the page should be converted later. */
	}

	zip_size = fsp_flags_get_zip_size(flags);
	page_size = fsp_flags_get_page_size(flags);

	ut_ad(page_no == page_get_page_no(page));

	buflen = zip_size ? zip_size: page_size;

	ib_logf(IB_LOG_LEVEL_INFO, "Writing %lu bytes into file: %s",
		buflen, fsp->filepath);

	err = os_file_write(fsp->filepath, fsp->file, page,
			    (zip_size ? zip_size : page_size) * page_no,
		            buflen);

	os_file_flush(fsp->file);
out:
	return(err);
}

/********************************************************************//**
Opens an .ibd file and adds the associated single-table tablespace to the
InnoDB fil0fil.cc data structures.
Set fsp->success to TRUE if tablespace is valid, FALSE if not. */
static
void
fil_validate_single_table_tablespace(
/*=================================*/
	const char*	tablename,	/*!< in: database/tablename */
	fsp_open_info*	fsp)		/*!< in/out: tablespace info */
{
	bool restore_attempted = false;

check_first_page:
	fsp->success = TRUE;
	fsp->encryption_error = 0;
	if (const char* check_msg = fil_read_first_page(
		    fsp->file, FALSE, &fsp->flags, &fsp->id,
#ifdef UNIV_LOG_ARCHIVE
		    &fsp->arch_log_no, &fsp->arch_log_no,
#endif /* UNIV_LOG_ARCHIVE */
		    NULL, &fsp->crypt_data)) {
		ib_logf(IB_LOG_LEVEL_ERROR,
			"%s in tablespace %s (table %s)",
			check_msg, fsp->filepath, tablename);
		fsp->success = FALSE;
	}

	if (!fsp->success) {
		if (!restore_attempted) {
			if (!fil_user_tablespace_find_space_id(fsp)) {
				return;
			}
			restore_attempted = true;

			if (fsp->id > 0
			    && !fil_user_tablespace_restore_page(fsp, 0)) {
				return;
			}
			goto check_first_page;
		}
		return;
	}

	if (fsp->id == ULINT_UNDEFINED || fsp->id == 0) {
		ib_logf(IB_LOG_LEVEL_ERROR,
			"Tablespace is not sensible;"
			" Table: %s  Space ID: %lu  Filepath: %s\n",
		tablename, (ulong) fsp->id, fsp->filepath);
		fsp->success = FALSE;
		return;
	}

	mutex_enter(&fil_system->mutex);
	fil_space_t* space = fil_space_get_by_id(fsp->id);
	mutex_exit(&fil_system->mutex);
	if (space != NULL) {
		char* prev_filepath = fil_space_get_first_path(fsp->id);

		ib_logf(IB_LOG_LEVEL_ERROR,
			"Attempted to open a previously opened tablespace. "
			"Previous tablespace %s uses space ID: %lu at "
			"filepath: %s. Cannot open tablespace %s which uses "
			"space ID: %lu at filepath: %s",
			space->name, (ulong) space->id, prev_filepath,
			tablename, (ulong) fsp->id, fsp->filepath);

		mem_free(prev_filepath);
		fsp->success = FALSE;
		return;
	}

	fsp->success = TRUE;
}


/********************************************************************//**
Opens an .ibd file and adds the associated single-table tablespace to the
InnoDB fil0fil.cc data structures. */
static
void
fil_load_single_table_tablespace(
/*=============================*/
	const char*	dbname,		/*!< in: database name */
	const char*	filename)	/*!< in: file name (not a path),
					including the .ibd or .isl extension */
{
	char*		tablename;
	ulint		tablename_len;
	ulint		dbname_len = strlen(dbname);
	ulint		filename_len = strlen(filename);
	fsp_open_info	def;
	fsp_open_info	remote;
	os_offset_t	size;
	fil_space_t*	space;

	memset(&def, 0, sizeof(def));
	memset(&remote, 0, sizeof(remote));

	/* The caller assured that the extension is ".ibd" or ".isl". */
	ut_ad(0 == memcmp(filename + filename_len - 4, ".ibd", 4)
	      || 0 == memcmp(filename + filename_len - 4, ".isl", 4));

	/* Build up the tablename in the standard form database/table. */
	tablename = static_cast<char*>(
		mem_alloc(dbname_len + filename_len + 2));

	/* When lower_case_table_names = 2 it is possible that the
	dbname is in upper case ,but while storing it in fil_space_t
	we must convert it into lower case */
	sprintf(tablename, "%s" , dbname);
	tablename[dbname_len] = '\0';

        if (lower_case_file_system) {
                dict_casedn_str(tablename);
        }

	sprintf(tablename+dbname_len,"/%s",filename);
	tablename_len = strlen(tablename) - strlen(".ibd");
	tablename[tablename_len] = '\0';

	/* There may be both .ibd and .isl file in the directory.
	And it is possible that the .isl file refers to a different
	.ibd file.  If so, we open and compare them the first time
	one of them is sent to this function.  So if this table has
	already been loaded, there is nothing to do.*/
	mutex_enter(&fil_system->mutex);
	space = fil_space_get_by_name(tablename);
	if (space) {
		mem_free(tablename);
		mutex_exit(&fil_system->mutex);
		return;
	}
	mutex_exit(&fil_system->mutex);

	/* Build up the filepath of the .ibd tablespace in the datadir.
	This must be freed independent of def.success. */
	def.filepath = fil_make_ibd_name(tablename, false);

#ifdef __WIN__
# ifndef UNIV_HOTBACKUP
	/* If lower_case_table_names is 0 or 2, then MySQL allows database
	directory names with upper case letters. On Windows, all table and
	database names in InnoDB are internally always in lower case. Put the
	file path to lower case, so that we are consistent with InnoDB's
	internal data dictionary. */

	dict_casedn_str(def.filepath);
# endif /* !UNIV_HOTBACKUP */
#endif

	/* Check for a link file which locates a remote tablespace. */
	remote.success = fil_open_linked_file(
		tablename, &remote.filepath, &remote.file, FALSE);

	/* Read the first page of the remote tablespace */
	if (remote.success) {
		fil_validate_single_table_tablespace(tablename, &remote);
		if (!remote.success) {
			os_file_close(remote.file);
			mem_free(remote.filepath);
		}
	}


	/* Try to open the tablespace in the datadir. */
	def.file = os_file_create_simple_no_error_handling(
		innodb_file_data_key, def.filepath, OS_FILE_OPEN,
		OS_FILE_READ_WRITE, &def.success, FALSE);

	/* Read the first page of the remote tablespace */
	if (def.success) {
		fil_validate_single_table_tablespace(tablename, &def);
		if (!def.success) {
			os_file_close(def.file);
		}
	}

	if (!def.success && !remote.success) {

		if (def.encryption_error || remote.encryption_error) {
			fprintf(stderr,
				"InnoDB: Error: could not open single-table"
				" tablespace file %s. Encryption error!\n", def.filepath);
			return;
		}

		/* The following call prints an error message */
		os_file_get_last_error(true);
		fprintf(stderr,
			"InnoDB: Error: could not open single-table"
			" tablespace file %s\n", def.filepath);

		if (!strncmp(filename,
			     tmp_file_prefix, tmp_file_prefix_length)) {
			/* Ignore errors for #sql tablespaces. */
			mem_free(tablename);
			if (remote.filepath) {
				mem_free(remote.filepath);
			}
			if (def.filepath) {
				mem_free(def.filepath);
			}
			return;
		}
no_good_file:
		fprintf(stderr,
			"InnoDB: We do not continue the crash recovery,"
			" because the table may become\n"
			"InnoDB: corrupt if we cannot apply the log"
			" records in the InnoDB log to it.\n"
			"InnoDB: To fix the problem and start mysqld:\n"
			"InnoDB: 1) If there is a permission problem"
			" in the file and mysqld cannot\n"
			"InnoDB: open the file, you should"
			" modify the permissions.\n"
			"InnoDB: 2) If the table is not needed, or you"
			" can restore it from a backup,\n"
			"InnoDB: then you can remove the .ibd file,"
			" and InnoDB will do a normal\n"
			"InnoDB: crash recovery and ignore that table.\n"
			"InnoDB: 3) If the file system or the"
			" disk is broken, and you cannot remove\n"
			"InnoDB: the .ibd file, you can set"
			" innodb_force_recovery > 0 in my.cnf\n"
			"InnoDB: and force InnoDB to continue crash"
			" recovery here.\n");
will_not_choose:
		mem_free(tablename);
		if (remote.filepath) {
			mem_free(remote.filepath);
		}
		if (def.filepath) {
			mem_free(def.filepath);
		}

		if (srv_force_recovery > 0) {
			ib_logf(IB_LOG_LEVEL_INFO,
				"innodb_force_recovery was set to %lu. "
				"Continuing crash recovery even though we "
				"cannot access the .ibd file of this table.",
				srv_force_recovery);
			return;
		}

		abort();
	}

	if (def.success && remote.success) {
		ib_logf(IB_LOG_LEVEL_ERROR,
			"Tablespaces for %s have been found in two places;\n"
			"Location 1: SpaceID: " ULINTPF " File: %s\n"
			"Location 2: SpaceID: " ULINTPF " File: %s\n"
			"You must delete one of them.",
			tablename, def.id,
			def.filepath, remote.id,
			remote.filepath);

		def.success = FALSE;
		os_file_close(def.file);
		os_file_close(remote.file);
		goto will_not_choose;
	}

	/* At this point, only one tablespace is open */
	ut_a(def.success == !remote.success);

	fsp_open_info*	fsp = def.success ? &def : &remote;

	/* Get and test the file size. */
	size = os_file_get_size(fsp->file);

	if (size == (os_offset_t) -1) {
		/* The following call prints an error message */
		os_file_get_last_error(true);

		ib_logf(IB_LOG_LEVEL_ERROR,
			"could not measure the size of single-table "
			"tablespace file %s", fsp->filepath);

		os_file_close(fsp->file);
		goto no_good_file;
	}

	/* Every .ibd file is created >= 4 pages in size. Smaller files
	cannot be ok. */
	ulong minimum_size = FIL_IBD_FILE_INITIAL_SIZE * UNIV_PAGE_SIZE;
	if (size < minimum_size) {
#ifndef UNIV_HOTBACKUP
		ib_logf(IB_LOG_LEVEL_ERROR,
			"The size of single-table tablespace file %s "
			"is only " UINT64PF ", should be at least %lu!",
			fsp->filepath, size, minimum_size);
		os_file_close(fsp->file);
		goto no_good_file;
#else
		fsp->id = ULINT_UNDEFINED;
		fsp->flags = 0;
#endif /* !UNIV_HOTBACKUP */
	}

#ifdef UNIV_HOTBACKUP
	if (fsp->id == ULINT_UNDEFINED || fsp->id == 0) {
		char*	new_path;

		fprintf(stderr,
			"InnoDB: Renaming tablespace %s of id %lu,\n"
			"InnoDB: to %s_ibbackup_old_vers_<timestamp>\n"
			"InnoDB: because its size %" PRId64 " is too small"
			" (< 4 pages 16 kB each),\n"
			"InnoDB: or the space id in the file header"
			" is not sensible.\n"
			"InnoDB: This can happen in an mysqlbackup run,"
			" and is not dangerous.\n",
			fsp->filepath, fsp->id, fsp->filepath, size);
		os_file_close(fsp->file);

		new_path = fil_make_ibbackup_old_name(fsp->filepath);

		bool	success = os_file_rename(
			innodb_file_data_key, fsp->filepath, new_path);

		ut_a(success);

		mem_free(new_path);

		goto func_exit_after_close;
	}

	/* A backup may contain the same space several times, if the space got
	renamed at a sensitive time. Since it is enough to have one version of
	the space, we rename the file if a space with the same space id
	already exists in the tablespace memory cache. We rather rename the
	file than delete it, because if there is a bug, we do not want to
	destroy valuable data. */

	mutex_enter(&fil_system->mutex);

	space = fil_space_get_by_id(fsp->id);

	if (space) {
		char*	new_path;

		fprintf(stderr,
			"InnoDB: Renaming tablespace %s of id %lu,\n"
			"InnoDB: to %s_ibbackup_old_vers_<timestamp>\n"
			"InnoDB: because space %s with the same id\n"
			"InnoDB: was scanned earlier. This can happen"
			" if you have renamed tables\n"
			"InnoDB: during an mysqlbackup run.\n",
			fsp->filepath, fsp->id, fsp->filepath,
			space->name);
		os_file_close(fsp->file);

		new_path = fil_make_ibbackup_old_name(fsp->filepath);

		mutex_exit(&fil_system->mutex);

		bool	success = os_file_rename(
			innodb_file_data_key, fsp->filepath, new_path);

		ut_a(success);

		mem_free(new_path);

		goto func_exit_after_close;
	}
	mutex_exit(&fil_system->mutex);
#endif /* UNIV_HOTBACKUP */
	/* Adjust the memory-based flags that would normally be set by
	dict_tf_to_fsp_flags(). In recovery, we have no data dictionary. */
	if (FSP_FLAGS_HAS_PAGE_COMPRESSION(fsp->flags)) {
		fsp->flags |= page_zip_level
			<< FSP_FLAGS_MEM_COMPRESSION_LEVEL;
	}
	remote.flags |= 1U << FSP_FLAGS_MEM_DATA_DIR;
	/* We will leave atomic_writes at ATOMIC_WRITES_DEFAULT.
	That will be adjusted in fil_space_for_table_exists_in_mem(). */

	ibool file_space_create_success = fil_space_create(
		tablename, fsp->id, fsp->flags, FIL_TABLESPACE,
		fsp->crypt_data, false);

	if (!file_space_create_success) {
		if (srv_force_recovery > 0) {
			fprintf(stderr,
				"InnoDB: innodb_force_recovery was set"
				" to %lu. Continuing crash recovery\n"
				"InnoDB: even though the tablespace"
				" creation of this table failed.\n",
				srv_force_recovery);
			goto func_exit;
		}

		/* Exit here with a core dump, stack, etc. */
		ut_a(file_space_create_success);
	}

	/* We do not use the size information we have about the file, because
	the rounding formula for extents and pages is somewhat complex; we
	let fil_node_open() do that task. */

	if (!fil_node_create(fsp->filepath, 0, fsp->id, FALSE)) {
		ut_error;
	}

func_exit:
	os_file_close(fsp->file);

#ifdef UNIV_HOTBACKUP
func_exit_after_close:
#else
	ut_ad(!mutex_own(&fil_system->mutex));
#endif
	mem_free(tablename);
	if (remote.success) {
		mem_free(remote.filepath);
	}
	mem_free(def.filepath);
}

/***********************************************************************//**
A fault-tolerant function that tries to read the next file name in the
directory. We retry 100 times if os_file_readdir_next_file() returns -1. The
idea is to read as much good data as we can and jump over bad data.
@return 0 if ok, -1 if error even after the retries, 1 if at the end
of the directory */
static
int
fil_file_readdir_next_file(
/*=======================*/
	dberr_t*	err,	/*!< out: this is set to DB_ERROR if an error
				was encountered, otherwise not changed */
	const char*	dirname,/*!< in: directory name or path */
	os_file_dir_t	dir,	/*!< in: directory stream */
	os_file_stat_t*	info)	/*!< in/out: buffer where the
				info is returned */
{
	for (ulint i = 0; i < 100; i++) {
		int	ret = os_file_readdir_next_file(dirname, dir, info);

		if (ret != -1) {

			return(ret);
		}

		ib_logf(IB_LOG_LEVEL_ERROR,
			"os_file_readdir_next_file() returned -1 in "
			"directory %s, crash recovery may have failed "
			"for some .ibd files!", dirname);

		*err = DB_ERROR;
	}

	return(-1);
}

/********************************************************************//**
At the server startup, if we need crash recovery, scans the database
directories under the MySQL datadir, looking for .ibd files. Those files are
single-table tablespaces. We need to know the space id in each of them so that
we know into which file we should look to check the contents of a page stored
in the doublewrite buffer, also to know where to apply log records where the
space id is != 0.
@return	DB_SUCCESS or error number */
UNIV_INTERN
dberr_t
fil_load_single_table_tablespaces(void)
/*===================================*/
{
	int		ret;
	char*		dbpath		= NULL;
	ulint		dbpath_len	= 100;
	os_file_dir_t	dir;
	os_file_dir_t	dbdir;
	os_file_stat_t	dbinfo;
	os_file_stat_t	fileinfo;
	dberr_t		err		= DB_SUCCESS;

	/* The datadir of MySQL is always the default directory of mysqld */

	dir = os_file_opendir(fil_path_to_mysql_datadir, TRUE);

	if (dir == NULL) {

		return(DB_ERROR);
	}

	dbpath = static_cast<char*>(mem_alloc(dbpath_len));

	/* Scan all directories under the datadir. They are the database
	directories of MySQL. */

	ret = fil_file_readdir_next_file(&err, fil_path_to_mysql_datadir, dir,
					 &dbinfo);
	while (ret == 0) {
		ulint len;
		/* printf("Looking at %s in datadir\n", dbinfo.name); */

		if (dbinfo.type == OS_FILE_TYPE_FILE
		    || dbinfo.type == OS_FILE_TYPE_UNKNOWN) {

			goto next_datadir_item;
		}

		/* We found a symlink or a directory; try opening it to see
		if a symlink is a directory */

		len = strlen(fil_path_to_mysql_datadir)
			+ strlen (dbinfo.name) + 2;
		if (len > dbpath_len) {
			dbpath_len = len;

			if (dbpath) {
				mem_free(dbpath);
			}

			dbpath = static_cast<char*>(mem_alloc(dbpath_len));
		}
		ut_snprintf(dbpath, dbpath_len,
			    "%s/%s", fil_path_to_mysql_datadir, dbinfo.name);
		srv_normalize_path_for_win(dbpath);

		dbdir = os_file_opendir(dbpath, FALSE);

		if (dbdir != NULL) {

			/* We found a database directory; loop through it,
			looking for possible .ibd files in it */

			ret = fil_file_readdir_next_file(&err, dbpath, dbdir,
							 &fileinfo);
			while (ret == 0) {

				if (fileinfo.type == OS_FILE_TYPE_DIR) {

					goto next_file_item;
				}

				/* We found a symlink or a file */
				if (strlen(fileinfo.name) > 4
				    && (0 == strcmp(fileinfo.name
						   + strlen(fileinfo.name) - 4,
						   ".ibd")
					|| 0 == strcmp(fileinfo.name
						   + strlen(fileinfo.name) - 4,
						   ".isl"))) {
					/* The name ends in .ibd or .isl;
					try opening the file */
					fil_load_single_table_tablespace(
						dbinfo.name, fileinfo.name);
				}
next_file_item:
				ret = fil_file_readdir_next_file(&err,
								 dbpath, dbdir,
								 &fileinfo);
			}

			if (0 != os_file_closedir(dbdir)) {
				fputs("InnoDB: Warning: could not"
				      " close database directory ", stderr);
				ut_print_filename(stderr, dbpath);
				putc('\n', stderr);

				err = DB_ERROR;
			}
		}

next_datadir_item:
		ret = fil_file_readdir_next_file(&err,
						 fil_path_to_mysql_datadir,
						 dir, &dbinfo);
	}

	mem_free(dbpath);

	if (0 != os_file_closedir(dir)) {
		fprintf(stderr,
			"InnoDB: Error: could not close MySQL datadir\n");

		return(DB_ERROR);
	}

	return(err);
}

/*******************************************************************//**
Returns TRUE if a single-table tablespace does not exist in the memory cache,
or is being deleted there.
@return	TRUE if does not exist or is being deleted */
UNIV_INTERN
ibool
fil_tablespace_deleted_or_being_deleted_in_mem(
/*===========================================*/
	ulint		id,	/*!< in: space id */
	ib_int64_t	version)/*!< in: tablespace_version should be this; if
				you pass -1 as the value of this, then this
				parameter is ignored */
{
	fil_space_t*	space;

	ut_ad(fil_system);

	mutex_enter(&fil_system->mutex);

	space = fil_space_get_by_id(id);

	if (space == NULL || space->is_stopping()) {
		mutex_exit(&fil_system->mutex);

		return(TRUE);
	}

	if (version != ((ib_int64_t)-1)
	    && space->tablespace_version != version) {
		mutex_exit(&fil_system->mutex);

		return(TRUE);
	}

	mutex_exit(&fil_system->mutex);

	return(FALSE);
}

/*******************************************************************//**
Returns TRUE if a single-table tablespace exists in the memory cache.
@return	TRUE if exists */
UNIV_INTERN
ibool
fil_tablespace_exists_in_mem(
/*=========================*/
	ulint	id)	/*!< in: space id */
{
	fil_space_t*	space;

	ut_ad(fil_system);

	mutex_enter(&fil_system->mutex);

	space = fil_space_get_by_id(id);

	mutex_exit(&fil_system->mutex);

	return(space != NULL);
}

/*******************************************************************//**
Report that a tablespace for a table was not found. */
static
void
fil_report_missing_tablespace(
/*===========================*/
	const char*	name,			/*!< in: table name */
	ulint		space_id)		/*!< in: table's space id */
{
	char index_name[MAX_FULL_NAME_LEN + 1];

	innobase_format_name(index_name, sizeof(index_name), name, TRUE);

	ib_logf(IB_LOG_LEVEL_ERROR,
		"Table %s in the InnoDB data dictionary has tablespace id %lu, "
		"but tablespace with that id or name does not exist. Have "
		"you deleted or moved .ibd files? This may also be a table "
		"created with CREATE TEMPORARY TABLE whose .ibd and .frm "
		"files MySQL automatically removed, but the table still "
		"exists in the InnoDB internal data dictionary.",
		name, space_id);
}

/** Check if a matching tablespace exists in the InnoDB tablespace memory
cache. Note that if we have not done a crash recovery at the database startup,
there may be many tablespaces which are not yet in the memory cache.
@return whether a matching tablespace exists in the memory cache */
UNIV_INTERN
bool
fil_space_for_table_exists_in_mem(
/*==============================*/
	ulint		id,		/*!< in: space id */
	const char*	name,		/*!< in: table name used in
					fil_space_create().  Either the
					standard 'dbname/tablename' format
					or table->dir_path_of_temp_table */
	bool		print_error_if_does_not_exist,
					/*!< in: print detailed error
					information to the .err log if a
					matching tablespace is not found from
					memory */
	bool		adjust_space,	/*!< in: whether to adjust space id
					when find table space mismatch */
	mem_heap_t*	heap,		/*!< in: heap memory */
	table_id_t	table_id,	/*!< in: table id */
	ulint		table_flags)	/*!< in: table flags */
{
	fil_space_t*	fnamespace;
	fil_space_t*	space;

	const ulint	expected_flags = dict_tf_to_fsp_flags(table_flags);

	mutex_enter(&fil_system->mutex);

	/* Look if there is a space with the same id */

	space = fil_space_get_by_id(id);

	/* Look if there is a space with the same name; the name is the
	directory path from the datadir to the file */

	fnamespace = fil_space_get_by_name(name);
	bool valid = space && !((space->flags ^ expected_flags)
				& ~FSP_FLAGS_MEM_MASK);

	if (!space) {
	} else if (!valid || space == fnamespace) {
		/* Found with the same file name, or got a flag mismatch. */
		goto func_exit;
	} else if (adjust_space
		   && row_is_mysql_tmp_table_name(space->name)
		   && !row_is_mysql_tmp_table_name(name)) {
		/* Info from fnamespace comes from the ibd file
		itself, it can be different from data obtained from
		System tables since renaming files is not
		transactional. We shall adjust the ibd file name
		according to system table info. */
		mutex_exit(&fil_system->mutex);

		DBUG_EXECUTE_IF("ib_crash_before_adjust_fil_space",
				DBUG_SUICIDE(););

		char*	tmp_name = dict_mem_create_temporary_tablename(
			heap, name, table_id);

		fil_rename_tablespace(fnamespace->name, fnamespace->id,
				      tmp_name, NULL);

		DBUG_EXECUTE_IF("ib_crash_after_adjust_one_fil_space",
				DBUG_SUICIDE(););

		fil_rename_tablespace(space->name, id, name, NULL);

		DBUG_EXECUTE_IF("ib_crash_after_adjust_fil_space",
				DBUG_SUICIDE(););

		mutex_enter(&fil_system->mutex);
		fnamespace = fil_space_get_by_name(name);
		ut_ad(space == fnamespace);
		goto func_exit;
	}

	if (!print_error_if_does_not_exist) {
		valid = false;
		goto func_exit;
	}

	if (space == NULL) {
		if (fnamespace == NULL) {
			if (print_error_if_does_not_exist) {
				fil_report_missing_tablespace(name, id);
			}
		} else {
			ut_print_timestamp(stderr);
			fputs("  InnoDB: Error: table ", stderr);
			ut_print_filename(stderr, name);
			fprintf(stderr, "\n"
				"InnoDB: in InnoDB data dictionary has"
				" tablespace id %lu,\n"
				"InnoDB: but a tablespace with that id"
				" does not exist. There is\n"
				"InnoDB: a tablespace of name %s and id %lu,"
				" though. Have\n"
				"InnoDB: you deleted or moved .ibd files?\n",
				(ulong) id, fnamespace->name,
				(ulong) fnamespace->id);
		}
error_exit:
		fputs("InnoDB: Please refer to\n"
		      "InnoDB: " REFMAN "innodb-troubleshooting-datadict.html\n"
		      "InnoDB: for how to resolve the issue.\n", stderr);
		valid = false;
		goto func_exit;
	}

	if (0 != strcmp(space->name, name)) {
		ut_print_timestamp(stderr);
		fputs("  InnoDB: Error: table ", stderr);
		ut_print_filename(stderr, name);
		fprintf(stderr, "\n"
			"InnoDB: in InnoDB data dictionary has"
			" tablespace id %lu,\n"
			"InnoDB: but the tablespace with that id"
			" has name %s.\n"
			"InnoDB: Have you deleted or moved .ibd files?\n",
			(ulong) id, space->name);

		if (fnamespace != NULL) {
			fputs("InnoDB: There is a tablespace"
			      " with the right name\n"
			      "InnoDB: ", stderr);
			ut_print_filename(stderr, fnamespace->name);
			fprintf(stderr, ", but its id is %lu.\n",
				(ulong) fnamespace->id);
		}

		goto error_exit;
	}

func_exit:
	if (valid) {
		/* Adjust the flags that are in FSP_FLAGS_MEM_MASK.
		FSP_SPACE_FLAGS will not be written back here. */
		space->flags = expected_flags;
	}
	mutex_exit(&fil_system->mutex);

	if (valid && !srv_read_only_mode) {
		fsp_flags_try_adjust(id, expected_flags & ~FSP_FLAGS_MEM_MASK);
	}

	return(valid);
}

/*******************************************************************//**
Checks if a single-table tablespace for a given table name exists in the
tablespace memory cache.
@return	space id, ULINT_UNDEFINED if not found */
UNIV_INTERN
ulint
fil_get_space_id_for_table(
/*=======================*/
	const char*	tablename)	/*!< in: table name in the standard
				'databasename/tablename' format */
{
	fil_space_t*	fnamespace;
	ulint		id		= ULINT_UNDEFINED;

	ut_ad(fil_system);

	mutex_enter(&fil_system->mutex);

	/* Look if there is a space with the same name. */

	fnamespace = fil_space_get_by_name(tablename);

	if (fnamespace) {
		id = fnamespace->id;
	}

	mutex_exit(&fil_system->mutex);

	return(id);
}

/**********************************************************************//**
Tries to extend a data file so that it would accommodate the number of pages
given. The tablespace must be cached in the memory cache. If the space is big
enough already, does nothing.
@return	TRUE if success */
UNIV_INTERN
ibool
fil_extend_space_to_desired_size(
/*=============================*/
	ulint*	actual_size,	/*!< out: size of the space after extension;
				if we ran out of disk space this may be lower
				than the desired size */
	ulint	space_id,	/*!< in: space id */
	ulint	size_after_extend)/*!< in: desired size in pages after the
				extension; if the current space size is bigger
				than this already, the function does nothing */
{
	ut_ad(!srv_read_only_mode);

	for (;;) {
		fil_mutex_enter_and_prepare_for_io(space_id);

		fil_space_t* space = fil_space_get_by_id(space_id);
		ut_a(space);
		ibool	success;

		if (!fil_space_extend_must_retry(
			    space, UT_LIST_GET_LAST(space->chain),
			    size_after_extend, &success)) {
			*actual_size = space->size;
			mutex_exit(&fil_system->mutex);
			return(success);
		}
	}
}

#ifdef UNIV_HOTBACKUP
/********************************************************************//**
Extends all tablespaces to the size stored in the space header. During the
mysqlbackup --apply-log phase we extended the spaces on-demand so that log
records could be applied, but that may have left spaces still too small
compared to the size stored in the space header. */
UNIV_INTERN
void
fil_extend_tablespaces_to_stored_len(void)
/*======================================*/
{
	fil_space_t*	space;
	byte*		buf;
	ulint		actual_size;
	ulint		size_in_header;
	dberr_t		error;
	ibool		success;

	buf = mem_alloc(UNIV_PAGE_SIZE);

	mutex_enter(&fil_system->mutex);

	space = UT_LIST_GET_FIRST(fil_system->space_list);

	while (space) {
		ut_a(space->purpose == FIL_TABLESPACE);

		mutex_exit(&fil_system->mutex); /* no need to protect with a
					      mutex, because this is a
					      single-threaded operation */
		error = fil_read(TRUE, space->id,
				 fsp_flags_get_zip_size(space->flags),
				 0, 0, UNIV_PAGE_SIZE, buf, NULL, 0);
		ut_a(error == DB_SUCCESS);

		size_in_header = fsp_get_size_low(buf);

		success = fil_extend_space_to_desired_size(
			&actual_size, space->id, size_in_header);
		if (!success) {
			fprintf(stderr,
				"InnoDB: Error: could not extend the"
				" tablespace of %s\n"
				"InnoDB: to the size stored in header,"
				" %lu pages;\n"
				"InnoDB: size after extension %lu pages\n"
				"InnoDB: Check that you have free disk space"
				" and retry!\n",
				space->name, size_in_header, actual_size);
			ut_a(success);
		}

		mutex_enter(&fil_system->mutex);

		space = UT_LIST_GET_NEXT(space_list, space);
	}

<<<<<<< HEAD
=======
	node = UT_LIST_GET_LAST(space->chain);

	if (!node->being_extended) {
		/* Mark this node as undergoing extension. This flag
		is used by other threads to wait for the extension
		opereation to finish. */
		node->being_extended = TRUE;
	} else {
		/* Another thread is currently extending the file. Wait
		for it to finish.
		It'd have been better to use event driven mechanism but
		the entire module is peppered with polling stuff. */
		mutex_exit(&fil_system->mutex);
		os_thread_sleep(100000);
		goto retry;
	}

	if (!fil_node_prepare_for_io(node, fil_system, space)) {
		/* The tablespace data file, such as .ibd file, is missing */
		node->being_extended = false;
		mutex_exit(&fil_system->mutex);

		return(false);
	}

	/* At this point it is safe to release fil_system mutex. No
	other thread can rename, delete or close the file because
	we have set the node->being_extended flag. */
	mutex_exit(&fil_system->mutex);

	start_page_no = space->size;
	const ulint	file_start_page_no = space->size - node->size;
#ifdef HAVE_POSIX_FALLOCATE
	if (srv_use_posix_fallocate) {
		const os_offset_t	start_offset
			= os_offset_t(start_page_no - file_start_page_no)
			* page_size;
		const ulint		n_pages
			= size_after_extend - start_page_no;
		const os_offset_t	len = os_offset_t(n_pages) * page_size;

		int err;
		do {
			err = posix_fallocate(node->handle.m_file, start_offset, len);
		} while (err == EINTR
			 && srv_shutdown_state == SRV_SHUTDOWN_NONE);

		success = !err;
		if (!success) {
			ib_logf(IB_LOG_LEVEL_ERROR, "extending file %s"
				" from " INT64PF " to " INT64PF " bytes"
				" failed with error %d",
				node->name, start_offset, len + start_offset,
				err);
		} else {
			os_file_flush(node->handle);
		}

		DBUG_EXECUTE_IF("ib_os_aio_func_io_failure_28",
			success = FALSE; os_has_said_disk_full = TRUE;);

		mutex_enter(&fil_system->mutex);

		if (success) {
			node->size += n_pages;
			space->size += n_pages;
			os_has_said_disk_full = FALSE;
		}

		/* If posix_fallocate was used to extent the file space
		we need to complete the io. Because no actual writes were
		dispatched read operation is enough here. Without this
		there will be assertion at shutdown indicating that
		all IO is not completed. */
		fil_node_complete_io(node, fil_system, OS_FILE_READ);
		goto file_extended;
	}
#endif

#ifdef _WIN32
	/* Write 1 page of zeroes at the desired end. */
	start_page_no = size_after_extend - 1;
	buf_size = page_size;
#else
	/* Extend at most 64 pages at a time */
	buf_size = ut_min(64, size_after_extend - start_page_no) * page_size;
#endif
	buf2 = static_cast<byte*>(calloc(1, buf_size + page_size));
	if (!buf2) {
		ib_logf(IB_LOG_LEVEL_ERROR, "Cannot allocate " ULINTPF
			" bytes to extend file",
			buf_size + page_size);
		success = FALSE;
	}
	buf = static_cast<byte*>(ut_align(buf2, page_size));

	while (success && start_page_no < size_after_extend) {
		ulint		n_pages
			= ut_min(buf_size / page_size,
				 size_after_extend - start_page_no);

		os_offset_t	offset
			= ((os_offset_t) (start_page_no - file_start_page_no))
			* page_size;

#ifdef UNIV_HOTBACKUP
		success = os_file_write(node->name, node->handle, buf,
					offset, page_size * n_pages);
#else
		success = os_aio(OS_FILE_WRITE, OS_AIO_SYNC,
				 node->name, node->handle, buf,
				 offset, page_size * n_pages,
				 NULL, NULL);
#endif /* UNIV_HOTBACKUP */

		DBUG_EXECUTE_IF("ib_os_aio_func_io_failure_28",
			success = FALSE; os_has_said_disk_full = TRUE;);

		/* Let us measure the size of the file to determine
		how much we were able to extend it */
		os_offset_t	size = os_file_get_size(node->handle);
		ut_a(size != (os_offset_t) -1);

		start_page_no = (ulint) (size / page_size)
			+ file_start_page_no;
	}

	free(buf2);

	mutex_enter(&fil_system->mutex);

	ut_a(node->being_extended);
	ut_a(start_page_no - file_start_page_no >= node->size);

	if (buf) {
		ulint file_size = start_page_no - file_start_page_no;
		space->size += file_size - node->size;
		node->size = file_size;
	}

	fil_node_complete_io(node, fil_system, OS_FILE_WRITE);

	/* At this point file has been extended */
#ifdef HAVE_POSIX_FALLOCATE
file_extended:
#endif /* HAVE_POSIX_FALLOCATE */

	node->being_extended = FALSE;
	*actual_size = space->size;

#ifndef UNIV_HOTBACKUP
	if (space_id == 0) {
		ulint pages_per_mb = (1024 * 1024) / page_size;

		/* Keep the last data file size info up to date, rounded to
		full megabytes */

		srv_data_file_sizes[srv_n_data_files - 1]
			= (node->size / pages_per_mb) * pages_per_mb;
	}
#endif /* !UNIV_HOTBACKUP */

	/*
	printf("Extended %s to %lu, actual size %lu pages\n", space->name,
	size_after_extend, *actual_size); */
	mutex_exit(&fil_system->mutex);

	fil_flush(space_id, true);

	return(success);
}

#ifdef UNIV_HOTBACKUP
/********************************************************************//**
Extends all tablespaces to the size stored in the space header. During the
mysqlbackup --apply-log phase we extended the spaces on-demand so that log
records could be applied, but that may have left spaces still too small
compared to the size stored in the space header. */
UNIV_INTERN
void
fil_extend_tablespaces_to_stored_len(void)
/*======================================*/
{
	fil_space_t*	space;
	byte*		buf;
	ulint		actual_size;
	ulint		size_in_header;
	dberr_t		error;
	ibool		success;

	buf = mem_alloc(UNIV_PAGE_SIZE);

	mutex_enter(&fil_system->mutex);

	space = UT_LIST_GET_FIRST(fil_system->space_list);

	while (space) {
		ut_a(space->purpose == FIL_TABLESPACE);

		mutex_exit(&fil_system->mutex); /* no need to protect with a
					      mutex, because this is a
					      single-threaded operation */
		error = fil_read(TRUE, space->id,
				 fsp_flags_get_zip_size(space->flags),
				 0, 0, UNIV_PAGE_SIZE, buf, NULL);
		ut_a(error == DB_SUCCESS);

		size_in_header = fsp_get_size_low(buf);

		success = fil_extend_space_to_desired_size(
			&actual_size, space->id, size_in_header);
		if (!success) {
			fprintf(stderr,
				"InnoDB: Error: could not extend the"
				" tablespace of %s\n"
				"InnoDB: to the size stored in header,"
				" %lu pages;\n"
				"InnoDB: size after extension %lu pages\n"
				"InnoDB: Check that you have free disk space"
				" and retry!\n",
				space->name, size_in_header, actual_size);
			ut_a(success);
		}

		mutex_enter(&fil_system->mutex);

		space = UT_LIST_GET_NEXT(space_list, space);
	}

>>>>>>> 2a0f1d61
	mutex_exit(&fil_system->mutex);

	mem_free(buf);
}
#endif

/*========== RESERVE FREE EXTENTS (for a B-tree split, for example) ===*/

/*******************************************************************//**
Tries to reserve free extents in a file space.
@return	TRUE if succeed */
UNIV_INTERN
ibool
fil_space_reserve_free_extents(
/*===========================*/
	ulint	id,		/*!< in: space id */
	ulint	n_free_now,	/*!< in: number of free extents now */
	ulint	n_to_reserve)	/*!< in: how many one wants to reserve */
{
	fil_space_t*	space;
	ibool		success;

	ut_ad(fil_system);

	mutex_enter(&fil_system->mutex);

	space = fil_space_get_by_id(id);

	ut_a(space);

	if (space->n_reserved_extents + n_to_reserve > n_free_now) {
		success = FALSE;
	} else {
		space->n_reserved_extents += n_to_reserve;
		success = TRUE;
	}

	mutex_exit(&fil_system->mutex);

	return(success);
}

/*******************************************************************//**
Releases free extents in a file space. */
UNIV_INTERN
void
fil_space_release_free_extents(
/*===========================*/
	ulint	id,		/*!< in: space id */
	ulint	n_reserved)	/*!< in: how many one reserved */
{
	fil_space_t*	space;

	ut_ad(fil_system);

	mutex_enter(&fil_system->mutex);

	space = fil_space_get_by_id(id);

	ut_a(space);
	ut_a(space->n_reserved_extents >= n_reserved);

	space->n_reserved_extents -= n_reserved;

	mutex_exit(&fil_system->mutex);
}

/*******************************************************************//**
Gets the number of reserved extents. If the database is silent, this number
should be zero. */
UNIV_INTERN
ulint
fil_space_get_n_reserved_extents(
/*=============================*/
	ulint	id)		/*!< in: space id */
{
	fil_space_t*	space;
	ulint		n;

	ut_ad(fil_system);

	mutex_enter(&fil_system->mutex);

	space = fil_space_get_by_id(id);

	ut_a(space);

	n = space->n_reserved_extents;

	mutex_exit(&fil_system->mutex);

	return(n);
}

/*============================ FILE I/O ================================*/

/********************************************************************//**
NOTE: you must call fil_mutex_enter_and_prepare_for_io() first!

Prepares a file node for i/o. Opens the file if it is closed. Updates the
pending i/o's field in the node and the system appropriately. Takes the node
off the LRU list if it is in the LRU list. The caller must hold the fil_sys
mutex.
@return false if the file can't be opened, otherwise true */
static
bool
fil_node_prepare_for_io(
/*====================*/
	fil_node_t*	node,	/*!< in: file node */
	fil_system_t*	system,	/*!< in: tablespace memory cache */
	fil_space_t*	space)	/*!< in: space */
{
	ut_ad(node && system && space);
	ut_ad(mutex_own(&(system->mutex)));

	if (system->n_open > system->max_n_open + 5) {
		ut_print_timestamp(stderr);
		fprintf(stderr,
			"  InnoDB: Warning: open files %lu"
			" exceeds the limit %lu\n",
			(ulong) system->n_open,
			(ulong) system->max_n_open);
	}

	if (node->open == FALSE) {
		/* File is closed: open it */
		ut_a(node->n_pending == 0);

		if (!fil_node_open_file(node, system, space)) {
			return(false);
		}
	}

	if (node->n_pending == 0 && fil_space_belongs_in_lru(space)) {
		/* The node is in the LRU list, remove it */

		ut_a(UT_LIST_GET_LEN(system->LRU) > 0);

		UT_LIST_REMOVE(LRU, system->LRU, node);
	}

	node->n_pending++;

	return(true);
}

/********************************************************************//**
Updates the data structures when an i/o operation finishes. Updates the
pending i/o's field in the node appropriately. */
static
void
fil_node_complete_io(
/*=================*/
	fil_node_t*	node,	/*!< in: file node */
	fil_system_t*	system,	/*!< in: tablespace memory cache */
	ulint		type)	/*!< in: OS_FILE_WRITE or OS_FILE_READ; marks
				the node as modified if
				type == OS_FILE_WRITE */
{
	ut_ad(node);
	ut_ad(system);
	ut_ad(mutex_own(&(system->mutex)));

	ut_a(node->n_pending > 0);

	node->n_pending--;

	if (type == OS_FILE_WRITE) {
		ut_ad(!srv_read_only_mode);
		system->modification_counter++;
		node->modification_counter = system->modification_counter;

		if (fil_buffering_disabled(node->space)) {

			/* We don't need to keep track of unflushed
			changes as user has explicitly disabled
			buffering. */
			ut_ad(!node->space->is_in_unflushed_spaces);
			node->flush_counter = node->modification_counter;

		} else if (!node->space->is_in_unflushed_spaces) {

			node->space->is_in_unflushed_spaces = true;
			UT_LIST_ADD_FIRST(unflushed_spaces,
					  system->unflushed_spaces,
					  node->space);
		}
	}

	if (node->n_pending == 0 && fil_space_belongs_in_lru(node->space)) {

		/* The node must be put back to the LRU list */
		UT_LIST_ADD_FIRST(LRU, system->LRU, node);
	}
}

/********************************************************************//**
Report information about an invalid page access. */
static
void
fil_report_invalid_page_access(
/*===========================*/
	ulint		block_offset,	/*!< in: block offset */
	ulint		space_id,	/*!< in: space id */
	const char*	space_name,	/*!< in: space name */
	ulint		byte_offset,	/*!< in: byte offset */
	ulint		len,		/*!< in: I/O length */
	ulint		type)		/*!< in: I/O type */
{
	ib_logf(IB_LOG_LEVEL_FATAL,
		"Trying to access page number " ULINTPF
		" in space " ULINTPF
		" space name %s,"
		" which is outside the tablespace bounds."
		" Byte offset " ULINTPF ", len " ULINTPF
		" i/o type " ULINTPF ".%s",
		block_offset, space_id, space_name,
		byte_offset, len, type,
		space_id == 0 && !srv_was_started
		? "Please check that the configuration matches"
		" the InnoDB system tablespace location (ibdata files)"
		: "");
}

/********************************************************************//**
Find correct node from file space
@return node */
static
fil_node_t*
fil_space_get_node(
	fil_space_t*	space,		/*!< in: file spage */
	ulint 		space_id,	/*!< in: space id   */
	ulint* 		block_offset,	/*!< in/out: offset in number of blocks */
	ulint 		byte_offset,	/*!< in: remainder of offset in bytes; in
					aio this must be divisible by the OS block
					size */
	ulint 		len)		/*!< in: how many bytes to read or write; this
					must not cross a file boundary; in aio this
					must be a block size multiple */
{
	fil_node_t*	node;
	ut_ad(mutex_own(&fil_system->mutex));

	node = UT_LIST_GET_FIRST(space->chain);

	for (;;) {
		if (node == NULL) {
			return(NULL);
		} else if (fil_is_user_tablespace_id(space->id)
			   && node->size == 0) {

			/* We do not know the size of a single-table tablespace
			before we open the file */
			break;
		} else if (node->size > *block_offset) {
			/* Found! */
			break;
		} else {
			*block_offset -= node->size;
			node = UT_LIST_GET_NEXT(chain, node);
		}
	}

	return (node);
}

/** Determine the block size of the data file.
@param[in]	space		tablespace
@param[in]	offset		page number
@return	block size */
UNIV_INTERN
ulint
fil_space_get_block_size(const fil_space_t* space, unsigned offset)
{
	ut_ad(space->n_pending_ios > 0);

	ulint block_size = 512;

	for (fil_node_t* node = UT_LIST_GET_FIRST(space->chain);
	     node != NULL;
	     node = UT_LIST_GET_NEXT(chain, node)) {
		block_size = node->file_block_size;
		if (node->size > offset) {
			break;
		}
		offset -= node->size;
	}

	/* Currently supporting block size up to 4K,
	fall back to default if bigger requested. */
	if (block_size > 4096) {
		block_size = 512;
	}

	return block_size;
}

/********************************************************************//**
Reads or writes data. This operation is asynchronous (aio).
@return DB_SUCCESS, or DB_TABLESPACE_DELETED if we are trying to do
i/o on a tablespace which does not exist */
UNIV_INTERN
dberr_t
fil_io(
/*===*/
	ulint	type,		/*!< in: OS_FILE_READ or OS_FILE_WRITE,
				ORed to OS_FILE_LOG, if a log i/o
				and ORed to OS_AIO_SIMULATED_WAKE_LATER
				if simulated aio and we want to post a
				batch of i/os; NOTE that a simulated batch
				may introduce hidden chances of deadlocks,
				because i/os are not actually handled until
				all have been posted: use with great
				caution! */
	bool	sync,		/*!< in: true if synchronous aio is desired */
	ulint	space_id,	/*!< in: space id */
	ulint	zip_size,	/*!< in: compressed page size in bytes;
				0 for uncompressed pages */
	ulint	block_offset,	/*!< in: offset in number of blocks */
	ulint	byte_offset,	/*!< in: remainder of offset in bytes; in
				aio this must be divisible by the OS block
				size */
	ulint	len,		/*!< in: how many bytes to read or write; this
				must not cross a file boundary; in aio this
				must be a block size multiple */
	void*	buf,		/*!< in/out: buffer where to store read data
				or from where to write; in aio this must be
				appropriately aligned */
	void*	message,	/*!< in: message for aio handler if non-sync
				aio used, else ignored */
	ulint*	write_size)	/*!< in/out: Actual write size initialized
				after fist successfull trim
				operation for this page and if
				initialized we do not trim again if
				actual page size does not decrease. */
{
	ulint		mode;
	fil_space_t*	space;
	fil_node_t*	node;
	ibool		ret;
	ulint		is_log;
	ulint		wake_later;
	os_offset_t	offset;
	bool		ignore_nonexistent_pages;

	is_log = type & OS_FILE_LOG;
	type = type & ~OS_FILE_LOG;

	wake_later = type & OS_AIO_SIMULATED_WAKE_LATER;
	type = type & ~OS_AIO_SIMULATED_WAKE_LATER;

	ignore_nonexistent_pages = type & BUF_READ_IGNORE_NONEXISTENT_PAGES;
	type &= ~BUF_READ_IGNORE_NONEXISTENT_PAGES;

	ut_ad(byte_offset < UNIV_PAGE_SIZE);
	ut_ad(!zip_size || !byte_offset);
	ut_ad(ut_is_2pow(zip_size));
	ut_ad(buf);
	ut_ad(len > 0);
	ut_ad(UNIV_PAGE_SIZE == (ulong)(1 << UNIV_PAGE_SIZE_SHIFT));
#if (1 << UNIV_PAGE_SIZE_SHIFT_MAX) != UNIV_PAGE_SIZE_MAX
# error "(1 << UNIV_PAGE_SIZE_SHIFT_MAX) != UNIV_PAGE_SIZE_MAX"
#endif
#if (1 << UNIV_PAGE_SIZE_SHIFT_MIN) != UNIV_PAGE_SIZE_MIN
# error "(1 << UNIV_PAGE_SIZE_SHIFT_MIN) != UNIV_PAGE_SIZE_MIN"
#endif
	ut_ad(fil_validate_skip());
#ifndef UNIV_HOTBACKUP
# ifndef UNIV_LOG_DEBUG
	/* ibuf bitmap pages must be read in the sync aio mode: */
	ut_ad(recv_no_ibuf_operations
	      || type == OS_FILE_WRITE
	      || !ibuf_bitmap_page(zip_size, block_offset)
	      || sync
	      || is_log);
# endif /* UNIV_LOG_DEBUG */
	if (sync) {
		mode = OS_AIO_SYNC;
	} else if (is_log) {
		mode = OS_AIO_LOG;
	} else if (type == OS_FILE_READ
		   && !recv_no_ibuf_operations
		   && ibuf_page(space_id, zip_size, block_offset, NULL)) {
		mode = OS_AIO_IBUF;
	} else {
		mode = OS_AIO_NORMAL;
	}
#else /* !UNIV_HOTBACKUP */
	ut_a(sync);
	mode = OS_AIO_SYNC;
#endif /* !UNIV_HOTBACKUP */

	if (type == OS_FILE_READ) {
		srv_stats.data_read.add(len);
	} else if (type == OS_FILE_WRITE) {
		ut_ad(!srv_read_only_mode);
		srv_stats.data_written.add(len);
		if (mach_read_from_2(static_cast<const byte*>(buf)
				     + FIL_PAGE_TYPE) == FIL_PAGE_INDEX) {
			srv_stats.index_pages_written.inc();
		} else {
			srv_stats.non_index_pages_written.inc();
		}
	}

	/* Reserve the fil_system mutex and make sure that we can open at
	least one file while holding it, if the file is not already open */

	fil_mutex_enter_and_prepare_for_io(space_id);

	space = fil_space_get_by_id(space_id);

	/* If we are deleting a tablespace we don't allow async read operations
	on that. However, we do allow write and sync read operations */
	if (space == 0
	    || (type == OS_FILE_READ
		&& !sync
		&& space->stop_new_ops)) {
		mutex_exit(&fil_system->mutex);

		ib_logf(IB_LOG_LEVEL_ERROR,
			"Trying to do i/o to a tablespace which does "
			"not exist. i/o type " ULINTPF
			", space id " ULINTPF " , "
			"page no. " ULINTPF
			", i/o length " ULINTPF " bytes",
			type, space_id, block_offset,
			len);

		return(DB_TABLESPACE_DELETED);
	}

	ut_ad(mode != OS_AIO_IBUF || space->purpose == FIL_TABLESPACE);

	node = fil_space_get_node(space, space_id, &block_offset, byte_offset, len);

	if (!node) {
		if (ignore_nonexistent_pages) {
			mutex_exit(&fil_system->mutex);
			return(DB_ERROR);
		}

		fil_report_invalid_page_access(
				block_offset, space_id, space->name,
				byte_offset, len, type);
	}

	/* Open file if closed */
	if (!fil_node_prepare_for_io(node, fil_system, space)) {
		if (space->purpose == FIL_TABLESPACE
		    && fil_is_user_tablespace_id(space->id)) {
			mutex_exit(&fil_system->mutex);

			ib_logf(IB_LOG_LEVEL_ERROR,
				"Trying to do i/o to a tablespace which "
				"exists without .ibd data file. "
				"i/o type " ULINTPF ", space id "
				ULINTPF ", page no " ULINTPF ", "
				"i/o length " ULINTPF " bytes",
				type, space_id,
				block_offset, len);

			return(DB_TABLESPACE_DELETED);
		}

		/* The tablespace is for log. Currently, we just assert here
		to prevent handling errors along the way fil_io returns.
		Also, if the log files are missing, it would be hard to
		promise the server can continue running. */
		ut_a(0);
	}

	/* Check that at least the start offset is within the bounds of a
	single-table tablespace, including rollback tablespaces. */
	if (UNIV_UNLIKELY(node->size <= block_offset)
	    && space->id != 0 && space->purpose == FIL_TABLESPACE) {

		fil_report_invalid_page_access(
			block_offset, space_id, space->name, byte_offset,
			len, type);
	}

	/* Now we have made the changes in the data structures of fil_system */
	mutex_exit(&fil_system->mutex);

	/* Calculate the low 32 bits and the high 32 bits of the file offset */

	if (!zip_size) {
		offset = ((os_offset_t) block_offset << UNIV_PAGE_SIZE_SHIFT)
			+ byte_offset;

		ut_a(node->size - block_offset
		     >= ((byte_offset + len + (UNIV_PAGE_SIZE - 1))
			 / UNIV_PAGE_SIZE));
	} else {
		ulint	zip_size_shift;
		switch (zip_size) {
		case 1024: zip_size_shift = 10; break;
		case 2048: zip_size_shift = 11; break;
		case 4096: zip_size_shift = 12; break;
		case 8192: zip_size_shift = 13; break;
		case 16384: zip_size_shift = 14; break;
		case 32768: zip_size_shift = 15; break;
		case 65536: zip_size_shift = 16; break;
		default: ut_error;
		}
		offset = ((os_offset_t) block_offset << zip_size_shift)
			+ byte_offset;
		ut_a(node->size - block_offset
		     >= (len + (zip_size - 1)) / zip_size);
	}

	/* Do aio */

	ut_a(byte_offset % OS_FILE_LOG_BLOCK_SIZE == 0);
	ut_a((len % OS_FILE_LOG_BLOCK_SIZE) == 0);

	const char* name = node->name == NULL ? space->name : node->name;

#ifdef UNIV_HOTBACKUP
	/* In mysqlbackup do normal i/o, not aio */
	if (type == OS_FILE_READ) {
		ret = os_file_read(node->handle, buf, offset, len);
	} else {
		ut_ad(!srv_read_only_mode);
		ret = os_file_write(name, node->handle, buf,
				    offset, len);
	}
#else
	/* Queue the aio request */
	ret = os_aio(type, is_log, mode | wake_later, name, node->handle, buf,
		offset, len, zip_size ? zip_size : UNIV_PAGE_SIZE, node,
		message, write_size);

#endif /* UNIV_HOTBACKUP */


	if (mode == OS_AIO_SYNC) {
		/* The i/o operation is already completed when we return from
		os_aio: */

		mutex_enter(&fil_system->mutex);

		fil_node_complete_io(node, fil_system, type);

		mutex_exit(&fil_system->mutex);

		ut_ad(fil_validate_skip());
	}

	if (!ret) {
		return(DB_OUT_OF_FILE_SPACE);
	}

	return(DB_SUCCESS);
}

#ifndef UNIV_HOTBACKUP
/**********************************************************************//**
Waits for an aio operation to complete. This function is used to write the
handler for completed requests. The aio array of pending requests is divided
into segments (see os0file.cc for more info). The thread specifies which
segment it wants to wait for. */
UNIV_INTERN
void
fil_aio_wait(
/*=========*/
	ulint	segment)	/*!< in: the number of the segment in the aio
				array to wait for */
{
	ibool		ret;
	fil_node_t*	fil_node;
	void*		message;
	ulint		type;

	ut_ad(fil_validate_skip());

	if (srv_use_native_aio) {
		srv_set_io_thread_op_info(segment, "native aio handle");
#ifdef WIN_ASYNC_IO
		ret = os_aio_windows_handle(
			segment, 0, &fil_node, &message, &type);
#elif defined(LINUX_NATIVE_AIO)
		ret = os_aio_linux_handle(
			segment, &fil_node, &message, &type);
#else
		ut_error;
		ret = 0; /* Eliminate compiler warning */
#endif /* WIN_ASYNC_IO */
	} else {
		srv_set_io_thread_op_info(segment, "simulated aio handle");

		ret = os_aio_simulated_handle(
			segment, &fil_node, &message, &type);
	}

	ut_a(ret);
	if (fil_node == NULL) {
		ut_ad(srv_shutdown_state == SRV_SHUTDOWN_EXIT_THREADS);
		return;
	}

	srv_set_io_thread_op_info(segment, "complete io for fil node");

	mutex_enter(&fil_system->mutex);

	fil_node_complete_io(fil_node, fil_system, type);
	ulint purpose = fil_node->space->purpose;

	mutex_exit(&fil_system->mutex);

	ut_ad(fil_validate_skip());

	/* Do the i/o handling */
	/* IMPORTANT: since i/o handling for reads will read also the insert
	buffer in tablespace 0, you have to be very careful not to introduce
	deadlocks in the i/o system. We keep tablespace 0 data files always
	open, and use a special i/o thread to serve insert buffer requests. */

	if (purpose == FIL_TABLESPACE) {
		srv_set_io_thread_op_info(segment, "complete io for buf page");
		buf_page_t* bpage = static_cast<buf_page_t*>(message);
		ulint offset = bpage->offset;
		dberr_t err = buf_page_io_complete(bpage);

		if (err != DB_SUCCESS) {
			ut_ad(type == OS_FILE_READ);
			/* In crash recovery set log corruption on
			and produce only an error to fail InnoDB startup. */
			if (recv_recovery_is_on() && !srv_force_recovery) {
				recv_sys->found_corrupt_log = true;
			}

			ib_logf(IB_LOG_LEVEL_ERROR,
				"Read operation failed for tablespace %s"
				" offset " ULINTPF " with error %s",
				fil_node->name,
				offset,
				ut_strerr(err));
		}
	} else {
		srv_set_io_thread_op_info(segment, "complete io for log");
		log_io_complete(static_cast<log_group_t*>(message));
	}
}
#endif /* UNIV_HOTBACKUP */

/** Make persistent possible writes cached by the OS.
If the space does not exist or is being dropped, do nothing.
@param[in]	space_id	tablespace identifier
@param[in]	metadata	whether to update file system metadata */
UNIV_INTERN void fil_flush(ulint space_id, bool metadata)
{
	mutex_enter(&fil_system->mutex);

<<<<<<< HEAD
	if (fil_space_t* space = fil_space_get_by_id(space_id)) {
		if (!space->stop_new_ops) {
			fil_flush_low(space);
		}
	}

	mutex_exit(&fil_system->mutex);
}
=======
	mutex_enter(&fil_system->mutex);
>>>>>>> 2a0f1d61

/** Flush a tablespace.
@param[in,out]	space	tablespace to flush */
UNIV_INTERN
void
fil_flush(fil_space_t* space)
{
	ut_ad(space->n_pending_ios > 0);

	if (!space->is_stopping()) {
		mutex_enter(&fil_system->mutex);
		if (!space->is_stopping()) {
			fil_flush_low(space);
		}
		mutex_exit(&fil_system->mutex);
	}
}

/** Flush to disk the writes in file spaces of the given type
possibly cached by the OS.
@param[in]	purpose	FIL_TYPE_TABLESPACE or FIL_TYPE_LOG */
UNIV_INTERN
void
fil_flush_file_spaces(ulint purpose)
{
	fil_space_t*	space;
	ulint*		space_ids;
	ulint		n_space_ids;
	ulint		i;

	mutex_enter(&fil_system->mutex);

	n_space_ids = UT_LIST_GET_LEN(fil_system->unflushed_spaces);
	if (n_space_ids == 0) {

		if (!metadata) {
			mutex_exit(&fil_system->mutex);
			return;
		}
	}

	/* Assemble a list of space ids to flush.  Previously, we
	traversed fil_system->unflushed_spaces and called UT_LIST_GET_NEXT()
	on a space that was just removed from the list by fil_flush().
	Thus, the space could be dropped and the memory overwritten. */
	space_ids = static_cast<ulint*>(
		mem_alloc(n_space_ids * sizeof *space_ids));

	n_space_ids = 0;

	for (space = UT_LIST_GET_FIRST(fil_system->unflushed_spaces);
	     space;
	     space = UT_LIST_GET_NEXT(unflushed_spaces, space)) {

		if (space->purpose == purpose && !space->is_stopping()) {
			space_ids[n_space_ids++] = space->id;
		}
	}

	mutex_exit(&fil_system->mutex);

	/* Flush the spaces.  It will not hurt to call fil_flush() on
	a non-existing space id. */
	for (i = 0; i < n_space_ids; i++) {

		fil_flush(space_ids[i]);
	}

	mem_free(space_ids);
}

/** Functor to validate the space list. */
struct	Check {
	void	operator()(const fil_node_t* elem)
	{
		ut_a(elem->open || !elem->n_pending);
	}
};

/******************************************************************//**
Checks the consistency of the tablespace cache.
@return	TRUE if ok */
UNIV_INTERN
ibool
fil_validate(void)
/*==============*/
{
	fil_space_t*	space;
	fil_node_t*	fil_node;
	ulint		n_open		= 0;
	ulint		i;

	mutex_enter(&fil_system->mutex);

	/* Look for spaces in the hash table */

	for (i = 0; i < hash_get_n_cells(fil_system->spaces); i++) {

		for (space = static_cast<fil_space_t*>(
				HASH_GET_FIRST(fil_system->spaces, i));
		     space != 0;
		     space = static_cast<fil_space_t*>(
			     	HASH_GET_NEXT(hash, space))) {

			UT_LIST_VALIDATE(
				chain, fil_node_t, space->chain, Check());

			for (fil_node = UT_LIST_GET_FIRST(space->chain);
			     fil_node != 0;
			     fil_node = UT_LIST_GET_NEXT(chain, fil_node)) {

				if (fil_node->n_pending > 0) {
					ut_a(fil_node->open);
				}

				if (fil_node->open) {
					n_open++;
				}
			}
		}
	}

	ut_a(fil_system->n_open == n_open);

	UT_LIST_CHECK(LRU, fil_node_t, fil_system->LRU);

	for (fil_node = UT_LIST_GET_FIRST(fil_system->LRU);
	     fil_node != 0;
	     fil_node = UT_LIST_GET_NEXT(LRU, fil_node)) {

		ut_a(fil_node->n_pending == 0);
		ut_a(!fil_node->being_extended);
		ut_a(fil_node->open);
		ut_a(fil_space_belongs_in_lru(fil_node->space));
	}

	mutex_exit(&fil_system->mutex);

	return(TRUE);
}

/********************************************************************//**
Returns TRUE if file address is undefined.
@return	TRUE if undefined */
UNIV_INTERN
ibool
fil_addr_is_null(
/*=============*/
	fil_addr_t	addr)	/*!< in: address */
{
	return(addr.page == FIL_NULL);
}

/********************************************************************//**
Get the predecessor of a file page.
@return	FIL_PAGE_PREV */
UNIV_INTERN
ulint
fil_page_get_prev(
/*==============*/
	const byte*	page)	/*!< in: file page */
{
	return(mach_read_from_4(page + FIL_PAGE_PREV));
}

/********************************************************************//**
Get the successor of a file page.
@return	FIL_PAGE_NEXT */
UNIV_INTERN
ulint
fil_page_get_next(
/*==============*/
	const byte*	page)	/*!< in: file page */
{
	return(mach_read_from_4(page + FIL_PAGE_NEXT));
}

/*********************************************************************//**
Sets the file page type. */
UNIV_INTERN
void
fil_page_set_type(
/*==============*/
	byte*	page,	/*!< in/out: file page */
	ulint	type)	/*!< in: type */
{
	ut_ad(page);

	mach_write_to_2(page + FIL_PAGE_TYPE, type);
}

/*********************************************************************//**
Gets the file page type.
@return type; NOTE that if the type has not been written to page, the
return value not defined */
UNIV_INTERN
ulint
fil_page_get_type(
/*==============*/
	const byte*	page)	/*!< in: file page */
{
	ut_ad(page);

	return(mach_read_from_2(page + FIL_PAGE_TYPE));
}

/****************************************************************//**
Closes the tablespace memory cache. */
UNIV_INTERN
void
fil_close(void)
/*===========*/
{
	fil_space_crypt_cleanup();

	mutex_free(&fil_system->mutex);

	hash_table_free(fil_system->spaces);

	hash_table_free(fil_system->name_hash);

	ut_a(UT_LIST_GET_LEN(fil_system->LRU) == 0);
	ut_a(UT_LIST_GET_LEN(fil_system->unflushed_spaces) == 0);
	ut_a(UT_LIST_GET_LEN(fil_system->space_list) == 0);

	mem_free(fil_system);

	fil_system = NULL;
}

/********************************************************************//**
Delete the tablespace file and any related files like .cfg.
This should not be called for temporary tables. */
UNIV_INTERN
void
fil_delete_file(
/*============*/
	const char*	ibd_name)	/*!< in: filepath of the ibd
					tablespace */
{
	/* Force a delete of any stale .ibd files that are lying around. */

	ib_logf(IB_LOG_LEVEL_INFO, "Deleting %s", ibd_name);

	os_file_delete_if_exists(innodb_file_data_key, ibd_name);

	char*	cfg_name = fil_make_cfg_name(ibd_name);

	os_file_delete_if_exists(innodb_file_data_key, cfg_name);

	mem_free(cfg_name);
}

/**
Iterate over all the spaces in the space list and fetch the
tablespace names. It will return a copy of the name that must be
freed by the caller using: delete[].
@return DB_SUCCESS if all OK. */
UNIV_INTERN
dberr_t
fil_get_space_names(
/*================*/
	space_name_list_t&	space_name_list)
				/*!< in/out: List to append to */
{
	fil_space_t*	space;
	dberr_t		err = DB_SUCCESS;

	mutex_enter(&fil_system->mutex);

	for (space = UT_LIST_GET_FIRST(fil_system->space_list);
	     space != NULL;
	     space = UT_LIST_GET_NEXT(space_list, space)) {

		if (space->purpose == FIL_TABLESPACE) {
			ulint	len;
			char*	name;

			len = strlen(space->name);
			name = new(std::nothrow) char[len + 1];

			if (name == 0) {
				/* Caller to free elements allocated so far. */
				err = DB_OUT_OF_MEMORY;
				break;
			}

			memcpy(name, space->name, len);
			name[len] = 0;

			space_name_list.push_back(name);
		}
	}

	mutex_exit(&fil_system->mutex);

	return(err);
}

/** Generate redo log for swapping two .ibd files
@param[in]	old_table	old table
@param[in]	new_table	new table
@param[in]	tmp_name	temporary table name
@param[in,out]	mtr		mini-transaction
@return innodb error code */
UNIV_INTERN
dberr_t
fil_mtr_rename_log(
	const dict_table_t*	old_table,
	const dict_table_t*	new_table,
	const char*		tmp_name,
	mtr_t*			mtr)
{
	dberr_t	err = DB_SUCCESS;
	char*	old_path;

	/* If neither table is file-per-table,
	there will be no renaming of files. */
	if (old_table->space == TRX_SYS_SPACE
	    && new_table->space == TRX_SYS_SPACE) {
		return(DB_SUCCESS);
	}

	if (DICT_TF_HAS_DATA_DIR(old_table->flags)) {
		old_path = os_file_make_remote_pathname(
			old_table->data_dir_path, old_table->name, "ibd");
	} else {
		old_path = fil_make_ibd_name(old_table->name, false);
	}
	if (old_path == NULL) {
		return(DB_OUT_OF_MEMORY);
	}

	if (old_table->space != TRX_SYS_SPACE) {
		char*	tmp_path;

		if (DICT_TF_HAS_DATA_DIR(old_table->flags)) {
			tmp_path = os_file_make_remote_pathname(
				old_table->data_dir_path, tmp_name, "ibd");
		}
		else {
			tmp_path = fil_make_ibd_name(tmp_name, false);
		}

		if (tmp_path == NULL) {
			mem_free(old_path);
			return(DB_OUT_OF_MEMORY);
		}

		/* Temp filepath must not exist. */
		err = fil_rename_tablespace_check(
			old_table->space, old_path, tmp_path,
			dict_table_is_discarded(old_table));
		mem_free(tmp_path);
		if (err != DB_SUCCESS) {
			mem_free(old_path);
			return(err);
		}

		fil_op_write_log(MLOG_FILE_RENAME, old_table->space,
				 0, 0, old_table->name, tmp_name, mtr);
	}

	if (new_table->space != TRX_SYS_SPACE) {

		/* Destination filepath must not exist unless this ALTER
		TABLE starts and ends with a file_per-table tablespace. */
		if (old_table->space == TRX_SYS_SPACE) {
			char*	new_path = NULL;

			if (DICT_TF_HAS_DATA_DIR(new_table->flags)) {
				new_path = os_file_make_remote_pathname(
					new_table->data_dir_path,
					new_table->name, "ibd");
			}
			else {
				new_path = fil_make_ibd_name(
					new_table->name, false);
			}

			if (new_path == NULL) {
				mem_free(old_path);
				return(DB_OUT_OF_MEMORY);
			}

			err = fil_rename_tablespace_check(
				new_table->space, new_path, old_path,
				dict_table_is_discarded(new_table));
			mem_free(new_path);
			if (err != DB_SUCCESS) {
				mem_free(old_path);
				return(err);
			}
		}

		fil_op_write_log(MLOG_FILE_RENAME, new_table->space,
				 0, 0, new_table->name, old_table->name, mtr);

	}

	mem_free(old_path);

	return(err);
}

/** Acquire a tablespace when it could be dropped concurrently.
Used by background threads that do not necessarily hold proper locks
for concurrency control.
@param[in]	id	tablespace ID
@param[in]	silent	whether to silently ignore missing tablespaces
@return	the tablespace
@retval	NULL if missing or being deleted or truncated */
UNIV_INTERN
fil_space_t*
fil_space_acquire_low(ulint id, bool silent)
{
	fil_space_t*	space;

	mutex_enter(&fil_system->mutex);

	space = fil_space_get_by_id(id);

	if (space == NULL) {
		if (!silent) {
			ib_logf(IB_LOG_LEVEL_WARN, "Trying to access missing"
				" tablespace " ULINTPF ".", id);
		}
	} else if (space->is_stopping()) {
		space = NULL;
	} else {
		space->n_pending_ops++;
	}

	mutex_exit(&fil_system->mutex);

	return(space);
}

/** Release a tablespace acquired with fil_space_acquire().
@param[in,out]	space	tablespace to release  */
UNIV_INTERN
void
fil_space_release(fil_space_t* space)
{
	mutex_enter(&fil_system->mutex);
	ut_ad(space->magic_n == FIL_SPACE_MAGIC_N);
	ut_ad(space->n_pending_ops > 0);
	space->n_pending_ops--;
	mutex_exit(&fil_system->mutex);
}

/** Acquire a tablespace for reading or writing a block,
when it could be dropped concurrently.
@param[in]	id	tablespace ID
@return	the tablespace
@retval	NULL if missing */
UNIV_INTERN
fil_space_t*
fil_space_acquire_for_io(ulint id)
{
	mutex_enter(&fil_system->mutex);

	fil_space_t* space = fil_space_get_by_id(id);

	if (space) {
		space->n_pending_ios++;
	}

	mutex_exit(&fil_system->mutex);

	return(space);
}

/** Release a tablespace acquired with fil_space_acquire_for_io().
@param[in,out]	space	tablespace to release  */
UNIV_INTERN
void
fil_space_release_for_io(fil_space_t* space)
{
	mutex_enter(&fil_system->mutex);
	ut_ad(space->magic_n == FIL_SPACE_MAGIC_N);
	ut_ad(space->n_pending_ios > 0);
	space->n_pending_ios--;
	mutex_exit(&fil_system->mutex);
}

/** Return the next fil_space_t.
Once started, the caller must keep calling this until it returns NULL.
fil_space_acquire() and fil_space_release() are invoked here which
blocks a concurrent operation from dropping the tablespace.
@param[in]	prev_space	Pointer to the previous fil_space_t.
If NULL, use the first fil_space_t on fil_system->space_list.
@return pointer to the next fil_space_t.
@retval NULL if this was the last*/
UNIV_INTERN
fil_space_t*
fil_space_next(fil_space_t* prev_space)
{
	fil_space_t*		space=prev_space;

	mutex_enter(&fil_system->mutex);

	if (prev_space == NULL) {
		space = UT_LIST_GET_FIRST(fil_system->space_list);

		/* We can trust that space is not NULL because at least the
		system tablespace is always present and loaded first. */
		space->n_pending_ops++;
	} else {
		ut_ad(space->n_pending_ops > 0);

		/* Move on to the next fil_space_t */
		space->n_pending_ops--;
		space = UT_LIST_GET_NEXT(space_list, space);

		/* Skip spaces that are being created by
		fil_ibd_create(), or dropped, or !tablespace. */
		while (space != NULL
			&& (UT_LIST_GET_LEN(space->chain) == 0
			    || space->is_stopping()
			    || space->purpose != FIL_TABLESPACE)) {
			space = UT_LIST_GET_NEXT(space_list, space);
		}

		if (space != NULL) {
			space->n_pending_ops++;
		}
	}

	mutex_exit(&fil_system->mutex);

	return(space);
}

/**
Remove space from key rotation list if there are no more
pending operations.
@param[in]	space		Tablespace */
static
void
fil_space_remove_from_keyrotation(
	fil_space_t* space)
{
	ut_ad(mutex_own(&fil_system->mutex));
	ut_ad(space);

	if (space->n_pending_ops == 0 && space->is_in_rotation_list) {
		space->is_in_rotation_list = false;
		ut_a(UT_LIST_GET_LEN(fil_system->rotation_list) > 0);
		UT_LIST_REMOVE(rotation_list, fil_system->rotation_list, space);
	}
}


/** Return the next fil_space_t from key rotation list.
Once started, the caller must keep calling this until it returns NULL.
fil_space_acquire() and fil_space_release() are invoked here which
blocks a concurrent operation from dropping the tablespace.
@param[in]	prev_space	Pointer to the previous fil_space_t.
If NULL, use the first fil_space_t on fil_system->space_list.
@return pointer to the next fil_space_t.
@retval NULL if this was the last*/
UNIV_INTERN
fil_space_t*
fil_space_keyrotate_next(
	fil_space_t*	prev_space)
{
	fil_space_t* space = prev_space;
	fil_space_t* old   = NULL;

	mutex_enter(&fil_system->mutex);

	if (UT_LIST_GET_LEN(fil_system->rotation_list) == 0) {
		if (space) {
			ut_ad(space->n_pending_ops > 0);
			space->n_pending_ops--;
			fil_space_remove_from_keyrotation(space);
		}
		mutex_exit(&fil_system->mutex);
		return(NULL);
	}

	if (prev_space == NULL) {
		space = UT_LIST_GET_FIRST(fil_system->rotation_list);

		/* We can trust that space is not NULL because we
		checked list length above */
	} else {
		ut_ad(space->n_pending_ops > 0);

		/* Move on to the next fil_space_t */
		space->n_pending_ops--;

		old = space;
		space = UT_LIST_GET_NEXT(rotation_list, space);

		fil_space_remove_from_keyrotation(old);
	}

	/* Skip spaces that are being created by fil_ibd_create(),
	or dropped. Note that rotation_list contains only
	space->purpose == FIL_TABLESPACE. */
	while (space != NULL
		&& (UT_LIST_GET_LEN(space->chain) == 0
			|| space->is_stopping())) {

		old = space;
		space = UT_LIST_GET_NEXT(rotation_list, space);
		fil_space_remove_from_keyrotation(old);
	}

	if (space != NULL) {
		space->n_pending_ops++;
	}

	mutex_exit(&fil_system->mutex);

	return(space);
}<|MERGE_RESOLUTION|>--- conflicted
+++ resolved
@@ -1,11 +1,7 @@
 /*****************************************************************************
 
 Copyright (c) 1995, 2017, Oracle and/or its affiliates. All Rights Reserved.
-<<<<<<< HEAD
-Copyright (c) 2014, 2018, MariaDB Corporation.
-=======
 Copyright (c) 2014, 2019, MariaDB Corporation.
->>>>>>> 2a0f1d61
 
 This program is free software; you can redistribute it and/or modify it under
 the terms of the GNU General Public License as published by the Free Software
@@ -842,10 +838,9 @@
 }
 
 /** Flush any writes cached by the file system.
-@param[in,out]	space	tablespace */
-static
-void
-fil_flush_low(fil_space_t* space)
+@param[in,out]	space		tablespace
+@param[in]	metadata	whether to update file system metadata */
+static void fil_flush_low(fil_space_t* space, bool metadata = false)
 {
 	ut_ad(mutex_own(&fil_system->mutex));
 	ut_ad(space);
@@ -869,7 +864,7 @@
 		}
 #endif /* UNIV_DEBUG */
 
-		return;
+		if (!metadata) return;
 	}
 
 	/* Prevent dropping of the space while we are flushing */
@@ -1034,12 +1029,12 @@
 	*success = os_file_set_size(node->name, node->handle, new_size,
 		FSP_FLAGS_HAS_PAGE_COMPRESSION(space->flags));
 
-
 	DBUG_EXECUTE_IF("ib_os_aio_func_io_failure_28",
 		*success = FALSE;
 		os_has_said_disk_full = TRUE;);
 
 	if (*success) {
+		os_file_flush(node->handle);
 		os_has_said_disk_full = FALSE;
 		start_page_no = size;
 	}
@@ -1067,7 +1062,7 @@
 			= (node->size / pages_per_mb) * pages_per_mb;
 	}
 
-	fil_flush_low(space);
+	fil_flush_low(space, true);
 	return(false);
 }
 
@@ -5319,238 +5314,6 @@
 		space = UT_LIST_GET_NEXT(space_list, space);
 	}
 
-<<<<<<< HEAD
-=======
-	node = UT_LIST_GET_LAST(space->chain);
-
-	if (!node->being_extended) {
-		/* Mark this node as undergoing extension. This flag
-		is used by other threads to wait for the extension
-		opereation to finish. */
-		node->being_extended = TRUE;
-	} else {
-		/* Another thread is currently extending the file. Wait
-		for it to finish.
-		It'd have been better to use event driven mechanism but
-		the entire module is peppered with polling stuff. */
-		mutex_exit(&fil_system->mutex);
-		os_thread_sleep(100000);
-		goto retry;
-	}
-
-	if (!fil_node_prepare_for_io(node, fil_system, space)) {
-		/* The tablespace data file, such as .ibd file, is missing */
-		node->being_extended = false;
-		mutex_exit(&fil_system->mutex);
-
-		return(false);
-	}
-
-	/* At this point it is safe to release fil_system mutex. No
-	other thread can rename, delete or close the file because
-	we have set the node->being_extended flag. */
-	mutex_exit(&fil_system->mutex);
-
-	start_page_no = space->size;
-	const ulint	file_start_page_no = space->size - node->size;
-#ifdef HAVE_POSIX_FALLOCATE
-	if (srv_use_posix_fallocate) {
-		const os_offset_t	start_offset
-			= os_offset_t(start_page_no - file_start_page_no)
-			* page_size;
-		const ulint		n_pages
-			= size_after_extend - start_page_no;
-		const os_offset_t	len = os_offset_t(n_pages) * page_size;
-
-		int err;
-		do {
-			err = posix_fallocate(node->handle.m_file, start_offset, len);
-		} while (err == EINTR
-			 && srv_shutdown_state == SRV_SHUTDOWN_NONE);
-
-		success = !err;
-		if (!success) {
-			ib_logf(IB_LOG_LEVEL_ERROR, "extending file %s"
-				" from " INT64PF " to " INT64PF " bytes"
-				" failed with error %d",
-				node->name, start_offset, len + start_offset,
-				err);
-		} else {
-			os_file_flush(node->handle);
-		}
-
-		DBUG_EXECUTE_IF("ib_os_aio_func_io_failure_28",
-			success = FALSE; os_has_said_disk_full = TRUE;);
-
-		mutex_enter(&fil_system->mutex);
-
-		if (success) {
-			node->size += n_pages;
-			space->size += n_pages;
-			os_has_said_disk_full = FALSE;
-		}
-
-		/* If posix_fallocate was used to extent the file space
-		we need to complete the io. Because no actual writes were
-		dispatched read operation is enough here. Without this
-		there will be assertion at shutdown indicating that
-		all IO is not completed. */
-		fil_node_complete_io(node, fil_system, OS_FILE_READ);
-		goto file_extended;
-	}
-#endif
-
-#ifdef _WIN32
-	/* Write 1 page of zeroes at the desired end. */
-	start_page_no = size_after_extend - 1;
-	buf_size = page_size;
-#else
-	/* Extend at most 64 pages at a time */
-	buf_size = ut_min(64, size_after_extend - start_page_no) * page_size;
-#endif
-	buf2 = static_cast<byte*>(calloc(1, buf_size + page_size));
-	if (!buf2) {
-		ib_logf(IB_LOG_LEVEL_ERROR, "Cannot allocate " ULINTPF
-			" bytes to extend file",
-			buf_size + page_size);
-		success = FALSE;
-	}
-	buf = static_cast<byte*>(ut_align(buf2, page_size));
-
-	while (success && start_page_no < size_after_extend) {
-		ulint		n_pages
-			= ut_min(buf_size / page_size,
-				 size_after_extend - start_page_no);
-
-		os_offset_t	offset
-			= ((os_offset_t) (start_page_no - file_start_page_no))
-			* page_size;
-
-#ifdef UNIV_HOTBACKUP
-		success = os_file_write(node->name, node->handle, buf,
-					offset, page_size * n_pages);
-#else
-		success = os_aio(OS_FILE_WRITE, OS_AIO_SYNC,
-				 node->name, node->handle, buf,
-				 offset, page_size * n_pages,
-				 NULL, NULL);
-#endif /* UNIV_HOTBACKUP */
-
-		DBUG_EXECUTE_IF("ib_os_aio_func_io_failure_28",
-			success = FALSE; os_has_said_disk_full = TRUE;);
-
-		/* Let us measure the size of the file to determine
-		how much we were able to extend it */
-		os_offset_t	size = os_file_get_size(node->handle);
-		ut_a(size != (os_offset_t) -1);
-
-		start_page_no = (ulint) (size / page_size)
-			+ file_start_page_no;
-	}
-
-	free(buf2);
-
-	mutex_enter(&fil_system->mutex);
-
-	ut_a(node->being_extended);
-	ut_a(start_page_no - file_start_page_no >= node->size);
-
-	if (buf) {
-		ulint file_size = start_page_no - file_start_page_no;
-		space->size += file_size - node->size;
-		node->size = file_size;
-	}
-
-	fil_node_complete_io(node, fil_system, OS_FILE_WRITE);
-
-	/* At this point file has been extended */
-#ifdef HAVE_POSIX_FALLOCATE
-file_extended:
-#endif /* HAVE_POSIX_FALLOCATE */
-
-	node->being_extended = FALSE;
-	*actual_size = space->size;
-
-#ifndef UNIV_HOTBACKUP
-	if (space_id == 0) {
-		ulint pages_per_mb = (1024 * 1024) / page_size;
-
-		/* Keep the last data file size info up to date, rounded to
-		full megabytes */
-
-		srv_data_file_sizes[srv_n_data_files - 1]
-			= (node->size / pages_per_mb) * pages_per_mb;
-	}
-#endif /* !UNIV_HOTBACKUP */
-
-	/*
-	printf("Extended %s to %lu, actual size %lu pages\n", space->name,
-	size_after_extend, *actual_size); */
-	mutex_exit(&fil_system->mutex);
-
-	fil_flush(space_id, true);
-
-	return(success);
-}
-
-#ifdef UNIV_HOTBACKUP
-/********************************************************************//**
-Extends all tablespaces to the size stored in the space header. During the
-mysqlbackup --apply-log phase we extended the spaces on-demand so that log
-records could be applied, but that may have left spaces still too small
-compared to the size stored in the space header. */
-UNIV_INTERN
-void
-fil_extend_tablespaces_to_stored_len(void)
-/*======================================*/
-{
-	fil_space_t*	space;
-	byte*		buf;
-	ulint		actual_size;
-	ulint		size_in_header;
-	dberr_t		error;
-	ibool		success;
-
-	buf = mem_alloc(UNIV_PAGE_SIZE);
-
-	mutex_enter(&fil_system->mutex);
-
-	space = UT_LIST_GET_FIRST(fil_system->space_list);
-
-	while (space) {
-		ut_a(space->purpose == FIL_TABLESPACE);
-
-		mutex_exit(&fil_system->mutex); /* no need to protect with a
-					      mutex, because this is a
-					      single-threaded operation */
-		error = fil_read(TRUE, space->id,
-				 fsp_flags_get_zip_size(space->flags),
-				 0, 0, UNIV_PAGE_SIZE, buf, NULL);
-		ut_a(error == DB_SUCCESS);
-
-		size_in_header = fsp_get_size_low(buf);
-
-		success = fil_extend_space_to_desired_size(
-			&actual_size, space->id, size_in_header);
-		if (!success) {
-			fprintf(stderr,
-				"InnoDB: Error: could not extend the"
-				" tablespace of %s\n"
-				"InnoDB: to the size stored in header,"
-				" %lu pages;\n"
-				"InnoDB: size after extension %lu pages\n"
-				"InnoDB: Check that you have free disk space"
-				" and retry!\n",
-				space->name, size_in_header, actual_size);
-			ut_a(success);
-		}
-
-		mutex_enter(&fil_system->mutex);
-
-		space = UT_LIST_GET_NEXT(space_list, space);
-	}
-
->>>>>>> 2a0f1d61
 	mutex_exit(&fil_system->mutex);
 
 	mem_free(buf);
@@ -6198,15 +5961,18 @@
 }
 #endif /* UNIV_HOTBACKUP */
 
-/** Make persistent possible writes cached by the OS.
-If the space does not exist or is being dropped, do nothing.
-@param[in]	space_id	tablespace identifier
-@param[in]	metadata	whether to update file system metadata */
-UNIV_INTERN void fil_flush(ulint space_id, bool metadata)
+/**********************************************************************//**
+Flushes to disk possible writes cached by the OS. If the space does not exist
+or is being dropped, does not do anything. */
+UNIV_INTERN
+void
+fil_flush(
+/*======*/
+	ulint	space_id)	/*!< in: file space id (this can be a group of
+				log files or a tablespace of the database) */
 {
 	mutex_enter(&fil_system->mutex);
 
-<<<<<<< HEAD
 	if (fil_space_t* space = fil_space_get_by_id(space_id)) {
 		if (!space->stop_new_ops) {
 			fil_flush_low(space);
@@ -6215,9 +5981,6 @@
 
 	mutex_exit(&fil_system->mutex);
 }
-=======
-	mutex_enter(&fil_system->mutex);
->>>>>>> 2a0f1d61
 
 /** Flush a tablespace.
 @param[in,out]	space	tablespace to flush */
@@ -6253,10 +6016,8 @@
 	n_space_ids = UT_LIST_GET_LEN(fil_system->unflushed_spaces);
 	if (n_space_ids == 0) {
 
-		if (!metadata) {
-			mutex_exit(&fil_system->mutex);
-			return;
-		}
+		mutex_exit(&fil_system->mutex);
+		return;
 	}
 
 	/* Assemble a list of space ids to flush.  Previously, we
