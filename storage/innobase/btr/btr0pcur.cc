--- conflicted
+++ resolved
@@ -427,7 +427,6 @@
 
 	ut_ad(next_page_no != FIL_NULL);
 
-<<<<<<< HEAD
 	mode = cursor->latch_mode;
 	switch (mode) {
 	case BTR_SEARCH_TREE:
@@ -443,15 +442,10 @@
 		page_id_t(block->page.id.space(), next_page_no),
 		block->page.size, mode,
 		btr_pcur_get_btr_cur(cursor)->index, mtr);
-=======
-	next_block = btr_block_get(space, zip_size, next_page_no,
-				   cursor->latch_mode,
-				   btr_pcur_get_btr_cur(cursor)->index, mtr);
 
 	if (UNIV_UNLIKELY(!next_block)) {
 		return;
 	}
->>>>>>> 765a4360
 
 	next_page = buf_block_get_frame(next_block);
 #ifdef UNIV_BTR_DEBUG
