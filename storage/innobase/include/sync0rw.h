/*****************************************************************************

Copyright (c) 1995, 2016, Oracle and/or its affiliates. All Rights Reserved.
Copyright (c) 2008, Google Inc.
<<<<<<< HEAD
Copyright (c) 2017, 2019, MariaDB Corporation.
=======
Copyright (c) 2020, MariaDB Corporation.
>>>>>>> 83a520db

Portions of this file contain modifications contributed and copyrighted by
Google, Inc. Those modifications are gratefully acknowledged and are described
briefly in the InnoDB documentation. The contributions by Google are
incorporated with their permission, and subject to the conditions contained in
the file COPYING.Google.

This program is free software; you can redistribute it and/or modify it under
the terms of the GNU General Public License as published by the Free Software
Foundation; version 2 of the License.

This program is distributed in the hope that it will be useful, but WITHOUT
ANY WARRANTY; without even the implied warranty of MERCHANTABILITY or FITNESS
FOR A PARTICULAR PURPOSE. See the GNU General Public License for more details.

You should have received a copy of the GNU General Public License along with
this program; if not, write to the Free Software Foundation, Inc.,
51 Franklin Street, Fifth Floor, Boston, MA 02110-1335 USA

*****************************************************************************/

/**************************************************//**
@file include/sync0rw.h
The read-write lock (for threads, not for database transactions)

Created 9/11/1995 Heikki Tuuri
*******************************************************/

#ifndef sync0rw_h
#define sync0rw_h

#include "os0event.h"
#include "ut0mutex.h"

/** Counters for RW locks. */
struct rw_lock_stats_t {
	typedef ib_counter_t<int64_t, IB_N_SLOTS> int64_counter_t;

	/** number of spin waits on rw-latches,
	resulted during shared (read) locks */
	int64_counter_t		rw_s_spin_wait_count;

	/** number of spin loop rounds on rw-latches,
	resulted during shared (read) locks */
	int64_counter_t		rw_s_spin_round_count;

	/** number of OS waits on rw-latches,
	resulted during shared (read) locks */
	int64_counter_t		rw_s_os_wait_count;

	/** number of spin waits on rw-latches,
	resulted during exclusive (write) locks */
	int64_counter_t		rw_x_spin_wait_count;

	/** number of spin loop rounds on rw-latches,
	resulted during exclusive (write) locks */
	int64_counter_t		rw_x_spin_round_count;

	/** number of OS waits on rw-latches,
	resulted during exclusive (write) locks */
	int64_counter_t		rw_x_os_wait_count;

	/** number of spin waits on rw-latches,
	resulted during sx locks */
	int64_counter_t		rw_sx_spin_wait_count;

	/** number of spin loop rounds on rw-latches,
	resulted during sx locks */
	int64_counter_t		rw_sx_spin_round_count;

	/** number of OS waits on rw-latches,
	resulted during sx locks */
	int64_counter_t		rw_sx_os_wait_count;
};

/* Latch types; these are used also in btr0btr.h and mtr0mtr.h: keep the
numerical values smaller than 30 (smaller than BTR_MODIFY_TREE and
MTR_MEMO_MODIFY) and the order of the numerical values like below! and they
should be 2pow value to be used also as ORed combination of flag. */
enum rw_lock_type_t {
	RW_S_LATCH = 1,
	RW_X_LATCH = 2,
	RW_SX_LATCH = 4,
	RW_NO_LATCH = 8
};

/* We decrement lock_word by X_LOCK_DECR for each x_lock. It is also the
start value for the lock_word, meaning that it limits the maximum number
of concurrent read locks before the rw_lock breaks. */
/* We decrement lock_word by X_LOCK_HALF_DECR for sx_lock. */
#define X_LOCK_DECR		0x20000000
#define X_LOCK_HALF_DECR	0x10000000

#ifdef rw_lock_t
#undef rw_lock_t
#endif
struct rw_lock_t;

#ifdef UNIV_DEBUG
struct rw_lock_debug_t;
#endif /* UNIV_DEBUG */

typedef UT_LIST_BASE_NODE_T(rw_lock_t)	rw_lock_list_t;

extern rw_lock_list_t			rw_lock_list;
extern ib_mutex_t			rw_lock_list_mutex;

/** Counters for RW locks. */
extern rw_lock_stats_t	rw_lock_stats;

#ifndef UNIV_PFS_RWLOCK
/******************************************************************//**
Creates, or rather, initializes an rw-lock object in a specified memory
location (which must be appropriately aligned). The rw-lock is initialized
to the non-locked state. Explicit freeing of the rw-lock with rw_lock_free
is necessary only if the memory block containing it is freed.
if MySQL performance schema is enabled and "UNIV_PFS_RWLOCK" is
defined, the rwlock are instrumented with performance schema probes. */
# ifdef UNIV_DEBUG
#  define rw_lock_create(K, L, level)				\
	rw_lock_create_func((L), (level), __FILE__, __LINE__)
# else /* UNIV_DEBUG */
#  define rw_lock_create(K, L, level)				\
	rw_lock_create_func((L), __FILE__, __LINE__)
# endif	/* UNIV_DEBUG */

/**************************************************************//**
NOTE! The following macros should be used in rw locking and
unlocking, not the corresponding function. */

# define rw_lock_s_lock(M)					\
	rw_lock_s_lock_func((M), 0, __FILE__, __LINE__)

# define rw_lock_s_lock_inline(M, P, F, L)			\
	rw_lock_s_lock_func((M), (P), (F), (L))

# define rw_lock_s_lock_gen(M, P)				\
	rw_lock_s_lock_func((M), (P), __FILE__, __LINE__)

# define rw_lock_s_lock_nowait(M, F, L)				\
	rw_lock_s_lock_low((M), 0, (F), (L))

# ifdef UNIV_DEBUG
#  define rw_lock_s_unlock_gen(L, P)	rw_lock_s_unlock_func(P, L)
# else
#  define rw_lock_s_unlock_gen(L, P)	rw_lock_s_unlock_func(L)
# endif /* UNIV_DEBUG */

#define rw_lock_sx_lock(L)					\
	rw_lock_sx_lock_func((L), 0, __FILE__, __LINE__)

#define rw_lock_sx_lock_inline(M, P, F, L)			\
	rw_lock_sx_lock_func((M), (P), (F), (L))

#define rw_lock_sx_lock_gen(M, P)				\
	rw_lock_sx_lock_func((M), (P), __FILE__, __LINE__)

#define rw_lock_sx_lock_nowait(M, P)				\
	rw_lock_sx_lock_low((M), (P), __FILE__, __LINE__)

#define rw_lock_sx_lock(L)					\
	rw_lock_sx_lock_func((L), 0, __FILE__, __LINE__)

#define rw_lock_sx_lock_inline(M, P, F, L)			\
	rw_lock_sx_lock_func((M), (P), (F), (L))

#define rw_lock_sx_lock_gen(M, P)				\
	rw_lock_sx_lock_func((M), (P), __FILE__, __LINE__)

#define rw_lock_sx_lock_nowait(M, P)				\
	rw_lock_sx_lock_low((M), (P), __FILE__, __LINE__)

# ifdef UNIV_DEBUG
#  define rw_lock_sx_unlock(L)		rw_lock_sx_unlock_func(0, L)
#  define rw_lock_sx_unlock_gen(L, P)	rw_lock_sx_unlock_func(P, L)
# else /* UNIV_DEBUG */
#  define rw_lock_sx_unlock(L)		rw_lock_sx_unlock_func(L)
#  define rw_lock_sx_unlock_gen(L, P)	rw_lock_sx_unlock_func(L)
# endif /* UNIV_DEBUG */

# define rw_lock_x_lock(M)					\
	rw_lock_x_lock_func((M), 0, __FILE__, __LINE__)

# define rw_lock_x_lock_inline(M, P, F, L)			\
	rw_lock_x_lock_func((M), (P), (F), (L))

# define rw_lock_x_lock_gen(M, P)				\
	rw_lock_x_lock_func((M), (P), __FILE__, __LINE__)

# define rw_lock_x_lock_nowait(M)				\
	rw_lock_x_lock_func_nowait((M), __FILE__, __LINE__)

# define rw_lock_x_lock_func_nowait_inline(M, F, L)		\
	rw_lock_x_lock_func_nowait((M), (F), (L))

# ifdef UNIV_DEBUG
#  define rw_lock_x_unlock_gen(L, P)	rw_lock_x_unlock_func(P, L)
# else
#  define rw_lock_x_unlock_gen(L, P)	rw_lock_x_unlock_func(L)
# endif

# define rw_lock_free(M)		rw_lock_free_func(M)

#else /* !UNIV_PFS_RWLOCK */

/* Following macros point to Performance Schema instrumented functions. */
# ifdef UNIV_DEBUG
#   define rw_lock_create(K, L, level)				\
	pfs_rw_lock_create_func((K), (L), (level), __FILE__, __LINE__)
# else	/* UNIV_DEBUG */
#  define rw_lock_create(K, L, level)				\
	pfs_rw_lock_create_func((K), (L), __FILE__, __LINE__)
# endif	/* UNIV_DEBUG */

/******************************************************************
NOTE! The following macros should be used in rw locking and
unlocking, not the corresponding function. */

# define rw_lock_s_lock(M)					\
	pfs_rw_lock_s_lock_func((M), 0, __FILE__, __LINE__)

# define rw_lock_s_lock_inline(M, P, F, L)			\
	pfs_rw_lock_s_lock_func((M), (P), (F), (L))

# define rw_lock_s_lock_gen(M, P)				\
	pfs_rw_lock_s_lock_func((M), (P), __FILE__, __LINE__)

# define rw_lock_s_lock_nowait(M, F, L)				\
	pfs_rw_lock_s_lock_low((M), 0, (F), (L))

# ifdef UNIV_DEBUG
#  define rw_lock_s_unlock_gen(L, P)	pfs_rw_lock_s_unlock_func(P, L)
# else
#  define rw_lock_s_unlock_gen(L, P)	pfs_rw_lock_s_unlock_func(L)
# endif

# define rw_lock_sx_lock(M)					\
	pfs_rw_lock_sx_lock_func((M), 0, __FILE__, __LINE__)

# define rw_lock_sx_lock_inline(M, P, F, L)			\
	pfs_rw_lock_sx_lock_func((M), (P), (F), (L))

# define rw_lock_sx_lock_gen(M, P)				\
	pfs_rw_lock_sx_lock_func((M), (P), __FILE__, __LINE__)

#define rw_lock_sx_lock_nowait(M, P)				\
	pfs_rw_lock_sx_lock_low((M), (P), __FILE__, __LINE__)

# ifdef UNIV_DEBUG
#  define rw_lock_sx_unlock(L)		pfs_rw_lock_sx_unlock_func(0, L)
#  define rw_lock_sx_unlock_gen(L, P)	pfs_rw_lock_sx_unlock_func(P, L)
# else
#  define rw_lock_sx_unlock(L)		pfs_rw_lock_sx_unlock_func(L)
#  define rw_lock_sx_unlock_gen(L, P)	pfs_rw_lock_sx_unlock_func(L)
# endif

# define rw_lock_x_lock(M)					\
	pfs_rw_lock_x_lock_func((M), 0, __FILE__, __LINE__)

# define rw_lock_x_lock_inline(M, P, F, L)			\
	pfs_rw_lock_x_lock_func((M), (P), (F), (L))

# define rw_lock_x_lock_gen(M, P)				\
	pfs_rw_lock_x_lock_func((M), (P), __FILE__, __LINE__)

# define rw_lock_x_lock_nowait(M)				\
	pfs_rw_lock_x_lock_func_nowait((M), __FILE__, __LINE__)

# define rw_lock_x_lock_func_nowait_inline(M, F, L)		\
	pfs_rw_lock_x_lock_func_nowait((M), (F), (L))

# ifdef UNIV_DEBUG
#  define rw_lock_x_unlock_gen(L, P)	pfs_rw_lock_x_unlock_func(P, L)
# else
#  define rw_lock_x_unlock_gen(L, P)	pfs_rw_lock_x_unlock_func(L)
# endif

# define rw_lock_free(M)		pfs_rw_lock_free_func(M)

#endif /* !UNIV_PFS_RWLOCK */

#define rw_lock_s_unlock(L)		rw_lock_s_unlock_gen(L, 0)
#define rw_lock_x_unlock(L)		rw_lock_x_unlock_gen(L, 0)

/******************************************************************//**
Creates, or rather, initializes an rw-lock object in a specified memory
location (which must be appropriately aligned). The rw-lock is initialized
to the non-locked state. Explicit freeing of the rw-lock with rw_lock_free
is necessary only if the memory block containing it is freed. */
void
rw_lock_create_func(
/*================*/
	rw_lock_t*	lock,		/*!< in: pointer to memory */
#ifdef UNIV_DEBUG
	latch_level_t	level,		/*!< in: level */
#endif /* UNIV_DEBUG */
	const char*	cfile_name,	/*!< in: file name where created */
	unsigned	cline);		/*!< in: file line where created */
/******************************************************************//**
Calling this function is obligatory only if the memory buffer containing
the rw-lock is freed. Removes an rw-lock object from the global list. The
rw-lock is checked to be in the non-locked state. */
void
rw_lock_free_func(
/*==============*/
	rw_lock_t*	lock);		/*!< in/out: rw-lock */
#ifdef UNIV_DEBUG
/******************************************************************//**
Checks that the rw-lock has been initialized and that there are no
simultaneous shared and exclusive locks.
@return true */
bool
rw_lock_validate(
/*=============*/
	const rw_lock_t*	lock);	/*!< in: rw-lock */
#endif /* UNIV_DEBUG */
/******************************************************************//**
Low-level function which tries to lock an rw-lock in s-mode. Performs no
spinning.
@return TRUE if success */
UNIV_INLINE
ibool
rw_lock_s_lock_low(
/*===============*/
	rw_lock_t*	lock,	/*!< in: pointer to rw-lock */
	ulint		pass MY_ATTRIBUTE((unused)),
				/*!< in: pass value; != 0, if the lock will be
				passed to another thread to unlock */
	const char*	file_name, /*!< in: file name where lock requested */
	unsigned	line);	/*!< in: line where requested */
/******************************************************************//**
NOTE! Use the corresponding macro, not directly this function, except if
you supply the file name and line number. Lock an rw-lock in shared mode
for the current thread. If the rw-lock is locked in exclusive mode, or
there is an exclusive lock request waiting, the function spins a preset
time (controlled by srv_n_spin_wait_rounds), waiting for the lock, before
suspending the thread. */
UNIV_INLINE
void
rw_lock_s_lock_func(
/*================*/
	rw_lock_t*	lock,	/*!< in: pointer to rw-lock */
	ulint		pass,	/*!< in: pass value; != 0, if the lock will
				be passed to another thread to unlock */
	const char*	file_name,/*!< in: file name where lock requested */
	unsigned	line);	/*!< in: line where requested */
/******************************************************************//**
NOTE! Use the corresponding macro, not directly this function! Lock an
rw-lock in exclusive mode for the current thread if the lock can be
obtained immediately.
@return TRUE if success */
UNIV_INLINE
ibool
rw_lock_x_lock_func_nowait(
/*=======================*/
	rw_lock_t*	lock,	/*!< in: pointer to rw-lock */
	const char*	file_name,/*!< in: file name where lock requested */
	unsigned	line);	/*!< in: line where requested */
/******************************************************************//**
Releases a shared mode lock. */
UNIV_INLINE
void
rw_lock_s_unlock_func(
/*==================*/
#ifdef UNIV_DEBUG
	ulint		pass,	/*!< in: pass value; != 0, if the lock may have
				been passed to another thread to unlock */
#endif /* UNIV_DEBUG */
	rw_lock_t*	lock);	/*!< in/out: rw-lock */

/******************************************************************//**
NOTE! Use the corresponding macro, not directly this function! Lock an
rw-lock in exclusive mode for the current thread. If the rw-lock is locked
in shared or exclusive mode, or there is an exclusive lock request waiting,
the function spins a preset time (controlled by srv_n_spin_wait_rounds), waiting
for the lock, before suspending the thread. If the same thread has an x-lock
on the rw-lock, locking succeed, with the following exception: if pass != 0,
only a single x-lock may be taken on the lock. NOTE: If the same thread has
an s-lock, locking does not succeed! */
void
rw_lock_x_lock_func(
/*================*/
	rw_lock_t*	lock,	/*!< in: pointer to rw-lock */
	ulint		pass,	/*!< in: pass value; != 0, if the lock will
				be passed to another thread to unlock */
	const char*	file_name,/*!< in: file name where lock requested */
	unsigned	line);	/*!< in: line where requested */
/******************************************************************//**
Low-level function for acquiring an sx lock.
@return FALSE if did not succeed, TRUE if success. */
ibool
rw_lock_sx_lock_low(
/*================*/
	rw_lock_t*	lock,	/*!< in: pointer to rw-lock */
	ulint		pass,	/*!< in: pass value; != 0, if the lock will
				be passed to another thread to unlock */
	const char*	file_name,/*!< in: file name where lock requested */
	unsigned	line);	/*!< in: line where requested */
/******************************************************************//**
NOTE! Use the corresponding macro, not directly this function! Lock an
rw-lock in SX mode for the current thread. If the rw-lock is locked
in exclusive mode, or there is an exclusive lock request waiting,
the function spins a preset time (controlled by SYNC_SPIN_ROUNDS), waiting
for the lock, before suspending the thread. If the same thread has an x-lock
on the rw-lock, locking succeed, with the following exception: if pass != 0,
only a single sx-lock may be taken on the lock. NOTE: If the same thread has
an s-lock, locking does not succeed! */
void
rw_lock_sx_lock_func(
/*=================*/
	rw_lock_t*	lock,	/*!< in: pointer to rw-lock */
	ulint		pass,	/*!< in: pass value; != 0, if the lock will
				be passed to another thread to unlock */
	const char*	file_name,/*!< in: file name where lock requested */
	unsigned	line);	/*!< in: line where requested */
/******************************************************************//**
Releases an exclusive mode lock. */
UNIV_INLINE
void
rw_lock_x_unlock_func(
/*==================*/
#ifdef UNIV_DEBUG
	ulint		pass,	/*!< in: pass value; != 0, if the lock may have
				been passed to another thread to unlock */
#endif /* UNIV_DEBUG */
	rw_lock_t*	lock);	/*!< in/out: rw-lock */

/******************************************************************//**
Releases an sx mode lock. */
UNIV_INLINE
void
rw_lock_sx_unlock_func(
/*===================*/
#ifdef UNIV_DEBUG
	ulint		pass,	/*!< in: pass value; != 0, if the lock may have
				been passed to another thread to unlock */
#endif /* UNIV_DEBUG */
	rw_lock_t*	lock);	/*!< in/out: rw-lock */

/******************************************************************//**
This function is used in the insert buffer to move the ownership of an
x-latch on a buffer frame to the current thread. The x-latch was set by
the buffer read operation and it protected the buffer frame while the
read was done. The ownership is moved because we want that the current
thread is able to acquire a second x-latch which is stored in an mtr.
This, in turn, is needed to pass the debug checks of index page
operations. */
void
rw_lock_x_lock_move_ownership(
/*==========================*/
	rw_lock_t*	lock);	/*!< in: lock which was x-locked in the
				buffer read */
/******************************************************************//**
Returns the value of writer_count for the lock. Does not reserve the lock
mutex, so the caller must be sure it is not changed during the call.
@return value of writer_count */
UNIV_INLINE
ulint
rw_lock_get_x_lock_count(
/*=====================*/
	const rw_lock_t*	lock);	/*!< in: rw-lock */
/******************************************************************//**
Returns the number of sx-lock for the lock. Does not reserve the lock
mutex, so the caller must be sure it is not changed during the call.
@return value of writer_count */
UNIV_INLINE
ulint
rw_lock_get_sx_lock_count(
/*======================*/
	const rw_lock_t*	lock);	/*!< in: rw-lock */
/******************************************************************//**
Returns the write-status of the lock - this function made more sense
with the old rw_lock implementation.
@return RW_LOCK_NOT_LOCKED, RW_LOCK_X, RW_LOCK_X_WAIT, RW_LOCK_SX */
UNIV_INLINE
ulint
rw_lock_get_writer(
/*===============*/
	const rw_lock_t*	lock);	/*!< in: rw-lock */
/******************************************************************//**
Returns the number of readers (s-locks).
@return number of readers */
UNIV_INLINE
ulint
rw_lock_get_reader_count(
/*=====================*/
	const rw_lock_t*	lock);	/*!< in: rw-lock */
/******************************************************************//**
Decrements lock_word the specified amount if it is greater than 0.
This is used by both s_lock and x_lock operations.
@return true if decr occurs */
UNIV_INLINE
bool
rw_lock_lock_word_decr(
/*===================*/
	rw_lock_t*	lock,		/*!< in/out: rw-lock */
	ulint		amount,		/*!< in: amount to decrement */
	lint		threshold);	/*!< in: threshold of judgement */
#ifdef UNIV_DEBUG
/******************************************************************//**
Checks if the thread has locked the rw-lock in the specified mode, with
the pass value == 0. */
ibool
rw_lock_own(
/*========*/
	rw_lock_t*	lock,		/*!< in: rw-lock */
	ulint		lock_type)	/*!< in: lock type: RW_LOCK_S,
					RW_LOCK_X */
	MY_ATTRIBUTE((warn_unused_result));

/******************************************************************//**
Checks if the thread has locked the rw-lock in the specified mode, with
the pass value == 0. */
bool
rw_lock_own_flagged(
/*================*/
	const rw_lock_t*	lock,	/*!< in: rw-lock */
	rw_lock_flags_t		flags)	/*!< in: specify lock types with
					OR of the rw_lock_flag_t values */
	MY_ATTRIBUTE((warn_unused_result));
#endif /* UNIV_DEBUG */
/******************************************************************//**
Checks if somebody has locked the rw-lock in the specified mode.
@return true if locked */
bool
rw_lock_is_locked(
/*==============*/
	rw_lock_t*	lock,		/*!< in: rw-lock */
	ulint		lock_type);	/*!< in: lock type: RW_LOCK_S,
					RW_LOCK_X or RW_LOCK_SX */
#ifdef UNIV_DEBUG
/***************************************************************//**
Prints debug info of currently locked rw-locks. */
void
rw_lock_list_print_info(
/*====================*/
	FILE*		file);		/*!< in: file where to print */

/*#####################################################################*/

/*********************************************************************//**
Prints info of a debug struct. */
void
rw_lock_debug_print(
/*================*/
	FILE*			f,	/*!< in: output stream */
	const rw_lock_debug_t*	info);	/*!< in: debug struct */
#endif /* UNIV_DEBUG */

/* NOTE! The structure appears here only for the compiler to know its size.
Do not use its fields directly! */

/** The structure used in the spin lock implementation of a read-write
lock. Several threads may have a shared lock simultaneously in this
lock, but only one writer may have an exclusive lock, in which case no
shared locks are allowed. To prevent starving of a writer blocked by
readers, a writer may queue for x-lock by decrementing lock_word: no
new readers will be let in while the thread waits for readers to
exit. */

struct rw_lock_t
#ifdef UNIV_DEBUG
	: public latch_t
#endif /* UNIV_DEBUG */
{
	/** Holds the state of the lock. */
	volatile lint	lock_word;

	/** 1: there are waiters */
	volatile uint32_t	waiters;

	/** number of granted SX locks. */
	volatile ulint	sx_recursive;

	/** This is TRUE if the writer field is RW_LOCK_X_WAIT; this field
	is located far from the memory update hotspot fields which are at
	the start of this struct, thus we can peek this field without
	causing much memory bus traffic */
	bool		writer_is_wait_ex;

	/** The value is typically set to thread id of a writer thread making
	normal rw_locks recursive. In case of asynchronous IO, when a non-zero
	value of 'pass' is passed then we keep the lock non-recursive.

	writer_thread must be reset in x_unlock functions before incrementing
	the lock_word. */
	volatile os_thread_id_t	writer_thread;

	/** Used by sync0arr.cc for thread queueing */
	os_event_t	event;

	/** Event for next-writer to wait on. A thread must decrement
	lock_word before waiting. */
	os_event_t	wait_ex_event;

	/** File name where lock created */
	const char*	cfile_name;

	/** last s-lock file/line is not guaranteed to be correct */
	const char*	last_s_file_name;

	/** File name where last x-locked */
	const char*	last_x_file_name;

	/** Line where created */
	unsigned	cline:13;

	/** If 1 then the rw-lock is a block lock */
	unsigned	is_block_lock:1;

	/** Line number where last time s-locked */
	unsigned	last_s_line:14;

	/** Line number where last time x-locked */
	unsigned	last_x_line:14;

	/** Count of os_waits. May not be accurate */
	uint32_t	count_os_wait;

	/** All allocated rw locks are put into a list */
	UT_LIST_NODE_T(rw_lock_t) list;

#ifdef UNIV_PFS_RWLOCK
<<<<<<< HEAD
	/** The instrumentation hook */
	struct PSI_rwlock*	pfs_psi;
#endif /* UNIV_PFS_RWLOCK */

=======
	struct PSI_rwlock *pfs_psi;/*!< The instrumentation hook */
#endif
	ulint count_os_wait;	/*!< Count of os_waits. May not be accurate */
	const char*	cfile_name;/*!< File name where lock created */
	const char*	lock_name; /*!< lock name */
 	os_thread_id_t	thread_id;/*!< thread id */
	const char*	file_name;/*!< File name where the lock was obtained */
	ulint		line;	  /*!< Line where the rw-lock was locked */
        /* last s-lock file/line is not guaranteed to be correct */
	const char*	last_s_file_name;/*!< File name where last s-locked */
	const char*	last_x_file_name;/*!< File name where last x-locked */
	unsigned	cline:14;	/*!< Line where created */
	unsigned	last_s_line:14;	/*!< Line number where last time s-locked */
	unsigned	last_x_line:14;	/*!< Line number where last time x-locked */
>>>>>>> 83a520db
#ifdef UNIV_DEBUG
	virtual std::string to_string() const;
	virtual std::string locked_from() const;

	/** In the debug version: pointer to the debug info list of the lock */
	UT_LIST_BASE_NODE_T(rw_lock_debug_t) debug_list;

	/** Level in the global latching order. */
	latch_level_t	level;
#endif /* UNIV_DEBUG */

};
#ifdef UNIV_DEBUG
/** The structure for storing debug info of an rw-lock.  All access to this
structure must be protected by rw_lock_debug_mutex_enter(). */
struct	rw_lock_debug_t {

	os_thread_id_t thread_id;  /*!< The thread id of the thread which
				locked the rw-lock */
	ulint	pass;		/*!< Pass value given in the lock operation */
	ulint	lock_type;	/*!< Type of the lock: RW_LOCK_X,
				RW_LOCK_S, RW_LOCK_X_WAIT */
	const char*	file_name;/*!< File name where the lock was obtained */
	unsigned	line;	/*!< Line where the rw-lock was locked */
	UT_LIST_NODE_T(rw_lock_debug_t) list;
				/*!< Debug structs are linked in a two-way
				list */
};
#endif /* UNIV_DEBUG */

/* For performance schema instrumentation, a new set of rwlock
wrap functions are created if "UNIV_PFS_RWLOCK" is defined.
The instrumentations are not planted directly into original
functions, so that we keep the underlying function as they
are. And in case, user wants to "take out" some rwlock from
instrumentation even if performance schema (UNIV_PFS_RWLOCK)
is defined, they can do so by reinstating APIs directly link to
original underlying functions.
The instrumented function names have prefix of "pfs_rw_lock_" vs.
original name prefix of "rw_lock_". Following are list of functions
that have been instrumented:

rw_lock_create()
rw_lock_x_lock()
rw_lock_x_lock_gen()
rw_lock_x_lock_nowait()
rw_lock_x_unlock_gen()
rw_lock_s_lock()
rw_lock_s_lock_gen()
rw_lock_s_lock_nowait()
rw_lock_s_unlock_gen()
rw_lock_sx_lock()
rw_lock_sx_unlock_gen()
rw_lock_free()
*/

#ifdef UNIV_PFS_RWLOCK
/******************************************************************//**
Performance schema instrumented wrap function for rw_lock_create_func()
NOTE! Please use the corresponding macro rw_lock_create(), not
directly this function! */
UNIV_INLINE
void
pfs_rw_lock_create_func(
/*====================*/
	PSI_rwlock_key  key,		/*!< in: key registered with
					performance schema */
	rw_lock_t*	lock,		/*!< in: rw lock */
#ifdef UNIV_DEBUG
	latch_level_t	level,		/*!< in: level */
#endif /* UNIV_DEBUG */
	const char*	cfile_name,	/*!< in: file name where created */
	unsigned	cline);		/*!< in: file line where created */

/******************************************************************//**
Performance schema instrumented wrap function for rw_lock_x_lock_func()
NOTE! Please use the corresponding macro rw_lock_x_lock(), not
directly this function! */
UNIV_INLINE
void
pfs_rw_lock_x_lock_func(
/*====================*/
	rw_lock_t*	lock,	/*!< in: pointer to rw-lock */
	ulint		pass,	/*!< in: pass value; != 0, if the lock will
				be passed to another thread to unlock */
	const char*	file_name,/*!< in: file name where lock requested */
	unsigned	line);	/*!< in: line where requested */
/******************************************************************//**
Performance schema instrumented wrap function for
rw_lock_x_lock_func_nowait()
NOTE! Please use the corresponding macro, not directly this function!
@return TRUE if success */
UNIV_INLINE
ibool
pfs_rw_lock_x_lock_func_nowait(
/*===========================*/
	rw_lock_t*	lock,	/*!< in: pointer to rw-lock */
	const char*	file_name,/*!< in: file name where lock requested */
	unsigned	line);	/*!< in: line where requested */
/******************************************************************//**
Performance schema instrumented wrap function for rw_lock_s_lock_func()
NOTE! Please use the corresponding macro rw_lock_s_lock(), not directly
this function! */
UNIV_INLINE
void
pfs_rw_lock_s_lock_func(
/*====================*/
	rw_lock_t*	lock,	/*!< in: pointer to rw-lock */
	ulint		pass,	/*!< in: pass value; != 0, if the lock will
				be passed to another thread to unlock */
	const char*	file_name,/*!< in: file name where lock requested */
	unsigned	line);	/*!< in: line where requested */
/******************************************************************//**
Performance schema instrumented wrap function for rw_lock_s_lock_func()
NOTE! Please use the corresponding macro rw_lock_s_lock(), not directly
this function!
@return TRUE if success */
UNIV_INLINE
ibool
pfs_rw_lock_s_lock_low(
/*===================*/
	rw_lock_t*	lock,	/*!< in: pointer to rw-lock */
	ulint		pass,	/*!< in: pass value; != 0, if the
				lock will be passed to another
				thread to unlock */
	const char*	file_name, /*!< in: file name where lock requested */
	unsigned	line);	/*!< in: line where requested */
/******************************************************************//**
Performance schema instrumented wrap function for rw_lock_x_lock_func()
NOTE! Please use the corresponding macro rw_lock_x_lock(), not directly
this function! */
UNIV_INLINE
void
pfs_rw_lock_x_lock_func(
/*====================*/
	rw_lock_t*	lock,	/*!< in: pointer to rw-lock */
	ulint		pass,	/*!< in: pass value; != 0, if the lock will
				be passed to another thread to unlock */
	const char*	file_name,/*!< in: file name where lock requested */
	unsigned	line);	/*!< in: line where requested */
/******************************************************************//**
Performance schema instrumented wrap function for rw_lock_s_unlock_func()
NOTE! Please use the corresponding macro rw_lock_s_unlock(), not directly
this function! */
UNIV_INLINE
void
pfs_rw_lock_s_unlock_func(
/*======================*/
#ifdef UNIV_DEBUG
	ulint		pass,	/*!< in: pass value; != 0, if the
				lock may have been passed to another
				thread to unlock */
#endif /* UNIV_DEBUG */
	rw_lock_t*	lock);	/*!< in/out: rw-lock */
/******************************************************************//**
Performance schema instrumented wrap function for rw_lock_x_unlock_func()
NOTE! Please use the corresponding macro rw_lock_x_unlock(), not directly
this function! */
UNIV_INLINE
void
pfs_rw_lock_x_unlock_func(
/*======================*/
#ifdef UNIV_DEBUG
	ulint		pass,	/*!< in: pass value; != 0, if the
				lock may have been passed to another
				thread to unlock */
#endif /* UNIV_DEBUG */
	rw_lock_t*	lock);	/*!< in/out: rw-lock */
/******************************************************************//**
Performance schema instrumented wrap function for rw_lock_sx_lock_func()
NOTE! Please use the corresponding macro rw_lock_sx_lock(), not directly
this function! */
UNIV_INLINE
void
pfs_rw_lock_sx_lock_func(
/*====================*/
	rw_lock_t*	lock,	/*!< in: pointer to rw-lock */
	ulint		pass,	/*!< in: pass value; != 0, if the lock will
				be passed to another thread to unlock */
	const char*	file_name,/*!< in: file name where lock requested */
	unsigned	line);	/*!< in: line where requested */
/******************************************************************//**
Performance schema instrumented wrap function for rw_lock_sx_lock_nowait()
NOTE! Please use the corresponding macro, not directly
this function! */
UNIV_INLINE
ibool
pfs_rw_lock_sx_lock_low(
/*================*/
	rw_lock_t*	lock,	/*!< in: pointer to rw-lock */
	ulint		pass,	/*!< in: pass value; != 0, if the lock will
				be passed to another thread to unlock */
	const char*	file_name,/*!< in: file name where lock requested */
	unsigned	line);	/*!< in: line where requested */
/******************************************************************//**
Performance schema instrumented wrap function for rw_lock_sx_unlock_func()
NOTE! Please use the corresponding macro rw_lock_sx_unlock(), not directly
this function! */
UNIV_INLINE
void
pfs_rw_lock_sx_unlock_func(
/*======================*/
#ifdef UNIV_DEBUG
	ulint		pass,	/*!< in: pass value; != 0, if the
				lock may have been passed to another
				thread to unlock */
#endif /* UNIV_DEBUG */
	rw_lock_t*	lock);	/*!< in/out: rw-lock */
/******************************************************************//**
Performance schema instrumented wrap function for rw_lock_free_func()
NOTE! Please use the corresponding macro rw_lock_free(), not directly
this function! */
UNIV_INLINE
void
pfs_rw_lock_free_func(
/*==================*/
	rw_lock_t*	lock);	/*!< in: rw-lock */
#endif  /* UNIV_PFS_RWLOCK */

#include "sync0rw.ic"

#endif /* sync0rw.h */<|MERGE_RESOLUTION|>--- conflicted
+++ resolved
@@ -2,11 +2,7 @@
 
 Copyright (c) 1995, 2016, Oracle and/or its affiliates. All Rights Reserved.
 Copyright (c) 2008, Google Inc.
-<<<<<<< HEAD
-Copyright (c) 2017, 2019, MariaDB Corporation.
-=======
-Copyright (c) 2020, MariaDB Corporation.
->>>>>>> 83a520db
+Copyright (c) 2017, 2020, MariaDB Corporation.
 
 Portions of this file contain modifications contributed and copyrighted by
 Google, Inc. Those modifications are gratefully acknowledged and are described
@@ -581,12 +577,6 @@
 	/** number of granted SX locks. */
 	volatile ulint	sx_recursive;
 
-	/** This is TRUE if the writer field is RW_LOCK_X_WAIT; this field
-	is located far from the memory update hotspot fields which are at
-	the start of this struct, thus we can peek this field without
-	causing much memory bus traffic */
-	bool		writer_is_wait_ex;
-
 	/** The value is typically set to thread id of a writer thread making
 	normal rw_locks recursive. In case of asynchronous IO, when a non-zero
 	value of 'pass' is passed then we keep the lock non-recursive.
@@ -630,27 +620,10 @@
 	UT_LIST_NODE_T(rw_lock_t) list;
 
 #ifdef UNIV_PFS_RWLOCK
-<<<<<<< HEAD
 	/** The instrumentation hook */
 	struct PSI_rwlock*	pfs_psi;
 #endif /* UNIV_PFS_RWLOCK */
 
-=======
-	struct PSI_rwlock *pfs_psi;/*!< The instrumentation hook */
-#endif
-	ulint count_os_wait;	/*!< Count of os_waits. May not be accurate */
-	const char*	cfile_name;/*!< File name where lock created */
-	const char*	lock_name; /*!< lock name */
- 	os_thread_id_t	thread_id;/*!< thread id */
-	const char*	file_name;/*!< File name where the lock was obtained */
-	ulint		line;	  /*!< Line where the rw-lock was locked */
-        /* last s-lock file/line is not guaranteed to be correct */
-	const char*	last_s_file_name;/*!< File name where last s-locked */
-	const char*	last_x_file_name;/*!< File name where last x-locked */
-	unsigned	cline:14;	/*!< Line where created */
-	unsigned	last_s_line:14;	/*!< Line number where last time s-locked */
-	unsigned	last_x_line:14;	/*!< Line number where last time x-locked */
->>>>>>> 83a520db
 #ifdef UNIV_DEBUG
 	virtual std::string to_string() const;
 	virtual std::string locked_from() const;
