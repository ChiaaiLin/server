/*****************************************************************************

Copyright (c) 1996, 2016, Oracle and/or its affiliates. All Rights Reserved.
Copyright (c) 2017, MariaDB Corporation.

This program is free software; you can redistribute it and/or modify it under
the terms of the GNU General Public License as published by the Free Software
Foundation; version 2 of the License.

This program is distributed in the hope that it will be useful, but WITHOUT
ANY WARRANTY; without even the implied warranty of MERCHANTABILITY or FITNESS
FOR A PARTICULAR PURPOSE. See the GNU General Public License for more details.

You should have received a copy of the GNU General Public License along with
this program; if not, write to the Free Software Foundation, Inc.,
51 Franklin Street, Suite 500, Boston, MA 02110-1335 USA

*****************************************************************************/

/**************************************************//**
@file include/trx0rec.h
Transaction undo log record

Created 3/26/1996 Heikki Tuuri
*******************************************************/

#ifndef trx0rec_h
#define trx0rec_h

#include "univ.i"
#include "trx0types.h"
#include "row0types.h"
#include "mtr0mtr.h"
#include "dict0types.h"
#include "data0data.h"
#include "rem0types.h"
#include "page0types.h"
#include "row0log.h"
#include "que0types.h"

/***********************************************************************//**
Copies the undo record to the heap.
@return own: copy of undo log record */
UNIV_INLINE
trx_undo_rec_t*
trx_undo_rec_copy(
/*==============*/
	const trx_undo_rec_t*	undo_rec,	/*!< in: undo log record */
	mem_heap_t*		heap);		/*!< in: heap where copied */
/**********************************************************************//**
Reads the undo log record type.
@return record type */
UNIV_INLINE
ulint
trx_undo_rec_get_type(
/*==================*/
	const trx_undo_rec_t*	undo_rec);	/*!< in: undo log record */
/**********************************************************************//**
Reads the undo log record number.
@return undo no */
UNIV_INLINE
undo_no_t
trx_undo_rec_get_undo_no(
/*=====================*/
	const trx_undo_rec_t*	undo_rec);	/*!< in: undo log record */

/**********************************************************************//**
Returns the start of the undo record data area. */
#define trx_undo_rec_get_ptr(undo_rec, undo_no)		\
	((undo_rec) + trx_undo_rec_get_offset(undo_no))

/**********************************************************************//**
Reads from an undo log record the general parameters.
@return remaining part of undo log record after reading these values */
byte*
trx_undo_rec_get_pars(
/*==================*/
	trx_undo_rec_t*	undo_rec,	/*!< in: undo log record */
	ulint*		type,		/*!< out: undo record type:
					TRX_UNDO_INSERT_REC, ... */
	ulint*		cmpl_info,	/*!< out: compiler info, relevant only
					for update type records */
	bool*		updated_extern,	/*!< out: true if we updated an
					externally stored fild */
	undo_no_t*	undo_no,	/*!< out: undo log record number */
	table_id_t*	table_id)	/*!< out: table id */
	MY_ATTRIBUTE((nonnull));
/*******************************************************************//**
Builds a row reference from an undo log record.
@return pointer to remaining part of undo record */
byte*
trx_undo_rec_get_row_ref(
/*=====================*/
	byte*		ptr,	/*!< in: remaining part of a copy of an undo log
				record, at the start of the row reference;
				NOTE that this copy of the undo log record must
				be preserved as long as the row reference is
				used, as we do NOT copy the data in the
				record! */
	dict_index_t*	index,	/*!< in: clustered index */
	const dtuple_t**ref,	/*!< out, own: row reference */
	mem_heap_t*	heap);	/*!< in: memory heap from which the memory
				needed is allocated */
/**********************************************************************//**
Reads from an undo log update record the system field values of the old
version.
@return remaining part of undo log record after reading these values */
byte*
trx_undo_update_rec_get_sys_cols(
/*=============================*/
	const byte*	ptr,		/*!< in: remaining part of undo
					log record after reading
					general parameters */
	trx_id_t*	trx_id,		/*!< out: trx id */
	roll_ptr_t*	roll_ptr,	/*!< out: roll ptr */
	ulint*		info_bits);	/*!< out: info bits state */
/*******************************************************************//**
Builds an update vector based on a remaining part of an undo log record.
@return remaining part of the record, NULL if an error detected, which
means that the record is corrupted */
byte*
trx_undo_update_rec_get_update(
/*===========================*/
	const byte*	ptr,	/*!< in: remaining part in update undo log
				record, after reading the row reference
				NOTE that this copy of the undo log record must
				be preserved as long as the update vector is
				used, as we do NOT copy the data in the
				record! */
	dict_index_t*	index,	/*!< in: clustered index */
	ulint		type,	/*!< in: TRX_UNDO_UPD_EXIST_REC,
				TRX_UNDO_UPD_DEL_REC, or
				TRX_UNDO_DEL_MARK_REC; in the last case,
				only trx id and roll ptr fields are added to
				the update vector */
	trx_id_t	trx_id,	/*!< in: transaction id from this undorecord */
	roll_ptr_t	roll_ptr,/*!< in: roll pointer from this undo record */
	ulint		info_bits,/*!< in: info bits from this undo record */
	mem_heap_t*	heap,	/*!< in: memory heap from which the memory
				needed is allocated */
	upd_t**		upd);	/*!< out, own: update vector */
/*******************************************************************//**
Builds a partial row from an update undo log record, for purge.
It contains the columns which occur as ordering in any index of the table.
Any missing columns are indicated by col->mtype == DATA_MISSING.
@return pointer to remaining part of undo record */
byte*
trx_undo_rec_get_partial_row(
/*=========================*/
	const byte*	ptr,	/*!< in: remaining part in update undo log
				record of a suitable type, at the start of
				the stored index columns;
				NOTE that this copy of the undo log record must
				be preserved as long as the partial row is
				used, as we do NOT copy the data in the
				record! */
	dict_index_t*	index,	/*!< in: clustered index */
	dtuple_t**	row,	/*!< out, own: partial row */
	ibool		ignore_prefix, /*!< in: flag to indicate if we
				expect blob prefixes in undo. Used
				only in the assertion. */
	mem_heap_t*	heap)	/*!< in: memory heap from which the memory
				needed is allocated */
	MY_ATTRIBUTE((nonnull, warn_unused_result));
/** Report a RENAME TABLE operation.
@param[in,out]	trx	transaction
@param[in]	table	table that is being renamed
@return	DB_SUCCESS or error code */
dberr_t
trx_undo_report_rename(trx_t* trx, const dict_table_t* table)
	MY_ATTRIBUTE((nonnull, warn_unused_result));
/***********************************************************************//**
Writes information to an undo log about an insert, update, or a delete marking
of a clustered index record. This information is used in a rollback of the
transaction and in consistent reads that must look to the history of this
transaction.
@return DB_SUCCESS or error code */
dberr_t
trx_undo_report_row_operation(
/*==========================*/
	que_thr_t*	thr,		/*!< in: query thread */
	dict_index_t*	index,		/*!< in: clustered index */
	const dtuple_t*	clust_entry,	/*!< in: in the case of an insert,
					index entry to insert into the
					clustered index; in updates,
					may contain a clustered index
					record tuple that also contains
					virtual columns of the table;
					otherwise, NULL */
	const upd_t*	update,		/*!< in: in the case of an update,
					the update vector, otherwise NULL */
	ulint		cmpl_info,	/*!< in: compiler info on secondary
					index updates */
	const rec_t*	rec,		/*!< in: case of an update or delete
					marking, the record in the clustered
					index; NULL if insert */
	const ulint*	offsets,	/*!< in: rec_get_offsets(rec) */
	roll_ptr_t*	roll_ptr)	/*!< out: rollback pointer to the
					inserted undo log record */
	MY_ATTRIBUTE((nonnull(1,2,8), warn_unused_result));

/** status bit used for trx_undo_prev_version_build() */

/** TRX_UNDO_PREV_IN_PURGE tells trx_undo_prev_version_build() that it
is being called purge view and we would like to get the purge record
even it is in the purge view (in normal case, it will return without
fetching the purge record */
#define		TRX_UNDO_PREV_IN_PURGE		0x1

/** This tells trx_undo_prev_version_build() to fetch the old value in
the undo log (which is the after image for an update) */
#define		TRX_UNDO_GET_OLD_V_VALUE	0x2

/*******************************************************************//**
Build a previous version of a clustered index record. The caller must
hold a latch on the index page of the clustered index record.
@retval true if previous version was built, or if it was an insert
or the table has been rebuilt
@retval false if the previous version is earlier than purge_view,
which means that it may have been removed */
bool
trx_undo_prev_version_build(
/*========================*/
	const rec_t*	index_rec,/*!< in: clustered index record in the
				index tree */
	mtr_t*		index_mtr,/*!< in: mtr which contains the latch to
				index_rec page and purge_view */
	const rec_t*	rec,	/*!< in: version of a clustered index record */
	dict_index_t*	index,	/*!< in: clustered index */
	ulint*		offsets,/*!< in/out: rec_get_offsets(rec, index) */
	mem_heap_t*	heap,	/*!< in: memory heap from which the memory
				needed is allocated */
	rec_t**		old_vers,/*!< out, own: previous version, or NULL if
				rec is the first inserted version, or if
				history data has been deleted */
	mem_heap_t*	v_heap,	/* !< in: memory heap used to create vrow
				dtuple if it is not yet created. This heap
				diffs from "heap" above in that it could be
				prebuilt->old_vers_heap for selection */
	const dtuple_t**vrow,	/*!< out: virtual column info, if any */
	ulint		v_status);
				/*!< in: status determine if it is going
				into this function by purge thread or not.
				And if we read "after image" of undo log */

/** Read from an undo log record a non-virtual column value.
@param[in,out]	ptr		pointer to remaining part of the undo record
@param[in,out]	field		stored field
@param[in,out]	len		length of the field, or UNIV_SQL_NULL
@param[in,out]	orig_len	original length of the locally stored part
of an externally stored column, or 0
@return remaining part of undo log record after reading these values */
byte*
trx_undo_rec_get_col_val(
        const byte*     ptr,
        const byte**    field,
        ulint*          len,
        ulint*          orig_len);

/** Read virtual column value from undo log
@param[in]	table		the table
@param[in]	ptr		undo log pointer
@param[in,out]	row		the dtuple to fill
@param[in]	in_purge	whether this is called by purge */
void
trx_undo_read_v_cols(
	const dict_table_t*	table,
	const byte*		ptr,
	const dtuple_t*		row,
	bool			in_purge);

/** Read virtual column index from undo log if the undo log contains such
info, and verify the column is still indexed, and output its position
@param[in]	table		the table
@param[in]	ptr		undo log pointer
@param[in]	first_v_col	if this is the first virtual column, which
				has the version marker
@param[in,out]	is_undo_log	his function is used to parse both undo log,
				and online log for virtual columns. So
				check to see if this is undo log
@param[out]	field_no	the column number
@return remaining part of undo log record after reading these values */
const byte*
trx_undo_read_v_idx(
	const dict_table_t*	table,
	const byte*		ptr,
	bool			first_v_col,
	bool*			is_undo_log,
	ulint*			field_no);

/* Types of an undo log record: these have to be smaller than 16, as the
compilation info multiplied by 16 is ORed to this value in an undo log
record */

<<<<<<< HEAD
#define TRX_UNDO_INSERT_DEFAULT	10	/* insert a "default value"
					pseudo-record for instant ALTER */
=======
#define	TRX_UNDO_RENAME_TABLE	9	/*!< RENAME TABLE */
>>>>>>> 0bc36758
#define	TRX_UNDO_INSERT_REC	11	/* fresh insert into clustered index */
#define	TRX_UNDO_UPD_EXIST_REC	12	/* update of a non-delete-marked
					record */
#define	TRX_UNDO_UPD_DEL_REC	13	/* update of a delete marked record to
					a not delete marked record; also the
					fields of the record can change */
#define	TRX_UNDO_DEL_MARK_REC	14	/* delete marking of a record; fields
					do not change */
#define	TRX_UNDO_CMPL_INFO_MULT	16U	/* compilation info is multiplied by
					this and ORed to the type above */
#define	TRX_UNDO_UPD_EXTERN	128U	/* This bit can be ORed to type_cmpl
					to denote that we updated external
					storage fields: used by purge to
					free the external storage */

/** The search tuple corresponding to TRX_UNDO_INSERT_DEFAULT */
extern const dtuple_t trx_undo_default_rec;

#include "trx0rec.ic"

#endif /* trx0rec_h */<|MERGE_RESOLUTION|>--- conflicted
+++ resolved
@@ -292,12 +292,9 @@
 compilation info multiplied by 16 is ORed to this value in an undo log
 record */
 
-<<<<<<< HEAD
-#define TRX_UNDO_INSERT_DEFAULT	10	/* insert a "default value"
+#define	TRX_UNDO_RENAME_TABLE	9	/*!< RENAME TABLE */
+#define	TRX_UNDO_INSERT_DEFAULT	10	/*!< insert a "default value"
 					pseudo-record for instant ALTER */
-=======
-#define	TRX_UNDO_RENAME_TABLE	9	/*!< RENAME TABLE */
->>>>>>> 0bc36758
 #define	TRX_UNDO_INSERT_REC	11	/* fresh insert into clustered index */
 #define	TRX_UNDO_UPD_EXIST_REC	12	/* update of a non-delete-marked
 					record */
