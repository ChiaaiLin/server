/*****************************************************************************

Copyright (c) 1994, 2019, Oracle and/or its affiliates. All Rights Reserved.
Copyright (c) 2017, 2020, MariaDB Corporation.

This program is free software; you can redistribute it and/or modify it under
the terms of the GNU General Public License as published by the Free Software
Foundation; version 2 of the License.

This program is distributed in the hope that it will be useful, but WITHOUT
ANY WARRANTY; without even the implied warranty of MERCHANTABILITY or FITNESS
FOR A PARTICULAR PURPOSE. See the GNU General Public License for more details.

You should have received a copy of the GNU General Public License along with
this program; if not, write to the Free Software Foundation, Inc.,
51 Franklin Street, Fifth Floor, Boston, MA 02110-1335 USA

*****************************************************************************/

/********************************************************************//**
@file include/rem0rec.ic
Record manager

Created 5/30/1994 Heikki Tuuri
*************************************************************************/

#include "mach0data.h"
#include "ut0byte.h"
#include "dict0boot.h"
#include "btr0types.h"

/* Offsets of the bit-fields in an old-style record. NOTE! In the table the
most significant bytes and bits are written below less significant.

	(1) byte offset		(2) bit usage within byte
	downward from
	origin ->	1	8 bits pointer to next record
			2	8 bits pointer to next record
			3	1 bit short flag
				7 bits number of fields
			4	3 bits number of fields
				5 bits heap number
			5	8 bits heap number
			6	4 bits n_owned
				4 bits info bits
*/

/* Offsets of the bit-fields in a new-style record. NOTE! In the table the
most significant bytes and bits are written below less significant.

	(1) byte offset		(2) bit usage within byte
	downward from
	origin ->	1	8 bits relative offset of next record
			2	8 bits relative offset of next record
				  the relative offset is an unsigned 16-bit
				  integer:
				  (offset_of_next_record
				   - offset_of_this_record) mod 64Ki,
				  where mod is the modulo as a non-negative
				  number;
				  we can calculate the offset of the next
				  record with the formula:
				  relative_offset + offset_of_this_record
				  mod srv_page_size
			3	3 bits status:
					000=REC_STATUS_ORDINARY
					001=REC_STATUS_NODE_PTR
					010=REC_STATUS_INFIMUM
					011=REC_STATUS_SUPREMUM
					100=REC_STATUS_INSTANT
					1xx=reserved
				5 bits heap number
			4	8 bits heap number
			5	4 bits n_owned
				4 bits info bits
*/

/* We list the byte offsets from the origin of the record, the mask,
and the shift needed to obtain each bit-field of the record. */

#define REC_NEXT		2
#define REC_NEXT_MASK		0xFFFFUL
#define REC_NEXT_SHIFT		0

#define REC_OLD_SHORT		3	/* This is single byte bit-field */
#define REC_OLD_SHORT_MASK	0x1UL
#define REC_OLD_SHORT_SHIFT	0

#define REC_OLD_N_FIELDS	4
#define REC_OLD_N_FIELDS_MASK	0x7FEUL
#define REC_OLD_N_FIELDS_SHIFT	1

#define REC_OLD_HEAP_NO		5
#define REC_HEAP_NO_MASK	0xFFF8UL
#if 0 /* defined in rem0rec.h for use of page0zip.cc */
#define REC_NEW_HEAP_NO		4
#define	REC_HEAP_NO_SHIFT	3
#endif

#define REC_OLD_N_OWNED		6	/* This is single byte bit-field */
#define REC_NEW_N_OWNED		5	/* This is single byte bit-field */
#define	REC_N_OWNED_MASK	0xFUL
#define REC_N_OWNED_SHIFT	0

#define REC_OLD_INFO_BITS	6	/* This is single byte bit-field */
#define REC_NEW_INFO_BITS	5	/* This is single byte bit-field */
#define	REC_INFO_BITS_MASK	0xF0UL
#define REC_INFO_BITS_SHIFT	0

#if REC_OLD_SHORT_MASK << (8 * (REC_OLD_SHORT - 3)) \
		^ REC_OLD_N_FIELDS_MASK << (8 * (REC_OLD_N_FIELDS - 4)) \
		^ REC_HEAP_NO_MASK << (8 * (REC_OLD_HEAP_NO - 4)) \
		^ REC_N_OWNED_MASK << (8 * (REC_OLD_N_OWNED - 3)) \
		^ REC_INFO_BITS_MASK << (8 * (REC_OLD_INFO_BITS - 3)) \
		^ 0xFFFFFFFFUL
# error "sum of old-style masks != 0xFFFFFFFFUL"
#endif
#if REC_NEW_STATUS_MASK << (8 * (REC_NEW_STATUS - 3)) \
		^ REC_HEAP_NO_MASK << (8 * (REC_NEW_HEAP_NO - 4)) \
		^ REC_N_OWNED_MASK << (8 * (REC_NEW_N_OWNED - 3)) \
		^ REC_INFO_BITS_MASK << (8 * (REC_NEW_INFO_BITS - 3)) \
		^ 0xFFFFFFUL
# error "sum of new-style masks != 0xFFFFFFUL"
#endif

/******************************************************//**
Gets a bit field from within 1 byte. */
UNIV_INLINE
byte
rec_get_bit_field_1(
/*================*/
	const rec_t*	rec,	/*!< in: pointer to record origin */
	ulint		offs,	/*!< in: offset from the origin down */
	ulint		mask,	/*!< in: mask used to filter bits */
	ulint		shift)	/*!< in: shift right applied after masking */
{
  return static_cast<byte>((*(rec - offs) & mask) >> shift);
}

/******************************************************//**
Sets a bit field within 1 byte. */
UNIV_INLINE
void
rec_set_bit_field_1(
/*================*/
	rec_t*	rec,	/*!< in: pointer to record origin */
	ulint	val,	/*!< in: value to set */
	ulint	offs,	/*!< in: offset from the origin down */
	ulint	mask,	/*!< in: mask used to filter bits */
	ulint	shift)	/*!< in: shift right applied after masking */
{
	ut_ad(rec);
	ut_ad(offs <= REC_N_OLD_EXTRA_BYTES);
	ut_ad(mask);
	ut_ad(mask <= 0xFFUL);
	ut_ad(((mask >> shift) << shift) == mask);
	ut_ad(((val << shift) & mask) == (val << shift));

	mach_write_to_1(rec - offs,
			(mach_read_from_1(rec - offs) & ~mask)
			| (val << shift));
}

/******************************************************//**
Gets a bit field from within 2 bytes. */
UNIV_INLINE
ulint
rec_get_bit_field_2(
/*================*/
	const rec_t*	rec,	/*!< in: pointer to record origin */
	ulint		offs,	/*!< in: offset from the origin down */
	ulint		mask,	/*!< in: mask used to filter bits */
	ulint		shift)	/*!< in: shift right applied after masking */
{
	ut_ad(rec);

	return((mach_read_from_2(rec - offs) & mask) >> shift);
}

/******************************************************//**
Sets a bit field within 2 bytes. */
UNIV_INLINE
void
rec_set_bit_field_2(
/*================*/
	rec_t*	rec,	/*!< in: pointer to record origin */
	ulint	val,	/*!< in: value to set */
	ulint	offs,	/*!< in: offset from the origin down */
	ulint	mask,	/*!< in: mask used to filter bits */
	ulint	shift)	/*!< in: shift right applied after masking */
{
	ut_ad(rec);
	ut_ad(offs <= REC_N_OLD_EXTRA_BYTES);
	ut_ad(mask > 0xFFUL);
	ut_ad(mask <= 0xFFFFUL);
	ut_ad((mask >> shift) & 1);
	ut_ad(0 == ((mask >> shift) & ((mask >> shift) + 1)));
	ut_ad(((mask >> shift) << shift) == mask);
	ut_ad(((val << shift) & mask) == (val << shift));

	mach_write_to_2(rec - offs,
			(mach_read_from_2(rec - offs) & ~mask)
			| (val << shift));
}

/******************************************************//**
The following function is used to get the pointer of the next chained record
on the same page.
@return pointer to the next chained record, or NULL if none */
UNIV_INLINE
const rec_t*
rec_get_next_ptr_const(
/*===================*/
	const rec_t*	rec,	/*!< in: physical record */
	ulint		comp)	/*!< in: nonzero=compact page format */
{
	ulint	field_value;

	compile_time_assert(REC_NEXT_MASK == 0xFFFFUL);
	compile_time_assert(REC_NEXT_SHIFT == 0);

	field_value = mach_read_from_2(rec - REC_NEXT);

	if (field_value == 0) {

		return(NULL);
	}

	if (comp) {
#if UNIV_PAGE_SIZE_MAX <= 32768
		/* Note that for 64 KiB pages, field_value can 'wrap around'
		and the debug assertion is not valid */

		/* In the following assertion, field_value is interpreted
		as signed 16-bit integer in 2's complement arithmetics.
		If all platforms defined int16_t in the standard headers,
		the expression could be written simpler as
		(int16_t) field_value + ut_align_offset(...) < srv_page_size
		*/
		ut_ad((field_value >= 32768
		       ? field_value - 65536
		       : field_value)
		      + ut_align_offset(rec, srv_page_size)
		      < srv_page_size);
#endif
		/* There must be at least REC_N_NEW_EXTRA_BYTES + 1
		between each record. */
		ut_ad((field_value > REC_N_NEW_EXTRA_BYTES
		       && field_value < 32768)
		      || field_value < (uint16) -REC_N_NEW_EXTRA_BYTES);

		return((byte*) ut_align_down(rec, srv_page_size)
		       + ut_align_offset(rec + field_value, srv_page_size));
	} else {
		ut_ad(field_value < srv_page_size);

		return((byte*) ut_align_down(rec, srv_page_size)
		       + field_value);
	}
}

/******************************************************//**
The following function is used to get the pointer of the next chained record
on the same page.
@return pointer to the next chained record, or NULL if none */
UNIV_INLINE
rec_t*
rec_get_next_ptr(
/*=============*/
	rec_t*	rec,	/*!< in: physical record */
	ulint	comp)	/*!< in: nonzero=compact page format */
{
	return(const_cast<rec_t*>(rec_get_next_ptr_const(rec, comp)));
}

/******************************************************//**
The following function is used to get the offset of the next chained record
on the same page.
@return the page offset of the next chained record, or 0 if none */
UNIV_INLINE
ulint
rec_get_next_offs(
/*==============*/
	const rec_t*	rec,	/*!< in: physical record */
	ulint		comp)	/*!< in: nonzero=compact page format */
{
	ulint	field_value;
	compile_time_assert(REC_NEXT_MASK == 0xFFFFUL);
	compile_time_assert(REC_NEXT_SHIFT == 0);

	field_value = mach_read_from_2(rec - REC_NEXT);

	if (comp) {
#if UNIV_PAGE_SIZE_MAX <= 32768
		/* Note that for 64 KiB pages, field_value can 'wrap around'
		and the debug assertion is not valid */

		/* In the following assertion, field_value is interpreted
		as signed 16-bit integer in 2's complement arithmetics.
		If all platforms defined int16_t in the standard headers,
		the expression could be written simpler as
		(int16_t) field_value + ut_align_offset(...) < srv_page_size
		*/
		ut_ad((field_value >= 32768
		       ? field_value - 65536
		       : field_value)
		      + ut_align_offset(rec, srv_page_size)
		      < srv_page_size);
#endif
		if (field_value == 0) {

			return(0);
		}

		/* There must be at least REC_N_NEW_EXTRA_BYTES + 1
		between each record. */
		ut_ad((field_value > REC_N_NEW_EXTRA_BYTES
		       && field_value < 32768)
		      || field_value < (uint16) -REC_N_NEW_EXTRA_BYTES);

		return(ut_align_offset(rec + field_value, srv_page_size));
	} else {
		ut_ad(field_value < srv_page_size);

		return(field_value);
	}
}

/******************************************************//**
The following function is used to set the next record offset field
of an old-style record. */
UNIV_INLINE
void
rec_set_next_offs_old(
/*==================*/
	rec_t*	rec,	/*!< in: old-style physical record */
	ulint	next)	/*!< in: offset of the next record */
{
	ut_ad(srv_page_size > next);
	compile_time_assert(REC_NEXT_MASK == 0xFFFFUL);
	compile_time_assert(REC_NEXT_SHIFT == 0);
	mach_write_to_2(rec - REC_NEXT, next);
}

/******************************************************//**
The following function is used to set the next record offset field
of a new-style record. */
UNIV_INLINE
void
rec_set_next_offs_new(
/*==================*/
	rec_t*	rec,	/*!< in/out: new-style physical record */
	ulint	next)	/*!< in: offset of the next record */
{
	ulint	field_value;

	ut_ad(srv_page_size > next);

	if (!next) {
		field_value = 0;
	} else {
		/* The following two statements calculate
		next - offset_of_rec mod 64Ki, where mod is the modulo
		as a non-negative number */

		field_value = (ulint)
			((lint) next
			 - (lint) ut_align_offset(rec, srv_page_size));
		field_value &= REC_NEXT_MASK;
	}

	mach_write_to_2(rec - REC_NEXT, field_value);
}

/******************************************************//**
The following function is used to get the number of fields
in an old-style record.
@return number of data fields */
UNIV_INLINE
ulint
rec_get_n_fields_old(
/*=================*/
	const rec_t*	rec)	/*!< in: physical record */
{
	ulint	ret;

	ut_ad(rec);

	ret = rec_get_bit_field_2(rec, REC_OLD_N_FIELDS,
				  REC_OLD_N_FIELDS_MASK,
				  REC_OLD_N_FIELDS_SHIFT);
	ut_ad(ret <= REC_MAX_N_FIELDS);
	ut_ad(ret > 0);

	return(ret);
}

/******************************************************//**
The following function is used to set the number of fields
in an old-style record. */
UNIV_INLINE
void
rec_set_n_fields_old(
/*=================*/
	rec_t*	rec,		/*!< in: physical record */
	ulint	n_fields)	/*!< in: the number of fields */
{
	ut_ad(rec);
	ut_ad(n_fields <= REC_MAX_N_FIELDS);
	ut_ad(n_fields > 0);

	rec_set_bit_field_2(rec, n_fields, REC_OLD_N_FIELDS,
			    REC_OLD_N_FIELDS_MASK, REC_OLD_N_FIELDS_SHIFT);
}

/******************************************************//**
The following function is used to get the number of fields
in a record.
@return number of data fields */
UNIV_INLINE
ulint
rec_get_n_fields(
/*=============*/
	const rec_t*		rec,	/*!< in: physical record */
	const dict_index_t*	index)	/*!< in: record descriptor */
{
	ut_ad(rec);
	ut_ad(index);

	if (!dict_table_is_comp(index->table)) {
		return(rec_get_n_fields_old(rec));
	}

	switch (rec_get_status(rec)) {
	case REC_STATUS_INSTANT:
	case REC_STATUS_ORDINARY:
		return(dict_index_get_n_fields(index));
	case REC_STATUS_NODE_PTR:
		return(dict_index_get_n_unique_in_tree(index) + 1);
	case REC_STATUS_INFIMUM:
	case REC_STATUS_SUPREMUM:
		return(1);
	}

	ut_error;
	return(ULINT_UNDEFINED);
}

/** Confirms the n_fields of the entry is sane with comparing the other
record in the same page specified
@param[in]	index	index
@param[in]	rec	record of the same page
@param[in]	entry	index entry
@return	true if n_fields is sane */
UNIV_INLINE
bool
rec_n_fields_is_sane(
	dict_index_t*	index,
	const rec_t*	rec,
	const dtuple_t*	entry)
{
	const ulint n_fields = rec_get_n_fields(rec, index);

	return(n_fields == dtuple_get_n_fields(entry)
	       || (index->is_instant()
		   && n_fields >= index->n_core_fields)
	       /* a record for older SYS_INDEXES table
	       (missing merge_threshold column) is acceptable. */
	       || (index->table->id == DICT_INDEXES_ID
		   && n_fields == dtuple_get_n_fields(entry) - 1));
}

/******************************************************//**
The following function is used to get the number of records owned by the
previous directory record.
@return number of owned records */
UNIV_INLINE
ulint
rec_get_n_owned_old(
/*================*/
	const rec_t*	rec)	/*!< in: old-style physical record */
{
	return(rec_get_bit_field_1(rec, REC_OLD_N_OWNED,
				   REC_N_OWNED_MASK, REC_N_OWNED_SHIFT));
}

/******************************************************//**
The following function is used to get the number of records owned by the
previous directory record.
@return number of owned records */
UNIV_INLINE
ulint
rec_get_n_owned_new(
/*================*/
	const rec_t*	rec)	/*!< in: new-style physical record */
{
	return(rec_get_bit_field_1(rec, REC_NEW_N_OWNED,
				   REC_N_OWNED_MASK, REC_N_OWNED_SHIFT));
}

/******************************************************//**
The following function is used to retrieve the info bits of a record.
@return info bits */
UNIV_INLINE
byte
rec_get_info_bits(
/*==============*/
	const rec_t*	rec,	/*!< in: physical record */
	ulint		comp)	/*!< in: nonzero=compact page format */
{
	return rec_get_bit_field_1(
		rec, comp ? REC_NEW_INFO_BITS : REC_OLD_INFO_BITS,
		REC_INFO_BITS_MASK, REC_INFO_BITS_SHIFT);
}

/******************************************************//**
The following function is used to retrieve the info and status
bits of a record.  (Only compact records have status bits.)
@return info and status bits */
UNIV_INLINE
byte
rec_get_info_and_status_bits(
/*=========================*/
	const rec_t*	rec,	/*!< in: physical record */
	ulint		comp)	/*!< in: nonzero=compact page format */
{
  compile_time_assert(!((REC_NEW_STATUS_MASK >> REC_NEW_STATUS_SHIFT)
                        & (REC_INFO_BITS_MASK >> REC_INFO_BITS_SHIFT)));
  if (comp)
    return static_cast<byte>(rec_get_info_bits(rec, TRUE) |
                             rec_get_status(rec));
  else
    return rec_get_info_bits(rec, FALSE);
}
/******************************************************//**
The following function is used to set the info and status
bits of a record.  (Only compact records have status bits.) */
UNIV_INLINE
void
rec_set_info_and_status_bits(
/*=========================*/
	rec_t*	rec,	/*!< in/out: physical record */
	ulint	bits)	/*!< in: info bits */
{
	compile_time_assert(!((REC_NEW_STATUS_MASK >> REC_NEW_STATUS_SHIFT)
			      & (REC_INFO_BITS_MASK >> REC_INFO_BITS_SHIFT)));
	rec_set_status(rec, bits & REC_NEW_STATUS_MASK);
	rec_set_bit_field_1(rec, bits & ~REC_NEW_STATUS_MASK,
			    REC_NEW_INFO_BITS,
			    REC_INFO_BITS_MASK, REC_INFO_BITS_SHIFT);
}

/******************************************************//**
The following function tells if record is delete marked.
@return nonzero if delete marked */
UNIV_INLINE
ulint
rec_get_deleted_flag(
/*=================*/
	const rec_t*	rec,	/*!< in: physical record */
	ulint		comp)	/*!< in: nonzero=compact page format */
{
	if (comp) {
		return(rec_get_bit_field_1(rec, REC_NEW_INFO_BITS,
					   REC_INFO_DELETED_FLAG,
					   REC_INFO_BITS_SHIFT));
	} else {
		return(rec_get_bit_field_1(rec, REC_OLD_INFO_BITS,
					   REC_INFO_DELETED_FLAG,
					   REC_INFO_BITS_SHIFT));
	}
}

/******************************************************//**
The following function tells if a new-style record is a node pointer.
@return TRUE if node pointer */
UNIV_INLINE
bool
rec_get_node_ptr_flag(
/*==================*/
	const rec_t*	rec)	/*!< in: physical record */
{
	return(REC_STATUS_NODE_PTR == rec_get_status(rec));
}

/******************************************************//**
The following function is used to get the order number
of an old-style record in the heap of the index page.
@return heap order number */
UNIV_INLINE
ulint
rec_get_heap_no_old(
/*================*/
	const rec_t*	rec)	/*!< in: physical record */
{
	return(rec_get_bit_field_2(rec, REC_OLD_HEAP_NO,
				   REC_HEAP_NO_MASK, REC_HEAP_NO_SHIFT));
}

/******************************************************//**
The following function is used to get the order number
of a new-style record in the heap of the index page.
@return heap order number */
UNIV_INLINE
ulint
rec_get_heap_no_new(
/*================*/
	const rec_t*	rec)	/*!< in: physical record */
{
	return(rec_get_bit_field_2(rec, REC_NEW_HEAP_NO,
				   REC_HEAP_NO_MASK, REC_HEAP_NO_SHIFT));
}

/******************************************************//**
The following function is used to test whether the data offsets in the record
are stored in one-byte or two-byte format.
@return TRUE if 1-byte form */
UNIV_INLINE
ibool
rec_get_1byte_offs_flag(
/*====================*/
	const rec_t*	rec)	/*!< in: physical record */
{
	return(rec_get_bit_field_1(rec, REC_OLD_SHORT, REC_OLD_SHORT_MASK,
				   REC_OLD_SHORT_SHIFT));
}

/******************************************************//**
The following function is used to set the 1-byte offsets flag. */
UNIV_INLINE
void
rec_set_1byte_offs_flag(
/*====================*/
	rec_t*	rec,	/*!< in: physical record */
	ibool	flag)	/*!< in: TRUE if 1byte form */
{
	ut_ad(flag <= 1);

	rec_set_bit_field_1(rec, flag, REC_OLD_SHORT, REC_OLD_SHORT_MASK,
			    REC_OLD_SHORT_SHIFT);
}

/******************************************************//**
Returns the offset of nth field end if the record is stored in the 1-byte
offsets form. If the field is SQL null, the flag is ORed in the returned
value.
@return offset of the start of the field, SQL null flag ORed */
UNIV_INLINE
uint8_t
rec_1_get_field_end_info(
/*=====================*/
	const rec_t*	rec,	/*!< in: record */
	ulint		n)	/*!< in: field index */
{
	ut_ad(rec_get_1byte_offs_flag(rec));
	ut_ad(n < rec_get_n_fields_old(rec));

	return(mach_read_from_1(rec - (REC_N_OLD_EXTRA_BYTES + n + 1)));
}

/******************************************************//**
Returns the offset of nth field end if the record is stored in the 2-byte
offsets form. If the field is SQL null, the flag is ORed in the returned
value.
@return offset of the start of the field, SQL null flag and extern
storage flag ORed */
UNIV_INLINE
uint16_t
rec_2_get_field_end_info(
/*=====================*/
	const rec_t*	rec,	/*!< in: record */
	ulint		n)	/*!< in: field index */
{
	ut_ad(!rec_get_1byte_offs_flag(rec));
	ut_ad(n < rec_get_n_fields_old(rec));

	return(mach_read_from_2(rec - (REC_N_OLD_EXTRA_BYTES + 2 * n + 2)));
}

/******************************************************//**
Returns nonzero if the field is stored off-page.
@retval 0 if the field is stored in-page
@retval REC_2BYTE_EXTERN_MASK if the field is stored externally */
UNIV_INLINE
ulint
rec_2_is_field_extern(
/*==================*/
	const rec_t*	rec,	/*!< in: record */
	ulint		n)	/*!< in: field index */
{
	return(rec_2_get_field_end_info(rec, n) & REC_2BYTE_EXTERN_MASK);
}

/**********************************************************//**
The following function sets the number of allocated elements
for an array of offsets. */
UNIV_INLINE
void
rec_offs_set_n_alloc(
/*=================*/
	rec_offs*offsets,	/*!< out: array for rec_get_offsets(),
				must be allocated */
	ulint	n_alloc)	/*!< in: number of elements */
{
	ut_ad(n_alloc > REC_OFFS_HEADER_SIZE);
	UNIV_MEM_ALLOC(offsets, n_alloc * sizeof *offsets);
	offsets[0] = static_cast<rec_offs>(n_alloc);
}

/************************************************************//**
The following function is used to get an offset to the nth
data field in a record.
@return offset from the origin of rec */
UNIV_INLINE
rec_offs
rec_get_nth_field_offs(
/*===================*/
	const rec_offs*	offsets,/*!< in: array returned by rec_get_offsets() */
	ulint		n,	/*!< in: index of the field */
	ulint*		len)	/*!< out: length of the field; UNIV_SQL_NULL
				if SQL null; UNIV_SQL_DEFAULT is default value */
{
	ut_ad(n < rec_offs_n_fields(offsets));

	rec_offs offs = n == 0 ? 0 : get_value(rec_offs_base(offsets)[n]);
	rec_offs next_offs = rec_offs_base(offsets)[1 + n];

	if (get_type(next_offs) == SQL_NULL) {
		*len = UNIV_SQL_NULL;
	} else if (get_type(next_offs) == DEFAULT) {
		*len = UNIV_SQL_DEFAULT;
	} else {
		*len = get_value(next_offs) - offs;
	}

	return(offs);
}

/******************************************************//**
Determine if the offsets are for a record containing null BLOB pointers.
@return first field containing a null BLOB pointer, or NULL if none found */
UNIV_INLINE
const byte*
rec_offs_any_null_extern(
/*=====================*/
	const rec_t*	rec,		/*!< in: record */
	const rec_offs*	offsets)	/*!< in: rec_get_offsets(rec) */
{
	ulint	i;
	ut_ad(rec_offs_validate(rec, NULL, offsets));

	if (!rec_offs_any_extern(offsets)) {
		return(NULL);
	}

	for (i = 0; i < rec_offs_n_fields(offsets); i++) {
		if (rec_offs_nth_extern(offsets, i)) {
			ulint		len;
			const byte*	field
				= rec_get_nth_field(rec, offsets, i, &len);

			ut_a(len >= BTR_EXTERN_FIELD_REF_SIZE);
			if (!memcmp(field + len
				    - BTR_EXTERN_FIELD_REF_SIZE,
				    field_ref_zero,
				    BTR_EXTERN_FIELD_REF_SIZE)) {
				return(field);
			}
		}
	}

	return(NULL);
}

/******************************************************//**
Gets the physical size of a field.
@return length of field */
UNIV_INLINE
ulint
rec_offs_nth_size(
/*==============*/
	const rec_offs*	offsets,/*!< in: array returned by rec_get_offsets() */
	ulint		n)	/*!< in: nth field */
{
	ut_ad(rec_offs_validate(NULL, NULL, offsets));
	ut_ad(n < rec_offs_n_fields(offsets));
	if (!n) {
		return get_value(rec_offs_base(offsets)[1 + n]);
	}
	return get_value((rec_offs_base(offsets)[1 + n]))
	       - get_value(rec_offs_base(offsets)[n]);
}

/******************************************************//**
Returns the number of extern bits set in a record.
@return number of externally stored fields */
UNIV_INLINE
ulint
rec_offs_n_extern(
/*==============*/
	const rec_offs*	offsets)/*!< in: array returned by rec_get_offsets() */
{
	ulint	n = 0;

	if (rec_offs_any_extern(offsets)) {
		ulint	i;

		for (i = rec_offs_n_fields(offsets); i--; ) {
			if (rec_offs_nth_extern(offsets, i)) {
				n++;
			}
		}
	}

	return(n);
}

/******************************************************//**
Returns the offset of n - 1th field end if the record is stored in the 1-byte
offsets form. If the field is SQL null, the flag is ORed in the returned
value. This function and the 2-byte counterpart are defined here because the
C-compiler was not able to sum negative and positive constant offsets, and
warned of constant arithmetic overflow within the compiler.
@return offset of the start of the PREVIOUS field, SQL null flag ORed */
UNIV_INLINE
ulint
rec_1_get_prev_field_end_info(
/*==========================*/
	const rec_t*	rec,	/*!< in: record */
	ulint		n)	/*!< in: field index */
{
	ut_ad(rec_get_1byte_offs_flag(rec));
	ut_ad(n <= rec_get_n_fields_old(rec));

	return(mach_read_from_1(rec - (REC_N_OLD_EXTRA_BYTES + n)));
}

/******************************************************//**
Returns the offset of n - 1th field end if the record is stored in the 2-byte
offsets form. If the field is SQL null, the flag is ORed in the returned
value.
@return offset of the start of the PREVIOUS field, SQL null flag ORed */
UNIV_INLINE
ulint
rec_2_get_prev_field_end_info(
/*==========================*/
	const rec_t*	rec,	/*!< in: record */
	ulint		n)	/*!< in: field index */
{
	ut_ad(!rec_get_1byte_offs_flag(rec));
	ut_ad(n <= rec_get_n_fields_old(rec));

	return(mach_read_from_2(rec - (REC_N_OLD_EXTRA_BYTES + 2 * n)));
}

/******************************************************//**
Sets the field end info for the nth field if the record is stored in the
1-byte format. */
UNIV_INLINE
void
rec_1_set_field_end_info(
/*=====================*/
	rec_t*	rec,	/*!< in: record */
	ulint	n,	/*!< in: field index */
	ulint	info)	/*!< in: value to set */
{
	ut_ad(rec_get_1byte_offs_flag(rec));
	ut_ad(n < rec_get_n_fields_old(rec));

	mach_write_to_1(rec - (REC_N_OLD_EXTRA_BYTES + n + 1), info);
}

/******************************************************//**
Sets the field end info for the nth field if the record is stored in the
2-byte format. */
UNIV_INLINE
void
rec_2_set_field_end_info(
/*=====================*/
	rec_t*	rec,	/*!< in: record */
	ulint	n,	/*!< in: field index */
	ulint	info)	/*!< in: value to set */
{
	ut_ad(!rec_get_1byte_offs_flag(rec));
	ut_ad(n < rec_get_n_fields_old(rec));

	mach_write_to_2(rec - (REC_N_OLD_EXTRA_BYTES + 2 * n + 2), info);
}

/******************************************************//**
Returns the offset of nth field start if the record is stored in the 1-byte
offsets form.
@return offset of the start of the field */
UNIV_INLINE
ulint
rec_1_get_field_start_offs(
/*=======================*/
	const rec_t*	rec,	/*!< in: record */
	ulint		n)	/*!< in: field index */
{
	ut_ad(rec_get_1byte_offs_flag(rec));
	ut_ad(n <= rec_get_n_fields_old(rec));

	if (n == 0) {

		return(0);
	}

	return(rec_1_get_prev_field_end_info(rec, n)
	       & ~REC_1BYTE_SQL_NULL_MASK);
}

/******************************************************//**
Returns the offset of nth field start if the record is stored in the 2-byte
offsets form.
@return offset of the start of the field */
UNIV_INLINE
ulint
rec_2_get_field_start_offs(
/*=======================*/
	const rec_t*	rec,	/*!< in: record */
	ulint		n)	/*!< in: field index */
{
	ut_ad(!rec_get_1byte_offs_flag(rec));
	ut_ad(n <= rec_get_n_fields_old(rec));

	if (n == 0) {

		return(0);
	}

	return(rec_2_get_prev_field_end_info(rec, n)
	       & ~(REC_2BYTE_SQL_NULL_MASK | REC_2BYTE_EXTERN_MASK));
}

/******************************************************//**
The following function is used to read the offset of the start of a data field
in the record. The start of an SQL null field is the end offset of the
previous non-null field, or 0, if none exists. If n is the number of the last
field + 1, then the end offset of the last field is returned.
@return offset of the start of the field */
UNIV_INLINE
ulint
rec_get_field_start_offs(
/*=====================*/
	const rec_t*	rec,	/*!< in: record */
	ulint		n)	/*!< in: field index */
{
	ut_ad(rec);
	ut_ad(n <= rec_get_n_fields_old(rec));

	if (n == 0) {

		return(0);
	}

	if (rec_get_1byte_offs_flag(rec)) {

		return(rec_1_get_field_start_offs(rec, n));
	}

	return(rec_2_get_field_start_offs(rec, n));
}

/************************************************************//**
Gets the physical size of an old-style field.
Also an SQL null may have a field of size > 0,
if the data type is of a fixed size.
@return field size in bytes */
UNIV_INLINE
ulint
rec_get_nth_field_size(
/*===================*/
	const rec_t*	rec,	/*!< in: record */
	ulint		n)	/*!< in: index of the field */
{
	ulint	os;
	ulint	next_os;

	os = rec_get_field_start_offs(rec, n);
	next_os = rec_get_field_start_offs(rec, n + 1);

	ut_ad(next_os - os < srv_page_size);

	return(next_os - os);
}

<<<<<<< HEAD
=======
/***********************************************************//**
This is used to modify the value of an already existing field in a record.
The previous value must have exactly the same size as the new value. If len
is UNIV_SQL_NULL then the field is treated as an SQL null.
For records in ROW_FORMAT=COMPACT (new-style records), len must not be
UNIV_SQL_NULL unless the field already is SQL null. */
UNIV_INLINE
void
rec_set_nth_field(
/*==============*/
	rec_t*		rec,	/*!< in: record */
	const rec_offs*	offsets,/*!< in: array returned by rec_get_offsets() */
	ulint		n,	/*!< in: index number of the field */
	const void*	data,	/*!< in: pointer to the data
				if not SQL null */
	ulint		len)	/*!< in: length of the data or UNIV_SQL_NULL */
{
	byte*	data2;
	ulint	len2;

	ut_ad(rec_offs_validate(rec, NULL, offsets));
	ut_ad(!rec_offs_nth_default(offsets, n));

	if (len == UNIV_SQL_NULL) {
		if (!rec_offs_nth_sql_null(offsets, n)) {
			ut_a(!rec_offs_comp(offsets));
			rec_set_nth_field_sql_null(rec, n);
		}

		return;
	}

	data2 = (byte*)rec_get_nth_field(rec, offsets, n, &len2);
	if (len2 == UNIV_SQL_NULL) {
		ut_ad(!rec_offs_comp(offsets));
		rec_set_nth_field_null_bit(rec, n, FALSE);
		ut_ad(len == rec_get_nth_field_size(rec, n));
	} else {
		ut_ad(len2 == len);
	}

	ut_memcpy(data2, data, len);
}

>>>>>>> 2c3c851d
/**********************************************************//**
The following function returns the data size of an old-style physical
record, that is the sum of field lengths. SQL null fields
are counted as length 0 fields. The value returned by the function
is the distance from record origin to record end in bytes.
@return size */
UNIV_INLINE
ulint
rec_get_data_size_old(
/*==================*/
	const rec_t*	rec)	/*!< in: physical record */
{
	ut_ad(rec);

	return(rec_get_field_start_offs(rec, rec_get_n_fields_old(rec)));
}

/**********************************************************//**
The following function sets the number of fields in offsets. */
UNIV_INLINE
void
rec_offs_set_n_fields(
/*==================*/
	rec_offs*	offsets,	/*!< in/out: array returned by
				rec_get_offsets() */
	ulint		n_fields)	/*!< in: number of fields */
{
	ut_ad(offsets);
	ut_ad(n_fields > 0);
	ut_ad(n_fields <= REC_MAX_N_FIELDS);
	ut_ad(n_fields + REC_OFFS_HEADER_SIZE
	      <= rec_offs_get_n_alloc(offsets));
	offsets[1] = static_cast<rec_offs>(n_fields);
}

/**********************************************************//**
The following function returns the data size of a physical
record, that is the sum of field lengths. SQL null fields
are counted as length 0 fields. The value returned by the function
is the distance from record origin to record end in bytes.
@return size */
UNIV_INLINE
ulint
rec_offs_data_size(
/*===============*/
	const rec_offs*	offsets)/*!< in: array returned by rec_get_offsets() */
{
	ulint	size;

	ut_ad(rec_offs_validate(NULL, NULL, offsets));
	size = get_value(rec_offs_base(offsets)[rec_offs_n_fields(offsets)]);
	ut_ad(size < srv_page_size);
	return(size);
}

/**********************************************************//**
Returns the total size of record minus data size of record. The value
returned by the function is the distance from record start to record origin
in bytes.
@return size */
UNIV_INLINE
ulint
rec_offs_extra_size(
/*================*/
	const rec_offs*	offsets)/*!< in: array returned by rec_get_offsets() */
{
	ulint	size;
	ut_ad(rec_offs_validate(NULL, NULL, offsets));
	size = *rec_offs_base(offsets) & REC_OFFS_MASK;
	ut_ad(size < srv_page_size);
	return(size);
}

/**********************************************************//**
Returns the total size of a physical record.
@return size */
UNIV_INLINE
ulint
rec_offs_size(
/*==========*/
	const rec_offs*	offsets)/*!< in: array returned by rec_get_offsets() */
{
	return(rec_offs_data_size(offsets) + rec_offs_extra_size(offsets));
}

#ifdef UNIV_DEBUG
/**********************************************************//**
Returns a pointer to the end of the record.
@return pointer to end */
UNIV_INLINE
byte*
rec_get_end(
/*========*/
	const rec_t*	rec,	/*!< in: pointer to record */
	const rec_offs*	offsets)/*!< in: array returned by rec_get_offsets() */
{
	ut_ad(rec_offs_validate(rec, NULL, offsets));
	return(const_cast<rec_t*>(rec + rec_offs_data_size(offsets)));
}

/**********************************************************//**
Returns a pointer to the start of the record.
@return pointer to start */
UNIV_INLINE
byte*
rec_get_start(
/*==========*/
	const rec_t*	rec,	/*!< in: pointer to record */
	const rec_offs*	offsets)/*!< in: array returned by rec_get_offsets() */
{
	ut_ad(rec_offs_validate(rec, NULL, offsets));
	return(const_cast<rec_t*>(rec - rec_offs_extra_size(offsets)));
}
#endif /* UNIV_DEBUG */

/** Copy a physical record to a buffer.
@param[in]	buf	buffer
@param[in]	rec	physical record
@param[in]	offsets	array returned by rec_get_offsets()
@return pointer to the origin of the copy */
UNIV_INLINE
rec_t*
rec_copy(
	void*		buf,
	const rec_t*	rec,
	const rec_offs*	offsets)
{
	ulint	extra_len;
	ulint	data_len;

	ut_ad(rec != NULL);
	ut_ad(buf != NULL);
	ut_ad(rec_offs_validate(rec, NULL, offsets));
	ut_ad(rec_validate(rec, offsets));

	extra_len = rec_offs_extra_size(offsets);
	data_len = rec_offs_data_size(offsets);

	memcpy(buf, rec - extra_len, extra_len + data_len);

	return((byte*) buf + extra_len);
}

/**********************************************************//**
Returns the extra size of an old-style physical record if we know its
data size and number of fields.
@return extra size */
UNIV_INLINE
ulint
rec_get_converted_extra_size(
/*=========================*/
	ulint	data_size,	/*!< in: data size */
	ulint	n_fields,	/*!< in: number of fields */
	ulint	n_ext)		/*!< in: number of externally stored columns */
{
	if (!n_ext && data_size <= REC_1BYTE_OFFS_LIMIT) {

		return(REC_N_OLD_EXTRA_BYTES + n_fields);
	}

	return(REC_N_OLD_EXTRA_BYTES + 2 * n_fields);
}

/**********************************************************//**
The following function returns the size of a data tuple when converted to
a physical record.
@return size */
UNIV_INLINE
ulint
rec_get_converted_size(
/*===================*/
	dict_index_t*	index,	/*!< in: record descriptor */
	const dtuple_t*	dtuple,	/*!< in: data tuple */
	ulint		n_ext)	/*!< in: number of externally stored columns */
{
	ulint	data_size;
	ulint	extra_size;

	ut_ad(dtuple_check_typed(dtuple));
#ifdef UNIV_DEBUG
	if (dict_index_is_ibuf(index)) {
		ut_ad(dtuple->n_fields > 1);
	} else if ((dtuple_get_info_bits(dtuple) & REC_NEW_STATUS_MASK)
		   == REC_STATUS_NODE_PTR) {
		ut_ad(dtuple->n_fields - 1
		      == dict_index_get_n_unique_in_tree_nonleaf(index));
	} else if (index->table->id == DICT_INDEXES_ID) {
		/* The column SYS_INDEXES.MERGE_THRESHOLD was
		instantly added in MariaDB 10.2.2 (MySQL 5.7). */
		ut_ad(!index->table->is_temporary());
		ut_ad(index->n_fields == DICT_NUM_FIELDS__SYS_INDEXES);
		ut_ad(dtuple->n_fields == DICT_NUM_FIELDS__SYS_INDEXES
		      || dtuple->n_fields
		      == DICT_FLD__SYS_INDEXES__MERGE_THRESHOLD);
	} else {
		ut_ad(dtuple->n_fields >= index->n_core_fields);
		ut_ad(dtuple->n_fields <= index->n_fields
		      || dtuple->is_alter_metadata());
	}
#endif

	if (dict_table_is_comp(index->table)) {
		return rec_get_converted_size_comp(index, dtuple, NULL);
	}

	data_size = dtuple_get_data_size(dtuple, 0);

	/* If primary key is being updated then the new record inherits
	externally stored fields from the delete-marked old record.
	In that case, n_ext may be less value than
	dtuple_get_n_ext(tuple). */
	ut_ad(n_ext <= dtuple_get_n_ext(dtuple));
	extra_size = rec_get_converted_extra_size(
		data_size, dtuple_get_n_fields(dtuple), n_ext);

	return(data_size + extra_size);
}<|MERGE_RESOLUTION|>--- conflicted
+++ resolved
@@ -985,53 +985,6 @@
 	return(next_os - os);
 }
 
-<<<<<<< HEAD
-=======
-/***********************************************************//**
-This is used to modify the value of an already existing field in a record.
-The previous value must have exactly the same size as the new value. If len
-is UNIV_SQL_NULL then the field is treated as an SQL null.
-For records in ROW_FORMAT=COMPACT (new-style records), len must not be
-UNIV_SQL_NULL unless the field already is SQL null. */
-UNIV_INLINE
-void
-rec_set_nth_field(
-/*==============*/
-	rec_t*		rec,	/*!< in: record */
-	const rec_offs*	offsets,/*!< in: array returned by rec_get_offsets() */
-	ulint		n,	/*!< in: index number of the field */
-	const void*	data,	/*!< in: pointer to the data
-				if not SQL null */
-	ulint		len)	/*!< in: length of the data or UNIV_SQL_NULL */
-{
-	byte*	data2;
-	ulint	len2;
-
-	ut_ad(rec_offs_validate(rec, NULL, offsets));
-	ut_ad(!rec_offs_nth_default(offsets, n));
-
-	if (len == UNIV_SQL_NULL) {
-		if (!rec_offs_nth_sql_null(offsets, n)) {
-			ut_a(!rec_offs_comp(offsets));
-			rec_set_nth_field_sql_null(rec, n);
-		}
-
-		return;
-	}
-
-	data2 = (byte*)rec_get_nth_field(rec, offsets, n, &len2);
-	if (len2 == UNIV_SQL_NULL) {
-		ut_ad(!rec_offs_comp(offsets));
-		rec_set_nth_field_null_bit(rec, n, FALSE);
-		ut_ad(len == rec_get_nth_field_size(rec, n));
-	} else {
-		ut_ad(len2 == len);
-	}
-
-	ut_memcpy(data2, data, len);
-}
-
->>>>>>> 2c3c851d
 /**********************************************************//**
 The following function returns the data size of an old-style physical
 record, that is the sum of field lengths. SQL null fields
