/*****************************************************************************

Copyright (c) 1995, 2017, Oracle and/or its affiliates. All Rights Reserved.
Copyright (c) 2013, 2019, MariaDB Corporation.

This program is free software; you can redistribute it and/or modify it under
the terms of the GNU General Public License as published by the Free Software
Foundation; version 2 of the License.

This program is distributed in the hope that it will be useful, but WITHOUT
ANY WARRANTY; without even the implied warranty of MERCHANTABILITY or FITNESS
FOR A PARTICULAR PURPOSE. See the GNU General Public License for more details.

You should have received a copy of the GNU General Public License along with
this program; if not, write to the Free Software Foundation, Inc.,
51 Franklin Street, Fifth Floor, Boston, MA 02110-1335 USA

*****************************************************************************/

/**************************************************//**
@file include/fil0fil.h
The low-level file system

Created 10/25/1995 Heikki Tuuri
*******************************************************/

#ifndef fil0fil_h
#define fil0fil_h

#ifndef UNIV_INNOCHECKSUM

#include "log0recv.h"
#include "dict0types.h"
#include "page0size.h"
<<<<<<< HEAD
=======
#include "ibuf0types.h"
#include "intrusive_list.h"

#include <list>
>>>>>>> 82187a12

struct unflushed_spaces_tag_t;
struct rotation_list_tag_t;

// Forward declaration
extern my_bool srv_use_doublewrite_buf;
extern struct buf_dblwr_t* buf_dblwr;
class page_id_t;
struct trx_t;
class truncate_t;

/** Structure containing encryption specification */
struct fil_space_crypt_t;

/** File types */
enum fil_type_t {
	/** temporary tablespace (temporary undo log or tables) */
	FIL_TYPE_TEMPORARY,
	/** a tablespace that is being imported (no logging until finished) */
	FIL_TYPE_IMPORT,
	/** persistent tablespace (for system, undo log or tables) */
	FIL_TYPE_TABLESPACE,
	/** redo log covering changes to files of FIL_TYPE_TABLESPACE */
	FIL_TYPE_LOG
};

/** Check if fil_type is any of FIL_TYPE_TEMPORARY, FIL_TYPE_IMPORT
or FIL_TYPE_TABLESPACE.
@param[in]	type	variable of type fil_type_t
@return true if any of FIL_TYPE_TEMPORARY, FIL_TYPE_IMPORT
or FIL_TYPE_TABLESPACE */
inline
bool
fil_type_is_data(
	fil_type_t	type)
{
	return(type == FIL_TYPE_TEMPORARY
	       || type == FIL_TYPE_IMPORT
	       || type == FIL_TYPE_TABLESPACE);
}

struct fil_node_t;

/** Tablespace or log data space */
struct fil_space_t : intrusive::list_node<unflushed_spaces_tag_t>,
                     intrusive::list_node<rotation_list_tag_t>
{
	ulint		id;	/*!< space id */
	hash_node_t	hash;	/*!< hash chain node */
	char*		name;	/*!< Tablespace name */
	lsn_t		max_lsn;
				/*!< LSN of the most recent
				fil_names_write_if_was_clean().
				Reset to 0 by fil_names_clear().
				Protected by log_sys.mutex.
				If and only if this is nonzero, the
				tablespace will be in named_spaces. */
	/** Log sequence number of the latest MLOG_INDEX_LOAD record
	that was found while parsing the redo log */
	lsn_t		enable_lsn;
	bool		stop_new_ops;
				/*!< we set this true when we start
				deleting a single-table tablespace.
				When this is set following new ops
				are not allowed:
				* read IO request
				* ibuf merge
				* file flush
				Note that we can still possibly have
				new write operations because we don't
				check this flag when doing flush
				batches. */
	/** whether undo tablespace truncation is in progress */
	bool		is_being_truncated;
#ifdef UNIV_DEBUG
	ulint		redo_skipped_count;
				/*!< reference count for operations who want
				to skip redo log in the file space in order
				to make modify_check() pass.
				Uses my_atomic_loadlint() and friends. */
#endif
	fil_type_t	purpose;/*!< purpose */
	UT_LIST_BASE_NODE_T(fil_node_t) chain;
				/*!< base node for the file chain */
	ulint		size;	/*!< tablespace file size in pages;
				0 if not known yet */
	ulint		size_in_header;
				/* FSP_SIZE in the tablespace header;
				0 if not known yet */
	ulint		free_len;
				/*!< length of the FSP_FREE list */
	ulint		free_limit;
				/*!< contents of FSP_FREE_LIMIT */
	ulint		recv_size;
				/*!< recovered tablespace size in pages;
				0 if no size change was read from the redo log,
				or if the size change was implemented */
	ulint		flags;	/*!< FSP_SPACE_FLAGS and FSP_FLAGS_MEM_ flags;
				see fsp0types.h,
				fsp_flags_is_valid(),
				page_size_t(ulint) (constructor) */
	ulint		n_reserved_extents;
				/*!< number of reserved free extents for
				ongoing operations like B-tree page split */
	ulint		n_pending_flushes; /*!< this is positive when flushing
				the tablespace to disk; dropping of the
				tablespace is forbidden if this is positive */
	/** Number of pending buffer pool operations accessing the tablespace
	without holding a table lock or dict_operation_lock S-latch
	that would prevent the table (and tablespace) from being
	dropped. An example is change buffer merge.
	The tablespace cannot be dropped while this is nonzero,
	or while fil_node_t::n_pending is nonzero.
	Protected by fil_system.mutex and my_atomic_loadlint() and friends. */
	ulint		n_pending_ops;
	/** Number of pending block read or write operations
	(when a write is imminent or a read has recently completed).
	The tablespace object cannot be freed while this is nonzero,
	but it can be detached from fil_system.
	Note that fil_node_t::n_pending tracks actual pending I/O requests.
	Protected by fil_system.mutex and my_atomic_loadlint() and friends. */
	ulint		n_pending_ios;
	rw_lock_t	latch;	/*!< latch protecting the file space storage
				allocation */
	UT_LIST_NODE_T(fil_space_t) named_spaces;
				/*!< list of spaces for which MLOG_FILE_NAME
				records have been issued */
	/** Checks that this tablespace in a list of unflushed tablespaces.
	@return true if in a list */
	bool is_in_unflushed_spaces() const;
	UT_LIST_NODE_T(fil_space_t) space_list;
				/*!< list of all spaces */
	/** Checks that this tablespace needs key rotation.
	@return true if in a rotation list */
	bool is_in_rotation_list() const;

	/** MariaDB encryption data */
	fil_space_crypt_t* crypt_data;

	/** True if the device this filespace is on supports atomic writes */
	bool		atomic_write_supported;

	/** True if file system storing this tablespace supports
	punch hole */
	bool		punch_hole;

	ulint		magic_n;/*!< FIL_SPACE_MAGIC_N */

	/** @return whether the tablespace is about to be dropped */
	bool is_stopping() const { return stop_new_ops;	}

	/** @return whether doublewrite buffering is needed */
	bool use_doublewrite() const
	{
		return !atomic_write_supported
			&& srv_use_doublewrite_buf && buf_dblwr;
	}

	/** Append a file to the chain of files of a space.
	@param[in]	name		file name of a file that is not open
	@param[in]	handle		file handle, or OS_FILE_CLOSED
	@param[in]	size		file size in entire database pages
	@param[in]	is_raw		whether this is a raw device
	@param[in]	atomic_write	true if atomic write could be enabled
	@param[in]	max_pages	maximum number of pages in file,
	or ULINT_MAX for unlimited
	@return file object */
	fil_node_t* add(const char* name, pfs_os_file_t handle,
			ulint size, bool is_raw, bool atomic_write,
			ulint max_pages = ULINT_MAX);
#ifdef UNIV_DEBUG
	/** Assert that the mini-transaction is compatible with
	updating an allocation bitmap page.
	@param[in]	mtr	mini-transaction */
	void modify_check(const mtr_t& mtr) const;
#endif /* UNIV_DEBUG */

	/** Try to reserve free extents.
	@param[in]	n_free_now	current number of free extents
	@param[in]	n_to_reserve	number of extents to reserve
	@return	whether the reservation succeeded */
	bool reserve_free_extents(ulint n_free_now, ulint n_to_reserve)
	{
		ut_ad(rw_lock_own(&latch, RW_LOCK_X));
		if (n_reserved_extents + n_to_reserve > n_free_now) {
			return false;
		}

		n_reserved_extents += n_to_reserve;
		return true;
	}

	/** Release the reserved free extents.
	@param[in]	n_reserved	number of reserved extents */
	void release_free_extents(ulint n_reserved)
	{
		if (!n_reserved) return;
		ut_ad(rw_lock_own(&latch, RW_LOCK_X));
		ut_a(n_reserved_extents >= n_reserved);
		n_reserved_extents -= n_reserved;
	}

	/** Rename a file.
	@param[in]	name	table name after renaming
	@param[in]	path	tablespace file name after renaming
	@param[in]	log	whether to write redo log
	@param[in]	replace	whether to ignore the existence of path
	@return	error code
	@retval	DB_SUCCESS	on success */
	dberr_t rename(const char* name, const char* path, bool log,
		       bool replace = false);

	/** Note that the tablespace has been imported.
	Initially, purpose=FIL_TYPE_IMPORT so that no redo log is
	written while the space ID is being updated in each page. */
	void set_imported();

	/** Open each file. Only invoked on fil_system.temp_space.
	@return whether all files were opened */
	bool open();
	/** Close each file. Only invoked on fil_system.temp_space. */
	void close();

	/** Acquire a tablespace reference. */
	void acquire() { my_atomic_addlint(&n_pending_ops, 1); }
	/** Release a tablespace reference. */
	void release()
	{
		ut_ad(referenced());
		my_atomic_addlint(&n_pending_ops, ulint(-1));
	}
	/** @return whether references are being held */
	bool referenced() { return my_atomic_loadlint(&n_pending_ops); }
	/** @return whether references are being held */
	bool referenced() const
	{
		return const_cast<fil_space_t*>(this)->referenced();
	}

	/** Acquire a tablespace reference for I/O. */
	void acquire_for_io() { my_atomic_addlint(&n_pending_ios, 1); }
	/** Release a tablespace reference for I/O. */
	void release_for_io()
	{
		ut_ad(pending_io());
		my_atomic_addlint(&n_pending_ios, ulint(-1));
	}
	/** @return whether I/O is pending */
	bool pending_io() { return my_atomic_loadlint(&n_pending_ios); }
	/** @return whether I/O is pending */
	bool pending_io() const
	{
		return const_cast<fil_space_t*>(this)->pending_io();
	}
};

/** Value of fil_space_t::magic_n */
#define	FIL_SPACE_MAGIC_N	89472

/** File node of a tablespace or the log data space */
struct fil_node_t {
	/** tablespace containing this file */
	fil_space_t*	space;
	/** file name; protected by fil_system.mutex and log_sys.mutex. */
	char*		name;
	/** file handle (valid if is_open) */
	pfs_os_file_t	handle;
	/** whether the file actually is a raw device or disk partition */
	bool		is_raw_disk;
	/** size of the file in database pages (0 if not known yet);
	the possible last incomplete megabyte may be ignored
	if space->id == 0 */
	ulint		size;
	/** initial size of the file in database pages;
	FIL_IBD_FILE_INITIAL_SIZE by default */
	ulint		init_size;
	/** maximum size of the file in database pages (0 if unlimited) */
	ulint		max_size;
	/** count of pending i/o's; is_open must be true if nonzero */
	ulint		n_pending;
	/** count of pending flushes; is_open must be true if nonzero */
	ulint		n_pending_flushes;
	/** whether the file is currently being extended */
	bool		being_extended;
	/** whether this file had writes after lasy fsync() */
	bool		needs_flush;
	/** link to other files in this tablespace */
	UT_LIST_NODE_T(fil_node_t) chain;
	/** link to the fil_system.LRU list (keeping track of open files) */
	UT_LIST_NODE_T(fil_node_t) LRU;

	/** whether this file could use atomic write (data file) */
	bool		atomic_write;

	/** Filesystem block size */
	ulint		block_size;

	/** FIL_NODE_MAGIC_N */
	ulint		magic_n;

	/** @return whether this file is open */
	bool is_open() const
	{
		return(handle != OS_FILE_CLOSED);
	}

	/** Read the first page of a data file.
	@param[in]	first	whether this is the very first read
	@return	whether the page was found valid */
	bool read_page0(bool first);

	/** Close the file handle. */
	void close();
};

/** Value of fil_node_t::magic_n */
#define	FIL_NODE_MAGIC_N	89389

/** Common InnoDB file extensions */
enum ib_extention {
	NO_EXT = 0,
	IBD = 1,
	ISL = 2,
	CFG = 3
};
extern const char* dot_ext[];
#define DOT_IBD dot_ext[IBD]
#define DOT_ISL dot_ext[ISL]
#define DOT_CFG dot_ext[CFG]

/** When mysqld is run, the default directory "." is the mysqld datadir,
but in the MySQL Embedded Server Library and mysqlbackup it is not the default
directory, and we must set the base file path explicitly */
extern const char*	fil_path_to_mysql_datadir;

/* Space address data type; this is intended to be used when
addresses accurate to a byte are stored in file pages. If the page part
of the address is FIL_NULL, the address is considered undefined. */

typedef	byte	fil_faddr_t;	/*!< 'type' definition in C: an address
				stored in a file page is a string of bytes */
#else
# include "univ.i"
#endif /* !UNIV_INNOCHECKSUM */

/** Initial size of a single-table tablespace in pages */
#define FIL_IBD_FILE_INITIAL_SIZE	4U

/** 'null' (undefined) page offset in the context of file spaces */
#define	FIL_NULL	ULINT32_UNDEFINED


#define FIL_ADDR_PAGE	0U	/* first in address is the page offset */
#define	FIL_ADDR_BYTE	4U	/* then comes 2-byte byte offset within page*/
#define	FIL_ADDR_SIZE	6U	/* address size is 6 bytes */

#ifndef UNIV_INNOCHECKSUM

/** File space address */
struct fil_addr_t {
	ulint	page;		/*!< page number within a space */
	ulint	boffset;	/*!< byte offset within the page */
};

/** The null file address */
extern const fil_addr_t	fil_addr_null;

#endif /* !UNIV_INNOCHECKSUM */

/** The byte offsets on a file page for various variables @{ */
#define FIL_PAGE_SPACE_OR_CHKSUM 0	/*!< in < MySQL-4.0.14 space id the
					page belongs to (== 0) but in later
					versions the 'new' checksum of the
					page */
#define FIL_PAGE_OFFSET		4U	/*!< page offset inside space */
#define FIL_PAGE_PREV		8U	/*!< if there is a 'natural'
					predecessor of the page, its
					offset.  Otherwise FIL_NULL.
					This field is not set on BLOB
					pages, which are stored as a
					singly-linked list.  See also
					FIL_PAGE_NEXT. */
#define FIL_PAGE_NEXT		12U	/*!< if there is a 'natural' successor
					of the page, its offset.
					Otherwise FIL_NULL.
					B-tree index pages
					(FIL_PAGE_TYPE contains FIL_PAGE_INDEX)
					on the same PAGE_LEVEL are maintained
					as a doubly linked list via
					FIL_PAGE_PREV and FIL_PAGE_NEXT
					in the collation order of the
					smallest user record on each page. */
#define FIL_PAGE_LSN		16U	/*!< lsn of the end of the newest
					modification log record to the page */
#define	FIL_PAGE_TYPE		24U	/*!< file page type: FIL_PAGE_INDEX,...,
					2 bytes.

					The contents of this field can only
					be trusted in the following case:
					if the page is an uncompressed
					B-tree index page, then it is
					guaranteed that the value is
					FIL_PAGE_INDEX.
					The opposite does not hold.

					In tablespaces created by
					MySQL/InnoDB 5.1.7 or later, the
					contents of this field is valid
					for all uncompressed pages. */
#define FIL_PAGE_FILE_FLUSH_LSN_OR_KEY_VERSION 26U /*!< for the first page
					in a system tablespace data file
					(ibdata*, not *.ibd): the file has
					been flushed to disk at least up
					to this lsn
					for other pages: a 32-bit key version
					used to encrypt the page + 32-bit checksum
					or 64 bits of zero if no encryption
					*/

/** This overloads FIL_PAGE_FILE_FLUSH_LSN for RTREE Split Sequence Number */
#define	FIL_RTREE_SPLIT_SEQ_NUM	FIL_PAGE_FILE_FLUSH_LSN_OR_KEY_VERSION

/** starting from 4.1.x this contains the space id of the page */
#define FIL_PAGE_ARCH_LOG_NO_OR_SPACE_ID  34U

#define FIL_PAGE_SPACE_ID  FIL_PAGE_ARCH_LOG_NO_OR_SPACE_ID

#define FIL_PAGE_DATA		38U	/*!< start of the data on the page */

/* Following are used when page compression is used */
#define FIL_PAGE_COMPRESSED_SIZE 2      /*!< Number of bytes used to store
					actual payload data size on
					compressed pages. */
#define FIL_PAGE_COMPRESSION_METHOD_SIZE 2
					/*!< Number of bytes used to store
					actual compression method. */
/* @} */
/** File page trailer @{ */
#define FIL_PAGE_END_LSN_OLD_CHKSUM 8	/*!< the low 4 bytes of this are used
					to store the page checksum, the
					last 4 bytes should be identical
					to the last 4 bytes of FIL_PAGE_LSN */
#define FIL_PAGE_DATA_END	8	/*!< size of the page trailer */
/* @} */

/** File page types (values of FIL_PAGE_TYPE) @{ */
#define FIL_PAGE_PAGE_COMPRESSED_ENCRYPTED 37401 /*!< Page is compressed and
						 then encrypted */
#define FIL_PAGE_PAGE_COMPRESSED 34354  /*!< page compressed page */
#define FIL_PAGE_INDEX		17855	/*!< B-tree node */
#define FIL_PAGE_RTREE		17854	/*!< R-tree node (SPATIAL INDEX) */
#define FIL_PAGE_UNDO_LOG	2	/*!< Undo log page */
#define FIL_PAGE_INODE		3	/*!< Index node */
#define FIL_PAGE_IBUF_FREE_LIST	4	/*!< Insert buffer free list */
/* File page types introduced in MySQL/InnoDB 5.1.7 */
#define FIL_PAGE_TYPE_ALLOCATED	0	/*!< Freshly allocated page */
#define FIL_PAGE_IBUF_BITMAP	5	/*!< Insert buffer bitmap */
#define FIL_PAGE_TYPE_SYS	6	/*!< System page */
#define FIL_PAGE_TYPE_TRX_SYS	7	/*!< Transaction system data */
#define FIL_PAGE_TYPE_FSP_HDR	8	/*!< File space header */
#define FIL_PAGE_TYPE_XDES	9	/*!< Extent descriptor page */
#define FIL_PAGE_TYPE_BLOB	10	/*!< Uncompressed BLOB page */
#define FIL_PAGE_TYPE_ZBLOB	11	/*!< First compressed BLOB page */
#define FIL_PAGE_TYPE_ZBLOB2	12	/*!< Subsequent compressed BLOB page */
#define FIL_PAGE_TYPE_UNKNOWN	13	/*!< In old tablespaces, garbage
					in FIL_PAGE_TYPE is replaced with this
					value when flushing pages. */

/* File page types introduced in MySQL 5.7, not supported in MariaDB */
//#define FIL_PAGE_COMPRESSED	14
//#define FIL_PAGE_ENCRYPTED	15
//#define FIL_PAGE_COMPRESSED_AND_ENCRYPTED 16
//#define FIL_PAGE_ENCRYPTED_RTREE 17
/** Clustered index root page after instant ADD COLUMN */
#define FIL_PAGE_TYPE_INSTANT	18

/** Used by i_s.cc to index into the text description.
Note: FIL_PAGE_TYPE_INSTANT maps to the same as FIL_PAGE_INDEX. */
#define FIL_PAGE_TYPE_LAST	FIL_PAGE_TYPE_UNKNOWN
					/*!< Last page type */
/* @} */

/** @return whether the page type is B-tree or R-tree index */
inline bool fil_page_type_is_index(ulint page_type)
{
	switch (page_type) {
	case FIL_PAGE_TYPE_INSTANT:
	case FIL_PAGE_INDEX:
	case FIL_PAGE_RTREE:
		return(true);
	}
	return(false);
}

/** Check whether the page is index page (either regular Btree index or Rtree
index */
#define fil_page_index_page_check(page)                         \
        fil_page_type_is_index(fil_page_get_type(page))

/** Enum values for encryption table option */
enum fil_encryption_t {
	/** Encrypted if innodb_encrypt_tables=ON (srv_encrypt_tables) */
	FIL_ENCRYPTION_DEFAULT,
	/** Encrypted */
	FIL_ENCRYPTION_ON,
	/** Not encrypted */
	FIL_ENCRYPTION_OFF
};

#ifndef UNIV_INNOCHECKSUM

/** The number of fsyncs done to the log */
extern ulint	fil_n_log_flushes;

/** Number of pending redo log flushes */
extern ulint	fil_n_pending_log_flushes;
/** Number of pending tablespace flushes */
extern ulint	fil_n_pending_tablespace_flushes;

/** Look up a tablespace.
The caller should hold an InnoDB table lock or a MDL that prevents
the tablespace from being dropped during the operation,
or the caller should be in single-threaded crash recovery mode
(no user connections that could drop tablespaces).
If this is not the case, fil_space_acquire() and fil_space_t::release()
should be used instead.
@param[in]	id	tablespace ID
@return tablespace, or NULL if not found */
fil_space_t*
fil_space_get(
	ulint	id)
	MY_ATTRIBUTE((warn_unused_result));

/** The tablespace memory cache; also the totality of logs (the log
data space) is stored here; below we talk about tablespaces, but also
the ib_logfiles form a 'space' and it is handled here */
struct fil_system_t {
<<<<<<< HEAD
  /**
    Constructor.

    Some members may require late initialisation, thus we just mark object as
    uninitialised. Real initialisation happens in create().
  */
  fil_system_t(): m_initialised(false)
  {
    UT_LIST_INIT(LRU, &fil_node_t::LRU);
    UT_LIST_INIT(space_list, &fil_space_t::space_list);
    UT_LIST_INIT(rotation_list, &fil_space_t::rotation_list);
    UT_LIST_INIT(unflushed_spaces, &fil_space_t::unflushed_spaces);
    UT_LIST_INIT(named_spaces, &fil_space_t::named_spaces);
  }

  bool is_initialised() const { return m_initialised; }

  /**
    Create the file system interface at database start.

    @param[in] hash_size	hash table size
  */
  void create(ulint hash_size);

  /** Close the file system interface at shutdown */
  void close();

private:
  bool m_initialised;
public:
=======
	fil_system_t()
	    : n_open(0), max_assigned_id(0), space_id_reuse_warned(false)
	{
	}

>>>>>>> 82187a12
	ib_mutex_t	mutex;		/*!< The mutex protecting the cache */
	fil_space_t*	sys_space;	/*!< The innodb_system tablespace */
	fil_space_t*	temp_space;	/*!< The innodb_temporary tablespace */
	hash_table_t*	spaces;		/*!< The hash table of spaces in the
					system; they are hashed on the space
					id */
	UT_LIST_BASE_NODE_T(fil_node_t) LRU;
					/*!< base node for the LRU list of the
					most recently used open files with no
					pending i/o's; if we start an i/o on
					the file, we first remove it from this
					list, and return it to the start of
					the list when the i/o ends;
					log files and the system tablespace are
					not put to this list: they are opened
					after the startup, and kept open until
					shutdown */
	intrusive::list<fil_space_t, unflushed_spaces_tag_t> unflushed_spaces;
					/*!< list of those
					tablespaces whose files contain
					unflushed writes; those spaces have
					at least one file node where
					needs_flush == true */
	ulint		n_open;		/*!< number of files currently open */
	ulint		max_assigned_id;/*!< maximum space id in the existing
					tables, or assigned during the time
					mysqld has been up; at an InnoDB
					startup we scan the data dictionary
					and set here the maximum of the
					space id's of the tables there */
	UT_LIST_BASE_NODE_T(fil_space_t) space_list;
					/*!< list of all file spaces */
	UT_LIST_BASE_NODE_T(fil_space_t) named_spaces;
					/*!< list of all file spaces
					for which a MLOG_FILE_NAME
					record has been written since
					the latest redo log checkpoint.
<<<<<<< HEAD
					Protected only by log_sys.mutex. */
	UT_LIST_BASE_NODE_T(fil_space_t) rotation_list;
=======
					Protected only by log_sys->mutex. */
	intrusive::list<fil_space_t, rotation_list_tag_t> rotation_list;
>>>>>>> 82187a12
					/*!< list of all file spaces needing
					key rotation.*/

	bool		space_id_reuse_warned;
<<<<<<< HEAD
					/*!< whether fil_space_create()
=======
					/* !< TRUE if fil_space_create()
>>>>>>> 82187a12
					has issued a warning about
					potential space_id reuse */

	/** Trigger a call to fil_node_t::read_page0()
	@param[in]	id	tablespace identifier
	@return	tablespace
	@retval	NULL	if the tablespace does not exist or cannot be read */
	fil_space_t* read_page0(ulint id);

	/** Return the next fil_space_t from key rotation list.
	Once started, the caller must keep calling this until it returns NULL.
	fil_space_acquire() and fil_space_release() are invoked here which
	blocks a concurrent operation from dropping the tablespace.
	@param[in]      prev_space      Previous tablespace or NULL to start
					from beginning of fil_system->rotation
					list
	@param[in]      recheck         recheck of the tablespace is needed or
					still encryption thread does write page0
					for it
	@param[in]	key_version	key version of the key state thread
	If NULL, use the first fil_space_t on fil_system->space_list.
	@return pointer to the next fil_space_t.
	@retval NULL if this was the last */
	fil_space_t* keyrotate_next(
		fil_space_t*	prev_space,
		bool		remove,
		uint		key_version);
};

/** The tablespace memory cache. */
extern fil_system_t	fil_system;

#include "fil0crypt.h"

/** Returns the latch of a file space.
@param[in]	id	space id
@param[out]	flags	tablespace flags
@return latch protecting storage allocation */
rw_lock_t*
fil_space_get_latch(
	ulint	id,
	ulint*	flags);

/** Create a space memory object and put it to the fil_system hash table.
Error messages are issued to the server log.
@param[in]	name		tablespace name
@param[in]	id		tablespace identifier
@param[in]	flags		tablespace flags
@param[in]	purpose		tablespace purpose
@param[in,out]	crypt_data	encryption information
@param[in]	mode		encryption mode
@return pointer to created tablespace, to be filled in with fil_space_t::add()
@retval NULL on failure (such as when the same tablespace exists) */
fil_space_t*
fil_space_create(
	const char*		name,
	ulint			id,
	ulint			flags,
	fil_type_t		purpose,
	fil_space_crypt_t*	crypt_data,
	fil_encryption_t	mode = FIL_ENCRYPTION_DEFAULT)
	MY_ATTRIBUTE((warn_unused_result));

/*******************************************************************//**
Assigns a new space id for a new single-table tablespace. This works simply by
incrementing the global counter. If 4 billion id's is not enough, we may need
to recycle id's.
@return true if assigned, false if not */
bool
fil_assign_new_space_id(
/*====================*/
	ulint*	space_id);	/*!< in/out: space id */

/** Frees a space object from the tablespace memory cache.
Closes the files in the chain but does not delete them.
There must not be any pending i/o's or flushes on the files.
@param[in]	id		tablespace identifier
@param[in]	x_latched	whether the caller holds X-mode space->latch
@return true if success */
bool
fil_space_free(
	ulint		id,
	bool		x_latched);

/** Set the recovered size of a tablespace in pages.
@param id	tablespace ID
@param size	recovered size in pages */
UNIV_INTERN
void
fil_space_set_recv_size(ulint id, ulint size);
/*******************************************************************//**
Returns the size of the space in pages. The tablespace must be cached in the
memory cache.
@return space size, 0 if space not found */
ulint
fil_space_get_size(
/*===============*/
	ulint	id);	/*!< in: space id */
/*******************************************************************//**
Returns the flags of the space. The tablespace must be cached
in the memory cache.
@return flags, ULINT_UNDEFINED if space not found */
ulint
fil_space_get_flags(
/*================*/
	ulint	id);	/*!< in: space id */

/** Returns the page size of the space and whether it is compressed or not.
The tablespace must be cached in the memory cache.
@param[in]	id	space id
@param[out]	found	true if tablespace was found
@return page size */
const page_size_t
fil_space_get_page_size(
	ulint	id,
	bool*	found);

/*******************************************************************//**
Opens all log files and system tablespace data files. They stay open until the
database server shutdown. This should be called at a server startup after the
space objects for the log and the system tablespace have been created. The
purpose of this operation is to make sure we never run out of file descriptors
if we need to read from the insert buffer or to write to the log. */
void
fil_open_log_and_system_tablespace_files(void);
/*==========================================*/
/*******************************************************************//**
Closes all open files. There must not be any pending i/o's or not flushed
modifications in the files. */
void
fil_close_all_files(void);
/*=====================*/
/*******************************************************************//**
Closes the redo log files. There must not be any pending i/o's or not
flushed modifications in the files. */
void
fil_close_log_files(
/*================*/
	bool	free);	/*!< in: whether to free the memory object */
/*******************************************************************//**
Sets the max tablespace id counter if the given number is bigger than the
previous value. */
void
fil_set_max_space_id_if_bigger(
/*===========================*/
	ulint	max_id);/*!< in: maximum known id */

/** Write the flushed LSN to the page header of the first page in the
system tablespace.
@param[in]	lsn	flushed LSN
@return DB_SUCCESS or error number */
dberr_t
fil_write_flushed_lsn(
	lsn_t	lsn)
MY_ATTRIBUTE((warn_unused_result));

/** Acquire a tablespace when it could be dropped concurrently.
Used by background threads that do not necessarily hold proper locks
for concurrency control.
@param[in]	id	tablespace ID
@param[in]	silent	whether to silently ignore missing tablespaces
@return	the tablespace
@retval	NULL if missing or being deleted or truncated */
UNIV_INTERN
fil_space_t*
fil_space_acquire_low(ulint id, bool silent)
	MY_ATTRIBUTE((warn_unused_result));

/** Acquire a tablespace when it could be dropped concurrently.
Used by background threads that do not necessarily hold proper locks
for concurrency control.
@param[in]	id	tablespace ID
@return	the tablespace
@retval	NULL if missing or being deleted or truncated */
inline
fil_space_t*
fil_space_acquire(ulint id)
{
	return (fil_space_acquire_low(id, false));
}

/** Acquire a tablespace that may not exist.
Used by background threads that do not necessarily hold proper locks
for concurrency control.
@param[in]	id	tablespace ID
@return	the tablespace
@retval	NULL if missing or being deleted */
inline
fil_space_t*
fil_space_acquire_silent(ulint id)
{
	return (fil_space_acquire_low(id, true));
}

/** Acquire a tablespace for reading or writing a block,
when it could be dropped concurrently.
@param[in]	id	tablespace ID
@return	the tablespace
@retval	NULL if missing */
fil_space_t*
fil_space_acquire_for_io(ulint id);

/** Return the next fil_space_t.
Once started, the caller must keep calling this until it returns NULL.
fil_space_acquire() and fil_space_t::release() are invoked here which
blocks a concurrent operation from dropping the tablespace.
@param[in,out]	prev_space	Pointer to the previous fil_space_t.
If NULL, use the first fil_space_t on fil_system.space_list.
@return pointer to the next fil_space_t.
@retval NULL if this was the last  */
fil_space_t*
fil_space_next(
	fil_space_t*	prev_space)
	MY_ATTRIBUTE((warn_unused_result));

/** Return the next fil_space_t from key rotation list.
Once started, the caller must keep calling this until it returns NULL.
fil_space_acquire() and fil_space_t::release() are invoked here which
blocks a concurrent operation from dropping the tablespace.
@param[in,out]	prev_space	Pointer to the previous fil_space_t.
If NULL, use the first fil_space_t on fil_system.space_list.
@param[in]	remove		Whether to remove the previous tablespace from
				the rotation list
@return pointer to the next fil_space_t.
@retval NULL if this was the last*/
fil_space_t*
fil_space_keyrotate_next(fil_space_t* prev_space, bool remove)
	MY_ATTRIBUTE((warn_unused_result));

/********************************************************//**
Creates the database directory for a table if it does not exist yet. */
void
fil_create_directory_for_tablename(
/*===============================*/
	const char*	name);	/*!< in: name in the standard
				'databasename/tablename' format */
/** Replay a file rename operation if possible.
@param[in]	space_id	tablespace identifier
@param[in]	first_page_no	first page number in the file
@param[in]	name		old file name
@param[in]	new_name	new file name
@return	whether the operation was successfully applied
(the name did not exist, or new_name did not exist and
name was successfully renamed to new_name)  */
bool
fil_op_replay_rename(
	ulint		space_id,
	ulint		first_page_no,
	const char*	name,
	const char*	new_name)
	MY_ATTRIBUTE((warn_unused_result));

/** Determine whether a table can be accessed in operations that are
not (necessarily) protected by meta-data locks.
(Rollback would generally be protected, but rollback of
FOREIGN KEY CASCADE/SET NULL is not protected by meta-data locks
but only by InnoDB table locks, which may be broken by
lock_remove_all_on_table().)
@param[in]	table	persistent table
checked @return whether the table is accessible */
bool fil_table_accessible(const dict_table_t* table)
	MY_ATTRIBUTE((warn_unused_result, nonnull));

/** Delete a tablespace and associated .ibd file.
@param[in]	id		tablespace identifier
@return	DB_SUCCESS or error */
dberr_t
fil_delete_tablespace(
	ulint id
#ifdef BTR_CUR_HASH_ADAPT
	, bool drop_ahi = false /*!< whether to drop the adaptive hash index */
#endif /* BTR_CUR_HASH_ADAPT */
	);

/** Prepare to truncate an undo tablespace.
@param[in]	space_id	undo tablespace id
@return	the tablespace
@retval	NULL if the tablespace does not exist */
fil_space_t* fil_truncate_prepare(ulint space_id);

/** Write log about an undo tablespace truncate operation. */
void fil_truncate_log(fil_space_t* space, ulint size, mtr_t* mtr)
	MY_ATTRIBUTE((nonnull));

/*******************************************************************//**
Closes a single-table tablespace. The tablespace must be cached in the
memory cache. Free all pages used by the tablespace.
@return DB_SUCCESS or error */
dberr_t
fil_close_tablespace(
/*=================*/
	trx_t*	trx,	/*!< in/out: Transaction covering the close */
	ulint	id);	/*!< in: space id */

/*******************************************************************//**
Allocates and builds a file name from a path, a table or tablespace name
and a suffix. The string must be freed by caller with ut_free().
@param[in] path NULL or the direcory path or the full path and filename.
@param[in] name NULL if path is full, or Table/Tablespace name
@param[in] suffix NULL or the file extention to use.
@return own: file name */
char*
fil_make_filepath(
	const char*	path,
	const char*	name,
	ib_extention	suffix,
	bool		strip_name);

/** Create a tablespace file.
@param[in]	space_id	Tablespace ID
@param[in]	name		Tablespace name in dbname/tablename format.
@param[in]	path		Path and filename of the datafile to create.
@param[in]	flags		Tablespace flags
@param[in]	size		Initial size of the tablespace file in pages,
must be >= FIL_IBD_FILE_INITIAL_SIZE
@param[in]	mode		MariaDB encryption mode
@param[in]	key_id		MariaDB encryption key_id
@param[out]	err		DB_SUCCESS or error code
@return	the created tablespace
@retval	NULL	on error */
fil_space_t*
fil_ibd_create(
	ulint		space_id,
	const char*	name,
	const char*	path,
	ulint		flags,
	ulint		size,
	fil_encryption_t mode,
	uint32_t	key_id,
	dberr_t*	err)
	MY_ATTRIBUTE((nonnull(2,8), warn_unused_result));

/** Try to adjust FSP_SPACE_FLAGS if they differ from the expectations.
(Typically when upgrading from MariaDB 10.1.0..10.1.20.)
@param[in,out]	space		tablespace
@param[in]	flags		desired tablespace flags */
void fsp_flags_try_adjust(fil_space_t* space, ulint flags);

/********************************************************************//**
Tries to open a single-table tablespace and optionally checks the space id is
right in it. If does not succeed, prints an error message to the .err log. This
function is used to open a tablespace when we start up mysqld, and also in
IMPORT TABLESPACE.
NOTE that we assume this operation is used either at the database startup
or under the protection of the dictionary mutex, so that two users cannot
race here. This operation does not leave the file associated with the
tablespace open, but closes it after we have looked at the space id in it.

If the validate boolean is set, we read the first page of the file and
check that the space id in the file is what we expect. We assume that
this function runs much faster if no check is made, since accessing the
file inode probably is much faster (the OS caches them) than accessing
the first page of the file.  This boolean may be initially false, but if
a remote tablespace is found it will be changed to true.

If the fix_dict boolean is set, then it is safe to use an internal SQL
statement to update the dictionary tables if they are incorrect.

@param[in]	validate	true if we should validate the tablespace
@param[in]	fix_dict	true if the dictionary is available to be fixed
@param[in]	purpose		FIL_TYPE_TABLESPACE or FIL_TYPE_TEMPORARY
@param[in]	id		tablespace ID
@param[in]	flags		expected FSP_SPACE_FLAGS
@param[in]	tablename	table name
If file-per-table, it is the table name in the databasename/tablename format
@param[in]	path_in		expected filepath, usually read from dictionary
@param[out]	err		DB_SUCCESS or error code
@return	tablespace
@retval	NULL	if the tablespace could not be opened */
fil_space_t*
fil_ibd_open(
	bool			validate,
	bool			fix_dict,
	fil_type_t		purpose,
	ulint			id,
	ulint			flags,
	const table_name_t&	tablename,
	const char*		path_in,
	dberr_t*		err = NULL)
	MY_ATTRIBUTE((warn_unused_result));

enum fil_load_status {
	/** The tablespace file(s) were found and valid. */
	FIL_LOAD_OK,
	/** The name no longer matches space_id */
	FIL_LOAD_ID_CHANGED,
	/** The file(s) were not found */
	FIL_LOAD_NOT_FOUND,
	/** The file(s) were not valid */
	FIL_LOAD_INVALID
};

/** Open a single-file tablespace and add it to the InnoDB data structures.
@param[in]	space_id	tablespace ID
@param[in]	filename	path/to/databasename/tablename.ibd
@param[out]	space		the tablespace, or NULL on error
@return status of the operation */
enum fil_load_status
fil_ibd_load(
	ulint		space_id,
	const char*	filename,
	fil_space_t*&	space)
	MY_ATTRIBUTE((warn_unused_result));


/***********************************************************************//**
A fault-tolerant function that tries to read the next file name in the
directory. We retry 100 times if os_file_readdir_next_file() returns -1. The
idea is to read as much good data as we can and jump over bad data.
@return 0 if ok, -1 if error even after the retries, 1 if at the end
of the directory */
int
fil_file_readdir_next_file(
/*=======================*/
	dberr_t*	err,	/*!< out: this is set to DB_ERROR if an error
				was encountered, otherwise not changed */
	const char*	dirname,/*!< in: directory name or path */
	os_file_dir_t	dir,	/*!< in: directory stream */
	os_file_stat_t*	info);	/*!< in/out: buffer where the
				info is returned */
/** Determine if a matching tablespace exists in the InnoDB tablespace
memory cache. Note that if we have not done a crash recovery at the database
startup, there may be many tablespaces which are not yet in the memory cache.
@param[in]	id		Tablespace ID
@param[in]	name		Tablespace name used in fil_space_create().
@param[in]	table_flags	table flags
@return the tablespace
@retval	NULL	if no matching tablespace exists in the memory cache */
fil_space_t*
fil_space_for_table_exists_in_mem(
	ulint		id,
	const char*	name,
	ulint		table_flags);

/** Try to extend a tablespace if it is smaller than the specified size.
@param[in,out]	space	tablespace
@param[in]	size	desired size in pages
@return whether the tablespace is at least as big as requested */
bool
fil_space_extend(
	fil_space_t*	space,
	ulint		size);

/** Reads or writes data. This operation could be asynchronous (aio).

@param[in]	type		IO context
@param[in]	sync		true if synchronous aio is desired
@param[in]	page_id		page id
@param[in]	page_size	page size
@param[in]	byte_offset	remainder of offset in bytes; in aio this
				must be divisible by the OS block size
@param[in]	len		how many bytes to read or write; this must
				not cross a file boundary; in aio this must
				be a block size multiple
@param[in,out]	buf		buffer where to store read data or from where
				to write; in aio this must be appropriately
				aligned
@param[in]	message		message for aio handler if non-sync aio
				used, else ignored
@param[in]	ignore_missing_space true=ignore missing space during read
@return DB_SUCCESS, DB_TABLESPACE_DELETED or DB_TABLESPACE_TRUNCATED
if we are trying to do i/o on a tablespace which does not exist */
dberr_t
fil_io(
	const IORequest&	type,
	bool			sync,
	const page_id_t		page_id,
	const page_size_t&	page_size,
	ulint			byte_offset,
	ulint			len,
	void*			buf,
	void*			message,
	bool			ignore_missing_space = false);

/**********************************************************************//**
Waits for an aio operation to complete. This function is used to write the
handler for completed requests. The aio array of pending requests is divided
into segments (see os0file.cc for more info). The thread specifies which
segment it wants to wait for. */
void
fil_aio_wait(
/*=========*/
	ulint	segment);	/*!< in: the number of the segment in the aio
				array to wait for */
/**********************************************************************//**
Flushes to disk possible writes cached by the OS. If the space does not exist
or is being dropped, does not do anything. */
void
fil_flush(
/*======*/
	ulint	space_id);	/*!< in: file space id (this can be a group of
				log files or a tablespace of the database) */
/** Flush a tablespace.
@param[in,out]	space	tablespace to flush */
void
fil_flush(fil_space_t* space);

/** Flush to disk the writes in file spaces of the given type
possibly cached by the OS.
@param[in]	purpose	FIL_TYPE_TABLESPACE or FIL_TYPE_LOG */
void
fil_flush_file_spaces(
	fil_type_t	purpose);
/******************************************************************//**
Checks the consistency of the tablespace cache.
@return true if ok */
bool
fil_validate(void);
/*==============*/
/********************************************************************//**
Returns true if file address is undefined.
@return true if undefined */
bool
fil_addr_is_null(
/*=============*/
	fil_addr_t	addr);	/*!< in: address */
/********************************************************************//**
Get the predecessor of a file page.
@return FIL_PAGE_PREV */
ulint
fil_page_get_prev(
/*==============*/
	const byte*	page);	/*!< in: file page */
/********************************************************************//**
Get the successor of a file page.
@return FIL_PAGE_NEXT */
ulint
fil_page_get_next(
/*==============*/
	const byte*	page);	/*!< in: file page */
/*********************************************************************//**
Sets the file page type. */
void
fil_page_set_type(
/*==============*/
	byte*	page,	/*!< in/out: file page */
	ulint	type);	/*!< in: type */

/********************************************************************//**
Delete the tablespace file and any related files like .cfg.
This should not be called for temporary tables. */
void
fil_delete_file(
/*============*/
	const char*	path);	/*!< in: filepath of the ibd tablespace */

/********************************************************************//**
Looks for a pre-existing fil_space_t with the given tablespace ID
and, if found, returns the name and filepath in newly allocated buffers that the caller must free.
@param[in] space_id The tablespace ID to search for.
@param[out] name Name of the tablespace found.
@param[out] fileapth The filepath of the first datafile for thtablespace found.
@return true if tablespace is found, false if not. */
bool
fil_space_read_name_and_filepath(
	ulint	space_id,
	char**	name,
	char**	filepath);

/** Convert a file name to a tablespace name.
@param[in]	filename	directory/databasename/tablename.ibd
@return database/tablename string, to be freed with ut_free() */
char*
fil_path_to_space_name(
	const char*	filename);

/** Generate redo log for swapping two .ibd files
@param[in]	old_table	old table
@param[in]	new_table	new table
@param[in]	tmp_name	temporary table name
@param[in,out]	mtr		mini-transaction
@return innodb error code */
dberr_t
fil_mtr_rename_log(
	const dict_table_t*	old_table,
	const dict_table_t*	new_table,
	const char*		tmp_name,
	mtr_t*			mtr)
	MY_ATTRIBUTE((nonnull, warn_unused_result));

/** Acquire the fil_system mutex. */
#define fil_system_enter()	mutex_enter(&fil_system.mutex)
/** Release the fil_system mutex. */
#define fil_system_exit()	mutex_exit(&fil_system.mutex)

/*******************************************************************//**
Returns the table space by a given id, NULL if not found. */
fil_space_t*
fil_space_get_by_id(
/*================*/
	ulint	id);	/*!< in: space id */

/** Note that a non-predefined persistent tablespace has been modified
by redo log.
@param[in,out]	space	tablespace */
void
fil_names_dirty(
	fil_space_t*	space);

/** Write MLOG_FILE_NAME records when a non-predefined persistent
tablespace was modified for the first time since the latest
fil_names_clear().
@param[in,out]	space	tablespace
@param[in,out]	mtr	mini-transaction */
void
fil_names_dirty_and_write(
	fil_space_t*	space,
	mtr_t*		mtr);

/** Write MLOG_FILE_NAME records if a persistent tablespace was modified
for the first time since the latest fil_names_clear().
@param[in,out]	space	tablespace
@param[in,out]	mtr	mini-transaction
@return whether any MLOG_FILE_NAME record was written */
inline MY_ATTRIBUTE((warn_unused_result))
bool
fil_names_write_if_was_clean(
	fil_space_t*	space,
	mtr_t*		mtr)
{
	ut_ad(log_mutex_own());

	if (space == NULL) {
		return(false);
	}

	const bool	was_clean = space->max_lsn == 0;
	ut_ad(space->max_lsn <= log_sys.lsn);
	space->max_lsn = log_sys.lsn;

	if (was_clean) {
		fil_names_dirty_and_write(space, mtr);
	}

	return(was_clean);
}

/** During crash recovery, open a tablespace if it had not been opened
yet, to get valid size and flags.
@param[in,out]	space	tablespace */
inline void fil_space_open_if_needed(fil_space_t* space)
{
	ut_d(extern volatile bool recv_recovery_on);
	ut_ad(recv_recovery_on);

	if (space->size == 0) {
		/* Initially, size and flags will be set to 0,
		until the files are opened for the first time.
		fil_space_get_size() will open the file
		and adjust the size and flags. */
		ut_d(ulint size	=) fil_space_get_size(space->id);
		ut_ad(size == space->size);
	}
}

/** On a log checkpoint, reset fil_names_dirty_and_write() flags
and write out MLOG_FILE_NAME and MLOG_CHECKPOINT if needed.
@param[in]	lsn		checkpoint LSN
@param[in]	do_write	whether to always write MLOG_CHECKPOINT
@return whether anything was written to the redo log
@retval false	if no flags were set and nothing written
@retval true	if anything was written to the redo log */
bool
fil_names_clear(
	lsn_t	lsn,
	bool	do_write);

#ifdef UNIV_ENABLE_UNIT_TEST_MAKE_FILEPATH
void test_make_filepath();
#endif /* UNIV_ENABLE_UNIT_TEST_MAKE_FILEPATH */

/** Determine the block size of the data file.
@param[in]	space		tablespace
@param[in]	offset		page number
@return	block size */
UNIV_INTERN
ulint
fil_space_get_block_size(const fil_space_t* space, unsigned offset);

#include "fil0fil.ic"
#endif /* UNIV_INNOCHECKSUM */

#endif /* fil0fil_h */<|MERGE_RESOLUTION|>--- conflicted
+++ resolved
@@ -1,7 +1,7 @@
 /*****************************************************************************
 
 Copyright (c) 1995, 2017, Oracle and/or its affiliates. All Rights Reserved.
-Copyright (c) 2013, 2019, MariaDB Corporation.
+Copyright (c) 2013, 2020, MariaDB Corporation.
 
 This program is free software; you can redistribute it and/or modify it under
 the terms of the GNU General Public License as published by the Free Software
@@ -32,13 +32,7 @@
 #include "log0recv.h"
 #include "dict0types.h"
 #include "page0size.h"
-<<<<<<< HEAD
-=======
-#include "ibuf0types.h"
 #include "intrusive_list.h"
-
-#include <list>
->>>>>>> 82187a12
 
 struct unflushed_spaces_tag_t;
 struct rotation_list_tag_t;
@@ -576,7 +570,6 @@
 data space) is stored here; below we talk about tablespaces, but also
 the ib_logfiles form a 'space' and it is handled here */
 struct fil_system_t {
-<<<<<<< HEAD
   /**
     Constructor.
 
@@ -587,8 +580,6 @@
   {
     UT_LIST_INIT(LRU, &fil_node_t::LRU);
     UT_LIST_INIT(space_list, &fil_space_t::space_list);
-    UT_LIST_INIT(rotation_list, &fil_space_t::rotation_list);
-    UT_LIST_INIT(unflushed_spaces, &fil_space_t::unflushed_spaces);
     UT_LIST_INIT(named_spaces, &fil_space_t::named_spaces);
   }
 
@@ -607,13 +598,6 @@
 private:
   bool m_initialised;
 public:
-=======
-	fil_system_t()
-	    : n_open(0), max_assigned_id(0), space_id_reuse_warned(false)
-	{
-	}
-
->>>>>>> 82187a12
 	ib_mutex_t	mutex;		/*!< The mutex protecting the cache */
 	fil_space_t*	sys_space;	/*!< The innodb_system tablespace */
 	fil_space_t*	temp_space;	/*!< The innodb_temporary tablespace */
@@ -651,22 +635,13 @@
 					for which a MLOG_FILE_NAME
 					record has been written since
 					the latest redo log checkpoint.
-<<<<<<< HEAD
 					Protected only by log_sys.mutex. */
-	UT_LIST_BASE_NODE_T(fil_space_t) rotation_list;
-=======
-					Protected only by log_sys->mutex. */
 	intrusive::list<fil_space_t, rotation_list_tag_t> rotation_list;
->>>>>>> 82187a12
 					/*!< list of all file spaces needing
 					key rotation.*/
 
 	bool		space_id_reuse_warned;
-<<<<<<< HEAD
 					/*!< whether fil_space_create()
-=======
-					/* !< TRUE if fil_space_create()
->>>>>>> 82187a12
 					has issued a warning about
 					potential space_id reuse */
 
