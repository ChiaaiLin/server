--- conflicted
+++ resolved
@@ -3816,7 +3816,7 @@
         {
           mysql_mutex_unlock(&buf_pool.mutex);
           os_thread_yield();
-	  mysql_mutex_lock(&buf_pool.mutex);
+          mysql_mutex_lock(&buf_pool.mutex);
         }
       }
       rw_lock_x_lock(&block->lock);
@@ -3830,13 +3830,8 @@
       if (block->page.io_fix() != BUF_IO_NONE)
       {
         hash_lock->write_unlock();
-<<<<<<< HEAD
-        buf_LRU_block_free_non_file_page(block);
-	mysql_mutex_unlock(&buf_pool.mutex);
-=======
         buf_LRU_block_free_non_file_page(free_block);
-        mutex_exit(&buf_pool.mutex);
->>>>>>> 1adb5378
+        mysql_mutex_unlock(&buf_pool.mutex);
         goto loop;
       }
 
