--- conflicted
+++ resolved
@@ -1,12 +1,7 @@
 /*****************************************************************************
 
-<<<<<<< HEAD
 Copyright (c) 1995, 2017, Oracle and/or its affiliates. All Rights Reserved.
-Copyright (c) 2015, 2016 MariaDB Corporation.
-=======
-Copyright (c) 1995, 2013, Oracle and/or its affiliates. All Rights Reserved.
-Copyright (c) 2015, 2017, MariaDB Corporation. All Rights Reserved.
->>>>>>> 765a4360
+Copyright (c) 2015, 2017, MariaDB Corporation.
 
 This program is free software; you can redistribute it and/or modify it under
 the terms of the GNU General Public License as published by the Free Software
@@ -113,7 +108,6 @@
 @return 1 if a read request was queued, 0 if the page already resided
 in buf_pool, or if the page is in the doublewrite buffer blocks in
 which case it is never read into the pool, or if the tablespace does
-<<<<<<< HEAD
 not exist or is being dropped */
 static
 ulint
@@ -124,51 +118,10 @@
 	ulint			mode,
 	const page_id_t&	page_id,
 	const page_size_t&	page_size,
-	bool			unzip,
-	buf_page_t** 	rbpage) /*!< out: page */
+	bool			unzip)
 {
 	buf_page_t*	bpage;
 
-=======
-not exist or is being dropped
-
-@param[out]	err	 	DB_SUCCESS, DB_TABLESPACE_DELETED if we are
-				trying to read from a non-existent tablespace, or a
-				tablespace which is just now being dropped,
-				DB_PAGE_CORRUPTED if page based on checksum
-				check is corrupted, or DB_DECRYPTION_FAILED
-				if page post encryption checksum matches but
-				after decryption normal page checksum does not match.
-@param[in]	sync		true if synchronous aio is desired
-@param[in]	mode		BUF_READ_IBUF_PAGES_ONLY, ...,
-				ORed to OS_AIO_SIMULATED_WAKE_LATER (see below
-				at read-ahead functions)
-@param[in]	space		space id
-@param[in]	zip_size	compressed page size, or 0
-@param[in]	unzip		TRUE=request uncompressed page
-@param[in]	tablespace_version	if the space memory object has
-			this timestamp different from what we are giving here,
-			treat the tablespace as dropped; this is a timestamp we
-			use to stop dangling page reads from a tablespace
-			which we have DISCARDed + IMPORTed back
-@param[in]	offset		page number
-@return 1 if read request is issued. 0 if it is not */
-static
-ulint
-buf_read_page_low(
-	dberr_t*	err,
-	bool		sync,
-	ulint		mode,
-	ulint		space,
-	ulint		zip_size,
-	ibool		unzip,
-	ib_int64_t	tablespace_version,
-	ulint		offset)
-{
-	buf_page_t*	bpage;
-	ulint		wake_later;
-	ibool		ignore_nonexistent_pages;
->>>>>>> 765a4360
 	*err = DB_SUCCESS;
 
 	if (page_id.space() == TRX_SYS_SPACE
@@ -201,12 +154,9 @@
 		return(0);
 	}
 
-	DBUG_PRINT("ib_buf", ("read page %u:%u size=%u unzip=%u,%s",
-			      (unsigned) page_id.space(),
-			      (unsigned) page_id.page_no(),
-			      (unsigned) page_size.physical(),
-			      (unsigned) unzip,
-			      sync ? "sync" : "async"));
+	DBUG_LOG("ib_buf",
+		 "read page " << page_id << " size=" << page_size.physical()
+		 << " unzip=" << unzip << ',' << (sync ? "sync" : "async"));
 
 	ut_ad(buf_page_in_file(bpage));
 
@@ -259,17 +209,9 @@
 	if (sync) {
 		/* The i/o is already completed when we arrive from
 		fil_read */
-<<<<<<< HEAD
-
-		if (!buf_page_io_complete(bpage)) {
-			if (rbpage) {
-				*rbpage = bpage;
-			}
-=======
 		*err = buf_page_io_complete(bpage);
 
 		if (*err != DB_SUCCESS) {
->>>>>>> 765a4360
 			return(0);
 		}
 	}
@@ -417,46 +359,24 @@
 		const page_id_t	cur_page_id(page_id.space(), i);
 
 		if (!ibuf_bitmap_page(cur_page_id, page_size)) {
-			buf_page_t* rpage = NULL;
 			count += buf_read_page_low(
 				&err, false,
-<<<<<<< HEAD
 				IORequest::DO_NOT_WAKE,
 				ibuf_mode,
-				cur_page_id, page_size, false, &rpage);
-
-			if (err == DB_TABLESPACE_DELETED) {
-				ib::warn() << "Random readahead trying to"
+				cur_page_id, page_size, false);
+
+			switch (err) {
+			case DB_SUCCESS:
+			case DB_TABLESPACE_TRUNCATED:
+				break;
+			case DB_TABLESPACE_DELETED:
+				ib::info() << "Random readahead trying to"
 					" access page " << cur_page_id
 					<< " in nonexisting or"
 					" being-dropped tablespace";
 				break;
-=======
-				ibuf_mode | OS_AIO_SIMULATED_WAKE_LATER,
-				space, zip_size, FALSE,
-				tablespace_version, i);
-
-			switch(err) {
-			case DB_SUCCESS:
-				break;
-			case DB_TABLESPACE_DELETED:
-				ib_logf(IB_LOG_LEVEL_WARN,
-					"In random"
-					" readahead trying to access"
-					" tablespace " ULINTPF " page " ULINTPF
-					" but the tablespace does not"
-					" exist or is just being dropped.",
-					space, i);
-				break;
-			case DB_DECRYPTION_FAILED:
-				ib_logf(IB_LOG_LEVEL_ERROR,
-					"Random readahead failed to decrypt page "
-					ULINTPF "." ULINTPF " .",
-					space, i);
-				break;
 			default:
 				ut_error;
->>>>>>> 765a4360
 			}
 		}
 	}
@@ -487,37 +407,21 @@
 buffer buf_pool if it is not already there. Sets the io_fix flag and sets
 an exclusive lock on the buffer frame. The flag is cleared and the x-lock
 released by the i/o-handler thread.
-<<<<<<< HEAD
 @param[in]	page_id		page id
 @param[in]	page_size	page size
-@return TRUE if page has been read in, FALSE in case of failure */
-ibool
-buf_read_page(
-	const page_id_t&	page_id,
-	const page_size_t&	page_size,
-	buf_page_t** bpage)	/*!< out: page */
-=======
-
-@param[in]	space_id	space_id
-@param[in]	zip_size	compressed page size in bytes, or 0
-@param[in]	offset		page number
-@return DB_SUCCESS if page has been read and is not corrupted,
+@retval DB_SUCCESS if the page was read and is not corrupted,
 @retval DB_PAGE_CORRUPTED if page based on checksum check is corrupted,
 @retval DB_DECRYPTION_FAILED if page post encryption checksum matches but
 after decryption normal page checksum does not match.
 @retval DB_TABLESPACE_DELETED if tablespace .ibd file is missing */
-UNIV_INTERN
 dberr_t
 buf_read_page(
-	ulint	space_id,
-	ulint	zip_size,
-	ulint	offset)
->>>>>>> 765a4360
+	const page_id_t&	page_id,
+	const page_size_t&	page_size)
 {
 	ulint		count;
 	dberr_t		err = DB_SUCCESS;
 
-<<<<<<< HEAD
 	/* We do synchronous IO because our AIO completion code
 	is sub-optimal. See buf_page_io_complete(), we have to
 	acquire the buffer pool mutex before acquiring the block
@@ -526,40 +430,13 @@
 
 	count = buf_read_page_low(
 		&err, true,
-		0, BUF_READ_ANY_PAGE, page_id, page_size, false, bpage);
+		0, BUF_READ_ANY_PAGE, page_id, page_size, false);
 
 	srv_stats.buf_pool_reads.add(count);
 
 	if (err == DB_TABLESPACE_DELETED) {
-		ib::error() << "trying to read page " << page_id
+		ib::info() << "trying to read page " << page_id
 			<< " in nonexisting or being-dropped tablespace";
-=======
-	tablespace_version = fil_space_get_version(space_id);
-
-	FilSpace space(space_id, true);
-
-	if (space()) {
-
-		/* We do the i/o in the synchronous aio mode to save thread
-		switches: hence TRUE */
-		count = buf_read_page_low(&err, true, BUF_READ_ANY_PAGE, space_id,
-				  zip_size, FALSE,
-				  tablespace_version, offset);
-
-		srv_stats.buf_pool_reads.add(count);
-	}
-
-	/* Page corruption and decryption failures are already reported
-	in above function. */
-	if (!space() || err == DB_TABLESPACE_DELETED) {
-		err = DB_TABLESPACE_DELETED;
-		ib_logf(IB_LOG_LEVEL_ERROR,
-			"Trying to access"
-			" page [space=" ULINTPF ": page=" ULINTPF
-			"] but the tablespace does not exist"
-			" or is just being dropped.",
-			space_id, offset);
->>>>>>> 765a4360
 	}
 
 	/* Increment number of I/O operations used for LRU policy. */
@@ -572,76 +449,42 @@
 buffer buf_pool if it is not already there. Sets the io_fix flag and sets
 an exclusive lock on the buffer frame. The flag is cleared and the x-lock
 released by the i/o-handler thread.
-<<<<<<< HEAD
 @param[in]	page_id		page id
 @param[in]	page_size	page size
-@param[in]	sync		true if synchronous aio is desired
-@return TRUE if page has been read in, FALSE in case of failure */
-ibool
+@param[in]	sync		true if synchronous aio is desired */
+void
 buf_read_page_background(
 	const page_id_t&	page_id,
 	const page_size_t&	page_size,
 	bool			sync)
-=======
-@param[in]	space		Tablespace id
-@param[in]	offset		Page no */
-UNIV_INTERN
-void
-buf_read_page_async(
-	ulint	space,
-	ulint	offset)
->>>>>>> 765a4360
 {
 	ulint		count;
-<<<<<<< HEAD
 	dberr_t		err;
-	buf_page_t*	rbpage = NULL;
 
 	count = buf_read_page_low(
 		&err, sync,
 		IORequest::DO_NOT_WAKE | IORequest::IGNORE_MISSING,
 		BUF_READ_ANY_PAGE,
-		page_id, page_size, false, &rbpage);
-
-=======
-	dberr_t		err = DB_SUCCESS;
-
-	zip_size = fil_space_get_zip_size(space);
-
-	if (zip_size == ULINT_UNDEFINED) {
-		return;
-	}
-
-	tablespace_version = fil_space_get_version(space);
-
-	count = buf_read_page_low(&err, true, BUF_READ_ANY_PAGE
-				  | OS_AIO_SIMULATED_WAKE_LATER
-				  | BUF_READ_IGNORE_NONEXISTENT_PAGES,
-				  space, zip_size, FALSE,
-				  tablespace_version, offset);
-	switch(err) {
+		page_id, page_size, false);
+
+	switch (err) {
 	case DB_SUCCESS:
+	case DB_TABLESPACE_TRUNCATED:
 		break;
 	case DB_TABLESPACE_DELETED:
-		ib_logf(IB_LOG_LEVEL_ERROR,
-			"In async page read "
-			"trying to access "
-			"page " ULINTPF ":" ULINTPF
-			" in nonexisting or being-dropped tablespace",
-			space, offset);
+		ib::info() << "trying to read page " << page_id
+			<< " in the background"
+			" in a non-existing or being-dropped tablespace";
 		break;
-
 	case DB_DECRYPTION_FAILED:
-		ib_logf(IB_LOG_LEVEL_ERROR,
-			"Async page read failed to decrypt page "
-			ULINTPF ":" ULINTPF ".",
-			space, offset);
+		ib::error()
+			<< "Background Page read failed to decrypt page "
+			<< page_id;
 		break;
 	default:
 		ut_error;
 	}
 
->>>>>>> 765a4360
 	srv_stats.buf_pool_reads.add(count);
 
 	/* We do not increment number of I/O operations used for LRU policy
@@ -896,52 +739,31 @@
 		/* It is only sensible to do read-ahead in the non-sync
 		aio mode: hence FALSE as the first parameter */
 
-<<<<<<< HEAD
 		const page_id_t	cur_page_id(page_id.space(), i);
 
 		if (!ibuf_bitmap_page(cur_page_id, page_size)) {
-			buf_page_t* rpage = NULL;
-
 			count += buf_read_page_low(
 				&err, false,
 				IORequest::DO_NOT_WAKE,
-				ibuf_mode, cur_page_id, page_size, false, &rpage);
-
-			if (err == DB_TABLESPACE_DELETED) {
-				ib::warn() << "linear readahead trying to"
+				ibuf_mode, cur_page_id, page_size, false);
+
+			switch (err) {
+			case DB_SUCCESS:
+			case DB_TABLESPACE_TRUNCATED:
+				break;
+			case DB_TABLESPACE_DELETED:
+				ib::info() << "linear readahead trying to"
 					" access page "
 					<< page_id_t(page_id.space(), i)
 					<< " in nonexisting or being-dropped"
 					" tablespace";
-=======
-		if (!ibuf_bitmap_page(zip_size, i)) {
-
-			count += buf_read_page_low(
-				&err, false,
-				ibuf_mode,
-				space, zip_size, FALSE, tablespace_version, i);
-
-			switch(err) {
-			case DB_SUCCESS:
-				break;
-			case DB_TABLESPACE_DELETED:
-				ib_logf(IB_LOG_LEVEL_WARN,
-					"In linear "
-					" readahead trying to access "
-					" tablespace " ULINTPF ":" ULINTPF
-					" but the tablespace does not"
-					" exist or is just being dropped.",
-					space, i);
-				break;
 			case DB_DECRYPTION_FAILED:
-				ib_logf(IB_LOG_LEVEL_ERROR,
-					"Linear readahead failed to decrypt page "
-					ULINTPF ":" ULINTPF ".",
-					space, i);
+				ib::error() << "linear readahead failed to"
+					" decrypt page "
+					<< page_id_t(page_id.space(), i);
 				break;
 			default:
 				ut_error;
->>>>>>> 765a4360
 			}
 		}
 	}
@@ -992,24 +814,17 @@
 	ut_a(n_stored < UNIV_PAGE_SIZE);
 #endif
 
-<<<<<<< HEAD
 	for (ulint i = 0; i < n_stored; i++) {
 		const page_id_t	page_id(space_ids[i], page_nos[i]);
-=======
-	for (i = 0; i < n_stored; i++) {
-		buf_pool_t*	buf_pool;
-		ulint		zip_size = fil_space_get_zip_size(space_ids[i]);
-		dberr_t 	err = DB_SUCCESS;
->>>>>>> 765a4360
 
 		buf_pool_t*	buf_pool = buf_pool_get(page_id);
-		buf_page_t*	rpage = NULL;
 
 		bool			found;
 		const page_size_t	page_size(fil_space_get_page_size(
 			space_ids[i], &found));
 
 		if (!found) {
+tablespace_deleted:
 			/* The tablespace was not found, remove the
 			entries for that page */
 			ibuf_merge_or_delete_for_page(NULL, page_id,
@@ -1022,52 +837,26 @@
 			os_thread_sleep(500000);
 		}
 
-<<<<<<< HEAD
 		dberr_t	err;
 
 		buf_read_page_low(&err,
 				  sync && (i + 1 == n_stored),
 				  0,
 				  BUF_READ_ANY_PAGE, page_id, page_size,
-				  true, &rpage);
-
-		if (err == DB_TABLESPACE_DELETED) {
-			/* We have deleted or are deleting the single-table
-			tablespace: remove the entries for that page */
-			ibuf_merge_or_delete_for_page(NULL, page_id,
-						      &page_size, FALSE);
-=======
-		if (UNIV_UNLIKELY(zip_size == ULINT_UNDEFINED)) {
-			goto tablespace_deleted;
-		}
-
-		buf_read_page_low(&err, sync && (i + 1 == n_stored),
-				  BUF_READ_ANY_PAGE, space_ids[i],
-				  zip_size, TRUE, space_versions[i],
-				  page_nos[i]);
+				  true);
 
 		switch(err) {
 		case DB_SUCCESS:
+		case DB_TABLESPACE_TRUNCATED:
 			break;
 		case DB_TABLESPACE_DELETED:
-
-tablespace_deleted:
-			/* We have deleted or are deleting the single-table
-			tablespace: remove the entries for that page */
-
-			ibuf_merge_or_delete_for_page(NULL, space_ids[i],
-						      page_nos[i],
-						      zip_size, FALSE);
-			break;
+			goto tablespace_deleted;
 		case DB_DECRYPTION_FAILED:
-			ib_logf(IB_LOG_LEVEL_ERROR,
-				"Failed to decrypt insert buffer page "
-				ULINTPF ":" ULINTPF ".",
-				space_ids[i], page_nos[i]);
+			ib::error() << "Failed to decrypt page " << page_id
+				<< " for change buffer merge";
 			break;
 		default:
 			ut_error;
->>>>>>> 765a4360
 		}
 	}
 
@@ -1094,23 +883,7 @@
 	const ulint*	page_nos,
 	ulint		n_stored)
 {
-<<<<<<< HEAD
-	ulint			count;
-	dberr_t			err;
-	ulint			i;
 	fil_space_t*		space	= fil_space_get(space_id);
-=======
-	ib_int64_t	tablespace_version;
-	ulint		count;
-	dberr_t		err = DB_SUCCESS;
-	ulint		i;
-
-	zip_size = fil_space_get_zip_size(space);
-
-	if (UNIV_UNLIKELY(zip_size == ULINT_UNDEFINED)) {
-		/* It is a single table tablespace and the .ibd file is
-		missing: do nothing */
->>>>>>> 765a4360
 
 	if (space == NULL) {
 		/* The tablespace is missing: do nothing */
@@ -1121,12 +894,11 @@
 
 	const page_size_t	page_size(space->flags);
 
-	for (i = 0; i < n_stored; i++) {
+	for (ulint i = 0; i < n_stored; i++) {
 		buf_pool_t*		buf_pool;
 		const page_id_t	cur_page_id(space_id, page_nos[i]);
-		buf_page_t*		rpage = NULL;
-
-		count = 0;
+
+		ulint			count = 0;
 
 		buf_pool = buf_pool_get(cur_page_id);
 		while (buf_pool->n_pend_reads >= recv_n_pool_free_frames / 2) {
@@ -1146,36 +918,25 @@
 			}
 		}
 
-		if ((i + 1 == n_stored) && sync) {
-<<<<<<< HEAD
+		dberr_t err;
+
+		if (sync && i + 1 == n_stored) {
 			buf_read_page_low(
 				&err, true,
 				0,
 				BUF_READ_ANY_PAGE,
-				cur_page_id, page_size, true, &rpage);
+				cur_page_id, page_size, true);
 		} else {
 			buf_read_page_low(
 				&err, false,
 				IORequest::DO_NOT_WAKE,
 				BUF_READ_ANY_PAGE,
-				cur_page_id, page_size, true, &rpage);
-=======
-			buf_read_page_low(&err, true, BUF_READ_ANY_PAGE, space,
-					  zip_size, TRUE, tablespace_version,
-					  page_nos[i]);
-		} else {
-			buf_read_page_low(&err, false, BUF_READ_ANY_PAGE
-					  | OS_AIO_SIMULATED_WAKE_LATER,
-					  space, zip_size, TRUE,
-					  tablespace_version, page_nos[i]);
+				cur_page_id, page_size, true);
 		}
 
 		if (err == DB_DECRYPTION_FAILED) {
-			ib_logf(IB_LOG_LEVEL_ERROR,
-				"Recovery failed to decrypt read page "
-				ULINTPF ":" ULINTPF ".",
-				space, page_nos[i]);
->>>>>>> 765a4360
+			ib::error() << "Recovery failed to decrypt page "
+				<< cur_page_id;
 		}
 	}
 
