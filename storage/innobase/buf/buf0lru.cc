--- conflicted
+++ resolved
@@ -210,162 +210,7 @@
 }
 
 #ifdef BTR_CUR_HASH_ADAPT
-<<<<<<< HEAD
-/** Attempts to drop page hash index on a batch of pages belonging to a
-particular space id.
-@param[in]	space_id	space id
-@param[in]	arr		array of page_no
-@param[in]	count		number of entries in array */
-static
-void
-buf_LRU_drop_page_hash_batch(ulint space_id, const ulint* arr, ulint count)
-{
-	ut_ad(count <= BUF_LRU_DROP_SEARCH_SIZE);
-
-	for (const ulint* const end = arr + count; arr != end; ) {
-		/* While our only caller
-		buf_LRU_drop_page_hash_for_tablespace()
-		is being executed for DROP TABLE or similar,
-		the table cannot be evicted from the buffer pool. */
-		btr_search_drop_page_hash_when_freed(
-			page_id_t(space_id, *arr++));
-	}
-}
-
-/******************************************************************//**
-When doing a DROP TABLE/DISCARD TABLESPACE we have to drop all page
-hash index entries belonging to that table. This function tries to
-do that in batch. Note that this is a 'best effort' attempt and does
-not guarantee that ALL hash entries will be removed.
-@param[in]	id		space id */
-static
-void
-buf_LRU_drop_page_hash_for_tablespace(ulint id)
-{
-	ulint*	page_arr = static_cast<ulint*>(ut_malloc_nokey(
-			sizeof(ulint) * BUF_LRU_DROP_SEARCH_SIZE));
-
-	ulint	num_entries = 0;
-
-	mutex_enter(&buf_pool.mutex);
-
-scan_again:
-	for (buf_page_t* bpage = UT_LIST_GET_LAST(buf_pool.LRU);
-	     bpage != NULL;
-	     /* No op */) {
-
-		buf_page_t*	prev_bpage = UT_LIST_GET_PREV(LRU, bpage);
-
-		ut_a(buf_page_in_file(bpage));
-
-		if (buf_page_get_state(bpage) != BUF_BLOCK_FILE_PAGE
-		    || bpage->id.space() != id
-		    || bpage->io_fix != BUF_IO_NONE) {
-			/* Compressed pages are never hashed.
-			Skip blocks of other tablespaces.
-			Skip I/O-fixed blocks (to be dealt with later). */
-next_page:
-			bpage = prev_bpage;
-			continue;
-		}
-
-		buf_block_t*	block = reinterpret_cast<buf_block_t*>(bpage);
-
-		mutex_enter(&block->mutex);
-
-		/* This debug check uses a dirty read that could
-		theoretically cause false positives while
-		buf_pool.clear_hash_index() is executing.
-		(Other conflicting access paths to the adaptive hash
-		index should not be possible, because when a
-		tablespace is being discarded or dropped, there must
-		be no concurrect access to the contained tables.) */
-		assert_block_ahi_valid(block);
-
-		bool	skip = bpage->buf_fix_count > 0 || !block->index;
-
-		mutex_exit(&block->mutex);
-
-		if (skip) {
-			/* Skip this block, because there are
-			no adaptive hash index entries
-			pointing to it, or because we cannot
-			drop them due to the buffer-fix. */
-			goto next_page;
-		}
-
-		/* Store the page number so that we can drop the hash
-		index in a batch later. */
-		page_arr[num_entries] = bpage->id.page_no();
-		ut_a(num_entries < BUF_LRU_DROP_SEARCH_SIZE);
-		++num_entries;
-
-		if (num_entries < BUF_LRU_DROP_SEARCH_SIZE) {
-			goto next_page;
-		}
-
-		/* Array full. We release the buf_pool.mutex to obey
-		the latching order. */
-		mutex_exit(&buf_pool.mutex);
-
-		buf_LRU_drop_page_hash_batch(id, page_arr, num_entries);
-
-		num_entries = 0;
-
-		mutex_enter(&buf_pool.mutex);
-
-		/* Note that we released the buf_pool mutex above
-		after reading the prev_bpage during processing of a
-		page_hash_batch (i.e.: when the array was full).
-		Because prev_bpage could belong to a compressed-only
-		block, it may have been relocated, and thus the
-		pointer cannot be trusted. Because bpage is of type
-		buf_block_t, it is safe to dereference.
-
-		bpage can change in the LRU list. This is OK because
-		this function is a 'best effort' to drop as many
-		search hash entries as possible and it does not
-		guarantee that ALL such entries will be dropped. */
-
-		/* If, however, bpage has been removed from LRU list
-		to the free list then we should restart the scan.
-		bpage->state is protected by buf_pool mutex. */
-		if (bpage != NULL
-		    && buf_page_get_state(bpage) != BUF_BLOCK_FILE_PAGE) {
-
-			goto scan_again;
-		}
-	}
-
-	mutex_exit(&buf_pool.mutex);
-
-	/* Drop any remaining batch of search hashed pages. */
-	buf_LRU_drop_page_hash_batch(id, page_arr, num_entries);
-	ut_free(page_arr);
-}
-
-/** Try to drop the adaptive hash index for a tablespace.
-@param[in,out]	table	table
-@return	whether anything was dropped */
-bool buf_LRU_drop_page_hash_for_tablespace(dict_table_t* table)
-{
-	for (dict_index_t* index = dict_table_get_first_index(table);
-	     index != NULL;
-	     index = dict_table_get_next_index(index)) {
-		if (btr_search_info_get_ref_count(btr_search_get_info(index),
-						  index)) {
-			buf_LRU_drop_page_hash_for_tablespace(table->space_id);
-			return true;
-		}
-	}
-
-	return false;
-}
-
 /**
-=======
-/******************************************************************//**
->>>>>>> faf6d0ef
 While flushing (or removing dirty) pages from a tablespace we don't
 want to hog the CPU and resources. Release the buffer pool and block
 mutex and try to force a context switch. Then reacquire the same mutexes.
