--- conflicted
+++ resolved
@@ -25,6 +25,7 @@
 *******************************************************/
 
 #include "my_global.h"
+#include "mysqld.h"
 #include "my_sys.h"
 
 #include "mysql/psi/mysql_stage.h"
@@ -197,16 +198,14 @@
 /** Generate the path to the buffer pool dump/load file.
 @param[out]	path		generated path
 @param[in]	path_size	size of 'path', used as in snprintf(3). */
-static
-void
-buf_dump_generate_path(
-	char*	path,
-	size_t	path_size)
+static void buf_dump_generate_path(char *path, size_t path_size)
 {
 	char	buf[FN_REFLEN];
 
+	mysql_mutex_lock(&LOCK_global_system_variables);
 	snprintf(buf, sizeof(buf), "%s%c%s", get_buf_dump_dir(),
 		 OS_PATH_SEPARATOR, srv_buf_dump_filename);
+	mysql_mutex_unlock(&LOCK_global_system_variables);
 
 	os_file_type_t	type;
 	bool		exists = false;
@@ -266,15 +265,7 @@
 	ulint	i;
 	int	ret;
 
-<<<<<<< HEAD
 	buf_dump_generate_path(full_filename, sizeof(full_filename));
-=======
-	mysql_mutex_lock(&LOCK_global_system_variables);
-	ut_snprintf(full_filename, sizeof(full_filename),
-		    "%s%c%s", get_buf_dump_dir(), SRV_PATH_SEPARATOR,
-		    srv_buf_dump_filename);
-	mysql_mutex_unlock(&LOCK_global_system_variables);
->>>>>>> 713e427b
 
 	snprintf(tmp_filename, sizeof(tmp_filename),
 		 "%s.incomplete", full_filename);
@@ -539,15 +530,7 @@
 	/* Ignore any leftovers from before */
 	buf_load_abort_flag = FALSE;
 
-<<<<<<< HEAD
 	buf_dump_generate_path(full_filename, sizeof(full_filename));
-=======
-	mysql_mutex_lock(&LOCK_global_system_variables);
-	ut_snprintf(full_filename, sizeof(full_filename),
-		    "%s%c%s", get_buf_dump_dir(), SRV_PATH_SEPARATOR,
-		    srv_buf_dump_filename);
-	mysql_mutex_unlock(&LOCK_global_system_variables);
->>>>>>> 713e427b
 
 	buf_load_status(STATUS_INFO,
 			"Loading buffer pool(s) from %s", full_filename);
