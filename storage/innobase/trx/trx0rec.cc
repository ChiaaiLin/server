--- conflicted
+++ resolved
@@ -1981,13 +1981,8 @@
 					marking, the record in the clustered
 					index; NULL if insert */
 	const ulint*	offsets,	/*!< in: rec_get_offsets(rec) */
-<<<<<<< HEAD
-	roll_ptr_t*	roll_ptr)	/*!< out: rollback pointer to the
-					inserted undo log record */
-=======
 	roll_ptr_t*	roll_ptr)	/*!< out: DB_ROLL_PTR to the
 					undo log record */
->>>>>>> 1a1bda22
 {
 	trx_t*		trx;
 	ulint		page_no;
