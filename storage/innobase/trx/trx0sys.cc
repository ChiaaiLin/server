/*****************************************************************************

Copyright (c) 1996, 2017, Oracle and/or its affiliates. All Rights Reserved.
Copyright (c) 2017, MariaDB Corporation.

This program is free software; you can redistribute it and/or modify it under
the terms of the GNU General Public License as published by the Free Software
Foundation; version 2 of the License.

This program is distributed in the hope that it will be useful, but WITHOUT
ANY WARRANTY; without even the implied warranty of MERCHANTABILITY or FITNESS
FOR A PARTICULAR PURPOSE. See the GNU General Public License for more details.

You should have received a copy of the GNU General Public License along with
this program; if not, write to the Free Software Foundation, Inc.,
51 Franklin Street, Suite 500, Boston, MA 02110-1335 USA

*****************************************************************************/

/**************************************************//**
@file trx/trx0sys.cc
Transaction system

Created 3/26/1996 Heikki Tuuri
*******************************************************/

#include "ha_prototypes.h"

#include "mysqld.h"
#include "trx0sys.h"
#include "sql_error.h"

#include "fsp0fsp.h"
#include "mtr0log.h"
#include "mtr0log.h"
#include "trx0trx.h"
#include "trx0rseg.h"
#include "trx0undo.h"
#include "srv0srv.h"
#include "srv0start.h"
#include "trx0purge.h"
#include "log0log.h"
#include "log0recv.h"
#include "os0file.h"
#include "read0read.h"
#include "fsp0sysspace.h"

#include <mysql/service_wsrep.h>

/** The file format tag structure with id and name. */
struct file_format_t {
	ulint		id;		/*!< id of the file format */
	const char*	name;		/*!< text representation of the
					file format */
	ib_mutex_t		mutex;		/*!< covers changes to the above
					fields */
};

/** The transaction system */
trx_sys_t*		trx_sys;

/** List of animal names representing file format. */
static const char*	file_format_name_map[] = {
	"Antelope",
	"Barracuda",
	"Cheetah",
	"Dragon",
	"Elk",
	"Fox",
	"Gazelle",
	"Hornet",
	"Impala",
	"Jaguar",
	"Kangaroo",
	"Leopard",
	"Moose",
	"Nautilus",
	"Ocelot",
	"Porpoise",
	"Quail",
	"Rabbit",
	"Shark",
	"Tiger",
	"Urchin",
	"Viper",
	"Whale",
	"Xenops",
	"Yak",
	"Zebra"
};

/** The number of elements in the file format name array. */
static const ulint	FILE_FORMAT_NAME_N
	= sizeof(file_format_name_map) / sizeof(file_format_name_map[0]);

/** Check whether transaction id is valid.
@param[in]	id              transaction id to check
@param[in]      name            table name */
void
ReadView::check_trx_id_sanity(
	trx_id_t		id,
	const table_name_t&	name)
{
	if (id >= trx_sys->max_trx_id) {

		ib::warn() << "A transaction id"
			   << " in a record of table "
			   << name
			   << " is newer than the"
			   << " system-wide maximum.";
		ut_ad(0);
		THD *thd = current_thd;
		if (thd != NULL) {
			char    table_name[MAX_FULL_NAME_LEN + 1];

			innobase_format_name(
				table_name, sizeof(table_name),
				name.m_name);

			push_warning_printf(thd, Sql_condition::WARN_LEVEL_WARN,
					    ER_SIGNAL_WARN,
					    "InnoDB: Transaction id"
					    " in a record of table"
					    " %s is newer than system-wide"
					    " maximum.", table_name);
		}
	}
}

#ifdef UNIV_DEBUG
/* Flag to control TRX_RSEG_N_SLOTS behavior debugging. */
uint	trx_rseg_n_slots_debug = 0;
#endif

/** This is used to track the maximum file format id known to InnoDB. It's
updated via SET GLOBAL innodb_file_format_max = 'x' or when we open
or create a table. */
static	file_format_t	file_format_max;

/*****************************************************************//**
Writes the value of max_trx_id to the file based trx system header. */
void
trx_sys_flush_max_trx_id(void)
/*==========================*/
{
	mtr_t		mtr;
	trx_sysf_t*	sys_header;

#ifndef WITH_WSREP
	/* wsrep_fake_trx_id  violates this assert
	Copied from trx_sys_get_new_trx_id
	*/
	ut_ad(trx_sys_mutex_own());
#endif /* WITH_WSREP */

	if (!srv_read_only_mode) {
		mtr_start(&mtr);

		sys_header = trx_sysf_get(&mtr);

		mlog_write_ull(
			sys_header + TRX_SYS_TRX_ID_STORE,
			trx_sys->max_trx_id, &mtr);

		mtr_commit(&mtr);
	}
}

/*****************************************************************//**
Updates the offset information about the end of the MySQL binlog entry
which corresponds to the transaction just being committed. In a MySQL
replication slave updates the latest master binlog position up to which
replication has proceeded. */
void
trx_sys_update_mysql_binlog_offset(
/*===============================*/
	const char*	file_name,/*!< in: MySQL log file name */
	int64_t		offset,	/*!< in: position in that log file */
        trx_sysf_t*     sys_header, /*!< in: trx sys header */
	mtr_t*		mtr)	/*!< in: mtr */
{
	DBUG_PRINT("InnoDB",("trx_mysql_binlog_offset: %lld", (longlong) offset));

	const size_t len = strlen(file_name) + 1;

	if (len > TRX_SYS_MYSQL_LOG_NAME_LEN) {

		/* We cannot fit the name to the 512 bytes we have reserved */

		return;
	}

	if (mach_read_from_4(TRX_SYS_MYSQL_LOG_MAGIC_N_FLD
			     + TRX_SYS_MYSQL_LOG_INFO + sys_header)
	    != TRX_SYS_MYSQL_LOG_MAGIC_N) {

		mlog_write_ulint(TRX_SYS_MYSQL_LOG_MAGIC_N_FLD
				 + TRX_SYS_MYSQL_LOG_INFO + sys_header,
				 TRX_SYS_MYSQL_LOG_MAGIC_N,
				 MLOG_4BYTES, mtr);
	}

	if (memcmp(file_name, TRX_SYS_MYSQL_LOG_NAME + TRX_SYS_MYSQL_LOG_INFO
		   + sys_header, len)) {
		mlog_write_string(TRX_SYS_MYSQL_LOG_NAME
				  + TRX_SYS_MYSQL_LOG_INFO
				  + sys_header,
				  reinterpret_cast<const byte*>(file_name),
				  len, mtr);
	}

	mlog_write_ull(TRX_SYS_MYSQL_LOG_INFO + TRX_SYS_MYSQL_LOG_OFFSET
		       + sys_header, offset, mtr);
}

/** Display the MySQL binlog offset info if it is present in the trx
system header. */
void
trx_sys_print_mysql_binlog_offset()
{
	mtr_t		mtr;

	mtr.start();

	const trx_sysf_t*	sys_header = trx_sysf_get(&mtr);

	if (mach_read_from_4(TRX_SYS_MYSQL_LOG_INFO
			     + TRX_SYS_MYSQL_LOG_MAGIC_N_FLD + sys_header)
	    == TRX_SYS_MYSQL_LOG_MAGIC_N) {
		ib::info() << "Last binlog file '"
			<< TRX_SYS_MYSQL_LOG_INFO + TRX_SYS_MYSQL_LOG_NAME
			+ sys_header
			<< "', position "
			<< mach_read_from_8(TRX_SYS_MYSQL_LOG_INFO
					    + TRX_SYS_MYSQL_LOG_OFFSET
					    + sys_header);
	}

	mtr.commit();
}

#ifdef WITH_WSREP

#ifdef UNIV_DEBUG
static long long trx_sys_cur_xid_seqno = -1;
static unsigned char trx_sys_cur_xid_uuid[16];

/** Read WSREP XID seqno */
static inline long long read_wsrep_xid_seqno(const XID* xid)
{
	long long seqno;
	memcpy(&seqno, xid->data + 24, sizeof(long long));
	return seqno;
}

/** Read WSREP XID UUID */
static inline void read_wsrep_xid_uuid(const XID* xid, unsigned char* buf)
{
	memcpy(buf, xid->data + 8, 16);
}

#endif /* UNIV_DEBUG */

/** Update WSREP XID info in sys_header of TRX_SYS_PAGE_NO = 5.
@param[in]	xid		Transaction XID
@param[in,out]	sys_header	sys_header
@param[in]	mtr		minitransaction */
UNIV_INTERN
void
trx_sys_update_wsrep_checkpoint(
<<<<<<< HEAD
/*============================*/
	const XID*	xid,		/*!< in: transaction XID */
	trx_sysf_t*	sys_header,	/*!< in: sys_header */
	mtr_t*		mtr)		/*!< in: mtr */
{
#ifdef UNIV_DEBUG
	{
=======
	const XID*	xid,
	trx_sysf_t*	sys_header,
	mtr_t*		mtr)
{
#ifdef UNIV_DEBUG
	if (xid->formatID != -1
	    && mach_read_from_4(sys_header + TRX_SYS_WSREP_XID_INFO
			+ TRX_SYS_WSREP_XID_MAGIC_N_FLD)
		== TRX_SYS_WSREP_XID_MAGIC_N) {
>>>>>>> b29f26d7
		/* Check that seqno is monotonically increasing */
		unsigned char xid_uuid[16];
		long long xid_seqno = read_wsrep_xid_seqno(xid);
		read_wsrep_xid_uuid(xid, xid_uuid);
<<<<<<< HEAD
		if (!memcmp(xid_uuid, trx_sys_cur_xid_uuid, 16))
		{
			/*
			This check is a protection against the initial seqno (-1)
			assigned in read_wsrep_xid_uuid(), which, if not checked,
			would cause the following assertion to fail.
			*/
			if (xid_seqno > -1 )
			{
				ut_ad(xid_seqno > trx_sys_cur_xid_seqno);
			}
		} else {
			memcpy(trx_sys_cur_xid_uuid, xid_uuid, 16);
		}
=======

		if (!memcmp(xid_uuid, trx_sys_cur_xid_uuid, 8)) {
			ut_ad(xid_seqno > trx_sys_cur_xid_seqno);
			trx_sys_cur_xid_seqno = xid_seqno;
		} else {
			memcpy(trx_sys_cur_xid_uuid, xid_uuid, 16);
		}

>>>>>>> b29f26d7
		trx_sys_cur_xid_seqno = xid_seqno;
	}
#endif /* UNIV_DEBUG */

<<<<<<< HEAD
		ut_ad(xid && mtr);
		ut_a(xid->formatID == -1 || wsrep_is_wsrep_xid(xid));

		if (mach_read_from_4(sys_header + TRX_SYS_WSREP_XID_INFO
				+ TRX_SYS_WSREP_XID_MAGIC_N_FLD)
			!= TRX_SYS_WSREP_XID_MAGIC_N) {
			mlog_write_ulint(sys_header + TRX_SYS_WSREP_XID_INFO
				+ TRX_SYS_WSREP_XID_MAGIC_N_FLD,
				TRX_SYS_WSREP_XID_MAGIC_N,
				MLOG_4BYTES, mtr);
		}

		mlog_write_ulint(sys_header + TRX_SYS_WSREP_XID_INFO
			+ TRX_SYS_WSREP_XID_FORMAT,
			(int)xid->formatID,
			MLOG_4BYTES, mtr);
		mlog_write_ulint(sys_header + TRX_SYS_WSREP_XID_INFO
			+ TRX_SYS_WSREP_XID_GTRID_LEN,
			(int)xid->gtrid_length,
			MLOG_4BYTES, mtr);
		mlog_write_ulint(sys_header + TRX_SYS_WSREP_XID_INFO
			+ TRX_SYS_WSREP_XID_BQUAL_LEN,
			(int)xid->bqual_length,
			MLOG_4BYTES, mtr);
		mlog_write_string(sys_header + TRX_SYS_WSREP_XID_INFO
			+ TRX_SYS_WSREP_XID_DATA,
			(const unsigned char*) xid->data,
			XIDDATASIZE, mtr);

=======
	ut_ad(xid && mtr);
	ut_a(xid->formatID == -1 || wsrep_is_wsrep_xid((const XID *)xid));

	if (mach_read_from_4(sys_header + TRX_SYS_WSREP_XID_INFO
			+ TRX_SYS_WSREP_XID_MAGIC_N_FLD)
		!= TRX_SYS_WSREP_XID_MAGIC_N) {
		mlog_write_ulint(sys_header + TRX_SYS_WSREP_XID_INFO
			+ TRX_SYS_WSREP_XID_MAGIC_N_FLD,
			TRX_SYS_WSREP_XID_MAGIC_N,
			MLOG_4BYTES, mtr);
	}

	mlog_write_ulint(sys_header + TRX_SYS_WSREP_XID_INFO
		+ TRX_SYS_WSREP_XID_FORMAT,
		(int)xid->formatID,
		MLOG_4BYTES, mtr);
	mlog_write_ulint(sys_header + TRX_SYS_WSREP_XID_INFO
		+ TRX_SYS_WSREP_XID_GTRID_LEN,
		(int)xid->gtrid_length,
		MLOG_4BYTES, mtr);
	mlog_write_ulint(sys_header + TRX_SYS_WSREP_XID_INFO
		+ TRX_SYS_WSREP_XID_BQUAL_LEN,
		(int)xid->bqual_length,
		MLOG_4BYTES, mtr);
	mlog_write_string(sys_header + TRX_SYS_WSREP_XID_INFO
		+ TRX_SYS_WSREP_XID_DATA,
		(const unsigned char*) xid->data,
		XIDDATASIZE, mtr);
}

/** Read WSREP XID from sys_header of TRX_SYS_PAGE_NO = 5.
@param[out]	xid	Transaction XID
@return  true on success, false on error. */
UNIV_INTERN
bool
trx_sys_read_wsrep_checkpoint(XID* xid)
{
	trx_sysf_t* sys_header;
	mtr_t	    mtr;
	ulint       magic;

	ut_ad(xid);

	mtr_start(&mtr);

	sys_header = trx_sysf_get(&mtr);

	if ((magic = mach_read_from_4(sys_header + TRX_SYS_WSREP_XID_INFO
				+ TRX_SYS_WSREP_XID_MAGIC_N_FLD))
		!= TRX_SYS_WSREP_XID_MAGIC_N) {
		memset(xid, 0, sizeof(*xid));
		xid->formatID = -1;
		trx_sys_update_wsrep_checkpoint(xid, sys_header, &mtr);
		mtr_commit(&mtr);
		return false;
	}

	xid->formatID     = (int)mach_read_from_4(
		sys_header
		+ TRX_SYS_WSREP_XID_INFO + TRX_SYS_WSREP_XID_FORMAT);
	xid->gtrid_length = (int)mach_read_from_4(
		sys_header
		+ TRX_SYS_WSREP_XID_INFO + TRX_SYS_WSREP_XID_GTRID_LEN);
	xid->bqual_length = (int)mach_read_from_4(
		sys_header
		+ TRX_SYS_WSREP_XID_INFO + TRX_SYS_WSREP_XID_BQUAL_LEN);
	ut_memcpy(xid->data,
		sys_header + TRX_SYS_WSREP_XID_INFO + TRX_SYS_WSREP_XID_DATA,
		XIDDATASIZE);

	mtr_commit(&mtr);
	return true;
>>>>>>> b29f26d7
}

/** Read WSREP checkpoint XID from sys header.
@param[out]	xid	WSREP XID
@return	whether the checkpoint was present */
bool
trx_sys_read_wsrep_checkpoint(XID* xid)
{
	trx_sysf_t*	sys_header;
	mtr_t		mtr;
	ulint		magic;

	ut_ad(xid);

	mtr_start(&mtr);

	sys_header = trx_sysf_get(&mtr);

	if ((magic = mach_read_from_4(sys_header + TRX_SYS_WSREP_XID_INFO
					+ TRX_SYS_WSREP_XID_MAGIC_N_FLD))
	    != TRX_SYS_WSREP_XID_MAGIC_N) {
		memset(xid, 0, sizeof(*xid));
		long long seqno= -1;
		memcpy(xid->data + 24, &seqno, sizeof(long long));
		xid->formatID = -1;
		mtr_commit(&mtr);
		return false;
	}

	xid->formatID = (int)mach_read_from_4(
			sys_header
			+ TRX_SYS_WSREP_XID_INFO + TRX_SYS_WSREP_XID_FORMAT);
	xid->gtrid_length = (int)mach_read_from_4(
			sys_header
			+ TRX_SYS_WSREP_XID_INFO + TRX_SYS_WSREP_XID_GTRID_LEN);
	xid->bqual_length = (int)mach_read_from_4(
			sys_header
			+ TRX_SYS_WSREP_XID_INFO + TRX_SYS_WSREP_XID_BQUAL_LEN);
	ut_memcpy(xid->data,
		  sys_header + TRX_SYS_WSREP_XID_INFO + TRX_SYS_WSREP_XID_DATA,
		  XIDDATASIZE);

	mtr_commit(&mtr);
	return true;
}

#endif /* WITH_WSREP */

/** @return an unallocated rollback segment slot in the TRX_SYS header
@retval ULINT_UNDEFINED if not found */
ulint
trx_sysf_rseg_find_free(mtr_t* mtr)
{
	trx_sysf_t*	sys_header = trx_sysf_get(mtr);

	for (ulint i = 0; i < TRX_SYS_N_RSEGS; i++) {
		if (trx_sysf_rseg_get_page_no(sys_header, i, mtr)
		    == FIL_NULL) {
			return(i);
		}
	}

	return(ULINT_UNDEFINED);
}

/** Count the number of initialized persistent rollback segment slots. */
static
void
trx_sysf_get_n_rseg_slots()
{
	mtr_t		mtr;
	mtr.start();

	trx_sysf_t*	sys_header	= trx_sysf_get(&mtr);
	srv_available_undo_logs = 0;

	for (ulint i = 0; i < TRX_SYS_N_RSEGS; i++) {
		srv_available_undo_logs
			+= trx_sysf_rseg_get_page_no(sys_header, i, &mtr)
			!= FIL_NULL;
	}

	mtr.commit();
}

/*****************************************************************//**
Creates the file page for the transaction system. This function is called only
at the database creation, before trx_sys_init. */
static
void
trx_sysf_create(
/*============*/
	mtr_t*	mtr)	/*!< in: mtr */
{
	trx_sysf_t*	sys_header;
	ulint		slot_no;
	buf_block_t*	block;
	page_t*		page;
	ulint		page_no;
	byte*		ptr;

	ut_ad(mtr);

	/* Note that below we first reserve the file space x-latch, and
	then enter the kernel: we must do it in this order to conform
	to the latching order rules. */

	mtr_x_lock_space(TRX_SYS_SPACE, mtr);

	/* Create the trx sys file block in a new allocated file segment */
	block = fseg_create(TRX_SYS_SPACE, 0, TRX_SYS + TRX_SYS_FSEG_HEADER,
			    mtr);
	buf_block_dbg_add_level(block, SYNC_TRX_SYS_HEADER);

	ut_a(block->page.id.page_no() == TRX_SYS_PAGE_NO);

	page = buf_block_get_frame(block);

	mlog_write_ulint(page + FIL_PAGE_TYPE, FIL_PAGE_TYPE_TRX_SYS,
			 MLOG_2BYTES, mtr);

	/* Reset the doublewrite buffer magic number to zero so that we
	know that the doublewrite buffer has not yet been created (this
	suppresses a Valgrind warning) */

	mlog_write_ulint(page + TRX_SYS_DOUBLEWRITE
			 + TRX_SYS_DOUBLEWRITE_MAGIC, 0, MLOG_4BYTES, mtr);

	sys_header = trx_sysf_get(mtr);

	/* Start counting transaction ids from number 1 up */
	mach_write_to_8(sys_header + TRX_SYS_TRX_ID_STORE, 1);

	/* Reset the rollback segment slots.  Old versions of InnoDB
	(before MySQL 5.5) define TRX_SYS_N_RSEGS as 256 and expect
	that the whole array is initialized. */
	ptr = TRX_SYS_RSEGS + sys_header;
	compile_time_assert(256 >= TRX_SYS_N_RSEGS);
	memset(ptr, 0xff, 256 * TRX_SYS_RSEG_SLOT_SIZE);
	ptr += 256 * TRX_SYS_RSEG_SLOT_SIZE;
	ut_a(ptr <= page + (UNIV_PAGE_SIZE - FIL_PAGE_DATA_END));

	/* Initialize all of the page.  This part used to be uninitialized. */
	memset(ptr, 0, UNIV_PAGE_SIZE - FIL_PAGE_DATA_END + page - ptr);

	mlog_log_string(sys_header, UNIV_PAGE_SIZE - FIL_PAGE_DATA_END
			+ page - sys_header, mtr);

	/* Create the first rollback segment in the SYSTEM tablespace */
	slot_no = trx_sysf_rseg_find_free(mtr);
	page_no = trx_rseg_header_create(TRX_SYS_SPACE,
					 ULINT_MAX, slot_no, mtr);

	ut_a(slot_no == TRX_SYS_SYSTEM_RSEG_ID);
	ut_a(page_no == FSP_FIRST_RSEG_PAGE_NO);
}

/** Initialize the transaction system main-memory data structures. */
void
trx_sys_init_at_db_start()
{
	trx_sysf_t*	sys_header;
	ib_uint64_t	rows_to_undo	= 0;
	const char*	unit		= "";

	/* VERY important: after the database is started, max_trx_id value is
	divisible by TRX_SYS_TRX_ID_WRITE_MARGIN, and the 'if' in
	trx_sys_get_new_trx_id will evaluate to TRUE when the function
	is first time called, and the value for trx id will be written
	to the disk-based header! Thus trx id values will not overlap when
	the database is repeatedly started! */

	mtr_t	mtr;
	mtr.start();

	sys_header = trx_sysf_get(&mtr);

	trx_sys->max_trx_id = 2 * TRX_SYS_TRX_ID_WRITE_MARGIN
		+ ut_uint64_align_up(mach_read_from_8(sys_header
						   + TRX_SYS_TRX_ID_STORE),
				     TRX_SYS_TRX_ID_WRITE_MARGIN);

	mtr.commit();
	ut_d(trx_sys->rw_max_trx_id = trx_sys->max_trx_id);

	trx_dummy_sess = sess_open();

	trx_lists_init_at_db_start();

	/* This mutex is not strictly required, it is here only to satisfy
	the debug code (assertions). We are still running in single threaded
	bootstrap mode. */

	trx_sys_mutex_enter();

	if (UT_LIST_GET_LEN(trx_sys->rw_trx_list) > 0) {
		const trx_t*	trx;

		for (trx = UT_LIST_GET_FIRST(trx_sys->rw_trx_list);
		     trx != NULL;
		     trx = UT_LIST_GET_NEXT(trx_list, trx)) {

			ut_ad(trx->is_recovered);
			assert_trx_in_rw_list(trx);

			if (trx_state_eq(trx, TRX_STATE_ACTIVE)) {
				rows_to_undo += trx->undo_no;
			}
		}

		if (rows_to_undo > 1000000000) {
			unit = "M";
			rows_to_undo = rows_to_undo / 1000000;
		}

		ib::info() << UT_LIST_GET_LEN(trx_sys->rw_trx_list)
			<< " transaction(s) which must be rolled back or"
			" cleaned up in total " << rows_to_undo << unit
			<< " row operations to undo";

		ib::info() << "Trx id counter is " << trx_sys->max_trx_id;
	}

	trx_sys_mutex_exit();

	trx_sys->mvcc->clone_oldest_view(&purge_sys->view);
}

/*****************************************************************//**
Creates the trx_sys instance and initializes purge_queue and mutex. */
void
trx_sys_create(void)
/*================*/
{
	ut_ad(trx_sys == NULL);

	trx_sys = static_cast<trx_sys_t*>(ut_zalloc_nokey(sizeof(*trx_sys)));

	mutex_create(LATCH_ID_TRX_SYS, &trx_sys->mutex);

	UT_LIST_INIT(trx_sys->serialisation_list, &trx_t::no_list);
	UT_LIST_INIT(trx_sys->rw_trx_list, &trx_t::trx_list);
	UT_LIST_INIT(trx_sys->mysql_trx_list, &trx_t::mysql_trx_list);

	trx_sys->mvcc = UT_NEW_NOKEY(MVCC(1024));

	new(&trx_sys->rw_trx_ids) trx_ids_t(ut_allocator<trx_id_t>(
			mem_key_trx_sys_t_rw_trx_ids));

	new(&trx_sys->rw_trx_set) TrxIdSet();
}

/*****************************************************************//**
Creates and initializes the transaction system at the database creation. */
void
trx_sys_create_sys_pages(void)
/*==========================*/
{
	mtr_t	mtr;

	mtr_start(&mtr);

	trx_sysf_create(&mtr);

	mtr_commit(&mtr);
}

/*****************************************************************//**
Update the file format tag.
@return always TRUE */
static
ibool
trx_sys_file_format_max_write(
/*==========================*/
	ulint		format_id,	/*!< in: file format id */
	const char**	name)		/*!< out: max file format name, can
					be NULL */
{
	mtr_t		mtr;
	byte*		ptr;
	buf_block_t*	block;
	ib_uint64_t	tag_value;

	mtr_start(&mtr);

	block = buf_page_get(
		page_id_t(TRX_SYS_SPACE, TRX_SYS_PAGE_NO), univ_page_size,
		RW_X_LATCH, &mtr);

	file_format_max.id = format_id;
	file_format_max.name = trx_sys_file_format_id_to_name(format_id);

	ptr = buf_block_get_frame(block) + TRX_SYS_FILE_FORMAT_TAG;
	tag_value = format_id + TRX_SYS_FILE_FORMAT_TAG_MAGIC_N;

	if (name) {
		*name = file_format_max.name;
	}

	mlog_write_ull(ptr, tag_value, &mtr);

	mtr_commit(&mtr);

	return(TRUE);
}

/*****************************************************************//**
Read the file format tag.
@return the file format or ULINT_UNDEFINED if not set. */
static
ulint
trx_sys_file_format_max_read(void)
/*==============================*/
{
	mtr_t			mtr;
	const byte*		ptr;
	const buf_block_t*	block;
	ib_id_t			file_format_id;

	/* Since this is called during the startup phase it's safe to
	read the value without a covering mutex. */
	mtr_start(&mtr);

	block = buf_page_get(
		page_id_t(TRX_SYS_SPACE, TRX_SYS_PAGE_NO), univ_page_size,
		RW_X_LATCH, &mtr);

	ptr = buf_block_get_frame(block) + TRX_SYS_FILE_FORMAT_TAG;
	file_format_id = mach_read_from_8(ptr);

	mtr_commit(&mtr);

	file_format_id -= TRX_SYS_FILE_FORMAT_TAG_MAGIC_N;

	if (file_format_id >= FILE_FORMAT_NAME_N) {

		/* Either it has never been tagged, or garbage in it. */
		return(ULINT_UNDEFINED);
	}

	return((ulint) file_format_id);
}

/*****************************************************************//**
Get the name representation of the file format from its id.
@return pointer to the name */
const char*
trx_sys_file_format_id_to_name(
/*===========================*/
	const ulint	id)	/*!< in: id of the file format */
{
	ut_a(id < FILE_FORMAT_NAME_N);

	return(file_format_name_map[id]);
}

/*****************************************************************//**
Check for the max file format tag stored on disk. Note: If max_format_id
is == UNIV_FORMAT_MAX + 1 then we only print a warning.
@return DB_SUCCESS or error code */
dberr_t
trx_sys_file_format_max_check(
/*==========================*/
	ulint	max_format_id)	/*!< in: max format id to check */
{
	ulint	format_id;

	/* Check the file format in the tablespace. Do not try to
	recover if the file format is not supported by the engine
	unless forced by the user. */
	format_id = trx_sys_file_format_max_read();
	if (format_id == ULINT_UNDEFINED) {
		/* Format ID was not set. Set it to minimum possible
		value. */
		format_id = UNIV_FORMAT_MIN;
	}

	ib::info() << "Highest supported file format is "
		<< trx_sys_file_format_id_to_name(UNIV_FORMAT_MAX) << ".";

	if (format_id > UNIV_FORMAT_MAX) {

		ut_a(format_id < FILE_FORMAT_NAME_N);

		const std::string	msg = std::string("The system"
			" tablespace is in a file format that this version"
			" doesn't support - ")
			+ trx_sys_file_format_id_to_name(format_id)
			+ ".";

		if (max_format_id <= UNIV_FORMAT_MAX) {
			ib::error() << msg;
		} else {
			ib::warn() << msg;
		}

		if (max_format_id <= UNIV_FORMAT_MAX) {
			return(DB_ERROR);
		}
	}

	format_id = (format_id > max_format_id) ? format_id : max_format_id;

	/* We don't need a mutex here, as this function should only
	be called once at start up. */
	file_format_max.id = format_id;
	file_format_max.name = trx_sys_file_format_id_to_name(format_id);

	return(DB_SUCCESS);
}

/*****************************************************************//**
Set the file format id unconditionally except if it's already the
same value.
@return TRUE if value updated */
ibool
trx_sys_file_format_max_set(
/*========================*/
	ulint		format_id,	/*!< in: file format id */
	const char**	name)		/*!< out: max file format name or
					NULL if not needed. */
{
	ibool		ret = FALSE;

	ut_a(format_id <= UNIV_FORMAT_MAX);

	mutex_enter(&file_format_max.mutex);

	/* Only update if not already same value. */
	if (format_id != file_format_max.id) {

		ret = trx_sys_file_format_max_write(format_id, name);
	}

	mutex_exit(&file_format_max.mutex);

	return(ret);
}

/********************************************************************//**
Tags the system table space with minimum format id if it has not been
tagged yet.
WARNING: This function is only called during the startup and AFTER the
redo log application during recovery has finished. */
void
trx_sys_file_format_tag_init(void)
/*==============================*/
{
	ulint	format_id;

	format_id = trx_sys_file_format_max_read();

	/* If format_id is not set then set it to the minimum. */
	if (format_id == ULINT_UNDEFINED) {
		trx_sys_file_format_max_set(UNIV_FORMAT_MIN, NULL);
	}
}

/********************************************************************//**
Update the file format tag in the system tablespace only if the given
format id is greater than the known max id.
@return TRUE if format_id was bigger than the known max id */
ibool
trx_sys_file_format_max_upgrade(
/*============================*/
	const char**	name,		/*!< out: max file format name */
	ulint		format_id)	/*!< in: file format identifier */
{
	ibool		ret = FALSE;

	ut_a(name);
	ut_a(file_format_max.name != NULL);
	ut_a(format_id <= UNIV_FORMAT_MAX);

	mutex_enter(&file_format_max.mutex);

	if (format_id > file_format_max.id) {

		ret = trx_sys_file_format_max_write(format_id, name);
	}

	mutex_exit(&file_format_max.mutex);

	return(ret);
}

/*****************************************************************//**
Get the name representation of the file format from its id.
@return pointer to the max format name */
const char*
trx_sys_file_format_max_get(void)
/*=============================*/
{
	return(file_format_max.name);
}

/*****************************************************************//**
Initializes the tablespace tag system. */
void
trx_sys_file_format_init(void)
/*==========================*/
{
	mutex_create(LATCH_ID_FILE_FORMAT_MAX, &file_format_max.mutex);

	/* We don't need a mutex here, as this function should only
	be called once at start up. */
	file_format_max.id = UNIV_FORMAT_MIN;

	file_format_max.name = trx_sys_file_format_id_to_name(
		file_format_max.id);
}

/*****************************************************************//**
Closes the tablespace tag system. */
void
trx_sys_file_format_close(void)
/*===========================*/
{
	mutex_free(&file_format_max.mutex);
}

/** Create the rollback segments.
@return	whether the creation succeeded */
bool
trx_sys_create_rsegs()
{
	/* srv_available_undo_logs reflects the number of persistent
	rollback segments that have been initialized in the
	transaction system header page.

	srv_undo_logs determines how many of the
	srv_available_undo_logs rollback segments may be used for
	logging new transactions. */
	ut_ad(srv_undo_tablespaces <= TRX_SYS_MAX_UNDO_SPACES);
	ut_ad(srv_undo_logs <= TRX_SYS_N_RSEGS);

	if (srv_read_only_mode) {
		srv_undo_logs = srv_available_undo_logs = ULONG_UNDEFINED;
		return(true);
	}

	/* This is executed in single-threaded mode therefore it is not
	necessary to use the same mtr in trx_rseg_create(). n_used cannot
	change while the function is executing. */
	trx_sysf_get_n_rseg_slots();

	ut_ad(srv_available_undo_logs <= TRX_SYS_N_RSEGS);

	/* The first persistent rollback segment is always initialized
	in the system tablespace. */
	ut_a(srv_available_undo_logs > 0);

	if (srv_force_recovery) {
		/* Do not create additional rollback segments if
		innodb_force_recovery has been set. */
		if (srv_undo_logs > srv_available_undo_logs) {
			srv_undo_logs = srv_available_undo_logs;
		}
	} else {
		for (ulint i = 0; srv_available_undo_logs < srv_undo_logs;
		     i++, srv_available_undo_logs++) {
			/* Tablespace 0 is the system tablespace.
			Dedicated undo log tablespaces start from 1. */
			ulint space = srv_undo_tablespaces > 0
				? (i % srv_undo_tablespaces)
				+ srv_undo_space_id_start
				: TRX_SYS_SPACE;

			if (!trx_rseg_create(space)) {
				ib::error() << "Unable to allocate the"
					" requested innodb_undo_logs";
				return(false);
			}

			/* Increase the number of active undo
			tablespace in case new rollback segment
			assigned to new undo tablespace. */
			if (space > srv_undo_tablespaces_active) {
				srv_undo_tablespaces_active++;

				ut_ad(srv_undo_tablespaces_active == space);
			}
		}
	}

	ut_ad(srv_undo_logs <= srv_available_undo_logs);

	ib::info info;
	info << srv_undo_logs << " out of " << srv_available_undo_logs;
	if (srv_undo_tablespaces_active) {
		info << " rollback segments in " << srv_undo_tablespaces_active
		<< " undo tablespaces are active.";
	} else {
		info << " rollback segments are active.";
	}

	return(true);
}

/*********************************************************************
Shutdown/Close the transaction system. */
void
trx_sys_close(void)
/*===============*/
{
	ut_ad(trx_sys != NULL);
	ut_ad(srv_shutdown_state == SRV_SHUTDOWN_EXIT_THREADS);

	if (ulint size = trx_sys->mvcc->size()) {
		ib::error() << "All read views were not closed before"
			" shutdown: " << size << " read views open";
	}

	if (trx_dummy_sess) {
		sess_close(trx_dummy_sess);
		trx_dummy_sess = NULL;
	}

	/* Only prepared transactions may be left in the system. Free them. */
	ut_a(UT_LIST_GET_LEN(trx_sys->rw_trx_list) == trx_sys->n_prepared_trx
	     || !srv_was_started
	     || srv_read_only_mode
	     || srv_force_recovery >= SRV_FORCE_NO_TRX_UNDO);

	for (trx_t* trx = UT_LIST_GET_FIRST(trx_sys->rw_trx_list);
	     trx != NULL;
	     trx = UT_LIST_GET_FIRST(trx_sys->rw_trx_list)) {

		trx_free_prepared(trx);

		UT_LIST_REMOVE(trx_sys->rw_trx_list, trx);
	}

	/* There can't be any active transactions. */

	for (ulint i = 0; i < TRX_SYS_N_RSEGS; ++i) {
		if (trx_rseg_t* rseg = trx_sys->rseg_array[i]) {
			trx_rseg_mem_free(rseg);
		}

		if (trx_rseg_t* rseg = trx_sys->temp_rsegs[i]) {
			trx_rseg_mem_free(rseg);
		}
	}

	UT_DELETE(trx_sys->mvcc);

	ut_a(UT_LIST_GET_LEN(trx_sys->rw_trx_list) == 0);
	ut_a(UT_LIST_GET_LEN(trx_sys->mysql_trx_list) == 0);
	ut_a(UT_LIST_GET_LEN(trx_sys->serialisation_list) == 0);

	/* We used placement new to create this mutex. Call the destructor. */
	mutex_free(&trx_sys->mutex);

	trx_sys->rw_trx_ids.~trx_ids_t();

	trx_sys->rw_trx_set.~TrxIdSet();

	ut_free(trx_sys);

	trx_sys = NULL;
}

/*********************************************************************
Check if there are any active (non-prepared) transactions.
@return total number of active transactions or 0 if none */
ulint
trx_sys_any_active_transactions(void)
/*=================================*/
{
	ulint	total_trx = 0;

	trx_sys_mutex_enter();

	total_trx = UT_LIST_GET_LEN(trx_sys->rw_trx_list)
		  + UT_LIST_GET_LEN(trx_sys->mysql_trx_list);

	ut_a(total_trx >= trx_sys->n_prepared_trx);
	total_trx -= trx_sys->n_prepared_trx;

	trx_sys_mutex_exit();

	return(total_trx);
}

#ifdef UNIV_DEBUG
/*************************************************************//**
Validate the trx_ut_list_t.
@return true if valid. */
static
bool
trx_sys_validate_trx_list_low(
/*===========================*/
	trx_ut_list_t*	trx_list)	/*!< in: &trx_sys->rw_trx_list */
{
	const trx_t*	trx;
	const trx_t*	prev_trx = NULL;

	ut_ad(trx_sys_mutex_own());

	ut_ad(trx_list == &trx_sys->rw_trx_list);

	for (trx = UT_LIST_GET_FIRST(*trx_list);
	     trx != NULL;
	     prev_trx = trx, trx = UT_LIST_GET_NEXT(trx_list, prev_trx)) {

		check_trx_state(trx);
		ut_a(prev_trx == NULL || prev_trx->id > trx->id);
	}

	return(true);
}

/*************************************************************//**
Validate the trx_sys_t::rw_trx_list.
@return true if the list is valid. */
bool
trx_sys_validate_trx_list()
/*=======================*/
{
	ut_ad(trx_sys_mutex_own());

	ut_a(trx_sys_validate_trx_list_low(&trx_sys->rw_trx_list));

	return(true);
}
#endif /* UNIV_DEBUG */<|MERGE_RESOLUTION|>--- conflicted
+++ resolved
@@ -268,45 +268,26 @@
 UNIV_INTERN
 void
 trx_sys_update_wsrep_checkpoint(
-<<<<<<< HEAD
-/*============================*/
-	const XID*	xid,		/*!< in: transaction XID */
-	trx_sysf_t*	sys_header,	/*!< in: sys_header */
-	mtr_t*		mtr)		/*!< in: mtr */
-{
-#ifdef UNIV_DEBUG
-	{
-=======
 	const XID*	xid,
 	trx_sysf_t*	sys_header,
 	mtr_t*		mtr)
 {
+	ut_ad(xid->formatID == 1);
+	ut_ad(wsrep_is_wsrep_xid(xid));
+
+	if (mach_read_from_4(sys_header + TRX_SYS_WSREP_XID_INFO
+			     + TRX_SYS_WSREP_XID_MAGIC_N_FLD)
+		!= TRX_SYS_WSREP_XID_MAGIC_N) {
+		mlog_write_ulint(sys_header + TRX_SYS_WSREP_XID_INFO
+			+ TRX_SYS_WSREP_XID_MAGIC_N_FLD,
+			TRX_SYS_WSREP_XID_MAGIC_N,
+			MLOG_4BYTES, mtr);
 #ifdef UNIV_DEBUG
-	if (xid->formatID != -1
-	    && mach_read_from_4(sys_header + TRX_SYS_WSREP_XID_INFO
-			+ TRX_SYS_WSREP_XID_MAGIC_N_FLD)
-		== TRX_SYS_WSREP_XID_MAGIC_N) {
->>>>>>> b29f26d7
+	} else {
 		/* Check that seqno is monotonically increasing */
 		unsigned char xid_uuid[16];
 		long long xid_seqno = read_wsrep_xid_seqno(xid);
 		read_wsrep_xid_uuid(xid, xid_uuid);
-<<<<<<< HEAD
-		if (!memcmp(xid_uuid, trx_sys_cur_xid_uuid, 16))
-		{
-			/*
-			This check is a protection against the initial seqno (-1)
-			assigned in read_wsrep_xid_uuid(), which, if not checked,
-			would cause the following assertion to fail.
-			*/
-			if (xid_seqno > -1 )
-			{
-				ut_ad(xid_seqno > trx_sys_cur_xid_seqno);
-			}
-		} else {
-			memcpy(trx_sys_cur_xid_uuid, xid_uuid, 16);
-		}
-=======
 
 		if (!memcmp(xid_uuid, trx_sys_cur_xid_uuid, 8)) {
 			ut_ad(xid_seqno > trx_sys_cur_xid_seqno);
@@ -315,52 +296,8 @@
 			memcpy(trx_sys_cur_xid_uuid, xid_uuid, 16);
 		}
 
->>>>>>> b29f26d7
 		trx_sys_cur_xid_seqno = xid_seqno;
-	}
 #endif /* UNIV_DEBUG */
-
-<<<<<<< HEAD
-		ut_ad(xid && mtr);
-		ut_a(xid->formatID == -1 || wsrep_is_wsrep_xid(xid));
-
-		if (mach_read_from_4(sys_header + TRX_SYS_WSREP_XID_INFO
-				+ TRX_SYS_WSREP_XID_MAGIC_N_FLD)
-			!= TRX_SYS_WSREP_XID_MAGIC_N) {
-			mlog_write_ulint(sys_header + TRX_SYS_WSREP_XID_INFO
-				+ TRX_SYS_WSREP_XID_MAGIC_N_FLD,
-				TRX_SYS_WSREP_XID_MAGIC_N,
-				MLOG_4BYTES, mtr);
-		}
-
-		mlog_write_ulint(sys_header + TRX_SYS_WSREP_XID_INFO
-			+ TRX_SYS_WSREP_XID_FORMAT,
-			(int)xid->formatID,
-			MLOG_4BYTES, mtr);
-		mlog_write_ulint(sys_header + TRX_SYS_WSREP_XID_INFO
-			+ TRX_SYS_WSREP_XID_GTRID_LEN,
-			(int)xid->gtrid_length,
-			MLOG_4BYTES, mtr);
-		mlog_write_ulint(sys_header + TRX_SYS_WSREP_XID_INFO
-			+ TRX_SYS_WSREP_XID_BQUAL_LEN,
-			(int)xid->bqual_length,
-			MLOG_4BYTES, mtr);
-		mlog_write_string(sys_header + TRX_SYS_WSREP_XID_INFO
-			+ TRX_SYS_WSREP_XID_DATA,
-			(const unsigned char*) xid->data,
-			XIDDATASIZE, mtr);
-
-=======
-	ut_ad(xid && mtr);
-	ut_a(xid->formatID == -1 || wsrep_is_wsrep_xid((const XID *)xid));
-
-	if (mach_read_from_4(sys_header + TRX_SYS_WSREP_XID_INFO
-			+ TRX_SYS_WSREP_XID_MAGIC_N_FLD)
-		!= TRX_SYS_WSREP_XID_MAGIC_N) {
-		mlog_write_ulint(sys_header + TRX_SYS_WSREP_XID_INFO
-			+ TRX_SYS_WSREP_XID_MAGIC_N_FLD,
-			TRX_SYS_WSREP_XID_MAGIC_N,
-			MLOG_4BYTES, mtr);
 	}
 
 	mlog_write_ulint(sys_header + TRX_SYS_WSREP_XID_INFO
@@ -381,54 +318,10 @@
 		XIDDATASIZE, mtr);
 }
 
-/** Read WSREP XID from sys_header of TRX_SYS_PAGE_NO = 5.
-@param[out]	xid	Transaction XID
-@return  true on success, false on error. */
-UNIV_INTERN
-bool
-trx_sys_read_wsrep_checkpoint(XID* xid)
-{
-	trx_sysf_t* sys_header;
-	mtr_t	    mtr;
-	ulint       magic;
-
-	ut_ad(xid);
-
-	mtr_start(&mtr);
-
-	sys_header = trx_sysf_get(&mtr);
-
-	if ((magic = mach_read_from_4(sys_header + TRX_SYS_WSREP_XID_INFO
-				+ TRX_SYS_WSREP_XID_MAGIC_N_FLD))
-		!= TRX_SYS_WSREP_XID_MAGIC_N) {
-		memset(xid, 0, sizeof(*xid));
-		xid->formatID = -1;
-		trx_sys_update_wsrep_checkpoint(xid, sys_header, &mtr);
-		mtr_commit(&mtr);
-		return false;
-	}
-
-	xid->formatID     = (int)mach_read_from_4(
-		sys_header
-		+ TRX_SYS_WSREP_XID_INFO + TRX_SYS_WSREP_XID_FORMAT);
-	xid->gtrid_length = (int)mach_read_from_4(
-		sys_header
-		+ TRX_SYS_WSREP_XID_INFO + TRX_SYS_WSREP_XID_GTRID_LEN);
-	xid->bqual_length = (int)mach_read_from_4(
-		sys_header
-		+ TRX_SYS_WSREP_XID_INFO + TRX_SYS_WSREP_XID_BQUAL_LEN);
-	ut_memcpy(xid->data,
-		sys_header + TRX_SYS_WSREP_XID_INFO + TRX_SYS_WSREP_XID_DATA,
-		XIDDATASIZE);
-
-	mtr_commit(&mtr);
-	return true;
->>>>>>> b29f26d7
-}
-
 /** Read WSREP checkpoint XID from sys header.
 @param[out]	xid	WSREP XID
 @return	whether the checkpoint was present */
+UNIV_INTERN
 bool
 trx_sys_read_wsrep_checkpoint(XID* xid)
 {
