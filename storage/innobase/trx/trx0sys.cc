--- conflicted
+++ resolved
@@ -281,14 +281,7 @@
 			TRX_SYS_WSREP_XID_MAGIC_N,
 			MLOG_4BYTES, mtr);
 #ifdef UNIV_DEBUG
-<<<<<<< HEAD
 	} else {
-=======
-	if (!xid->is_null()
-	    && mach_read_from_4(sys_header + TRX_SYS_WSREP_XID_INFO
-			+ TRX_SYS_WSREP_XID_MAGIC_N_FLD)
-		== TRX_SYS_WSREP_XID_MAGIC_N) {
->>>>>>> 9d42eb5e
 		/* Check that seqno is monotonically increasing */
 		unsigned char xid_uuid[16];
 		long long xid_seqno = read_wsrep_xid_seqno(xid);
@@ -303,20 +296,6 @@
 
 		trx_sys_cur_xid_seqno = xid_seqno;
 #endif /* UNIV_DEBUG */
-<<<<<<< HEAD
-=======
-
-	ut_ad(xid && mtr);
-	ut_a(xid->is_null() || wsrep_is_wsrep_xid((const XID *)xid));
-
-	if (mach_read_from_4(sys_header + TRX_SYS_WSREP_XID_INFO
-			+ TRX_SYS_WSREP_XID_MAGIC_N_FLD)
-		!= TRX_SYS_WSREP_XID_MAGIC_N) {
-		mlog_write_ulint(sys_header + TRX_SYS_WSREP_XID_INFO
-			+ TRX_SYS_WSREP_XID_MAGIC_N_FLD,
-			TRX_SYS_WSREP_XID_MAGIC_N,
-			MLOG_4BYTES, mtr);
->>>>>>> 9d42eb5e
 	}
 
 	mlog_write_ulint(sys_header + TRX_SYS_WSREP_XID_INFO
@@ -355,23 +334,14 @@
 	sys_header = trx_sysf_get(&mtr);
 
 	if ((magic = mach_read_from_4(sys_header + TRX_SYS_WSREP_XID_INFO
-<<<<<<< HEAD
 					+ TRX_SYS_WSREP_XID_MAGIC_N_FLD))
 	    != TRX_SYS_WSREP_XID_MAGIC_N) {
-		memset(xid, 0, sizeof(*xid));
-		long long seqno= -1;
-		memcpy(xid->data + 24, &seqno, sizeof(long long));
-		xid->formatID = -1;
-=======
-				+ TRX_SYS_WSREP_XID_MAGIC_N_FLD))
-		!= TRX_SYS_WSREP_XID_MAGIC_N) {
+		mtr.commit();
 		xid->null();
 		xid->gtrid_length = 0;
 		xid->bqual_length = 0;
 		memset(xid->data, 0, sizeof xid->data);
-		trx_sys_update_wsrep_checkpoint(xid, sys_header, &mtr);
->>>>>>> 9d42eb5e
-		mtr_commit(&mtr);
+		memset(xid->data + 24, 0xff, 8);
 		return false;
 	}
 
