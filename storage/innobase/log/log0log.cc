/*****************************************************************************

Copyright (c) 1995, 2017, Oracle and/or its affiliates. All Rights Reserved.
Copyright (c) 2009, Google Inc.
Copyright (c) 2014, 2018, MariaDB Corporation.

Portions of this file contain modifications contributed and copyrighted by
Google, Inc. Those modifications are gratefully acknowledged and are described
briefly in the InnoDB documentation. The contributions by Google are
incorporated with their permission, and subject to the conditions contained in
the file COPYING.Google.

This program is free software; you can redistribute it and/or modify it under
the terms of the GNU General Public License as published by the Free Software
Foundation; version 2 of the License.

This program is distributed in the hope that it will be useful, but WITHOUT
ANY WARRANTY; without even the implied warranty of MERCHANTABILITY or FITNESS
FOR A PARTICULAR PURPOSE. See the GNU General Public License for more details.

You should have received a copy of the GNU General Public License along with
this program; if not, write to the Free Software Foundation, Inc.,
51 Franklin Street, Suite 500, Boston, MA 02110-1335 USA

*****************************************************************************/

/**************************************************//**
@file log/log0log.cc
Database log

Created 12/9/1995 Heikki Tuuri
*******************************************************/

#include "ha_prototypes.h"
#include <debug_sync.h>
#include <my_service_manager.h>

#include "log0log.h"
#include "log0crypt.h"
#include "mem0mem.h"
#include "buf0buf.h"
#include "buf0flu.h"
#include "lock0lock.h"
#include "log0recv.h"
#include "fil0fil.h"
#include "dict0boot.h"
#include "dict0stats_bg.h"
#include "btr0defragment.h"
#include "srv0srv.h"
#include "srv0start.h"
#include "trx0sys.h"
#include "trx0trx.h"
#include "trx0roll.h"
#include "srv0mon.h"
#include "sync0sync.h"

/*
General philosophy of InnoDB redo-logs:

1) Every change to a contents of a data page must be done
through mtr, which in mtr_commit() writes log records
to the InnoDB redo log.

2) Normally these changes are performed using a mlog_write_ulint()
or similar function.

3) In some page level operations only a code number of a
c-function and its parameters are written to the log to
reduce the size of the log.

  3a) You should not add parameters to these kind of functions
  (e.g. trx_undo_header_create(), trx_undo_insert_header_reuse())

  3b) You should not add such functionality which either change
  working when compared with the old or are dependent on data
  outside of the page. These kind of functions should implement
  self-contained page transformation and it should be unchanged
  if you don't have very essential reasons to change log
  semantics or format.

*/

/** Redo log system */
log_t*	log_sys	= NULL;

/** Whether to generate and require checksums on the redo log pages */
my_bool	innodb_log_checksums;

/** Pointer to the log checksum calculation function */
log_checksum_func_t log_checksum_algorithm_ptr;

/* Next log block number to do dummy record filling if no log records written
for a while */
static ulint		next_lbn_to_pad = 0;

/* These control how often we print warnings if the last checkpoint is too
old */
static bool	log_has_printed_chkp_warning = false;
static time_t	log_last_warning_time;

static bool	log_has_printed_chkp_margine_warning = false;
static time_t	log_last_margine_warning_time;

/* A margin for free space in the log buffer before a log entry is catenated */
#define LOG_BUF_WRITE_MARGIN	(4 * OS_FILE_LOG_BLOCK_SIZE)

/* Margins for free space in the log buffer after a log entry is catenated */
#define LOG_BUF_FLUSH_RATIO	2
#define LOG_BUF_FLUSH_MARGIN	(LOG_BUF_WRITE_MARGIN + 4 * UNIV_PAGE_SIZE)

/* This parameter controls asynchronous making of a new checkpoint; the value
should be bigger than LOG_POOL_PREFLUSH_RATIO_SYNC */

#define LOG_POOL_CHECKPOINT_RATIO_ASYNC	32

/* This parameter controls synchronous preflushing of modified buffer pages */
#define LOG_POOL_PREFLUSH_RATIO_SYNC	16

/* The same ratio for asynchronous preflushing; this value should be less than
the previous */
#define LOG_POOL_PREFLUSH_RATIO_ASYNC	8

/* Codes used in unlocking flush latches */
#define LOG_UNLOCK_NONE_FLUSHED_LOCK	1
#define LOG_UNLOCK_FLUSH_LOCK		2

/** Event to wake up log_scrub_thread */
os_event_t	log_scrub_event;
/** Whether log_scrub_thread is active */
bool		log_scrub_thread_active;

extern "C" UNIV_INTERN
os_thread_ret_t
DECLARE_THREAD(log_scrub_thread)(void*);

/******************************************************//**
Completes a checkpoint write i/o to a log file. */
static
void
log_io_complete_checkpoint(void);
/*============================*/

/****************************************************************//**
Returns the oldest modified block lsn in the pool, or log_sys->lsn if none
exists.
@return LSN of oldest modification */
static
lsn_t
log_buf_pool_get_oldest_modification(void)
/*======================================*/
{
	lsn_t	lsn;

	ut_ad(log_mutex_own());

	lsn = buf_pool_get_oldest_modification();

	if (!lsn) {

		lsn = log_sys->lsn;
	}

	return(lsn);
}

/** Extends the log buffer.
@param[in]	len	requested minimum size in bytes */
void
log_buffer_extend(
	ulint	len)
{
	ulint	move_start;
	ulint	move_end;
	byte	tmp_buf[OS_FILE_LOG_BLOCK_SIZE];

	log_mutex_enter_all();

	while (log_sys->is_extending) {
		/* Another thread is trying to extend already.
		Needs to wait for. */
		log_mutex_exit_all();

		log_buffer_flush_to_disk();

		log_mutex_enter_all();

		if (srv_log_buffer_size > len / UNIV_PAGE_SIZE) {
			/* Already extended enough by the others */
			log_mutex_exit_all();
			return;
		}
	}

	if (len >= log_sys->buf_size / 2) {
		DBUG_EXECUTE_IF("ib_log_buffer_is_short_crash",
				DBUG_SUICIDE(););

		/* log_buffer is too small. try to extend instead of crash. */
		ib::warn() << "The transaction log size is too large"
			" for innodb_log_buffer_size (" << len << " >= "
			<< LOG_BUFFER_SIZE << " / 2). Trying to extend it.";
	}

	log_sys->is_extending = true;

	while (ut_calc_align_down(log_sys->buf_free,
				  OS_FILE_LOG_BLOCK_SIZE)
	       != ut_calc_align_down(log_sys->buf_next_to_write,
				     OS_FILE_LOG_BLOCK_SIZE)) {
		/* Buffer might have >1 blocks to write still. */
		log_mutex_exit_all();

		log_buffer_flush_to_disk();

		log_mutex_enter_all();
	}

	move_start = ut_calc_align_down(
		log_sys->buf_free,
		OS_FILE_LOG_BLOCK_SIZE);
	move_end = log_sys->buf_free;

	/* store the last log block in buffer */
	ut_memcpy(tmp_buf, log_sys->buf + move_start,
		  move_end - move_start);

	log_sys->buf_free -= move_start;
	log_sys->buf_next_to_write -= move_start;

	/* reallocate log buffer */
	srv_log_buffer_size = len / UNIV_PAGE_SIZE + 1;
	ut_free(log_sys->buf_ptr);

	log_sys->buf_size = LOG_BUFFER_SIZE;

	log_sys->buf_ptr = static_cast<byte*>(
		ut_zalloc_nokey(log_sys->buf_size * 2 + OS_FILE_LOG_BLOCK_SIZE));
	TRASH_ALLOC(log_sys->buf_ptr,
		    log_sys->buf_size * 2 + OS_FILE_LOG_BLOCK_SIZE);
	log_sys->buf = static_cast<byte*>(
		ut_align(log_sys->buf_ptr, OS_FILE_LOG_BLOCK_SIZE));

	log_sys->first_in_use = true;

	log_sys->max_buf_free = log_sys->buf_size / LOG_BUF_FLUSH_RATIO
		- LOG_BUF_FLUSH_MARGIN;

	/* restore the last log block */
	ut_memcpy(log_sys->buf, tmp_buf, move_end - move_start);

	ut_ad(log_sys->is_extending);
	log_sys->is_extending = false;

	log_mutex_exit_all();

	ib::info() << "innodb_log_buffer_size was extended to "
		<< LOG_BUFFER_SIZE << ".";
}

/** Calculate actual length in redo buffer and file including
block header and trailer.
@param[in]	len	length to write
@return actual length to write including header and trailer. */
static inline
ulint
log_calculate_actual_len(
	ulint len)
{
	ut_ad(log_mutex_own());

	/* actual length stored per block */
	const ulint	len_per_blk = OS_FILE_LOG_BLOCK_SIZE
		- (LOG_BLOCK_HDR_SIZE + LOG_BLOCK_TRL_SIZE);

	/* actual data length in last block already written */
	ulint	extra_len = (log_sys->buf_free % OS_FILE_LOG_BLOCK_SIZE);

	ut_ad(extra_len >= LOG_BLOCK_HDR_SIZE);
	extra_len -= LOG_BLOCK_HDR_SIZE;

	/* total extra length for block header and trailer */
	extra_len = ((len + extra_len) / len_per_blk)
		* (LOG_BLOCK_HDR_SIZE + LOG_BLOCK_TRL_SIZE);

	return(len + extra_len);
}

/** Check margin not to overwrite transaction log from the last checkpoint.
If would estimate the log write to exceed the log_group_capacity,
waits for the checkpoint is done enough.
@param[in]	len	length of the data to be written */

void
log_margin_checkpoint_age(
	ulint	len)
{
	ulint	margin = log_calculate_actual_len(len);

	ut_ad(log_mutex_own());

	if (margin > log_sys->log_group_capacity) {
		/* return with warning output to avoid deadlock */
		if (!log_has_printed_chkp_margine_warning
		    || difftime(time(NULL),
				log_last_margine_warning_time) > 15) {
			log_has_printed_chkp_margine_warning = true;
			log_last_margine_warning_time = time(NULL);

			ib::error() << "The transaction log files are too"
				" small for the single transaction log (size="
				<< len << "). So, the last checkpoint age"
				" might exceed the log group capacity "
				<< log_sys->log_group_capacity << ".";
		}

		return;
	}

	/* Our margin check should ensure that we never reach this condition.
	Try to do checkpoint once. We cannot keep waiting here as it might
	result in hang in case the current mtr has latch on oldest lsn */
	if (log_sys->lsn - log_sys->last_checkpoint_lsn + margin
	    > log_sys->log_group_capacity) {
		/* The log write of 'len' might overwrite the transaction log
		after the last checkpoint. Makes checkpoint. */

		bool	flushed_enough = false;

		if (log_sys->lsn - log_buf_pool_get_oldest_modification()
		    + margin
		    <= log_sys->log_group_capacity) {
			flushed_enough = true;
		}

		log_sys->check_flush_or_checkpoint = true;
		log_mutex_exit();

		DEBUG_SYNC_C("margin_checkpoint_age_rescue");

		if (!flushed_enough) {
			os_thread_sleep(100000);
		}
		log_checkpoint(true, false);

		log_mutex_enter();
	}

	return;
}

/** Open the log for log_write_low. The log must be closed with log_close.
@param[in]	len	length of the data to be written
@return start lsn of the log record */
lsn_t
log_reserve_and_open(
	ulint	len)
{
	ulint	len_upper_limit;
#ifdef UNIV_DEBUG
	ulint	count			= 0;
#endif /* UNIV_DEBUG */

loop:
	ut_ad(log_mutex_own());

	if (log_sys->is_extending) {
		log_mutex_exit();

		/* Log buffer size is extending. Writing up to the next block
		should wait for the extending finished. */

		os_thread_sleep(100000);

		ut_ad(++count < 50);

		log_mutex_enter();
		goto loop;
	}

	/* Calculate an upper limit for the space the string may take in the
	log buffer */

	len_upper_limit = LOG_BUF_WRITE_MARGIN + srv_log_write_ahead_size
			  + (5 * len) / 4;

	if (log_sys->buf_free + len_upper_limit > log_sys->buf_size) {
		log_mutex_exit();

		DEBUG_SYNC_C("log_buf_size_exceeded");

		/* Not enough free space, do a write of the log buffer */
		log_buffer_sync_in_background(false);

		srv_stats.log_waits.inc();

		ut_ad(++count < 50);

		log_mutex_enter();
		goto loop;
	}

	return(log_sys->lsn);
}

/************************************************************//**
Writes to the log the string given. It is assumed that the caller holds the
log mutex. */
void
log_write_low(
/*==========*/
	const byte*	str,		/*!< in: string */
	ulint		str_len)	/*!< in: string length */
{
	log_t*	log	= log_sys;
	ulint	len;
	ulint	data_len;
	byte*	log_block;

	ut_ad(log_mutex_own());
part_loop:
	/* Calculate a part length */

	data_len = (log->buf_free % OS_FILE_LOG_BLOCK_SIZE) + str_len;

	if (data_len <= OS_FILE_LOG_BLOCK_SIZE - LOG_BLOCK_TRL_SIZE) {

		/* The string fits within the current log block */

		len = str_len;
	} else {
		data_len = OS_FILE_LOG_BLOCK_SIZE - LOG_BLOCK_TRL_SIZE;

		len = OS_FILE_LOG_BLOCK_SIZE
			- (log->buf_free % OS_FILE_LOG_BLOCK_SIZE)
			- LOG_BLOCK_TRL_SIZE;
	}

	ut_memcpy(log->buf + log->buf_free, str, len);

	str_len -= len;
	str = str + len;

	log_block = static_cast<byte*>(
		ut_align_down(
			log->buf + log->buf_free, OS_FILE_LOG_BLOCK_SIZE));

	log_block_set_data_len(log_block, data_len);

	if (data_len == OS_FILE_LOG_BLOCK_SIZE - LOG_BLOCK_TRL_SIZE) {
		/* This block became full */
		log_block_set_data_len(log_block, OS_FILE_LOG_BLOCK_SIZE);
		log_block_set_checkpoint_no(log_block,
					    log_sys->next_checkpoint_no);
		len += LOG_BLOCK_HDR_SIZE + LOG_BLOCK_TRL_SIZE;

		log->lsn += len;

		/* Initialize the next block header */
		log_block_init(log_block + OS_FILE_LOG_BLOCK_SIZE, log->lsn);
	} else {
		log->lsn += len;
	}

	log->buf_free += len;

	ut_ad(log->buf_free <= log->buf_size);

	if (str_len > 0) {
		goto part_loop;
	}

	srv_stats.log_write_requests.inc();
}

/************************************************************//**
Closes the log.
@return lsn */
lsn_t
log_close(void)
/*===========*/
{
	byte*		log_block;
	ulint		first_rec_group;
	lsn_t		oldest_lsn;
	lsn_t		lsn;
	log_t*		log	= log_sys;
	lsn_t		checkpoint_age;

	ut_ad(log_mutex_own());

	lsn = log->lsn;

	log_block = static_cast<byte*>(
		ut_align_down(
			log->buf + log->buf_free, OS_FILE_LOG_BLOCK_SIZE));

	first_rec_group = log_block_get_first_rec_group(log_block);

	if (first_rec_group == 0) {
		/* We initialized a new log block which was not written
		full by the current mtr: the next mtr log record group
		will start within this block at the offset data_len */

		log_block_set_first_rec_group(
			log_block, log_block_get_data_len(log_block));
	}

	if (log->buf_free > log->max_buf_free) {

		log->check_flush_or_checkpoint = true;
	}

	checkpoint_age = lsn - log->last_checkpoint_lsn;

	if (checkpoint_age >= log->log_group_capacity) {
		DBUG_EXECUTE_IF(
			"print_all_chkp_warnings",
			log_has_printed_chkp_warning = false;);

		if (!log_has_printed_chkp_warning
		    || difftime(time(NULL), log_last_warning_time) > 15) {

			log_has_printed_chkp_warning = true;
			log_last_warning_time = time(NULL);

			ib::error() << "The age of the last checkpoint is "
				<< checkpoint_age << ", which exceeds the log"
				" group capacity " << log->log_group_capacity
				<< ".";
		}
	}

	if (checkpoint_age <= log->max_modified_age_sync) {

		goto function_exit;
	}

	oldest_lsn = buf_pool_get_oldest_modification();

	if (!oldest_lsn
	    || lsn - oldest_lsn > log->max_modified_age_sync
	    || checkpoint_age > log->max_checkpoint_age_async) {

		log->check_flush_or_checkpoint = true;
	}
function_exit:

	return(lsn);
}

/******************************************************//**
Calculates the offset within a log group, when the log file headers are not
included.
@return size offset (<= offset) */
UNIV_INLINE
lsn_t
log_group_calc_size_offset(
/*=======================*/
	lsn_t			offset,	/*!< in: real offset within the
					log group */
	const log_group_t*	group)	/*!< in: log group */
{
	/* The lsn parameters are updated while holding both the mutexes
	and it is ok to have either of them while reading */
	ut_ad(log_mutex_own() || log_write_mutex_own());

	return(offset - LOG_FILE_HDR_SIZE * (1 + offset / group->file_size));
}

/******************************************************//**
Calculates the offset within a log group, when the log file headers are
included.
@return real offset (>= offset) */
UNIV_INLINE
lsn_t
log_group_calc_real_offset(
/*=======================*/
	lsn_t			offset,	/*!< in: size offset within the
					log group */
	const log_group_t*	group)	/*!< in: log group */
{
	/* The lsn parameters are updated while holding both the mutexes
	and it is ok to have either of them while reading */
	ut_ad(log_mutex_own() || log_write_mutex_own());

	return(offset + LOG_FILE_HDR_SIZE
	       * (1 + offset / (group->file_size - LOG_FILE_HDR_SIZE)));
}

/** Calculate the offset of an lsn within a log group.
@param[in]	lsn	log sequence number
@param[in]	group	log group
@return offset within the log group */
lsn_t
log_group_calc_lsn_offset(
	lsn_t			lsn,
	const log_group_t*	group)
{
	lsn_t	gr_lsn;
	lsn_t	gr_lsn_size_offset;
	lsn_t	difference;
	lsn_t	group_size;
	lsn_t	offset;

	/* The lsn parameters are updated while holding both the mutexes
	and it is ok to have either of them while reading */
	ut_ad(log_mutex_own() || log_write_mutex_own());

	gr_lsn = group->lsn;

	gr_lsn_size_offset = log_group_calc_size_offset(
		group->lsn_offset, group);

	group_size = group->capacity();

	if (lsn >= gr_lsn) {

		difference = lsn - gr_lsn;
	} else {
		difference = gr_lsn - lsn;

		difference = difference % group_size;

		difference = group_size - difference;
	}

	offset = (gr_lsn_size_offset + difference) % group_size;

	/* fprintf(stderr,
	"Offset is " LSN_PF " gr_lsn_offset is " LSN_PF
	" difference is " LSN_PF "\n",
	offset, gr_lsn_size_offset, difference);
	*/

	return(log_group_calc_real_offset(offset, group));
}

/********************************************************//**
Sets the field values in group to correspond to a given lsn. For this function
to work, the values must already be correctly initialized to correspond to
some lsn, for instance, a checkpoint lsn. */
void
log_group_set_fields(
/*=================*/
	log_group_t*	group,	/*!< in/out: group */
	lsn_t		lsn)	/*!< in: lsn for which the values should be
				set */
{
	group->lsn_offset = log_group_calc_lsn_offset(lsn, group);
	group->lsn = lsn;
}

/** Calculate the recommended highest values for lsn - last_checkpoint_lsn
and lsn - buf_get_oldest_modification().
@param[in]	file_size	requested innodb_log_file_size
@retval true on success
@retval false if the smallest log group is too small to
accommodate the number of OS threads in the database server */
bool
log_set_capacity(ulonglong file_size)
{
	lsn_t		margin;
	ulint		free;

	lsn_t smallest_capacity = (file_size - LOG_FILE_HDR_SIZE)
		* srv_n_log_files;
	/* Add extra safety */
	smallest_capacity -= smallest_capacity / 10;

	/* For each OS thread we must reserve so much free space in the
	smallest log group that it can accommodate the log entries produced
	by single query steps: running out of free log space is a serious
	system error which requires rebooting the database. */

	free = LOG_CHECKPOINT_FREE_PER_THREAD * (10 + srv_thread_concurrency)
		+ LOG_CHECKPOINT_EXTRA_FREE;
	if (free >= smallest_capacity / 2) {
		ib::error() << "Cannot continue operation. ib_logfiles are too"
			" small for innodb_thread_concurrency="
			<< srv_thread_concurrency << ". The combined size of"
			" ib_logfiles should be bigger than"
			" 200 kB * innodb_thread_concurrency. "
			<< INNODB_PARAMETERS_MSG;
		return(false);
	}

	margin = smallest_capacity - free;
	margin = margin - margin / 10;	/* Add still some extra safety */

	log_mutex_enter();

	log_sys->log_group_capacity = smallest_capacity;

	log_sys->max_modified_age_async = margin
		- margin / LOG_POOL_PREFLUSH_RATIO_ASYNC;
	log_sys->max_modified_age_sync = margin
		- margin / LOG_POOL_PREFLUSH_RATIO_SYNC;

	log_sys->max_checkpoint_age_async = margin - margin
		/ LOG_POOL_CHECKPOINT_RATIO_ASYNC;
	log_sys->max_checkpoint_age = margin;

	log_mutex_exit();

	return(true);
}

/** Initializes the redo logging subsystem. */
void
log_sys_init()
{
	log_sys = static_cast<log_t*>(ut_zalloc_nokey(sizeof(log_t)));

	mutex_create(LATCH_ID_LOG_SYS, &log_sys->mutex);
	mutex_create(LATCH_ID_LOG_WRITE, &log_sys->write_mutex);

	mutex_create(LATCH_ID_LOG_FLUSH_ORDER, &log_sys->log_flush_order_mutex);

	/* Start the lsn from one log block from zero: this way every
	log record has a start lsn != zero, a fact which we will use */

	log_sys->lsn = LOG_START_LSN;

	ut_a(LOG_BUFFER_SIZE >= 16 * OS_FILE_LOG_BLOCK_SIZE);
	ut_a(LOG_BUFFER_SIZE >= 4 * UNIV_PAGE_SIZE);

	log_sys->buf_size = LOG_BUFFER_SIZE;

	log_sys->buf_ptr = static_cast<byte*>(
		ut_zalloc_nokey(log_sys->buf_size * 2 + OS_FILE_LOG_BLOCK_SIZE));
	TRASH_ALLOC(log_sys->buf_ptr,
		    log_sys->buf_size * 2 + OS_FILE_LOG_BLOCK_SIZE);
	log_sys->buf = static_cast<byte*>(
		ut_align(log_sys->buf_ptr, OS_FILE_LOG_BLOCK_SIZE));

	log_sys->first_in_use = true;

	log_sys->max_buf_free = log_sys->buf_size / LOG_BUF_FLUSH_RATIO
		- LOG_BUF_FLUSH_MARGIN;
	log_sys->check_flush_or_checkpoint = true;

	log_sys->n_log_ios_old = log_sys->n_log_ios;
	log_sys->last_printout_time = time(NULL);
	/*----------------------------*/

	log_sys->write_lsn = log_sys->lsn;

	log_sys->flush_event = os_event_create(0);

	os_event_set(log_sys->flush_event);

	/*----------------------------*/

	log_sys->last_checkpoint_lsn = log_sys->lsn;

	rw_lock_create(
		checkpoint_lock_key, &log_sys->checkpoint_lock,
		SYNC_NO_ORDER_CHECK);

	log_sys->checkpoint_buf_ptr = static_cast<byte*>(
		ut_zalloc_nokey(2 * OS_FILE_LOG_BLOCK_SIZE));

	log_sys->checkpoint_buf = static_cast<byte*>(
		ut_align(log_sys->checkpoint_buf_ptr, OS_FILE_LOG_BLOCK_SIZE));

	/*----------------------------*/

	log_block_init(log_sys->buf, log_sys->lsn);
	log_block_set_first_rec_group(log_sys->buf, LOG_BLOCK_HDR_SIZE);

	log_sys->buf_free = LOG_BLOCK_HDR_SIZE;
	log_sys->lsn = LOG_START_LSN + LOG_BLOCK_HDR_SIZE; // TODO(minliz): ensure various LOG_START_LSN?

	MONITOR_SET(MONITOR_LSN_CHECKPOINT_AGE,
		    log_sys->lsn - log_sys->last_checkpoint_lsn);

	log_scrub_thread_active = !srv_read_only_mode && srv_scrub_log;
	if (log_scrub_thread_active) {
		log_scrub_event = os_event_create("log_scrub_event");
		os_thread_create(log_scrub_thread, NULL, NULL);
	}
}

/** Initialize the redo log.
@param[in]	n_files		number of files */
void
log_init(ulint n_files)
{
	ulint	i;
	log_group_t*	group = &log_sys->log;

	group->n_files = n_files;
	group->format = srv_encrypt_log
		? LOG_HEADER_FORMAT_CURRENT | LOG_HEADER_FORMAT_ENCRYPTED
		: LOG_HEADER_FORMAT_CURRENT;
	group->file_size = srv_log_file_size;
	group->state = LOG_GROUP_OK;
	group->lsn = LOG_START_LSN;
	group->lsn_offset = LOG_FILE_HDR_SIZE;

	group->file_header_bufs_ptr = static_cast<byte**>(
		ut_zalloc_nokey(sizeof(byte*) * n_files));

	group->file_header_bufs = static_cast<byte**>(
		ut_zalloc_nokey(sizeof(byte**) * n_files));

	for (i = 0; i < n_files; i++) {
		group->file_header_bufs_ptr[i] = static_cast<byte*>(
			ut_zalloc_nokey(LOG_FILE_HDR_SIZE
					+ OS_FILE_LOG_BLOCK_SIZE));

		group->file_header_bufs[i] = static_cast<byte*>(
			ut_align(group->file_header_bufs_ptr[i],
				 OS_FILE_LOG_BLOCK_SIZE));
	}

	group->checkpoint_buf_ptr = static_cast<byte*>(
		ut_zalloc_nokey(2 * OS_FILE_LOG_BLOCK_SIZE));

	group->checkpoint_buf = static_cast<byte*>(
		ut_align(group->checkpoint_buf_ptr,OS_FILE_LOG_BLOCK_SIZE));
}

/******************************************************//**
Completes an i/o to a log file. */
void
log_io_complete(
/*============*/
	log_group_t*	group)	/*!< in: log group or a dummy pointer */
{
	if ((ulint) group & 0x1UL) {
		/* It was a checkpoint write */
		group = (log_group_t*)((ulint) group - 1);

		switch (srv_file_flush_method) {
		case SRV_O_DSYNC:
		case SRV_NOSYNC:
			break;
		case SRV_FSYNC:
		case SRV_LITTLESYNC:
		case SRV_O_DIRECT:
		case SRV_O_DIRECT_NO_FSYNC:
		case SRV_ALL_O_DIRECT_FSYNC:
			fil_flush(SRV_LOG_SPACE_FIRST_ID);
		}


		DBUG_PRINT("ib_log", ("checkpoint info written"));
		log_io_complete_checkpoint();

		return;
	}

	ut_error;	/*!< We currently use synchronous writing of the
			logs and cannot end up here! */
}

/******************************************************//**
Writes a log file header to a log file space. */
static
void
log_group_file_header_flush(
/*========================*/
	log_group_t*	group,		/*!< in: log group */
	ulint		nth_file,	/*!< in: header to the nth file in the
					log file space */
	lsn_t		start_lsn)	/*!< in: log file data starts at this
					lsn */
{
	byte*	buf;
	lsn_t	dest_offset;

	ut_ad(log_write_mutex_own());
	ut_ad(!recv_no_log_write);
	ut_a(nth_file < group->n_files);
	ut_ad((group->format & ~LOG_HEADER_FORMAT_ENCRYPTED)
	      == LOG_HEADER_FORMAT_CURRENT);

	buf = *(group->file_header_bufs + nth_file);

	memset(buf, 0, OS_FILE_LOG_BLOCK_SIZE);
	mach_write_to_4(buf + LOG_HEADER_FORMAT, group->format);
	mach_write_to_8(buf + LOG_HEADER_START_LSN, start_lsn);
	strcpy(reinterpret_cast<char*>(buf) + LOG_HEADER_CREATOR,
	       LOG_HEADER_CREATOR_CURRENT);
	ut_ad(LOG_HEADER_CREATOR_END - LOG_HEADER_CREATOR
	      >= sizeof LOG_HEADER_CREATOR_CURRENT);
	log_block_set_checksum(buf, log_block_calc_checksum_crc32(buf));

	dest_offset = nth_file * group->file_size;

	DBUG_PRINT("ib_log", ("write " LSN_PF
			      " file " ULINTPF " header",
			      start_lsn, nth_file));

	log_sys->n_log_ios++;

	MONITOR_INC(MONITOR_LOG_IO);

	srv_stats.os_log_pending_writes.inc();

	const ulint	page_no
		= (ulint) (dest_offset / univ_page_size.physical());

	fil_io(IORequestLogWrite, true,
	       page_id_t(SRV_LOG_SPACE_FIRST_ID, page_no),
	       univ_page_size,
	       (ulint) (dest_offset % univ_page_size.physical()),
	       OS_FILE_LOG_BLOCK_SIZE, buf, group);

	srv_stats.os_log_pending_writes.dec();
}

/******************************************************//**
Stores a 4-byte checksum to the trailer checksum field of a log block
before writing it to a log file. This checksum is used in recovery to
check the consistency of a log block. */
static
void
log_block_store_checksum(
/*=====================*/
	byte*	block)	/*!< in/out: pointer to a log block */
{
	log_block_set_checksum(block, log_block_calc_checksum(block));
}

/******************************************************//**
Writes a buffer to a log file group. */
static
void
log_group_write_buf(
/*================*/
	log_group_t*	group,		/*!< in: log group */
	byte*		buf,		/*!< in: buffer */
	ulint		len,		/*!< in: buffer len; must be divisible
					by OS_FILE_LOG_BLOCK_SIZE */
#ifdef UNIV_DEBUG
	ulint		pad_len,	/*!< in: pad len in the buffer len */
#endif /* UNIV_DEBUG */
	lsn_t		start_lsn,	/*!< in: start lsn of the buffer; must
					be divisible by
					OS_FILE_LOG_BLOCK_SIZE */
	ulint		new_data_offset)/*!< in: start offset of new data in
					buf: this parameter is used to decide
					if we have to write a new log file
					header */
{
	ulint		write_len;
	bool		write_header	= new_data_offset == 0;
	lsn_t		next_offset;
	ulint		i;

	ut_ad(log_write_mutex_own());
	ut_ad(!recv_no_log_write);
	ut_a(len % OS_FILE_LOG_BLOCK_SIZE == 0);
	ut_a(start_lsn % OS_FILE_LOG_BLOCK_SIZE == 0);

loop:
	if (len == 0) {

		return;
	}

	next_offset = log_group_calc_lsn_offset(start_lsn, group);

	if (write_header
	    && next_offset % group->file_size == LOG_FILE_HDR_SIZE) {
		/* We start to write a new log file instance in the group */

		ut_a(next_offset / group->file_size <= ULINT_MAX);

		log_group_file_header_flush(group, (ulint)
					    (next_offset / group->file_size),
					    start_lsn);
		srv_stats.os_log_written.add(OS_FILE_LOG_BLOCK_SIZE);

		srv_stats.log_writes.inc();
	}

	if ((next_offset % group->file_size) + len > group->file_size) {

		/* if the above condition holds, then the below expression
		is < len which is ulint, so the typecast is ok */
		write_len = (ulint)
			(group->file_size - (next_offset % group->file_size));
	} else {
		write_len = len;
	}

	DBUG_PRINT("ib_log",
		   ("write " LSN_PF " to " LSN_PF
		    ": len " ULINTPF
		    " blocks " ULINTPF ".." ULINTPF,
		    start_lsn, next_offset,
		    write_len,
		    log_block_get_hdr_no(buf),
		    log_block_get_hdr_no(
			    buf + write_len
			    - OS_FILE_LOG_BLOCK_SIZE)));

	ut_ad(pad_len >= len
	      || log_block_get_hdr_no(buf)
		 == log_block_convert_lsn_to_no(start_lsn));

	/* Calculate the checksums for each log block and write them to
	the trailer fields of the log blocks */

	for (i = 0; i < write_len / OS_FILE_LOG_BLOCK_SIZE; i++) {
		ut_ad(pad_len >= len
		      || i * OS_FILE_LOG_BLOCK_SIZE >= len - pad_len
		      || log_block_get_hdr_no(
			      buf + i * OS_FILE_LOG_BLOCK_SIZE)
			 == log_block_get_hdr_no(buf) + i);
		log_block_store_checksum(buf + i * OS_FILE_LOG_BLOCK_SIZE);
	}

	log_sys->n_log_ios++;

	MONITOR_INC(MONITOR_LOG_IO);

	srv_stats.os_log_pending_writes.inc();

	ut_a(next_offset / UNIV_PAGE_SIZE <= ULINT_MAX);

	const ulint	page_no
		= (ulint) (next_offset / univ_page_size.physical());

	fil_io(IORequestLogWrite, true,
	       page_id_t(SRV_LOG_SPACE_FIRST_ID, page_no),
	       univ_page_size,
	       (ulint) (next_offset % UNIV_PAGE_SIZE), write_len, buf,
	       group);

	srv_stats.os_log_pending_writes.dec();

	srv_stats.os_log_written.add(write_len);
	srv_stats.log_writes.inc();

	if (write_len < len) {
		start_lsn += write_len;
		len -= write_len;
		buf += write_len;

		write_header = true;

		goto loop;
	}
}

/** Flush the recently written changes to the log file.
and invoke log_mutex_enter(). */
static
void
log_write_flush_to_disk_low()
{
	/* FIXME: This is not holding log_sys->mutex while
	calling os_event_set()! */
	ut_a(log_sys->n_pending_flushes == 1); /* No other threads here */

	bool	do_flush = srv_file_flush_method != SRV_O_DSYNC;

	if (do_flush) {
		fil_flush(SRV_LOG_SPACE_FIRST_ID);
	}

	MONITOR_DEC(MONITOR_PENDING_LOG_FLUSH);

	log_mutex_enter();
	if (do_flush) {
		log_sys->flushed_to_disk_lsn = log_sys->current_flush_lsn;
	}

	log_sys->n_pending_flushes--;

	os_event_set(log_sys->flush_event);
}

/** Switch the log buffer in use, and copy the content of last block
from old log buffer to the head of the to be used one. Thus, buf_free and
buf_next_to_write would be changed accordingly */
static inline
void
log_buffer_switch()
{
	ut_ad(log_mutex_own());
	ut_ad(log_write_mutex_own());

	const byte*	old_buf = log_sys->buf;
	ulint		area_end = ut_calc_align(log_sys->buf_free,
						 OS_FILE_LOG_BLOCK_SIZE);

	if (log_sys->first_in_use) {
		log_sys->first_in_use = false;
		ut_ad(log_sys->buf == ut_align(log_sys->buf_ptr,
					       OS_FILE_LOG_BLOCK_SIZE));
		log_sys->buf += log_sys->buf_size;
	} else {
		log_sys->first_in_use = true;
		log_sys->buf -= log_sys->buf_size;
		ut_ad(log_sys->buf == ut_align(log_sys->buf_ptr,
					       OS_FILE_LOG_BLOCK_SIZE));
	}

	/* Copy the last block to new buf */
	ut_memcpy(log_sys->buf,
		  old_buf + area_end - OS_FILE_LOG_BLOCK_SIZE,
		  OS_FILE_LOG_BLOCK_SIZE);

	log_sys->buf_free %= OS_FILE_LOG_BLOCK_SIZE;
	log_sys->buf_next_to_write = log_sys->buf_free;
}

/** Ensure that the log has been written to the log file up to a given
log entry (such as that of a transaction commit). Start a new write, or
wait and check if an already running write is covering the request.
@param[in]	lsn		log sequence number that should be
included in the redo log file write
@param[in]	flush_to_disk	whether the written log should also
be flushed to the file system */
void
log_write_up_to(
	lsn_t	lsn,
	bool	flush_to_disk)
{
#ifdef UNIV_DEBUG
	ulint		loop_count	= 0;
#endif /* UNIV_DEBUG */
	byte*           write_buf;
	lsn_t           write_lsn;

	ut_ad(!srv_read_only_mode);

	if (recv_no_ibuf_operations) {
		/* Recovery is running and no operations on the log files are
		allowed yet (the variable name .._no_ibuf_.. is misleading) */

		return;
	}

loop:
	ut_ad(++loop_count < 128);

#if UNIV_WORD_SIZE > 7
	/* We can do a dirty read of LSN. */
	/* NOTE: Currently doesn't do dirty read for
	(flush_to_disk == true) case, because the log_mutex
	contention also works as the arbitrator for write-IO
	(fsync) bandwidth between log files and data files. */
	if (!flush_to_disk && log_sys->write_lsn >= lsn) {
		return;
	}
#endif

	log_write_mutex_enter();
	ut_ad(!recv_no_log_write);

	lsn_t	limit_lsn = flush_to_disk
		? log_sys->flushed_to_disk_lsn
		: log_sys->write_lsn;

	if (limit_lsn >= lsn) {
		log_write_mutex_exit();
		return;
	}

	/* If it is a write call we should just go ahead and do it
	as we checked that write_lsn is not where we'd like it to
	be. If we have to flush as well then we check if there is a
	pending flush and based on that we wait for it to finish
	before proceeding further. */
	if (flush_to_disk
	    && (log_sys->n_pending_flushes > 0
		|| !os_event_is_set(log_sys->flush_event))) {
		/* Figure out if the current flush will do the job
		for us. */
		bool work_done = log_sys->current_flush_lsn >= lsn;

		log_write_mutex_exit();

		os_event_wait(log_sys->flush_event);

		if (work_done) {
			return;
		} else {
			goto loop;
		}
	}

	log_mutex_enter();
	if (!flush_to_disk
	    && log_sys->buf_free == log_sys->buf_next_to_write) {
		/* Nothing to write and no flush to disk requested */
		log_mutex_exit_all();
		return;
	}

	ulint		start_offset;
	ulint		end_offset;
	ulint		area_start;
	ulint		area_end;
	ulong		write_ahead_size = srv_log_write_ahead_size;
	ulint		pad_size;

	DBUG_PRINT("ib_log", ("write " LSN_PF " to " LSN_PF,
			      log_sys->write_lsn,
			      log_sys->lsn));
	if (flush_to_disk) {
		log_sys->n_pending_flushes++;
		log_sys->current_flush_lsn = log_sys->lsn;
		MONITOR_INC(MONITOR_PENDING_LOG_FLUSH);
		os_event_reset(log_sys->flush_event);

		if (log_sys->buf_free == log_sys->buf_next_to_write) {
			/* Nothing to write, flush only */
			log_mutex_exit_all();
			log_write_flush_to_disk_low();
			log_mutex_exit();
			return;
		}
	}

	start_offset = log_sys->buf_next_to_write;
	end_offset = log_sys->buf_free;

	area_start = ut_calc_align_down(start_offset, OS_FILE_LOG_BLOCK_SIZE);
	area_end = ut_calc_align(end_offset, OS_FILE_LOG_BLOCK_SIZE);

	ut_ad(area_end - area_start > 0);

	log_block_set_flush_bit(log_sys->buf + area_start, TRUE);
	log_block_set_checkpoint_no(
		log_sys->buf + area_end - OS_FILE_LOG_BLOCK_SIZE,
		log_sys->next_checkpoint_no);

	write_lsn = log_sys->lsn;
	write_buf = log_sys->buf;

	log_buffer_switch();

	log_group_set_fields(&log_sys->log, log_sys->write_lsn);

	log_mutex_exit();
	/* Erase the end of the last log block. */
	memset(write_buf + end_offset, 0,
	       ~end_offset & (OS_FILE_LOG_BLOCK_SIZE - 1));

	/* Calculate pad_size if needed. */
	pad_size = 0;
	if (write_ahead_size > OS_FILE_LOG_BLOCK_SIZE) {
		lsn_t	end_offset;
		ulint	end_offset_in_unit;
		end_offset = log_group_calc_lsn_offset(
			ut_uint64_align_up(write_lsn,
					   OS_FILE_LOG_BLOCK_SIZE),
			&log_sys->log);
		end_offset_in_unit = (ulint) (end_offset % write_ahead_size);

		if (end_offset_in_unit > 0
		    && (area_end - area_start) > end_offset_in_unit) {
			/* The first block in the unit was initialized
			after the last writing.
			Needs to be written padded data once. */
			pad_size = std::min(
				ulint(write_ahead_size) - end_offset_in_unit,
				log_sys->buf_size - area_end);
			::memset(write_buf + area_end, 0, pad_size);
		}
	}

<<<<<<< HEAD
	if (log_sys->is_encrypted()) {
		log_crypt(write_buf + area_start, log_sys->write_lsn,
			  area_end - area_start);
	}
=======
	if (UNIV_UNLIKELY(srv_shutdown_state != SRV_SHUTDOWN_NONE)) {
		service_manager_extend_timeout(INNODB_EXTEND_TIMEOUT_INTERVAL,
					       "InnoDB log write: "
					       LSN_PF "," LSN_PF,
					       log_sys->write_lsn, lsn);
	}

	group = UT_LIST_GET_FIRST(log_sys->log_groups);
>>>>>>> dc7c0803

	/* Do the write to the log files */
	log_group_write_buf(
		&log_sys->log, write_buf + area_start,
		area_end - area_start + pad_size,
#ifdef UNIV_DEBUG
		pad_size,
#endif /* UNIV_DEBUG */
		ut_uint64_align_down(log_sys->write_lsn,
				     OS_FILE_LOG_BLOCK_SIZE),
		start_offset - area_start);
	srv_stats.log_padded.add(pad_size);
	log_sys->write_lsn = write_lsn;


	if (srv_file_flush_method == SRV_O_DSYNC) {
		/* O_SYNC means the OS did not buffer the log file at all:
		so we have also flushed to disk what we have written */
		log_sys->flushed_to_disk_lsn = log_sys->write_lsn;
	}

	log_write_mutex_exit();

	if (flush_to_disk) {
		log_write_flush_to_disk_low();
		ib_uint64_t write_lsn = log_sys->write_lsn;
		ib_uint64_t flush_lsn = log_sys->flushed_to_disk_lsn;
		log_mutex_exit();

		innobase_mysql_log_notify(write_lsn, flush_lsn);
	}
}

/** write to the log file up to the last log entry.
@param[in]	sync	whether we want the written log
also to be flushed to disk. */
void
log_buffer_flush_to_disk(
	bool sync)
{
	ut_ad(!srv_read_only_mode);
	log_write_up_to(log_get_lsn(), sync);
}

/****************************************************************//**
This functions writes the log buffer to the log file and if 'flush'
is set it forces a flush of the log file as well. This is meant to be
called from background master thread only as it does not wait for
the write (+ possible flush) to finish. */
void
log_buffer_sync_in_background(
/*==========================*/
	bool	flush)	/*!< in: flush the logs to disk */
{
	lsn_t	lsn;

	log_mutex_enter();

	lsn = log_sys->lsn;

	if (flush
	    && log_sys->n_pending_flushes > 0
	    && log_sys->current_flush_lsn >= lsn) {
		/* The write + flush will write enough */
		log_mutex_exit();
		return;
	}

	log_mutex_exit();

	log_write_up_to(lsn, flush);
}

/********************************************************************

Tries to establish a big enough margin of free space in the log buffer, such
that a new log entry can be catenated without an immediate need for a flush. */
static
void
log_flush_margin(void)
/*==================*/
{
	log_t*	log	= log_sys;
	lsn_t	lsn	= 0;

	log_mutex_enter();

	if (log->buf_free > log->max_buf_free) {
		/* We can write during flush */
		lsn = log->lsn;
	}

	log_mutex_exit();

	if (lsn) {
		log_write_up_to(lsn, false);
	}
}

/** Advances the smallest lsn for which there are unflushed dirty blocks in the
buffer pool.
NOTE: this function may only be called if the calling thread owns no
synchronization objects!
@param[in]	new_oldest	try to advance oldest_modified_lsn at least to
this lsn
@return false if there was a flush batch of the same type running,
which means that we could not start this flush batch */
static
bool
log_preflush_pool_modified_pages(
	lsn_t			new_oldest)
{
	bool	success;

	if (recv_recovery_on) {
		/* If the recovery is running, we must first apply all
		log records to their respective file pages to get the
		right modify lsn values to these pages: otherwise, there
		might be pages on disk which are not yet recovered to the
		current lsn, and even after calling this function, we could
		not know how up-to-date the disk version of the database is,
		and we could not make a new checkpoint on the basis of the
		info on the buffer pool only. */
		recv_apply_hashed_log_recs(true);
	}

	if (new_oldest == LSN_MAX
	    || !buf_page_cleaner_is_active
	    || srv_is_being_started) {

		ulint	n_pages;

		success = buf_flush_lists(ULINT_MAX, new_oldest, &n_pages);

		buf_flush_wait_batch_end(NULL, BUF_FLUSH_LIST);

		if (!success) {
			MONITOR_INC(MONITOR_FLUSH_SYNC_WAITS);
		}

		MONITOR_INC_VALUE_CUMULATIVE(
			MONITOR_FLUSH_SYNC_TOTAL_PAGE,
			MONITOR_FLUSH_SYNC_COUNT,
			MONITOR_FLUSH_SYNC_PAGES,
			n_pages);
	} else {
		/* better to wait for flushed by page cleaner */

		if (srv_flush_sync) {
			/* wake page cleaner for IO burst */
			buf_flush_request_force(new_oldest);
		}

		buf_flush_wait_flushed(new_oldest);

		success = true;
	}

	return(success);
}

/******************************************************//**
Completes a checkpoint. */
static
void
log_complete_checkpoint(void)
/*=========================*/
{
	ut_ad(log_mutex_own());
	ut_ad(log_sys->n_pending_checkpoint_writes == 0);

	log_sys->next_checkpoint_no++;

	log_sys->last_checkpoint_lsn = log_sys->next_checkpoint_lsn;
	MONITOR_SET(MONITOR_LSN_CHECKPOINT_AGE,
		    log_sys->lsn - log_sys->last_checkpoint_lsn);

	DBUG_PRINT("ib_log", ("checkpoint ended at " LSN_PF
			      ", flushed to " LSN_PF,
			      log_sys->last_checkpoint_lsn,
			      log_sys->flushed_to_disk_lsn));

	rw_lock_x_unlock_gen(&(log_sys->checkpoint_lock), LOG_CHECKPOINT);
}

/******************************************************//**
Completes an asynchronous checkpoint info write i/o to a log file. */
static
void
log_io_complete_checkpoint(void)
/*============================*/
{
	MONITOR_DEC(MONITOR_PENDING_CHECKPOINT_WRITE);

	log_mutex_enter();

	ut_ad(log_sys->n_pending_checkpoint_writes > 0);

	if (--log_sys->n_pending_checkpoint_writes == 0) {
		log_complete_checkpoint();
	}

	log_mutex_exit();
}

/** Write checkpoint info to the log header.
@param[in]	end_lsn	start LSN of the MLOG_CHECKPOINT mini-transaction */
static
void
log_group_checkpoint(lsn_t end_lsn)
{
	lsn_t		lsn_offset;
	byte*		buf;

	ut_ad(!srv_read_only_mode);
	ut_ad(log_mutex_own());
	ut_ad(end_lsn == 0 || end_lsn >= log_sys->next_checkpoint_lsn);
	ut_ad(end_lsn <= log_sys->lsn);
	ut_ad(end_lsn + SIZE_OF_MLOG_CHECKPOINT <= log_sys->lsn
	      || srv_shutdown_state != SRV_SHUTDOWN_NONE);

	DBUG_PRINT("ib_log", ("checkpoint " UINT64PF " at " LSN_PF
			      " written",
			      log_sys->next_checkpoint_no,
			      log_sys->next_checkpoint_lsn));

	log_group_t*	group = &log_sys->log;

	buf = group->checkpoint_buf;
	memset(buf, 0, OS_FILE_LOG_BLOCK_SIZE);

	mach_write_to_8(buf + LOG_CHECKPOINT_NO, log_sys->next_checkpoint_no);
	mach_write_to_8(buf + LOG_CHECKPOINT_LSN, log_sys->next_checkpoint_lsn);

	if (log_sys->is_encrypted()) {
		log_crypt_write_checkpoint_buf(buf);
	}

	lsn_offset = log_group_calc_lsn_offset(log_sys->next_checkpoint_lsn,
					       group);
	mach_write_to_8(buf + LOG_CHECKPOINT_OFFSET, lsn_offset);
	mach_write_to_8(buf + LOG_CHECKPOINT_LOG_BUF_SIZE, log_sys->buf_size);
	mach_write_to_8(buf + LOG_CHECKPOINT_END_LSN, end_lsn);

	log_block_set_checksum(buf, log_block_calc_checksum_crc32(buf));

	MONITOR_INC(MONITOR_PENDING_CHECKPOINT_WRITE);

	log_sys->n_log_ios++;

	MONITOR_INC(MONITOR_LOG_IO);

	ut_ad(LOG_CHECKPOINT_1 < univ_page_size.physical());
	ut_ad(LOG_CHECKPOINT_2 < univ_page_size.physical());

	if (log_sys->n_pending_checkpoint_writes++ == 0) {
		rw_lock_x_lock_gen(&log_sys->checkpoint_lock,
				   LOG_CHECKPOINT);
	}

	/* Note: We alternate the physical place of the checkpoint info.
	See the (next_checkpoint_no & 1) below. */

	/* We send as the last parameter the group machine address
	added with 1, as we want to distinguish between a normal log
	file write and a checkpoint field write */

	fil_io(IORequestLogWrite, false,
	       page_id_t(SRV_LOG_SPACE_FIRST_ID, 0),
	       univ_page_size,
	       (log_sys->next_checkpoint_no & 1)
	       ? LOG_CHECKPOINT_2 : LOG_CHECKPOINT_1,
	       OS_FILE_LOG_BLOCK_SIZE,
	       buf, (byte*) group + 1);

	ut_ad(((ulint) group & 0x1UL) == 0);
}

/** Read a log group header page to log_sys->checkpoint_buf.
@param[in]	group	log group
@param[in]	header	0 or LOG_CHEKCPOINT_1 or LOG_CHECKPOINT2 */
void
log_group_header_read(
	const log_group_t*	group,
	ulint			header)
{
	ut_ad(log_mutex_own());

	log_sys->n_log_ios++;

	MONITOR_INC(MONITOR_LOG_IO);

	fil_io(IORequestLogRead, true,
	       page_id_t(SRV_LOG_SPACE_FIRST_ID,
			 header / univ_page_size.physical()),
	       univ_page_size, header % univ_page_size.physical(),
	       OS_FILE_LOG_BLOCK_SIZE, log_sys->checkpoint_buf, NULL);
}

/** Write checkpoint info to the log header and invoke log_mutex_exit().
@param[in]	sync	whether to wait for the write to complete
@param[in]	end_lsn	start LSN of the MLOG_CHECKPOINT mini-transaction */
void
log_write_checkpoint_info(bool sync, lsn_t end_lsn)
{
	ut_ad(log_mutex_own());
	ut_ad(!srv_read_only_mode);

	log_group_checkpoint(end_lsn);

	log_mutex_exit();

	MONITOR_INC(MONITOR_NUM_CHECKPOINT);

	if (sync) {
		/* Wait for the checkpoint write to complete */
		rw_lock_s_lock(&log_sys->checkpoint_lock);
		rw_lock_s_unlock(&log_sys->checkpoint_lock);

		DBUG_EXECUTE_IF(
			"crash_after_checkpoint",
			DBUG_SUICIDE(););
	}
}

/** Set extra data to be written to the redo log during checkpoint.
@param[in]	buf	data to be appended on checkpoint, or NULL
@return pointer to previous data to be appended on checkpoint */
mtr_buf_t*
log_append_on_checkpoint(
	mtr_buf_t*	buf)
{
	log_mutex_enter();
	mtr_buf_t*	old = log_sys->append_on_checkpoint;
	log_sys->append_on_checkpoint = buf;
	log_mutex_exit();
	return(old);
}

/** Make a checkpoint. Note that this function does not flush dirty
blocks from the buffer pool: it only checks what is lsn of the oldest
modification in the pool, and writes information about the lsn in
log files. Use log_make_checkpoint_at() to flush also the pool.
@param[in]	sync		whether to wait for the write to complete
@param[in]	write_always	force a write even if no log
has been generated since the latest checkpoint
@return true if success, false if a checkpoint write was already running */
bool
log_checkpoint(
	bool	sync,
	bool	write_always)
{
	lsn_t	oldest_lsn;

	ut_ad(!srv_read_only_mode);

	DBUG_EXECUTE_IF("no_checkpoint",
			/* We sleep for a long enough time, forcing
			the checkpoint doesn't happen any more. */
			os_thread_sleep(360000000););

	if (recv_recovery_is_on()) {
		recv_apply_hashed_log_recs(true);
	}

	switch (srv_file_flush_method) {
	case SRV_NOSYNC:
		break;
	case SRV_O_DSYNC:
	case SRV_FSYNC:
	case SRV_LITTLESYNC:
	case SRV_O_DIRECT:
	case SRV_O_DIRECT_NO_FSYNC:
	case SRV_ALL_O_DIRECT_FSYNC:
		fil_flush_file_spaces(FIL_TYPE_TABLESPACE);
	}

	log_mutex_enter();

	ut_ad(!recv_no_log_write);
	oldest_lsn = log_buf_pool_get_oldest_modification();

	/* Because log also contains headers and dummy log records,
	log_buf_pool_get_oldest_modification() will return log_sys->lsn
	if the buffer pool contains no dirty buffers.
	We must make sure that the log is flushed up to that lsn.
	If there are dirty buffers in the buffer pool, then our
	write-ahead-logging algorithm ensures that the log has been
	flushed up to oldest_lsn. */

	ut_ad(oldest_lsn >= log_sys->last_checkpoint_lsn);
	if (!write_always
	    && oldest_lsn
	    <= log_sys->last_checkpoint_lsn + SIZE_OF_MLOG_CHECKPOINT) {
		/* Do nothing, because nothing was logged (other than
		a MLOG_CHECKPOINT marker) since the previous checkpoint. */
		log_mutex_exit();
		return(true);
	}
	/* Repeat the MLOG_FILE_NAME records after the checkpoint, in
	case some log records between the checkpoint and log_sys->lsn
	need them. Finally, write a MLOG_CHECKPOINT marker. Redo log
	apply expects to see a MLOG_CHECKPOINT after the checkpoint,
	except on clean shutdown, where the log will be empty after
	the checkpoint.
	It is important that we write out the redo log before any
	further dirty pages are flushed to the tablespace files.  At
	this point, because log_mutex_own(), mtr_commit() in other
	threads will be blocked, and no pages can be added to the
	flush lists. */
	lsn_t		flush_lsn	= oldest_lsn;
	const lsn_t	end_lsn		= log_sys->lsn;
	const bool	do_write
		= srv_shutdown_state == SRV_SHUTDOWN_NONE
		|| flush_lsn != end_lsn;

	if (fil_names_clear(flush_lsn, do_write)) {
		ut_ad(log_sys->lsn >= end_lsn + SIZE_OF_MLOG_CHECKPOINT);
		flush_lsn = log_sys->lsn;
	}

	log_mutex_exit();

	log_write_up_to(flush_lsn, true);

	DBUG_EXECUTE_IF(
		"using_wa_checkpoint_middle",
		if (write_always) {
			DEBUG_SYNC_C("wa_checkpoint_middle");

			const my_bool b = TRUE;
			buf_flush_page_cleaner_disabled_debug_update(
				NULL, NULL, NULL, &b);
			dict_stats_disabled_debug_update(
				NULL, NULL, NULL, &b);
			srv_master_thread_disabled_debug_update(
				NULL, NULL, NULL, &b);
		});

	log_mutex_enter();

	ut_ad(log_sys->flushed_to_disk_lsn >= flush_lsn);
	ut_ad(flush_lsn >= oldest_lsn);

	if (log_sys->last_checkpoint_lsn >= oldest_lsn) {
		log_mutex_exit();
		return(true);
	}

	if (log_sys->n_pending_checkpoint_writes > 0) {
		/* A checkpoint write is running */
		log_mutex_exit();

		if (sync) {
			/* Wait for the checkpoint write to complete */
			rw_lock_s_lock(&log_sys->checkpoint_lock);
			rw_lock_s_unlock(&log_sys->checkpoint_lock);
		}

		return(false);
	}

	log_sys->next_checkpoint_lsn = oldest_lsn;
	log_write_checkpoint_info(sync, end_lsn);
	ut_ad(!log_mutex_own());

	return(true);
}

/** Make a checkpoint at or after a specified LSN.
@param[in]	lsn		the log sequence number, or LSN_MAX
for the latest LSN
@param[in]	write_always	force a write even if no log
has been generated since the latest checkpoint */
void
log_make_checkpoint_at(
	lsn_t			lsn,
	bool			write_always)
{
	/* Preflush pages synchronously */

	while (!log_preflush_pool_modified_pages(lsn)) {
		/* Flush as much as we can */
	}

	while (!log_checkpoint(true, write_always)) {
		/* Force a checkpoint */
	}
}

/****************************************************************//**
Tries to establish a big enough margin of free space in the log groups, such
that a new log entry can be catenated without an immediate need for a
checkpoint. NOTE: this function may only be called if the calling thread
owns no synchronization objects! */
static
void
log_checkpoint_margin(void)
/*=======================*/
{
	log_t*		log		= log_sys;
	lsn_t		age;
	lsn_t		checkpoint_age;
	ib_uint64_t	advance;
	lsn_t		oldest_lsn;
	bool		success;
loop:
	advance = 0;

	log_mutex_enter();
	ut_ad(!recv_no_log_write);

	if (!log->check_flush_or_checkpoint) {
		log_mutex_exit();
		return;
	}

	oldest_lsn = log_buf_pool_get_oldest_modification();

	age = log->lsn - oldest_lsn;

	if (age > log->max_modified_age_sync) {

		/* A flush is urgent: we have to do a synchronous preflush */
		advance = age - log->max_modified_age_sync;
	}

	checkpoint_age = log->lsn - log->last_checkpoint_lsn;

	bool	checkpoint_sync;
	bool	do_checkpoint;

	if (checkpoint_age > log->max_checkpoint_age) {
		/* A checkpoint is urgent: we do it synchronously */
		checkpoint_sync = true;
		do_checkpoint = true;
	} else if (checkpoint_age > log->max_checkpoint_age_async) {
		/* A checkpoint is not urgent: do it asynchronously */
		do_checkpoint = true;
		checkpoint_sync = false;
		log->check_flush_or_checkpoint = false;
	} else {
		do_checkpoint = false;
		checkpoint_sync = false;
		log->check_flush_or_checkpoint = false;
	}

	log_mutex_exit();

	if (advance) {
		lsn_t	new_oldest = oldest_lsn + advance;

		success = log_preflush_pool_modified_pages(new_oldest);

		/* If the flush succeeded, this thread has done its part
		and can proceed. If it did not succeed, there was another
		thread doing a flush at the same time. */
		if (!success) {
			log_mutex_enter();

			log->check_flush_or_checkpoint = true;

			log_mutex_exit();
			goto loop;
		}
	}

	if (do_checkpoint) {
		log_checkpoint(checkpoint_sync, FALSE);

		if (checkpoint_sync) {

			goto loop;
		}
	}
}

/**
Checks that there is enough free space in the log to start a new query step.
Flushes the log buffer or makes a new checkpoint if necessary. NOTE: this
function may only be called if the calling thread owns no synchronization
objects! */
void
log_check_margins(void)
{
	bool	check;

	do {
		log_flush_margin();
		log_checkpoint_margin();
		log_mutex_enter();
		ut_ad(!recv_no_log_write);
		check = log_sys->check_flush_or_checkpoint;
		log_mutex_exit();
	} while (check);
}

/****************************************************************//**
Makes a checkpoint at the latest lsn and writes it to first page of each
data file in the database, so that we know that the file spaces contain
all modifications up to that lsn. This can only be called at database
shutdown. This function also writes all log in log files to the log archive. */
void
logs_empty_and_mark_files_at_shutdown(void)
/*=======================================*/
{
	lsn_t			lsn;
	ulint			count = 0;

	ib::info() << "Starting shutdown...";

	/* Wait until the master thread and all other operations are idle: our
	algorithm only works if the server is idle at shutdown */

	srv_shutdown_state = SRV_SHUTDOWN_CLEANUP;
loop:
	ut_ad(lock_sys || !srv_was_started);
	ut_ad(log_sys || !srv_was_started);
	ut_ad(fil_system || !srv_was_started);
	os_event_set(srv_buf_resize_event);

	if (!srv_read_only_mode) {
		os_event_set(srv_error_event);
		os_event_set(srv_monitor_event);
		os_event_set(srv_buf_dump_event);
		if (lock_sys) {
			os_event_set(lock_sys->timeout_event);
		}
		if (dict_stats_event) {
			os_event_set(dict_stats_event);
		} else {
			ut_ad(!srv_dict_stats_thread_active);
		}
		if (recv_sys && recv_sys->flush_start) {
			/* This is in case recv_writer_thread was never
			started, or buf_flush_page_cleaner_coordinator
			failed to notice its termination. */
			os_event_set(recv_sys->flush_start);
		}
	}
#define COUNT_INTERVAL 600U
#define CHECK_INTERVAL 100000U
	os_thread_sleep(CHECK_INTERVAL);

	count++;

	/* Check that there are no longer transactions, except for
	PREPARED ones. We need this wait even for the 'very fast'
	shutdown, because the InnoDB layer may have committed or
	prepared transactions and we don't want to lose them. */

	if (ulint total_trx = srv_was_started && !srv_read_only_mode
	    && srv_force_recovery < SRV_FORCE_NO_TRX_UNDO
	    ? trx_sys_any_active_transactions() : 0) {

		if (srv_print_verbose_log && count > COUNT_INTERVAL) {
			service_manager_extend_timeout(
				COUNT_INTERVAL * CHECK_INTERVAL/1000000 * 2,
				"Waiting for %lu active transactions to finish",
				(ulong) total_trx);
			ib::info() << "Waiting for " << total_trx << " active"
				<< " transactions to finish";

			count = 0;
		}

		goto loop;
	}

	/* We need these threads to stop early in shutdown. */
	const char* thread_name;

	if (srv_error_monitor_active) {
		thread_name = "srv_error_monitor_thread";
	} else if (srv_monitor_active) {
		thread_name = "srv_monitor_thread";
	} else if (srv_buf_resize_thread_active) {
		thread_name = "buf_resize_thread";
		goto wait_suspend_loop;
	} else if (srv_dict_stats_thread_active) {
		thread_name = "dict_stats_thread";
	} else if (lock_sys && lock_sys->timeout_thread_active) {
		thread_name = "lock_wait_timeout_thread";
	} else if (srv_buf_dump_thread_active) {
		thread_name = "buf_dump_thread";
		goto wait_suspend_loop;
	} else if (btr_defragment_thread_active) {
		thread_name = "btr_defragment_thread";
	} else if (srv_fast_shutdown != 2 && trx_rollback_or_clean_is_active) {
		thread_name = "rollback of recovered transactions";
	} else {
		thread_name = NULL;
	}

	if (thread_name) {
		ut_ad(!srv_read_only_mode);
wait_suspend_loop:
		service_manager_extend_timeout(
			COUNT_INTERVAL * CHECK_INTERVAL/1000000 * 2,
			"Waiting for %s to exit", thread_name);
		if (srv_print_verbose_log && count > COUNT_INTERVAL) {
			ib::info() << "Waiting for " << thread_name
				   << "to exit";
			count = 0;
		}
		goto loop;
	}

	/* Check that the background threads are suspended */

	switch (srv_get_active_thread_type()) {
	case SRV_NONE:
		if (!srv_n_fil_crypt_threads_started) {
			srv_shutdown_state = SRV_SHUTDOWN_FLUSH_PHASE;
			break;
		}
		os_event_set(fil_crypt_threads_event);
		thread_name = "fil_crypt_thread";
		goto wait_suspend_loop;
	case SRV_PURGE:
	case SRV_WORKER:
		ut_ad(!"purge was not shut down");
		srv_purge_wakeup();
		thread_name = "purge thread";
		goto wait_suspend_loop;
	case SRV_MASTER:
		thread_name = "master thread";
		goto wait_suspend_loop;
	}

	/* At this point only page_cleaner should be active. We wait
	here to let it complete the flushing of the buffer pools
	before proceeding further. */

	count = 0;
	service_manager_extend_timeout(COUNT_INTERVAL * CHECK_INTERVAL/1000000 * 2,
		"Waiting for page cleaner");
	while (buf_page_cleaner_is_active) {
		++count;
		os_thread_sleep(CHECK_INTERVAL);
		if (srv_print_verbose_log && count > COUNT_INTERVAL) {
			service_manager_extend_timeout(COUNT_INTERVAL * CHECK_INTERVAL/1000000 * 2,
				"Waiting for page cleaner");
			ib::info() << "Waiting for page_cleaner to "
				"finish flushing of buffer pool";
			count = 0;
		}
	}

	if (log_scrub_thread_active) {
		ut_ad(!srv_read_only_mode);
		os_event_set(log_scrub_event);
	}

	if (log_sys) {
		log_mutex_enter();
		const ulint	n_write	= log_sys->n_pending_checkpoint_writes;
		const ulint	n_flush	= log_sys->n_pending_flushes;
		log_mutex_exit();

		if (log_scrub_thread_active || n_write || n_flush) {
			if (srv_print_verbose_log && count > 600) {
				ib::info() << "Pending checkpoint_writes: "
					<< n_write
					<< ". Pending log flush writes: "
					<< n_flush;
				count = 0;
			}
			goto loop;
		}
	}

	ut_ad(!log_scrub_thread_active);

	if (!buf_pool_ptr) {
		ut_ad(!srv_was_started);
	} else if (ulint pending_io = buf_pool_check_no_pending_io()) {
		if (srv_print_verbose_log && count > 600) {
			ib::info() << "Waiting for " << pending_io << " buffer"
				" page I/Os to complete";
			count = 0;
		}

		goto loop;
	}

	if (srv_fast_shutdown == 2 || !srv_was_started) {
		if (!srv_read_only_mode && srv_was_started) {
			ib::info() << "MySQL has requested a very fast"
				" shutdown without flushing the InnoDB buffer"
				" pool to data files. At the next mysqld"
				" startup InnoDB will do a crash recovery!";

			/* In this fastest shutdown we do not flush the
			buffer pool:

			it is essentially a 'crash' of the InnoDB server.
			Make sure that the log is all flushed to disk, so
			that we can recover all committed transactions in
			a crash recovery. We must not write the lsn stamps
			to the data files, since at a startup InnoDB deduces
			from the stamps if the previous shutdown was clean. */

			log_buffer_flush_to_disk();
		}

		srv_shutdown_state = SRV_SHUTDOWN_LAST_PHASE;

		if (fil_system) {
			fil_close_all_files();
		}
		return;
	}

	if (!srv_read_only_mode) {
		service_manager_extend_timeout(INNODB_EXTEND_TIMEOUT_INTERVAL,
			"ensuring dirty buffer pool are written to log");
		log_make_checkpoint_at(LSN_MAX, TRUE);

		log_mutex_enter();

		lsn = log_sys->lsn;

		const bool lsn_changed = lsn != log_sys->last_checkpoint_lsn;
		ut_ad(lsn >= log_sys->last_checkpoint_lsn);

		log_mutex_exit();

		if (lsn_changed) {
			goto loop;
		}

		/* Ensure that all buffered changes are written to the
		redo log before fil_close_all_files(). */
		fil_flush_file_spaces(FIL_TYPE_LOG);
	} else {
		lsn = srv_start_lsn;
	}

	srv_shutdown_state = SRV_SHUTDOWN_LAST_PHASE;

	/* Make some checks that the server really is quiet */
	ut_a(srv_get_active_thread_type() == SRV_NONE);

	service_manager_extend_timeout(INNODB_EXTEND_TIMEOUT_INTERVAL,
				       "Free innodb buffer pool");
	buf_all_freed();

	ut_a(lsn == log_sys->lsn
	     || srv_force_recovery == SRV_FORCE_NO_LOG_REDO);

	if (lsn < srv_start_lsn) {
		ib::error() << "Shutdown LSN=" << lsn
			<< " is less than start LSN=" << srv_start_lsn;
	}

	srv_shutdown_lsn = lsn;

	if (!srv_read_only_mode) {
		dberr_t err = fil_write_flushed_lsn(lsn);

		if (err != DB_SUCCESS) {
			ib::error() << "Writing flushed lsn " << lsn
				<< " failed; error=" << err;
		}
	}

	fil_close_all_files();

	/* Make some checks that the server really is quiet */
	ut_a(srv_get_active_thread_type() == SRV_NONE);

	ut_a(lsn == log_sys->lsn
	     || srv_force_recovery == SRV_FORCE_NO_LOG_REDO);
}

/******************************************************//**
Peeks the current lsn.
@return TRUE if success, FALSE if could not get the log system mutex */
ibool
log_peek_lsn(
/*=========*/
	lsn_t*	lsn)	/*!< out: if returns TRUE, current lsn is here */
{
	if (0 == mutex_enter_nowait(&(log_sys->mutex))) {
		*lsn = log_sys->lsn;

		log_mutex_exit();

		return(TRUE);
	}

	return(FALSE);
}

/******************************************************//**
Prints info of the log. */
void
log_print(
/*======*/
	FILE*	file)	/*!< in: file where to print */
{
	double	time_elapsed;
	time_t	current_time;

	log_mutex_enter();

	fprintf(file,
		"Log sequence number " LSN_PF "\n"
		"Log flushed up to   " LSN_PF "\n"
		"Pages flushed up to " LSN_PF "\n"
		"Last checkpoint at  " LSN_PF "\n",
		log_sys->lsn,
		log_sys->flushed_to_disk_lsn,
		log_buf_pool_get_oldest_modification(),
		log_sys->last_checkpoint_lsn);

	current_time = time(NULL);

	time_elapsed = difftime(current_time,
				log_sys->last_printout_time);

	if (time_elapsed <= 0) {
		time_elapsed = 1;
	}

	fprintf(file,
		ULINTPF " pending log flushes, "
		ULINTPF " pending chkp writes\n"
		ULINTPF " log i/o's done, %.2f log i/o's/second\n",
		log_sys->n_pending_flushes,
		log_sys->n_pending_checkpoint_writes,
		log_sys->n_log_ios,
		static_cast<double>(
			log_sys->n_log_ios - log_sys->n_log_ios_old)
		/ time_elapsed);

	log_sys->n_log_ios_old = log_sys->n_log_ios;
	log_sys->last_printout_time = current_time;

	log_mutex_exit();
}

/**********************************************************************//**
Refreshes the statistics used to print per-second averages. */
void
log_refresh_stats(void)
/*===================*/
{
	log_sys->n_log_ios_old = log_sys->n_log_ios;
	log_sys->last_printout_time = time(NULL);
}

/** Close a log group.
@param[in,out]	group	log group to close */
static
void
log_group_close(log_group_t* group)
{
	ulint	i;

	for (i = 0; i < group->n_files; i++) {
		ut_free(group->file_header_bufs_ptr[i]);
	}

	ut_free(group->file_header_bufs_ptr);
	ut_free(group->file_header_bufs);
	ut_free(group->checkpoint_buf_ptr);
	group->n_files = 0;
	group->file_header_bufs_ptr = NULL;
	group->file_header_bufs = NULL;
	group->checkpoint_buf_ptr = NULL;
}

/********************************************************//**
Closes all log groups. */
void
log_group_close_all(void)
/*=====================*/
{
	log_group_close(&log_sys->log);
}

/** Shut down the redo log subsystem. */
void
log_shutdown()
{
	log_group_close_all();

	ut_free(log_sys->buf_ptr);
	log_sys->buf_ptr = NULL;
	log_sys->buf = NULL;
	ut_free(log_sys->checkpoint_buf_ptr);
	log_sys->checkpoint_buf_ptr = NULL;
	log_sys->checkpoint_buf = NULL;

	os_event_destroy(log_sys->flush_event);

	rw_lock_free(&log_sys->checkpoint_lock);

	mutex_free(&log_sys->mutex);
	mutex_free(&log_sys->write_mutex);
	mutex_free(&log_sys->log_flush_order_mutex);

	if (!srv_read_only_mode && srv_scrub_log) {
		os_event_destroy(log_scrub_event);
	}

	recv_sys_close();
	ut_free(log_sys);
	log_sys = NULL;
}

/******************************************************//**
Pads the current log block full with dummy log records. Used in producing
consistent archived log files and scrubbing redo log. */
static
void
log_pad_current_log_block(void)
/*===========================*/
{
	byte		b		= MLOG_DUMMY_RECORD;
	ulint		pad_length;
	ulint		i;
	lsn_t		lsn;

	ut_ad(!recv_no_log_write);
	/* We retrieve lsn only because otherwise gcc crashed on HP-UX */
	lsn = log_reserve_and_open(OS_FILE_LOG_BLOCK_SIZE);

	pad_length = OS_FILE_LOG_BLOCK_SIZE
		- (log_sys->buf_free % OS_FILE_LOG_BLOCK_SIZE)
		- LOG_BLOCK_TRL_SIZE;
	if (pad_length
	    == (OS_FILE_LOG_BLOCK_SIZE - LOG_BLOCK_HDR_SIZE
		- LOG_BLOCK_TRL_SIZE)) {

		pad_length = 0;
	}

	if (pad_length) {
		srv_stats.n_log_scrubs.inc();
	}

	for (i = 0; i < pad_length; i++) {
		log_write_low(&b, 1);
	}

	lsn = log_sys->lsn;

	log_close();

	ut_a(lsn % OS_FILE_LOG_BLOCK_SIZE == LOG_BLOCK_HDR_SIZE);
}

/*****************************************************************//*
If no log record has been written for a while, fill current log
block with dummy records. */
static
void
log_scrub()
/*=========*/
{
	log_mutex_enter();
	ulint cur_lbn = log_block_convert_lsn_to_no(log_sys->lsn);

	if (next_lbn_to_pad == cur_lbn)
	{
		log_pad_current_log_block();
	}

	next_lbn_to_pad = log_block_convert_lsn_to_no(log_sys->lsn);
	log_mutex_exit();
}

/* log scrubbing speed, in bytes/sec */
UNIV_INTERN ulonglong innodb_scrub_log_speed;

/*****************************************************************//**
This is the main thread for log scrub. It waits for an event and
when waked up fills current log block with dummy records and
sleeps again.
@return this function does not return, it calls os_thread_exit() */
extern "C" UNIV_INTERN
os_thread_ret_t
DECLARE_THREAD(log_scrub_thread)(void*)
{
	ut_ad(!srv_read_only_mode);

	while (srv_shutdown_state < SRV_SHUTDOWN_FLUSH_PHASE) {
		/* log scrubbing interval in µs. */
		ulonglong interval = 1000*1000*512/innodb_scrub_log_speed;

		os_event_wait_time(log_scrub_event, static_cast<ulint>(interval));

		log_scrub();

		os_event_reset(log_scrub_event);
	}

	log_scrub_thread_active = false;

	/* We count the number of threads in os_thread_exit(). A created
	thread should always use that to exit and not use return() to exit. */
	os_thread_exit();

	OS_THREAD_DUMMY_RETURN;
}<|MERGE_RESOLUTION|>--- conflicted
+++ resolved
@@ -1267,12 +1267,6 @@
 		}
 	}
 
-<<<<<<< HEAD
-	if (log_sys->is_encrypted()) {
-		log_crypt(write_buf + area_start, log_sys->write_lsn,
-			  area_end - area_start);
-	}
-=======
 	if (UNIV_UNLIKELY(srv_shutdown_state != SRV_SHUTDOWN_NONE)) {
 		service_manager_extend_timeout(INNODB_EXTEND_TIMEOUT_INTERVAL,
 					       "InnoDB log write: "
@@ -1280,8 +1274,10 @@
 					       log_sys->write_lsn, lsn);
 	}
 
-	group = UT_LIST_GET_FIRST(log_sys->log_groups);
->>>>>>> dc7c0803
+	if (log_sys->is_encrypted()) {
+		log_crypt(write_buf + area_start, log_sys->write_lsn,
+			  area_end - area_start);
+	}
 
 	/* Do the write to the log files */
 	log_group_write_buf(
