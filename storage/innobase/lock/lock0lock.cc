/*****************************************************************************

Copyright (c) 1996, 2017, Oracle and/or its affiliates. All Rights Reserved.
Copyright (c) 2014, 2018, MariaDB Corporation.

This program is free software; you can redistribute it and/or modify it under
the terms of the GNU General Public License as published by the Free Software
Foundation; version 2 of the License.

This program is distributed in the hope that it will be useful, but WITHOUT
ANY WARRANTY; without even the implied warranty of MERCHANTABILITY or FITNESS
FOR A PARTICULAR PURPOSE. See the GNU General Public License for more details.

You should have received a copy of the GNU General Public License along with
this program; if not, write to the Free Software Foundation, Inc.,
51 Franklin Street, Suite 500, Boston, MA 02110-1335 USA

*****************************************************************************/

/**************************************************//**
@file lock/lock0lock.cc
The transaction lock system

Created 5/7/1996 Heikki Tuuri
*******************************************************/

#define LOCK_MODULE_IMPLEMENTATION

#include "univ.i"

#include <mysql/service_thd_error_context.h>
#include <sql_class.h>

#include "lock0lock.h"
#include "lock0priv.h"
#include "dict0mem.h"
#include "trx0purge.h"
#include "trx0sys.h"
#include "ut0vec.h"
#include "btr0cur.h"
#include "row0sel.h"
#include "row0mysql.h"
#include "row0vers.h"
#include "pars0pars.h"

#include <set>

#ifdef WITH_WSREP
#include <mysql/service_wsrep.h>
#endif /* WITH_WSREP */

/** Lock scheduling algorithm */
ulong innodb_lock_schedule_algorithm;

/** The value of innodb_deadlock_detect */
my_bool	innobase_deadlock_detect;

/*********************************************************************//**
Checks if a waiting record lock request still has to wait in a queue.
@return lock that is causing the wait */
static
const lock_t*
lock_rec_has_to_wait_in_queue(
/*==========================*/
	const lock_t*	wait_lock);	/*!< in: waiting record lock */

/** Grant a lock to a waiting lock request and release the waiting transaction
after lock_reset_lock_and_trx_wait() has been called. */
static void lock_grant_after_reset(lock_t* lock);

extern "C" void thd_rpl_deadlock_check(MYSQL_THD thd, MYSQL_THD other_thd);
extern "C" int thd_need_wait_reports(const MYSQL_THD thd);
extern "C" int thd_need_ordering_with(const MYSQL_THD thd, const MYSQL_THD other_thd);

/** Print info of a table lock.
@param[in,out]	file	output stream
@param[in]	lock	table lock */
static
void
lock_table_print(FILE* file, const lock_t* lock);

/** Print info of a record lock.
@param[in,out]	file	output stream
@param[in]	lock	record lock */
static
void
lock_rec_print(FILE* file, const lock_t* lock);

/** Deadlock checker. */
class DeadlockChecker {
public:
	/** Checks if a joining lock request results in a deadlock. If
	a deadlock is found this function will resolve the deadlock
	by choosing a victim transaction and rolling it back. It
	will attempt to resolve all deadlocks. The returned transaction
	id will be the joining transaction id or 0 if some other
	transaction was chosen as a victim and rolled back or no
	deadlock found.

	@param lock lock the transaction is requesting
	@param trx transaction requesting the lock

	@return id of transaction chosen as victim or 0 */
	static const trx_t* check_and_resolve(
		const lock_t*	lock,
		trx_t*		trx);

private:
	/** Do a shallow copy. Default destructor OK.
	@param trx the start transaction (start node)
	@param wait_lock lock that a transaction wants
	@param mark_start visited node counter */
	DeadlockChecker(
		const trx_t*	trx,
		const lock_t*	wait_lock,
		ib_uint64_t	mark_start,
		bool report_waiters)
		:
		m_cost(),
		m_start(trx),
		m_too_deep(),
		m_wait_lock(wait_lock),
		m_mark_start(mark_start),
		m_n_elems(),
		m_report_waiters(report_waiters)
	{
	}

	/** Check if the search is too deep. */
	bool is_too_deep() const
	{
		return(m_n_elems > LOCK_MAX_DEPTH_IN_DEADLOCK_CHECK
		       || m_cost > LOCK_MAX_N_STEPS_IN_DEADLOCK_CHECK);
	}

	/** Save current state.
	@param lock lock to push on the stack.
	@param heap_no the heap number to push on the stack.
	@return false if stack is full. */
	bool push(const lock_t*	lock, ulint heap_no)
	{
		ut_ad((lock_get_type_low(lock) & LOCK_REC)
		      || (lock_get_type_low(lock) & LOCK_TABLE));

		ut_ad(((lock_get_type_low(lock) & LOCK_TABLE) != 0)
		      == (heap_no == ULINT_UNDEFINED));

		/* Ensure that the stack is bounded. */
		if (m_n_elems >= UT_ARR_SIZE(s_states)) {
			return(false);
		}

		state_t&	state = s_states[m_n_elems++];

		state.m_lock = lock;
		state.m_wait_lock = m_wait_lock;
		state.m_heap_no =heap_no;

		return(true);
	}

	/** Restore state.
	@param[out] lock current lock
	@param[out] heap_no current heap_no */
	void pop(const lock_t*& lock, ulint& heap_no)
	{
		ut_a(m_n_elems > 0);

		const state_t&	state = s_states[--m_n_elems];

		lock = state.m_lock;
		heap_no = state.m_heap_no;
		m_wait_lock = state.m_wait_lock;
	}

	/** Check whether the node has been visited.
	@param lock lock to check
	@return true if the node has been visited */
	bool is_visited(const lock_t* lock) const
	{
		return(lock->trx->lock.deadlock_mark > m_mark_start);
	}

	/** Get the next lock in the queue that is owned by a transaction
	whose sub-tree has not already been searched.
	Note: "next" here means PREV for table locks.
	@param lock Lock in queue
	@param heap_no heap_no if lock is a record lock else ULINT_UNDEFINED
	@return next lock or NULL if at end of queue */
	const lock_t* get_next_lock(const lock_t* lock, ulint heap_no) const;

	/** Get the first lock to search. The search starts from the current
	wait_lock. What we are really interested in is an edge from the
	current wait_lock's owning transaction to another transaction that has
	a lock ahead in the queue. We skip locks where the owning transaction's
	sub-tree has already been searched.

	Note: The record locks are traversed from the oldest lock to the
	latest. For table locks we go from latest to oldest.

	For record locks, we first position the iterator on first lock on
	the page and then reposition on the actual heap_no. This is required
	due to the way the record lock has is implemented.

	@param[out] heap_no if rec lock, else ULINT_UNDEFINED.

	@return first lock or NULL */
	const lock_t* get_first_lock(ulint* heap_no) const;

	/** Notify that a deadlock has been detected and print the conflicting
	transaction info.
	@param lock lock causing deadlock */
	void notify(const lock_t* lock) const;

	/** Select the victim transaction that should be rolledback.
	@return victim transaction */
	const trx_t* select_victim() const;

	/** Rollback transaction selected as the victim. */
	void trx_rollback();

	/** Looks iteratively for a deadlock. Note: the joining transaction
	may have been granted its lock by the deadlock checks.

	@return 0 if no deadlock else the victim transaction.*/
	const trx_t* search();

	/** Print transaction data to the deadlock file and possibly to stderr.
	@param trx transaction
	@param max_query_len max query length to print */
	static void print(const trx_t* trx, ulint max_query_len);

	/** rewind(3) the file used for storing the latest detected deadlock
	and print a heading message to stderr if printing of all deadlocks to
	stderr is enabled. */
	static void start_print();

	/** Print lock data to the deadlock file and possibly to stderr.
	@param lock record or table type lock */
	static void print(const lock_t* lock);

	/** Print a message to the deadlock file and possibly to stderr.
	@param msg message to print */
	static void print(const char* msg);

	/** Print info about transaction that was rolled back.
	@param trx transaction rolled back
	@param lock lock trx wants */
	static void rollback_print(const trx_t* trx, const lock_t* lock);

private:
	/** DFS state information, used during deadlock checking. */
	struct state_t {
		const lock_t*	m_lock;		/*!< Current lock */
		const lock_t*	m_wait_lock;	/*!< Waiting for lock */
		ulint		m_heap_no;	/*!< heap number if rec lock */
	};

	/** Used in deadlock tracking. Protected by lock_sys.mutex. */
	static ib_uint64_t	s_lock_mark_counter;

	/** Calculation steps thus far. It is the count of the nodes visited. */
	ulint			m_cost;

	/** Joining transaction that is requesting a lock in an
	incompatible mode */
	const trx_t*		m_start;

	/** TRUE if search was too deep and was aborted */
	bool			m_too_deep;

	/** Lock that trx wants */
	const lock_t*		m_wait_lock;

	/**  Value of lock_mark_count at the start of the deadlock check. */
	ib_uint64_t		m_mark_start;

	/** Number of states pushed onto the stack */
	size_t			m_n_elems;

	/** This is to avoid malloc/free calls. */
	static state_t		s_states[MAX_STACK_SIZE];

	/** Set if thd_rpl_deadlock_check() should be called for waits. */
	const bool m_report_waiters;
};

/** Counter to mark visited nodes during deadlock search. */
ib_uint64_t	DeadlockChecker::s_lock_mark_counter = 0;

/** The stack used for deadlock searches. */
DeadlockChecker::state_t	DeadlockChecker::s_states[MAX_STACK_SIZE];

#ifdef UNIV_DEBUG
/*********************************************************************//**
Validates the lock system.
@return TRUE if ok */
static
bool
lock_validate();
/*============*/

/*********************************************************************//**
Validates the record lock queues on a page.
@return TRUE if ok */
static
ibool
lock_rec_validate_page(
/*===================*/
	const buf_block_t*	block)	/*!< in: buffer block */
	MY_ATTRIBUTE((warn_unused_result));
#endif /* UNIV_DEBUG */

/* The lock system */
lock_sys_t lock_sys;

/** We store info on the latest deadlock error to this buffer. InnoDB
Monitor will then fetch it and print */
static bool	lock_deadlock_found = false;

/** Only created if !srv_read_only_mode */
static FILE*		lock_latest_err_file;

/*********************************************************************//**
Reports that a transaction id is insensible, i.e., in the future. */
void
lock_report_trx_id_insanity(
/*========================*/
	trx_id_t	trx_id,		/*!< in: trx id */
	const rec_t*	rec,		/*!< in: user record */
	dict_index_t*	index,		/*!< in: index */
	const ulint*	offsets,	/*!< in: rec_get_offsets(rec, index) */
	trx_id_t	max_trx_id)	/*!< in: trx_sys.get_max_trx_id() */
{
	ut_ad(rec_offs_validate(rec, index, offsets));
	ut_ad(!rec_is_metadata(rec, *index));

	ib::error()
		<< "Transaction id " << trx_id
		<< " associated with record" << rec_offsets_print(rec, offsets)
		<< " in index " << index->name
		<< " of table " << index->table->name
		<< " is greater than the global counter " << max_trx_id
		<< "! The table is corrupted.";
}

/*********************************************************************//**
Checks that a transaction id is sensible, i.e., not in the future.
@return true if ok */
bool
lock_check_trx_id_sanity(
/*=====================*/
	trx_id_t	trx_id,		/*!< in: trx id */
	const rec_t*	rec,		/*!< in: user record */
	dict_index_t*	index,		/*!< in: index */
	const ulint*	offsets)	/*!< in: rec_get_offsets(rec, index) */
{
	ut_ad(rec_offs_validate(rec, index, offsets));
	ut_ad(!rec_is_metadata(rec, *index));

	trx_id_t	max_trx_id = trx_sys.get_max_trx_id();
	ut_ad(max_trx_id || srv_force_recovery >= SRV_FORCE_NO_UNDO_LOG_SCAN);

	if (max_trx_id && trx_id >= max_trx_id) {
		lock_report_trx_id_insanity(
			trx_id, rec, index, offsets, max_trx_id);
                return false;
	}
	return(true);
}

/*********************************************************************//**
Checks that a record is seen in a consistent read.
@return true if sees, or false if an earlier version of the record
should be retrieved */
bool
lock_clust_rec_cons_read_sees(
/*==========================*/
	const rec_t*	rec,	/*!< in: user record which should be read or
				passed over by a read cursor */
	dict_index_t*	index,	/*!< in: clustered index */
	const ulint*	offsets,/*!< in: rec_get_offsets(rec, index) */
	ReadView*	view)	/*!< in: consistent read view */
{
	ut_ad(dict_index_is_clust(index));
	ut_ad(page_rec_is_user_rec(rec));
	ut_ad(rec_offs_validate(rec, index, offsets));
	ut_ad(!rec_is_metadata(rec, *index));

	/* Temp-tables are not shared across connections and multiple
	transactions from different connections cannot simultaneously
	operate on same temp-table and so read of temp-table is
	always consistent read. */
	if (index->table->is_temporary()) {
		return(true);
	}

	/* NOTE that we call this function while holding the search
	system latch. */

	trx_id_t	trx_id = row_get_rec_trx_id(rec, index, offsets);

	return(view->changes_visible(trx_id, index->table->name));
}

/*********************************************************************//**
Checks that a non-clustered index record is seen in a consistent read.

NOTE that a non-clustered index page contains so little information on
its modifications that also in the case false, the present version of
rec may be the right, but we must check this from the clustered index
record.

@return true if certainly sees, or false if an earlier version of the
clustered index record might be needed */
bool
lock_sec_rec_cons_read_sees(
/*========================*/
	const rec_t*		rec,	/*!< in: user record which
					should be read or passed over
					by a read cursor */
	const dict_index_t*	index,	/*!< in: index */
	const ReadView*	view)	/*!< in: consistent read view */
{
	ut_ad(page_rec_is_user_rec(rec));
	ut_ad(!index->is_primary());
	ut_ad(!rec_is_metadata(rec, *index));

	/* NOTE that we might call this function while holding the search
	system latch. */

	if (index->table->is_temporary()) {

		/* Temp-tables are not shared across connections and multiple
		transactions from different connections cannot simultaneously
		operate on same temp-table and so read of temp-table is
		always consistent read. */

		return(true);
	}

	trx_id_t	max_trx_id = page_get_max_trx_id(page_align(rec));

	ut_ad(max_trx_id > 0);

	return(view->sees(max_trx_id));
}


/**
  Creates the lock system at database start.

  @param[in] n_cells number of slots in lock hash table
*/
void lock_sys_t::create(ulint n_cells)
{
	ut_ad(this == &lock_sys);

	m_initialised= true;

	waiting_threads = static_cast<srv_slot_t*>
		(ut_zalloc_nokey(srv_max_n_threads * sizeof *waiting_threads));
	last_slot = waiting_threads;

	mutex_create(LATCH_ID_LOCK_SYS, &mutex);

	mutex_create(LATCH_ID_LOCK_SYS_WAIT, &wait_mutex);

	timeout_event = os_event_create(0);

	rec_hash = hash_create(n_cells);
	prdt_hash = hash_create(n_cells);
	prdt_page_hash = hash_create(n_cells);

	if (!srv_read_only_mode) {
		lock_latest_err_file = os_file_create_tmpfile();
		ut_a(lock_latest_err_file);
	}
}

/** Calculates the fold value of a lock: used in migrating the hash table.
@param[in]	lock	record lock object
@return	folded value */
static
ulint
lock_rec_lock_fold(
	const lock_t*	lock)
{
	return(lock_rec_fold(lock->un_member.rec_lock.space,
			     lock->un_member.rec_lock.page_no));
}


/**
  Resize the lock hash table.

  @param[in] n_cells number of slots in lock hash table
*/
void lock_sys_t::resize(ulint n_cells)
{
	ut_ad(this == &lock_sys);

	mutex_enter(&mutex);

	hash_table_t* old_hash = rec_hash;
	rec_hash = hash_create(n_cells);
	HASH_MIGRATE(old_hash, rec_hash, lock_t, hash,
		     lock_rec_lock_fold);
	hash_table_free(old_hash);

	old_hash = prdt_hash;
	prdt_hash = hash_create(n_cells);
	HASH_MIGRATE(old_hash, prdt_hash, lock_t, hash,
		     lock_rec_lock_fold);
	hash_table_free(old_hash);

	old_hash = prdt_page_hash;
	prdt_page_hash = hash_create(n_cells);
	HASH_MIGRATE(old_hash, prdt_page_hash, lock_t, hash,
		     lock_rec_lock_fold);
	hash_table_free(old_hash);

	/* need to update block->lock_hash_val */
	for (ulint i = 0; i < srv_buf_pool_instances; ++i) {
		buf_pool_t*	buf_pool = buf_pool_from_array(i);

		buf_pool_mutex_enter(buf_pool);
		buf_page_t*	bpage;
		bpage = UT_LIST_GET_FIRST(buf_pool->LRU);

		while (bpage != NULL) {
			if (buf_page_get_state(bpage)
			    == BUF_BLOCK_FILE_PAGE) {
				buf_block_t*	block;
				block = reinterpret_cast<buf_block_t*>(
					bpage);

				block->lock_hash_val
					= lock_rec_hash(
						bpage->id.space(),
						bpage->id.page_no());
			}
			bpage = UT_LIST_GET_NEXT(LRU, bpage);
		}
		buf_pool_mutex_exit(buf_pool);
	}

	mutex_exit(&mutex);
}


/** Closes the lock system at database shutdown. */
void lock_sys_t::close()
{
	ut_ad(this == &lock_sys);

	if (!m_initialised) return;

	if (lock_latest_err_file != NULL) {
		fclose(lock_latest_err_file);
		lock_latest_err_file = NULL;
	}

	hash_table_free(rec_hash);
	hash_table_free(prdt_hash);
	hash_table_free(prdt_page_hash);

	os_event_destroy(timeout_event);

	mutex_destroy(&mutex);
	mutex_destroy(&wait_mutex);

	for (ulint i = srv_max_n_threads; i--; ) {
		if (os_event_t& event = waiting_threads[i].event) {
			os_event_destroy(event);
		}
	}

	ut_free(waiting_threads);
	m_initialised= false;
}

/*********************************************************************//**
Gets the size of a lock struct.
@return size in bytes */
ulint
lock_get_size(void)
/*===============*/
{
	return((ulint) sizeof(lock_t));
}

static inline void lock_grant_have_trx_mutex(lock_t* lock)
{
	lock_reset_lock_and_trx_wait(lock);
	lock_grant_after_reset(lock);
}

/*********************************************************************//**
Gets the gap flag of a record lock.
@return LOCK_GAP or 0 */
UNIV_INLINE
ulint
lock_rec_get_gap(
/*=============*/
	const lock_t*	lock)	/*!< in: record lock */
{
	ut_ad(lock);
	ut_ad(lock_get_type_low(lock) == LOCK_REC);

	return(lock->type_mode & LOCK_GAP);
}

/*********************************************************************//**
Gets the LOCK_REC_NOT_GAP flag of a record lock.
@return LOCK_REC_NOT_GAP or 0 */
UNIV_INLINE
ulint
lock_rec_get_rec_not_gap(
/*=====================*/
	const lock_t*	lock)	/*!< in: record lock */
{
	ut_ad(lock);
	ut_ad(lock_get_type_low(lock) == LOCK_REC);

	return(lock->type_mode & LOCK_REC_NOT_GAP);
}

/*********************************************************************//**
Gets the waiting insert flag of a record lock.
@return LOCK_INSERT_INTENTION or 0 */
UNIV_INLINE
ulint
lock_rec_get_insert_intention(
/*==========================*/
	const lock_t*	lock)	/*!< in: record lock */
{
	ut_ad(lock);
	ut_ad(lock_get_type_low(lock) == LOCK_REC);

	return(lock->type_mode & LOCK_INSERT_INTENTION);
}

/*********************************************************************//**
Checks if a lock request for a new lock has to wait for request lock2.
@return TRUE if new lock has to wait for lock2 to be removed */
UNIV_INLINE
bool
lock_rec_has_to_wait(
/*=================*/
	bool		for_locking,
				/*!< in is called locking or releasing */
	const trx_t*	trx,	/*!< in: trx of new lock */
	ulint		type_mode,/*!< in: precise mode of the new lock
				to set: LOCK_S or LOCK_X, possibly
				ORed to LOCK_GAP or LOCK_REC_NOT_GAP,
				LOCK_INSERT_INTENTION */
	const lock_t*	lock2,	/*!< in: another record lock; NOTE that
				it is assumed that this has a lock bit
				set on the same record as in the new
				lock we are setting */
	bool		lock_is_on_supremum)
				/*!< in: TRUE if we are setting the
				lock on the 'supremum' record of an
				index page: we know then that the lock
				request is really for a 'gap' type lock */
{
	ut_ad(trx && lock2);
	ut_ad(lock_get_type_low(lock2) == LOCK_REC);

	if (trx == lock2->trx
	    || lock_mode_compatible(
		       static_cast<lock_mode>(LOCK_MODE_MASK & type_mode),
		       lock_get_mode(lock2))) {
		return false;
	}

	/* We have somewhat complex rules when gap type record locks
	cause waits */

	if ((lock_is_on_supremum || (type_mode & LOCK_GAP))
	    && !(type_mode & LOCK_INSERT_INTENTION)) {

		/* Gap type locks without LOCK_INSERT_INTENTION flag
		do not need to wait for anything. This is because
		different users can have conflicting lock types
		on gaps. */

		return false;
	}

	if (!(type_mode & LOCK_INSERT_INTENTION) && lock_rec_get_gap(lock2)) {

		/* Record lock (LOCK_ORDINARY or LOCK_REC_NOT_GAP
		does not need to wait for a gap type lock */

		return false;
	}

	if ((type_mode & LOCK_GAP) && lock_rec_get_rec_not_gap(lock2)) {

		/* Lock on gap does not need to wait for
		a LOCK_REC_NOT_GAP type lock */

		return false;
	}

	if (lock_rec_get_insert_intention(lock2)) {

		/* No lock request needs to wait for an insert
		intention lock to be removed. This is ok since our
		rules allow conflicting locks on gaps. This eliminates
		a spurious deadlock caused by a next-key lock waiting
		for an insert intention lock; when the insert
		intention lock was granted, the insert deadlocked on
		the waiting next-key lock.

		Also, insert intention locks do not disturb each
		other. */

		return false;
	}

	if ((type_mode & LOCK_GAP || lock_rec_get_gap(lock2))
	    && !thd_need_ordering_with(trx->mysql_thd, lock2->trx->mysql_thd)) {
		/* If the upper server layer has already decided on the
		commit order between the transaction requesting the
		lock and the transaction owning the lock, we do not
		need to wait for gap locks. Such ordeering by the upper
		server layer happens in parallel replication, where the
		commit order is fixed to match the original order on the
		master.

		Such gap locks are mainly needed to get serialisability
		between transactions so that they will be binlogged in
		the correct order so that statement-based replication
		will give the correct results. Since the right order
		was already determined on the master, we do not need
		to enforce it again here.

		Skipping the locks is not essential for correctness,
		since in case of deadlock we will just kill the later
		transaction and retry it. But it can save some
		unnecessary rollbacks and retries. */

		return false;
	}

#ifdef WITH_WSREP
	/* if BF thread is locking and has conflict with another BF
	   thread, we need to look at trx ordering and lock types */
	if (wsrep_thd_is_BF(trx->mysql_thd, FALSE)
	    && wsrep_thd_is_BF(lock2->trx->mysql_thd, TRUE)) {

		if (wsrep_debug) {
			ib::info() << "BF-BF lock conflict, locking: "
				   << for_locking;
			lock_rec_print(stderr, lock2);
			ib::info()
				<< " SQL1: " << wsrep_thd_query(trx->mysql_thd)
				<< " SQL2: "
				<< wsrep_thd_query(lock2->trx->mysql_thd);
		}

		if (wsrep_trx_order_before(trx->mysql_thd,
					   lock2->trx->mysql_thd)
		    && (type_mode & LOCK_MODE_MASK) == LOCK_X
		    && (lock2->type_mode & LOCK_MODE_MASK) == LOCK_X) {
			if (for_locking || wsrep_debug) {
				/* exclusive lock conflicts are not
				   accepted */
				ib::info()
					<< "BF-BF X lock conflict,mode: "
					<< type_mode
					<< " supremum: " << lock_is_on_supremum
					<< "conflicts states: my "
					<< wsrep_thd_conflict_state(
						   trx->mysql_thd, FALSE)
					<< " locked "
					<< wsrep_thd_conflict_state(
						   lock2->trx->mysql_thd,
						   FALSE);
				lock_rec_print(stderr, lock2);
				ib::info() << " SQL1: "
					   << wsrep_thd_query(trx->mysql_thd)
					   << " SQL2: "
					   << wsrep_thd_query(
						      lock2->trx->mysql_thd);

				if (for_locking) {
					return false;
				}
			}
		} else {
			/* if lock2->index->n_uniq <=
			   lock2->index->n_user_defined_cols
			   operation is on uniq index
			*/
			if (wsrep_debug) {
				ib::info()
					<< "BF conflict, modes: " << type_mode
					<< ":" << lock2->type_mode
					<< " idx: " << lock2->index->name()
					<< " table: "
					<< lock2->index->table->name.m_name
					<< " n_uniq: " << lock2->index->n_uniq
					<< " n_user: "
					<< lock2->index->n_user_defined_cols
					<< " SQL1: "
					<< wsrep_thd_query(trx->mysql_thd)
					<< " SQL2: "
					<< wsrep_thd_query(
						   lock2->trx->mysql_thd);
			}
			return false;
		}
	}
#endif /* WITH_WSREP */

	return true;
}

/*********************************************************************//**
Checks if a lock request lock1 has to wait for request lock2.
@return TRUE if lock1 has to wait for lock2 to be removed */
bool
lock_has_to_wait(
/*=============*/
	const lock_t*	lock1,	/*!< in: waiting lock */
	const lock_t*	lock2)	/*!< in: another lock; NOTE that it is
				assumed that this has a lock bit set
				on the same record as in lock1 if the
				locks are record locks */
{
	ut_ad(lock1 && lock2);

	if (lock1->trx == lock2->trx
	    || lock_mode_compatible(lock_get_mode(lock1),
				    lock_get_mode(lock2))) {
		return false;
	}

	if (lock_get_type_low(lock1) != LOCK_REC) {
		return true;
	}

	ut_ad(lock_get_type_low(lock2) == LOCK_REC);

	if (lock1->type_mode & (LOCK_PREDICATE | LOCK_PRDT_PAGE)) {
		return lock_prdt_has_to_wait(lock1->trx, lock1->type_mode,
					     lock_get_prdt_from_lock(lock1),
					     lock2);
	}

	return lock_rec_has_to_wait(
		false, lock1->trx, lock1->type_mode, lock2,
		lock_rec_get_nth_bit(lock1, PAGE_HEAP_NO_SUPREMUM));
}

/*============== RECORD LOCK BASIC FUNCTIONS ============================*/

/**********************************************************************//**
Looks for a set bit in a record lock bitmap. Returns ULINT_UNDEFINED,
if none found.
@return bit index == heap number of the record, or ULINT_UNDEFINED if
none found */
ulint
lock_rec_find_set_bit(
/*==================*/
	const lock_t*	lock)	/*!< in: record lock with at least one bit set */
{
	for (ulint i = 0; i < lock_rec_get_n_bits(lock); ++i) {

		if (lock_rec_get_nth_bit(lock, i)) {

			return(i);
		}
	}

	return(ULINT_UNDEFINED);
}

/*********************************************************************//**
Determines if there are explicit record locks on a page.
@return an explicit record lock on the page, or NULL if there are none */
lock_t*
lock_rec_expl_exist_on_page(
/*========================*/
	ulint	space,	/*!< in: space id */
	ulint	page_no)/*!< in: page number */
{
	lock_t*	lock;

	lock_mutex_enter();
	/* Only used in ibuf pages, so rec_hash is good enough */
	lock = lock_rec_get_first_on_page_addr(lock_sys.rec_hash,
					       space, page_no);
	lock_mutex_exit();

	return(lock);
}

/*********************************************************************//**
Resets the record lock bitmap to zero. NOTE: does not touch the wait_lock
pointer in the transaction! This function is used in lock object creation
and resetting. */
static
void
lock_rec_bitmap_reset(
/*==================*/
	lock_t*	lock)	/*!< in: record lock */
{
	ulint	n_bytes;

	ut_ad(lock_get_type_low(lock) == LOCK_REC);

	/* Reset to zero the bitmap which resides immediately after the lock
	struct */

	n_bytes = lock_rec_get_n_bits(lock) / 8;

	ut_ad((lock_rec_get_n_bits(lock) % 8) == 0);

	memset(&lock[1], 0, n_bytes);
}

/*********************************************************************//**
Copies a record lock to heap.
@return copy of lock */
static
lock_t*
lock_rec_copy(
/*==========*/
	const lock_t*	lock,	/*!< in: record lock */
	mem_heap_t*	heap)	/*!< in: memory heap */
{
	ulint	size;

	ut_ad(lock_get_type_low(lock) == LOCK_REC);

	size = sizeof(lock_t) + lock_rec_get_n_bits(lock) / 8;

	return(static_cast<lock_t*>(mem_heap_dup(heap, lock, size)));
}

/*********************************************************************//**
Gets the previous record lock set on a record.
@return previous lock on the same record, NULL if none exists */
const lock_t*
lock_rec_get_prev(
/*==============*/
	const lock_t*	in_lock,/*!< in: record lock */
	ulint		heap_no)/*!< in: heap number of the record */
{
	lock_t*		lock;
	ulint		space;
	ulint		page_no;
	lock_t*		found_lock	= NULL;
	hash_table_t*	hash;

	ut_ad(lock_mutex_own());
	ut_ad(lock_get_type_low(in_lock) == LOCK_REC);

	space = in_lock->un_member.rec_lock.space;
	page_no = in_lock->un_member.rec_lock.page_no;

	hash = lock_hash_get(in_lock->type_mode);

	for (lock = lock_rec_get_first_on_page_addr(hash, space, page_no);
	     /* No op */;
	     lock = lock_rec_get_next_on_page(lock)) {

		ut_ad(lock);

		if (lock == in_lock) {

			return(found_lock);
		}

		if (lock_rec_get_nth_bit(lock, heap_no)) {

			found_lock = lock;
		}
	}
}

/*============= FUNCTIONS FOR ANALYZING RECORD LOCK QUEUE ================*/

/*********************************************************************//**
Checks if a transaction has a GRANTED explicit lock on rec stronger or equal
to precise_mode.
@return lock or NULL */
UNIV_INLINE
lock_t*
lock_rec_has_expl(
/*==============*/
	ulint			precise_mode,/*!< in: LOCK_S or LOCK_X
					possibly ORed to LOCK_GAP or
					LOCK_REC_NOT_GAP, for a
					supremum record we regard this
					always a gap type request */
	const buf_block_t*	block,	/*!< in: buffer block containing
					the record */
	ulint			heap_no,/*!< in: heap number of the record */
	const trx_t*		trx)	/*!< in: transaction */
{
	lock_t*	lock;

	ut_ad(lock_mutex_own());
	ut_ad((precise_mode & LOCK_MODE_MASK) == LOCK_S
	      || (precise_mode & LOCK_MODE_MASK) == LOCK_X);
	ut_ad(!(precise_mode & LOCK_INSERT_INTENTION));

	for (lock = lock_rec_get_first(lock_sys.rec_hash, block, heap_no);
	     lock != NULL;
	     lock = lock_rec_get_next(heap_no, lock)) {

		if (lock->trx == trx
		    && !lock_rec_get_insert_intention(lock)
		    && lock_mode_stronger_or_eq(
			    lock_get_mode(lock),
			    static_cast<lock_mode>(
				    precise_mode & LOCK_MODE_MASK))
		    && !lock_get_wait(lock)
		    && (!lock_rec_get_rec_not_gap(lock)
			|| (precise_mode & LOCK_REC_NOT_GAP)
			|| heap_no == PAGE_HEAP_NO_SUPREMUM)
		    && (!lock_rec_get_gap(lock)
			|| (precise_mode & LOCK_GAP)
			|| heap_no == PAGE_HEAP_NO_SUPREMUM)) {

			return(lock);
		}
	}

	return(NULL);
}

#ifdef UNIV_DEBUG
/*********************************************************************//**
Checks if some other transaction has a lock request in the queue.
@return lock or NULL */
static
lock_t*
lock_rec_other_has_expl_req(
/*========================*/
	lock_mode		mode,	/*!< in: LOCK_S or LOCK_X */
	const buf_block_t*	block,	/*!< in: buffer block containing
					the record */
	bool			wait,	/*!< in: whether also waiting locks
					are taken into account */
	ulint			heap_no,/*!< in: heap number of the record */
	const trx_t*		trx)	/*!< in: transaction, or NULL if
					requests by all transactions
					are taken into account */
{

	ut_ad(lock_mutex_own());
	ut_ad(mode == LOCK_X || mode == LOCK_S);

	/* Only GAP lock can be on SUPREMUM, and we are not looking for
	GAP lock */
	if (heap_no == PAGE_HEAP_NO_SUPREMUM) {
		return(NULL);
	}

	for (lock_t* lock = lock_rec_get_first(lock_sys.rec_hash,
						     block, heap_no);
	     lock != NULL;
	     lock = lock_rec_get_next(heap_no, lock)) {

		if (lock->trx != trx
		    && !lock_rec_get_gap(lock)
		    && (wait || !lock_get_wait(lock))
		    && lock_mode_stronger_or_eq(lock_get_mode(lock), mode)) {

			return(lock);
		}
	}

	return(NULL);
}
#endif /* UNIV_DEBUG */

#ifdef WITH_WSREP
static
void
wsrep_kill_victim(
/*==============*/
	const trx_t * const trx,
	const lock_t *lock)
{
	ut_ad(lock_mutex_own());
	ut_ad(trx_mutex_own(lock->trx));

	/* quit for native mysql */
	if (!wsrep_on(trx->mysql_thd)) {
		return;
	}

	my_bool bf_this  = wsrep_thd_is_BF(trx->mysql_thd, FALSE);
	my_bool bf_other = wsrep_thd_is_BF(lock->trx->mysql_thd, TRUE);

	if ((bf_this && !bf_other) ||
		(bf_this && bf_other && wsrep_trx_order_before(
			trx->mysql_thd, lock->trx->mysql_thd))) {

		if (lock->trx->lock.que_state == TRX_QUE_LOCK_WAIT) {
			if (wsrep_debug) {
				ib::info() << "WSREP: BF victim waiting\n";
			}
			/* cannot release lock, until our lock
			is in the queue*/
		} else if (lock->trx != trx) {
			if (wsrep_log_conflicts) {
				if (bf_this) {
					ib::info() << "*** Priority TRANSACTION:";
				} else {
					ib::info() << "*** Victim TRANSACTION:";
				}

				trx_print_latched(stderr, trx, 3000);

				if (bf_other) {
					ib::info() << "*** Priority TRANSACTION:";
				} else {
					ib::info() << "*** Victim TRANSACTION:";
				}
                                trx_print_latched(stderr, lock->trx, 3000);

				ib::info() << "*** WAITING FOR THIS LOCK TO BE GRANTED:";

				if (lock_get_type(lock) == LOCK_REC) {
					lock_rec_print(stderr, lock);
				} else {
					lock_table_print(stderr, lock);
				}

				ib::info() << " SQL1: "
					   << wsrep_thd_query(trx->mysql_thd);
				ib::info() << " SQL2: "
					   << wsrep_thd_query(lock->trx->mysql_thd);
			}

			wsrep_innobase_kill_one_trx(trx->mysql_thd,
						    trx, lock->trx, TRUE);
		}
	}
}
#endif /* WITH_WSREP */

/*********************************************************************//**
Checks if some other transaction has a conflicting explicit lock request
in the queue, so that we have to wait.
@return lock or NULL */
static
lock_t*
lock_rec_other_has_conflicting(
/*===========================*/
	ulint			mode,	/*!< in: LOCK_S or LOCK_X,
					possibly ORed to LOCK_GAP or
					LOC_REC_NOT_GAP,
					LOCK_INSERT_INTENTION */
	const buf_block_t*	block,	/*!< in: buffer block containing
					the record */
	ulint			heap_no,/*!< in: heap number of the record */
	const trx_t*		trx)	/*!< in: our transaction */
{
	lock_t*		lock;

	ut_ad(lock_mutex_own());

	bool	is_supremum = (heap_no == PAGE_HEAP_NO_SUPREMUM);

	for (lock = lock_rec_get_first(lock_sys.rec_hash, block, heap_no);
	     lock != NULL;
	     lock = lock_rec_get_next(heap_no, lock)) {

		if (lock_rec_has_to_wait(true, trx, mode, lock, is_supremum)) {
#ifdef WITH_WSREP
			if (wsrep_on_trx(trx)) {
				trx_mutex_enter(lock->trx);
				/* Below function will roll back either trx
				or lock->trx depending on priority of the
				transaction. */
				wsrep_kill_victim(const_cast<trx_t*>(trx), lock);
				trx_mutex_exit(lock->trx);
			}
#endif /* WITH_WSREP */
			return(lock);
		}
	}

	return(NULL);
}

/*********************************************************************//**
Checks if some transaction has an implicit x-lock on a record in a secondary
index.
@return transaction id of the transaction which has the x-lock, or 0;
NOTE that this function can return false positives but never false
negatives. The caller must confirm all positive results by calling
trx_is_active(). */
static
trx_t*
lock_sec_rec_some_has_impl(
/*=======================*/
	trx_t*		caller_trx,/*!<in/out: trx of current thread */
	const rec_t*	rec,	/*!< in: user record */
	dict_index_t*	index,	/*!< in: secondary index */
	const ulint*	offsets)/*!< in: rec_get_offsets(rec, index) */
{
	trx_t*		trx;
	trx_id_t	max_trx_id;
	const page_t*	page = page_align(rec);

	ut_ad(!lock_mutex_own());
	ut_ad(!dict_index_is_clust(index));
	ut_ad(page_rec_is_user_rec(rec));
	ut_ad(rec_offs_validate(rec, index, offsets));
	ut_ad(!rec_is_metadata(rec, *index));

	max_trx_id = page_get_max_trx_id(page);

	/* Some transaction may have an implicit x-lock on the record only
	if the max trx id for the page >= min trx id for the trx list, or
	database recovery is running. We do not write the changes of a page
	max trx id to the log, and therefore during recovery, this value
	for a page may be incorrect. */

	if (max_trx_id < trx_sys.get_min_trx_id()) {

		trx = 0;

	} else if (!lock_check_trx_id_sanity(max_trx_id, rec, index, offsets)) {

		/* The page is corrupt: try to avoid a crash by returning 0 */
		trx = 0;

	/* In this case it is possible that some transaction has an implicit
	x-lock. We have to look in the clustered index. */

	} else {
		trx = row_vers_impl_x_locked(caller_trx, rec, index, offsets);
	}

	return(trx);
}

/*********************************************************************//**
Return approximate number or record locks (bits set in the bitmap) for
this transaction. Since delete-marked records may be removed, the
record count will not be precise.
The caller must be holding lock_sys.mutex. */
ulint
lock_number_of_rows_locked(
/*=======================*/
	const trx_lock_t*	trx_lock)	/*!< in: transaction locks */
{
	ut_ad(lock_mutex_own());

	return(trx_lock->n_rec_locks);
}

/*********************************************************************//**
Return the number of table locks for a transaction.
The caller must be holding lock_sys.mutex. */
ulint
lock_number_of_tables_locked(
/*=========================*/
	const trx_lock_t*	trx_lock)	/*!< in: transaction locks */
{
	const lock_t*	lock;
	ulint		n_tables = 0;

	ut_ad(lock_mutex_own());

	for (lock = UT_LIST_GET_FIRST(trx_lock->trx_locks);
	     lock != NULL;
	     lock = UT_LIST_GET_NEXT(trx_locks, lock)) {

		if (lock_get_type_low(lock) == LOCK_TABLE) {
			n_tables++;
		}
	}

	return(n_tables);
}

/*============== RECORD LOCK CREATION AND QUEUE MANAGEMENT =============*/

#ifdef WITH_WSREP
static
void
wsrep_print_wait_locks(
/*===================*/
	lock_t*		c_lock) /* conflicting lock to print */
{
	if (wsrep_debug &&  c_lock->trx->lock.wait_lock != c_lock) {
		ib::info() << "WSREP: c_lock != wait lock";
		ib::info() << " SQL: "
			   << wsrep_thd_query(c_lock->trx->mysql_thd);

		if (lock_get_type_low(c_lock) & LOCK_TABLE) {
			lock_table_print(stderr, c_lock);
		} else {
			lock_rec_print(stderr, c_lock);
		}

		if (lock_get_type_low(c_lock->trx->lock.wait_lock) & LOCK_TABLE) {
			lock_table_print(stderr, c_lock->trx->lock.wait_lock);
		} else {
			lock_rec_print(stderr, c_lock->trx->lock.wait_lock);
		}
	}
}
#endif /* WITH_WSREP */

/** Create a new record lock and inserts it to the lock queue,
without checking for deadlocks or conflicts.
@param[in]	type_mode	lock mode and wait flag; type will be replaced
				with LOCK_REC
@param[in]	space		tablespace id
@param[in]	page_no		index page number
@param[in]	page		R-tree index page, or NULL
@param[in]	heap_no		record heap number in the index page
@param[in]	index		the index tree
@param[in,out]	trx		transaction
@param[in]	holds_trx_mutex	whether the caller holds trx->mutex
@return created lock */
lock_t*
lock_rec_create_low(
#ifdef WITH_WSREP
	lock_t*		c_lock,	/*!< conflicting lock */
	que_thr_t*	thr,	/*!< thread owning trx */
#endif
	ulint		type_mode,
	ulint		space,
	ulint		page_no,
	const page_t*	page,
	ulint		heap_no,
	dict_index_t*	index,
	trx_t*		trx,
	bool		holds_trx_mutex)
{
	lock_t*		lock;
	ulint		n_bits;
	ulint		n_bytes;

	ut_ad(lock_mutex_own());
	ut_ad(holds_trx_mutex == trx_mutex_own(trx));
	ut_ad(dict_index_is_clust(index) || !dict_index_is_online_ddl(index));

#ifdef UNIV_DEBUG
	/* Non-locking autocommit read-only transactions should not set
	any locks. See comment in trx_set_rw_mode explaining why this
	conditional check is required in debug code. */
	if (holds_trx_mutex) {
		check_trx_state(trx);
	}
#endif /* UNIV_DEBUG */

	/* If rec is the supremum record, then we reset the gap and
	LOCK_REC_NOT_GAP bits, as all locks on the supremum are
	automatically of the gap type */

	if (UNIV_UNLIKELY(heap_no == PAGE_HEAP_NO_SUPREMUM)) {
		ut_ad(!(type_mode & LOCK_REC_NOT_GAP));
		type_mode = type_mode & ~(LOCK_GAP | LOCK_REC_NOT_GAP);
	}

	if (UNIV_LIKELY(!(type_mode & (LOCK_PREDICATE | LOCK_PRDT_PAGE)))) {
		/* Make lock bitmap bigger by a safety margin */
		n_bits = page_dir_get_n_heap(page) + LOCK_PAGE_BITMAP_MARGIN;
		n_bytes = 1 + n_bits / 8;
	} else {
		ut_ad(heap_no == PRDT_HEAPNO);

		/* The lock is always on PAGE_HEAP_NO_INFIMUM (0), so
		we only need 1 bit (which round up to 1 byte) for
		lock bit setting */
		n_bytes = 1;

		if (type_mode & LOCK_PREDICATE) {
			ulint	tmp = UNIV_WORD_SIZE - 1;

			/* We will attach predicate structure after lock.
			Make sure the memory is aligned on 8 bytes,
			the mem_heap_alloc will align it with
			MEM_SPACE_NEEDED anyway. */
			n_bytes = (n_bytes + sizeof(lock_prdt_t) + tmp) & ~tmp;
			ut_ad(n_bytes == sizeof(lock_prdt_t) + UNIV_WORD_SIZE);
		}
	}

	if (trx->lock.rec_cached >= UT_ARR_SIZE(trx->lock.rec_pool)
	    || sizeof *lock + n_bytes > sizeof *trx->lock.rec_pool) {
		lock = static_cast<lock_t*>(
			mem_heap_alloc(trx->lock.lock_heap,
				       sizeof *lock + n_bytes));
	} else {
		lock = &trx->lock.rec_pool[trx->lock.rec_cached++].lock;
	}

	lock->trx = trx;
	lock->type_mode = (type_mode & ~LOCK_TYPE_MASK) | LOCK_REC;
	lock->index = index;
	lock->un_member.rec_lock.space = uint32_t(space);
	lock->un_member.rec_lock.page_no = uint32_t(page_no);

	if (UNIV_LIKELY(!(type_mode & (LOCK_PREDICATE | LOCK_PRDT_PAGE)))) {
		lock->un_member.rec_lock.n_bits = uint32_t(n_bytes * 8);
	} else {
		/* Predicate lock always on INFIMUM (0) */
		lock->un_member.rec_lock.n_bits = 8;
 	}
	lock_rec_bitmap_reset(lock);
	lock_rec_set_nth_bit(lock, heap_no);
	index->table->n_rec_locks++;
	ut_ad(index->table->get_ref_count() > 0 || !index->table->can_be_evicted);

#ifdef WITH_WSREP
	if (c_lock && wsrep_on_trx(trx)
	    && wsrep_thd_is_BF(trx->mysql_thd, FALSE)) {
		lock_t *hash	= (lock_t *)c_lock->hash;
		lock_t *prev	= NULL;

		while (hash && wsrep_thd_is_BF(hash->trx->mysql_thd, TRUE)
		       && wsrep_trx_order_before(hash->trx->mysql_thd,
						 trx->mysql_thd)) {
			prev = hash;
			hash = (lock_t *)hash->hash;
		}
		lock->hash = hash;
		if (prev) {
			prev->hash = lock;
		} else {
			c_lock->hash = lock;
		}
		/*
		 * delayed conflict resolution '...kill_one_trx' was not called,
		 * if victim was waiting for some other lock
		 */
		trx_mutex_enter(c_lock->trx);
		if (c_lock->trx->lock.que_state == TRX_QUE_LOCK_WAIT) {

			c_lock->trx->lock.was_chosen_as_deadlock_victim = TRUE;

			if (wsrep_debug) {
				wsrep_print_wait_locks(c_lock);
			}

			trx->lock.que_state = TRX_QUE_LOCK_WAIT;
			lock_set_lock_and_trx_wait(lock, trx);
			UT_LIST_ADD_LAST(trx->lock.trx_locks, lock);

			trx->lock.wait_thr = thr;
			thr->state = QUE_THR_LOCK_WAIT;

			/* have to release trx mutex for the duration of
			   victim lock release. This will eventually call
			   lock_grant, which wants to grant trx mutex again
			*/
			if (holds_trx_mutex) {
				trx_mutex_exit(trx);
			}
			lock_cancel_waiting_and_release(
				c_lock->trx->lock.wait_lock);

			if (holds_trx_mutex) {
				trx_mutex_enter(trx);
			}

			trx_mutex_exit(c_lock->trx);

			if (wsrep_debug) {
				ib::info() << "WSREP: c_lock canceled "
					   << ib::hex(c_lock->trx->id)
					   << " SQL: "
					   << wsrep_thd_query(
						   c_lock->trx->mysql_thd);
			}

			/* have to bail out here to avoid lock_set_lock... */
			return(lock);
		}
		trx_mutex_exit(c_lock->trx);
	} else
#endif /* WITH_WSREP */
	if (!(type_mode & (LOCK_WAIT | LOCK_PREDICATE | LOCK_PRDT_PAGE))
	    && innodb_lock_schedule_algorithm
	    == INNODB_LOCK_SCHEDULE_ALGORITHM_VATS
	    && !thd_is_replication_slave_thread(trx->mysql_thd)) {
		HASH_PREPEND(lock_t, hash, lock_sys.rec_hash,
			     lock_rec_fold(space, page_no), lock);
	} else {
		HASH_INSERT(lock_t, hash, lock_hash_get(type_mode),
			    lock_rec_fold(space, page_no), lock);
	}

	if (!holds_trx_mutex) {
		trx_mutex_enter(trx);
	}
	ut_ad(trx_mutex_own(trx));
	if (type_mode & LOCK_WAIT) {
		lock_set_lock_and_trx_wait(lock, trx);
	}
	UT_LIST_ADD_LAST(trx->lock.trx_locks, lock);
	if (!holds_trx_mutex) {
		trx_mutex_exit(trx);
	}
	MONITOR_INC(MONITOR_RECLOCK_CREATED);
	MONITOR_INC(MONITOR_NUM_RECLOCK);

	return lock;
}

/*********************************************************************//**
Check if lock1 has higher priority than lock2.
NULL has lowest priority.
If neither of them is wait lock, the first one has higher priority.
If only one of them is a wait lock, it has lower priority.
If either is a high priority transaction, the lock has higher priority.
Otherwise, the one with an older transaction has higher priority.
@returns true if lock1 has higher priority, false otherwise. */
static
bool
has_higher_priority(
	lock_t *lock1,
	lock_t *lock2)
{
	if (lock1 == NULL) {
		return false;
	} else if (lock2 == NULL) {
		return true;
	}
	// Granted locks has higher priority.
	if (!lock_get_wait(lock1)) {
		return true;
	} else if (!lock_get_wait(lock2)) {
		return false;
	}
	return lock1->trx->start_time_micro <= lock2->trx->start_time_micro;
}

/*********************************************************************//**
Insert a lock to the hash list according to the mode (whether it is a wait
lock) and the age of the transaction the it is associated with.
If the lock is not a wait lock, insert it to the head of the hash list.
Otherwise, insert it to the middle of the wait locks according to the age of
the transaciton. */
static
dberr_t
lock_rec_insert_by_trx_age(
	lock_t	*in_lock) /*!< in: lock to be insert */{
	ulint				space;
	ulint				page_no;
	ulint				rec_fold;
	lock_t*				node;
	lock_t*				next;
	hash_table_t*		hash;
	hash_cell_t*		cell;

	space = in_lock->un_member.rec_lock.space;
	page_no = in_lock->un_member.rec_lock.page_no;
	rec_fold = lock_rec_fold(space, page_no);
	hash = lock_hash_get(in_lock->type_mode);
	cell = hash_get_nth_cell(hash,
				 hash_calc_hash(rec_fold, hash));

	node = (lock_t *) cell->node;
	// If in_lock is not a wait lock, we insert it to the head of the list.
	if (node == NULL || !lock_get_wait(in_lock) || has_higher_priority(in_lock, node)) {
		cell->node = in_lock;
		in_lock->hash = node;
		if (lock_get_wait(in_lock)) {
			lock_grant_have_trx_mutex(in_lock);
			return DB_SUCCESS_LOCKED_REC;
		}
		return DB_SUCCESS;
	}
	while (node != NULL && has_higher_priority((lock_t *) node->hash,
						   in_lock)) {
		node = (lock_t *) node->hash;
	}
	next = (lock_t *) node->hash;
	node->hash = in_lock;
	in_lock->hash = next;

	if (lock_get_wait(in_lock) && !lock_rec_has_to_wait_in_queue(in_lock)) {
		lock_grant_have_trx_mutex(in_lock);
		if (cell->node != in_lock) {
			// Move it to the front of the queue
			node->hash = in_lock->hash;
			next = (lock_t *) cell->node;
			cell->node = in_lock;
			in_lock->hash = next;
		}
		return DB_SUCCESS_LOCKED_REC;
	}

	return DB_SUCCESS;
}

#ifdef UNIV_DEBUG
static
bool
lock_queue_validate(
	const lock_t	*in_lock) /*!< in: lock whose hash list is to be validated */
{
	ulint				space;
	ulint				page_no;
	ulint				rec_fold;
	hash_table_t*		hash;
	hash_cell_t*		cell;
	lock_t*				next;
	bool				wait_lock __attribute__((unused))= false;

	if (in_lock == NULL) {
		return true;
	}

	space = in_lock->un_member.rec_lock.space;
	page_no = in_lock->un_member.rec_lock.page_no;
	rec_fold = lock_rec_fold(space, page_no);
	hash = lock_hash_get(in_lock->type_mode);
	cell = hash_get_nth_cell(hash,
			hash_calc_hash(rec_fold, hash));
	next = (lock_t *) cell->node;
	while (next != NULL) {
		// If this is a granted lock, check that there's no wait lock before it.
		if (!lock_get_wait(next)) {
			ut_ad(!wait_lock);
		} else {
			wait_lock = true;
		}
		next = next->hash;
	}
	return true;
}
#endif /* UNIV_DEBUG */

static
void
lock_rec_insert_to_head(
	lock_t *in_lock,   /*!< in: lock to be insert */
	ulint	rec_fold)  /*!< in: rec_fold of the page */
{
	hash_table_t*		hash;
	hash_cell_t*		cell;
	lock_t*				node;

	if (in_lock == NULL) {
		return;
	}

	hash = lock_hash_get(in_lock->type_mode);
	cell = hash_get_nth_cell(hash,
			hash_calc_hash(rec_fold, hash));
	node = (lock_t *) cell->node;
	if (node != in_lock) {
		cell->node = in_lock;
		in_lock->hash = node;
	}
}

/** Enqueue a waiting request for a lock which cannot be granted immediately.
Check for deadlocks.
@param[in]	type_mode	the requested lock mode (LOCK_S or LOCK_X)
				possibly ORed with LOCK_GAP or
				LOCK_REC_NOT_GAP, ORed with
				LOCK_INSERT_INTENTION if this
				waiting lock request is set
				when performing an insert of
				an index record
@param[in]	block		leaf page in the index
@param[in]	heap_no		record heap number in the block
@param[in]	index		index tree
@param[in,out]	thr		query thread
@param[in]	prdt		minimum bounding box (spatial index)
@retval	DB_LOCK_WAIT		if the waiting lock was enqueued
@retval	DB_DEADLOCK		if this transaction was chosen as the victim
@retval	DB_SUCCESS_LOCKED_REC	if the other transaction was chosen as a victim
				(or it happened to commit) */
dberr_t
lock_rec_enqueue_waiting(
#ifdef WITH_WSREP
	lock_t*			c_lock,	/*!< conflicting lock */
#endif
	ulint			type_mode,
	const buf_block_t*	block,
	ulint			heap_no,
	dict_index_t*		index,
	que_thr_t*		thr,
	lock_prdt_t*		prdt)
{
	ut_ad(lock_mutex_own());
	ut_ad(!srv_read_only_mode);
	ut_ad(dict_index_is_clust(index) || !dict_index_is_online_ddl(index));

	trx_t* trx = thr_get_trx(thr);

	ut_ad(trx_mutex_own(trx));
	ut_a(!que_thr_stop(thr));

	switch (trx_get_dict_operation(trx)) {
	case TRX_DICT_OP_NONE:
		break;
	case TRX_DICT_OP_TABLE:
	case TRX_DICT_OP_INDEX:
		ib::error() << "A record lock wait happens in a dictionary"
			" operation. index "
			<< index->name
			<< " of table "
			<< index->table->name
			<< ". " << BUG_REPORT_MSG;
		ut_ad(0);
	}

	if (trx->mysql_thd && thd_lock_wait_timeout(trx->mysql_thd) == 0) {
		trx->error_state = DB_LOCK_WAIT_TIMEOUT;
		return DB_LOCK_WAIT_TIMEOUT;
	}

	/* Enqueue the lock request that will wait to be granted, note that
	we already own the trx mutex. */
	lock_t* lock = lock_rec_create(
#ifdef WITH_WSREP
		c_lock, thr,
#endif
		type_mode | LOCK_WAIT, block, heap_no, index, trx, TRUE);

	if (prdt && type_mode & LOCK_PREDICATE) {
		lock_prdt_set_prdt(lock, prdt);
	}

	if (
#ifdef UNIV_DEBUG
	    const trx_t* victim =
#endif
	    DeadlockChecker::check_and_resolve(lock, trx)) {
		ut_ad(victim == trx);
		lock_reset_lock_and_trx_wait(lock);
		lock_rec_reset_nth_bit(lock, heap_no);
		return DB_DEADLOCK;
	}

	if (!trx->lock.wait_lock) {
		/* If there was a deadlock but we chose another
		transaction as a victim, it is possible that we
		already have the lock now granted! */
#ifdef WITH_WSREP
		if (wsrep_debug) {
			ib::info() << "WSREP: BF thread got lock granted early, ID " << ib::hex(trx->id)
				   << " query: " << wsrep_thd_query(trx->mysql_thd);
		}
#endif
		return DB_SUCCESS_LOCKED_REC;
	}

	trx->lock.que_state = TRX_QUE_LOCK_WAIT;

	trx->lock.was_chosen_as_deadlock_victim = false;
	trx->lock.wait_started = ut_time();

	ut_a(que_thr_stop(thr));

	DBUG_LOG("ib_lock", "trx " << ib::hex(trx->id)
		 << " waits for lock in index " << index->name
		 << " of table " << index->table->name);

	MONITOR_INC(MONITOR_LOCKREC_WAIT);

	if (innodb_lock_schedule_algorithm
	    == INNODB_LOCK_SCHEDULE_ALGORITHM_VATS
	    && !prdt
	    && !thd_is_replication_slave_thread(lock->trx->mysql_thd)) {
		HASH_DELETE(lock_t, hash, lock_sys.rec_hash,
			    lock_rec_lock_fold(lock), lock);
		dberr_t res = lock_rec_insert_by_trx_age(lock);
		if (res != DB_SUCCESS) {
			return res;
		}
	}

	return DB_LOCK_WAIT;
}

/*********************************************************************//**
Adds a record lock request in the record queue. The request is normally
added as the last in the queue, but if there are no waiting lock requests
on the record, and the request to be added is not a waiting request, we
can reuse a suitable record lock object already existing on the same page,
just setting the appropriate bit in its bitmap. This is a low-level function
which does NOT check for deadlocks or lock compatibility!
@return lock where the bit was set */
static
void
lock_rec_add_to_queue(
/*==================*/
	ulint			type_mode,/*!< in: lock mode, wait, gap
					etc. flags; type is ignored
					and replaced by LOCK_REC */
	const buf_block_t*	block,	/*!< in: buffer block containing
					the record */
	ulint			heap_no,/*!< in: heap number of the record */
	dict_index_t*		index,	/*!< in: index of record */
	trx_t*			trx,	/*!< in/out: transaction */
	bool			caller_owns_trx_mutex)
					/*!< in: TRUE if caller owns the
					transaction mutex */
{
#ifdef UNIV_DEBUG
	ut_ad(lock_mutex_own());
	ut_ad(caller_owns_trx_mutex == trx_mutex_own(trx));
	ut_ad(dict_index_is_clust(index)
	      || dict_index_get_online_status(index) != ONLINE_INDEX_CREATION);
	switch (type_mode & LOCK_MODE_MASK) {
	case LOCK_X:
	case LOCK_S:
		break;
	default:
		ut_error;
	}

	if (!(type_mode & (LOCK_WAIT | LOCK_GAP))) {
		lock_mode	mode = (type_mode & LOCK_MODE_MASK) == LOCK_S
			? LOCK_X
			: LOCK_S;
		const lock_t*	other_lock
			= lock_rec_other_has_expl_req(
				mode, block, false, heap_no, trx);
#ifdef WITH_WSREP
		//ut_a(!other_lock || (wsrep_thd_is_BF(trx->mysql_thd, FALSE) &&
                //                     wsrep_thd_is_BF(other_lock->trx->mysql_thd, TRUE)));
		if (other_lock &&
			wsrep_on(trx->mysql_thd) &&
			!wsrep_thd_is_BF(trx->mysql_thd, FALSE) &&
			!wsrep_thd_is_BF(other_lock->trx->mysql_thd, TRUE)) {

			ib::info() << "WSREP BF lock conflict for my lock:\n BF:" <<
				((wsrep_thd_is_BF(trx->mysql_thd, FALSE)) ? "BF" : "normal") << " exec: " <<
				wsrep_thd_exec_mode(trx->mysql_thd) << " conflict: " <<
				wsrep_thd_conflict_state(trx->mysql_thd, false) << " seqno: " <<
				wsrep_thd_trx_seqno(trx->mysql_thd) << " SQL: " <<
				wsrep_thd_query(trx->mysql_thd);
			trx_t* otrx = other_lock->trx;
			ib::info() << "WSREP other lock:\n BF:" <<
				((wsrep_thd_is_BF(otrx->mysql_thd, FALSE)) ? "BF" : "normal") << " exec: " <<
				wsrep_thd_exec_mode(otrx->mysql_thd) << " conflict: " <<
				wsrep_thd_conflict_state(otrx->mysql_thd, false) << " seqno: " <<
				wsrep_thd_trx_seqno(otrx->mysql_thd) << " SQL: " <<
				wsrep_thd_query(otrx->mysql_thd);
		}
#else
		ut_a(!other_lock);
#endif /* WITH_WSREP */
	}
#endif /* UNIV_DEBUG */

	type_mode |= LOCK_REC;

	/* If rec is the supremum record, then we can reset the gap bit, as
	all locks on the supremum are automatically of the gap type, and we
	try to avoid unnecessary memory consumption of a new record lock
	struct for a gap type lock */

	if (heap_no == PAGE_HEAP_NO_SUPREMUM) {
		ut_ad(!(type_mode & LOCK_REC_NOT_GAP));

		/* There should never be LOCK_REC_NOT_GAP on a supremum
		record, but let us play safe */

		type_mode &= ~(LOCK_GAP | LOCK_REC_NOT_GAP);
	}

	lock_t*		lock;
	lock_t*		first_lock;
	hash_table_t*	hash = lock_hash_get(type_mode);

	/* Look for a waiting lock request on the same record or on a gap */

	for (first_lock = lock = lock_rec_get_first_on_page(hash, block);
	     lock != NULL;
	     lock = lock_rec_get_next_on_page(lock)) {

		if (lock_get_wait(lock)
		    && lock_rec_get_nth_bit(lock, heap_no)) {

			break;
		}
	}

	if (lock == NULL && !(type_mode & LOCK_WAIT)) {

		/* Look for a similar record lock on the same page:
		if one is found and there are no waiting lock requests,
		we can just set the bit */

		lock = lock_rec_find_similar_on_page(
			type_mode, heap_no, first_lock, trx);

		if (lock != NULL) {

			lock_rec_set_nth_bit(lock, heap_no);

			return;
		}
	}

	lock_rec_create(
#ifdef WITH_WSREP
		NULL, NULL,
#endif
		type_mode, block, heap_no, index, trx, caller_owns_trx_mutex);
}

/*********************************************************************//**
Tries to lock the specified record in the mode requested. If not immediately
possible, enqueues a waiting lock request. This is a low-level function
which does NOT look at implicit locks! Checks lock compatibility within
explicit locks. This function sets a normal next-key lock, or in the case
of a page supremum record, a gap type lock.
@return DB_SUCCESS, DB_SUCCESS_LOCKED_REC, DB_LOCK_WAIT, or DB_DEADLOCK */
static
dberr_t
lock_rec_lock(
/*==========*/
	bool			impl,	/*!< in: if true, no lock is set
					if no wait is necessary: we
					assume that the caller will
					set an implicit lock */
	ulint			mode,	/*!< in: lock mode: LOCK_X or
					LOCK_S possibly ORed to either
					LOCK_GAP or LOCK_REC_NOT_GAP */
	const buf_block_t*	block,	/*!< in: buffer block containing
					the record */
	ulint			heap_no,/*!< in: heap number of record */
	dict_index_t*		index,	/*!< in: index of record */
	que_thr_t*		thr)	/*!< in: query thread */
{
  trx_t *trx= thr_get_trx(thr);
  dberr_t err= DB_SUCCESS;

  ut_ad(!srv_read_only_mode);
  ut_ad((LOCK_MODE_MASK & mode) == LOCK_S ||
        (LOCK_MODE_MASK & mode) == LOCK_X);
  ut_ad((mode & LOCK_TYPE_MASK) == LOCK_GAP ||
        (mode & LOCK_TYPE_MASK) == LOCK_REC_NOT_GAP ||
        (mode & LOCK_TYPE_MASK) == 0);
  ut_ad(dict_index_is_clust(index) || !dict_index_is_online_ddl(index));
  DBUG_EXECUTE_IF("innodb_report_deadlock", return DB_DEADLOCK;);

  lock_mutex_enter();
  ut_ad((LOCK_MODE_MASK & mode) != LOCK_S ||
        lock_table_has(trx, index->table, LOCK_IS));
  ut_ad((LOCK_MODE_MASK & mode) != LOCK_X ||
         lock_table_has(trx, index->table, LOCK_IX));

  if (lock_t *lock= lock_rec_get_first_on_page(lock_sys.rec_hash, block))
  {
    trx_mutex_enter(trx);
    if (lock_rec_get_next_on_page(lock) ||
        lock->trx != trx ||
        lock->type_mode != (ulint(mode) | LOCK_REC) ||
        lock_rec_get_n_bits(lock) <= heap_no)
    {
      /* Do nothing if the trx already has a strong enough lock on rec */
      if (!lock_rec_has_expl(mode, block, heap_no, trx))
      {
        if (
#ifdef WITH_WSREP
	    lock_t *c_lock=
#endif
	    lock_rec_other_has_conflicting(mode, block, heap_no, trx))
        {
          /*
            If another transaction has a non-gap conflicting
            request in the queue, as this transaction does not
            have a lock strong enough already granted on the
	    record, we have to wait. */
	    err = lock_rec_enqueue_waiting(
#ifdef WITH_WSREP
			c_lock,
#endif /* WITH_WSREP */
			mode, block, heap_no, index, thr, NULL);
        }
        else if (!impl)
        {
          /* Set the requested lock on the record. */
          lock_rec_add_to_queue(LOCK_REC | mode, block, heap_no, index, trx,
                                true);
          err= DB_SUCCESS_LOCKED_REC;
        }
      }
    }
    else if (!impl)
    {
      /*
        If the nth bit of the record lock is already set then we do not set
        a new lock bit, otherwise we do set
      */
      if (!lock_rec_get_nth_bit(lock, heap_no))
      {
        lock_rec_set_nth_bit(lock, heap_no);
        err= DB_SUCCESS_LOCKED_REC;
      }
    }
    trx_mutex_exit(trx);
  }
  else
  {
    /*
      Simplified and faster path for the most common cases
      Note that we don't own the trx mutex.
    */
    if (!impl)
      lock_rec_create(
#ifdef WITH_WSREP
         NULL, NULL,
#endif
        mode, block, heap_no, index, trx, false);

    err= DB_SUCCESS_LOCKED_REC;
  }
  lock_mutex_exit();
  MONITOR_ATOMIC_INC(MONITOR_NUM_RECLOCK_REQ);
  return err;
}

/*********************************************************************//**
Checks if a waiting record lock request still has to wait in a queue.
@return lock that is causing the wait */
static
const lock_t*
lock_rec_has_to_wait_in_queue(
/*==========================*/
	const lock_t*	wait_lock)	/*!< in: waiting record lock */
{
	const lock_t*	lock;
	ulint		space;
	ulint		page_no;
	ulint		heap_no;
	ulint		bit_mask;
	ulint		bit_offset;
	hash_table_t*	hash;

	ut_ad(lock_mutex_own());
	ut_ad(lock_get_wait(wait_lock));
	ut_ad(lock_get_type_low(wait_lock) == LOCK_REC);

	space = wait_lock->un_member.rec_lock.space;
	page_no = wait_lock->un_member.rec_lock.page_no;
	heap_no = lock_rec_find_set_bit(wait_lock);

	bit_offset = heap_no / 8;
	bit_mask = static_cast<ulint>(1) << (heap_no % 8);

	hash = lock_hash_get(wait_lock->type_mode);

	for (lock = lock_rec_get_first_on_page_addr(hash, space, page_no);
	     lock != wait_lock;
	     lock = lock_rec_get_next_on_page_const(lock)) {

		const byte*	p = (const byte*) &lock[1];

		if (heap_no < lock_rec_get_n_bits(lock)
		    && (p[bit_offset] & bit_mask)
		    && lock_has_to_wait(wait_lock, lock)) {
#ifdef WITH_WSREP
			if (wsrep_thd_is_BF(wait_lock->trx->mysql_thd, FALSE) &&
			    wsrep_thd_is_BF(lock->trx->mysql_thd, TRUE)) {
				if (wsrep_debug) {
					ib::info() << "WSREP: waiting BF trx: " << ib::hex(wait_lock->trx->id)
						   << " query: " << wsrep_thd_query(wait_lock->trx->mysql_thd);
					lock_rec_print(stderr, wait_lock);
					ib::info() << "WSREP: do not wait another BF trx: " << ib::hex(lock->trx->id)
						   << " query: " << wsrep_thd_query(lock->trx->mysql_thd);
					lock_rec_print(stderr, lock);
				}
				/* don't wait for another BF lock */
				continue;
			}
#endif /* WITH_WSREP */

			return(lock);
		}
	}

	return(NULL);
}

/** Grant a lock to a waiting lock request and release the waiting transaction
after lock_reset_lock_and_trx_wait() has been called. */
static void lock_grant_after_reset(lock_t* lock)
{
	ut_ad(lock_mutex_own());
	ut_ad(trx_mutex_own(lock->trx));

	if (lock_get_mode(lock) == LOCK_AUTO_INC) {
		dict_table_t*	table = lock->un_member.tab_lock.table;

		if (table->autoinc_trx == lock->trx) {
			ib::error() << "Transaction already had an"
				<< " AUTO-INC lock!";
		} else {
			table->autoinc_trx = lock->trx;

			ib_vector_push(lock->trx->autoinc_locks, &lock);
		}
	}

	DBUG_PRINT("ib_lock", ("wait for trx " TRX_ID_FMT " ends",
			       trx_get_id_for_print(lock->trx)));

	/* If we are resolving a deadlock by choosing another transaction
	as a victim, then our original transaction may not be in the
	TRX_QUE_LOCK_WAIT state, and there is no need to end the lock wait
	for it */

	if (lock->trx->lock.que_state == TRX_QUE_LOCK_WAIT) {
		que_thr_t*	thr;

		thr = que_thr_end_lock_wait(lock->trx);

		if (thr != NULL) {
			lock_wait_release_thread_if_suspended(thr);
		}
	}
}

/** Grant a lock to a waiting lock request and release the waiting transaction. */
static void lock_grant(lock_t* lock)
{
	lock_reset_lock_and_trx_wait(lock);
	trx_mutex_enter(lock->trx);
	lock_grant_after_reset(lock);
	trx_mutex_exit(lock->trx);
}

/*************************************************************//**
Cancels a waiting record lock request and releases the waiting transaction
that requested it. NOTE: does NOT check if waiting lock requests behind this
one can now be granted! */
static
void
lock_rec_cancel(
/*============*/
	lock_t*	lock)	/*!< in: waiting record lock request */
{
	que_thr_t*	thr;

	ut_ad(lock_mutex_own());
	ut_ad(lock_get_type_low(lock) == LOCK_REC);

	/* Reset the bit (there can be only one set bit) in the lock bitmap */
	lock_rec_reset_nth_bit(lock, lock_rec_find_set_bit(lock));

	/* Reset the wait flag and the back pointer to lock in trx */

	lock_reset_lock_and_trx_wait(lock);

	/* The following function releases the trx from lock wait */

	trx_mutex_enter(lock->trx);

	thr = que_thr_end_lock_wait(lock->trx);

	if (thr != NULL) {
		lock_wait_release_thread_if_suspended(thr);
	}

	trx_mutex_exit(lock->trx);
}

static
void
lock_grant_and_move_on_page(ulint rec_fold, ulint space, ulint page_no)
{
	lock_t*		lock;
	lock_t*		previous = static_cast<lock_t*>(
		hash_get_nth_cell(lock_sys.rec_hash,
				  hash_calc_hash(rec_fold, lock_sys.rec_hash))
		->node);
	if (previous == NULL) {
		return;
	}
	if (previous->un_member.rec_lock.space == space &&
		previous->un_member.rec_lock.page_no == page_no) {
		lock = previous;
	}
	else {
		while (previous->hash &&
				(previous->hash->un_member.rec_lock.space != space ||
				previous->hash->un_member.rec_lock.page_no != page_no)) {
					previous = previous->hash;
		}
		lock = previous->hash;
	}

	ut_ad(previous->hash == lock || previous == lock);
	/* Grant locks if there are no conflicting locks ahead.
	 Move granted locks to the head of the list. */
	while (lock) {
		/* If the lock is a wait lock on this page, and it does not need to wait. */
		if (lock_get_wait(lock)
		    && lock->un_member.rec_lock.space == space
		    && lock->un_member.rec_lock.page_no == page_no
		    && !lock_rec_has_to_wait_in_queue(lock)) {
			lock_grant(lock);

			if (previous != NULL) {
				/* Move the lock to the head of the list. */
				HASH_GET_NEXT(hash, previous) = HASH_GET_NEXT(hash, lock);
				lock_rec_insert_to_head(lock, rec_fold);
			} else {
				/* Already at the head of the list. */
				previous = lock;
			}
			/* Move on to the next lock. */
			lock = static_cast<lock_t *>(HASH_GET_NEXT(hash, previous));
		} else {
			previous = lock;
			lock = static_cast<lock_t *>(HASH_GET_NEXT(hash, lock));
		}
	}
}

/** Remove a record lock request, waiting or granted, from the queue and
grant locks to other transactions in the queue if they now are entitled
to a lock. NOTE: all record locks contained in in_lock are removed.
@param[in,out]	in_lock		record lock */
static void lock_rec_dequeue_from_page(lock_t* in_lock)
{
	ulint		space;
	ulint		page_no;
	hash_table_t*	lock_hash;

	ut_ad(lock_mutex_own());
	ut_ad(lock_get_type_low(in_lock) == LOCK_REC);
	/* We may or may not be holding in_lock->trx->mutex here. */

	space = in_lock->un_member.rec_lock.space;
	page_no = in_lock->un_member.rec_lock.page_no;

	in_lock->index->table->n_rec_locks--;

	lock_hash = lock_hash_get(in_lock->type_mode);

	ulint rec_fold = lock_rec_fold(space, page_no);

	HASH_DELETE(lock_t, hash, lock_hash, rec_fold, in_lock);
	UT_LIST_REMOVE(in_lock->trx->lock.trx_locks, in_lock);

	MONITOR_INC(MONITOR_RECLOCK_REMOVED);
	MONITOR_DEC(MONITOR_NUM_RECLOCK);

	if (innodb_lock_schedule_algorithm
	    == INNODB_LOCK_SCHEDULE_ALGORITHM_FCFS
	    || lock_hash != lock_sys.rec_hash
	    || thd_is_replication_slave_thread(in_lock->trx->mysql_thd)) {
		/* Check if waiting locks in the queue can now be granted:
		grant locks if there are no conflicting locks ahead. Stop at
		the first X lock that is waiting or has been granted. */

		for (lock_t* lock = lock_rec_get_first_on_page_addr(
			     lock_hash, space, page_no);
		     lock != NULL;
		     lock = lock_rec_get_next_on_page(lock)) {

			if (lock_get_wait(lock)
			    && !lock_rec_has_to_wait_in_queue(lock)) {
				/* Grant the lock */
				ut_ad(lock->trx != in_lock->trx);
				lock_grant(lock);
			}
		}
	} else {
		lock_grant_and_move_on_page(rec_fold, space, page_no);
	}
}

/*************************************************************//**
Removes a record lock request, waiting or granted, from the queue. */
void
lock_rec_discard(
/*=============*/
	lock_t*		in_lock)	/*!< in: record lock object: all
					record locks which are contained
					in this lock object are removed */
{
	ulint		space;
	ulint		page_no;
	trx_lock_t*	trx_lock;

	ut_ad(lock_mutex_own());
	ut_ad(lock_get_type_low(in_lock) == LOCK_REC);

	trx_lock = &in_lock->trx->lock;

	space = in_lock->un_member.rec_lock.space;
	page_no = in_lock->un_member.rec_lock.page_no;

	in_lock->index->table->n_rec_locks--;

	HASH_DELETE(lock_t, hash, lock_hash_get(in_lock->type_mode),
			    lock_rec_fold(space, page_no), in_lock);

	UT_LIST_REMOVE(trx_lock->trx_locks, in_lock);

	MONITOR_INC(MONITOR_RECLOCK_REMOVED);
	MONITOR_DEC(MONITOR_NUM_RECLOCK);
}

/*************************************************************//**
Removes record lock objects set on an index page which is discarded. This
function does not move locks, or check for waiting locks, therefore the
lock bitmaps must already be reset when this function is called. */
static
void
lock_rec_free_all_from_discard_page_low(
/*====================================*/
	ulint		space,
	ulint		page_no,
	hash_table_t*	lock_hash)
{
	lock_t*	lock;
	lock_t*	next_lock;

	lock = lock_rec_get_first_on_page_addr(lock_hash, space, page_no);

	while (lock != NULL) {
		ut_ad(lock_rec_find_set_bit(lock) == ULINT_UNDEFINED);
		ut_ad(!lock_get_wait(lock));

		next_lock = lock_rec_get_next_on_page(lock);

		lock_rec_discard(lock);

		lock = next_lock;
	}
}

/*************************************************************//**
Removes record lock objects set on an index page which is discarded. This
function does not move locks, or check for waiting locks, therefore the
lock bitmaps must already be reset when this function is called. */
void
lock_rec_free_all_from_discard_page(
/*================================*/
	const buf_block_t*	block)	/*!< in: page to be discarded */
{
	ulint	space;
	ulint	page_no;

	ut_ad(lock_mutex_own());

	space = block->page.id.space();
	page_no = block->page.id.page_no();

	lock_rec_free_all_from_discard_page_low(
		space, page_no, lock_sys.rec_hash);
	lock_rec_free_all_from_discard_page_low(
		space, page_no, lock_sys.prdt_hash);
	lock_rec_free_all_from_discard_page_low(
		space, page_no, lock_sys.prdt_page_hash);
}

/*============= RECORD LOCK MOVING AND INHERITING ===================*/

/*************************************************************//**
Resets the lock bits for a single record. Releases transactions waiting for
lock requests here. */
static
void
lock_rec_reset_and_release_wait_low(
/*================================*/
	hash_table_t*		hash,	/*!< in: hash table */
	const buf_block_t*	block,	/*!< in: buffer block containing
					the record */
	ulint			heap_no)/*!< in: heap number of record */
{
	lock_t*	lock;

	ut_ad(lock_mutex_own());

	for (lock = lock_rec_get_first(hash, block, heap_no);
	     lock != NULL;
	     lock = lock_rec_get_next(heap_no, lock)) {

		if (lock_get_wait(lock)) {
			lock_rec_cancel(lock);
		} else {
			lock_rec_reset_nth_bit(lock, heap_no);
		}
	}
}

/*************************************************************//**
Resets the lock bits for a single record. Releases transactions waiting for
lock requests here. */
static
void
lock_rec_reset_and_release_wait(
/*============================*/
	const buf_block_t*	block,	/*!< in: buffer block containing
					the record */
	ulint			heap_no)/*!< in: heap number of record */
{
	lock_rec_reset_and_release_wait_low(
		lock_sys.rec_hash, block, heap_no);

	lock_rec_reset_and_release_wait_low(
		lock_sys.prdt_hash, block, PAGE_HEAP_NO_INFIMUM);
	lock_rec_reset_and_release_wait_low(
		lock_sys.prdt_page_hash, block, PAGE_HEAP_NO_INFIMUM);
}

/*************************************************************//**
Makes a record to inherit the locks (except LOCK_INSERT_INTENTION type)
of another record as gap type locks, but does not reset the lock bits of
the other record. Also waiting lock requests on rec are inherited as
GRANTED gap locks. */
static
void
lock_rec_inherit_to_gap(
/*====================*/
	const buf_block_t*	heir_block,	/*!< in: block containing the
						record which inherits */
	const buf_block_t*	block,		/*!< in: block containing the
						record from which inherited;
						does NOT reset the locks on
						this record */
	ulint			heir_heap_no,	/*!< in: heap_no of the
						inheriting record */
	ulint			heap_no)	/*!< in: heap_no of the
						donating record */
{
	lock_t*	lock;

	ut_ad(lock_mutex_own());

	/* If srv_locks_unsafe_for_binlog is TRUE or session is using
	READ COMMITTED isolation level, we do not want locks set
	by an UPDATE or a DELETE to be inherited as gap type locks. But we
	DO want S-locks/X-locks(taken for replace) set by a consistency
	constraint to be inherited also then. */

	for (lock = lock_rec_get_first(lock_sys.rec_hash, block, heap_no);
	     lock != NULL;
	     lock = lock_rec_get_next(heap_no, lock)) {

		if (!lock_rec_get_insert_intention(lock)
		    && !((srv_locks_unsafe_for_binlog
			  || lock->trx->isolation_level
			  <= TRX_ISO_READ_COMMITTED)
			 && lock_get_mode(lock) ==
			 (lock->trx->duplicates ? LOCK_S : LOCK_X))) {
			lock_rec_add_to_queue(
				LOCK_REC | LOCK_GAP
				| ulint(lock_get_mode(lock)),
				heir_block, heir_heap_no, lock->index,
				lock->trx, FALSE);
		}
	}
}

/*************************************************************//**
Makes a record to inherit the gap locks (except LOCK_INSERT_INTENTION type)
of another record as gap type locks, but does not reset the lock bits of the
other record. Also waiting lock requests are inherited as GRANTED gap locks. */
static
void
lock_rec_inherit_to_gap_if_gap_lock(
/*================================*/
	const buf_block_t*	block,		/*!< in: buffer block */
	ulint			heir_heap_no,	/*!< in: heap_no of
						record which inherits */
	ulint			heap_no)	/*!< in: heap_no of record
						from which inherited;
						does NOT reset the locks
						on this record */
{
	lock_t*	lock;

	lock_mutex_enter();

	for (lock = lock_rec_get_first(lock_sys.rec_hash, block, heap_no);
	     lock != NULL;
	     lock = lock_rec_get_next(heap_no, lock)) {

		if (!lock_rec_get_insert_intention(lock)
		    && (heap_no == PAGE_HEAP_NO_SUPREMUM
			|| !lock_rec_get_rec_not_gap(lock))) {

			lock_rec_add_to_queue(
				LOCK_REC | LOCK_GAP
				| ulint(lock_get_mode(lock)),
				block, heir_heap_no, lock->index,
				lock->trx, FALSE);
		}
	}

	lock_mutex_exit();
}

/*************************************************************//**
Moves the locks of a record to another record and resets the lock bits of
the donating record. */
static
void
lock_rec_move_low(
/*==============*/
	hash_table_t*		lock_hash,	/*!< in: hash table to use */
	const buf_block_t*	receiver,	/*!< in: buffer block containing
						the receiving record */
	const buf_block_t*	donator,	/*!< in: buffer block containing
						the donating record */
	ulint			receiver_heap_no,/*!< in: heap_no of the record
						which gets the locks; there
						must be no lock requests
						on it! */
	ulint			donator_heap_no)/*!< in: heap_no of the record
						which gives the locks */
{
	lock_t*	lock;

	ut_ad(lock_mutex_own());

	/* If the lock is predicate lock, it resides on INFIMUM record */
	ut_ad(lock_rec_get_first(
		lock_hash, receiver, receiver_heap_no) == NULL
	      || lock_hash == lock_sys.prdt_hash
	      || lock_hash == lock_sys.prdt_page_hash);

	for (lock = lock_rec_get_first(lock_hash,
				       donator, donator_heap_no);
	     lock != NULL;
	     lock = lock_rec_get_next(donator_heap_no, lock)) {

		const ulint	type_mode = lock->type_mode;

		lock_rec_reset_nth_bit(lock, donator_heap_no);

		if (type_mode & LOCK_WAIT) {
			lock_reset_lock_and_trx_wait(lock);
		}

		/* Note that we FIRST reset the bit, and then set the lock:
		the function works also if donator == receiver */

		lock_rec_add_to_queue(
			type_mode, receiver, receiver_heap_no,
			lock->index, lock->trx, FALSE);
	}

	ut_ad(lock_rec_get_first(lock_sys.rec_hash,
				 donator, donator_heap_no) == NULL);
}

/** Move all the granted locks to the front of the given lock list.
All the waiting locks will be at the end of the list.
@param[in,out]	lock_list	the given lock list.  */
static
void
lock_move_granted_locks_to_front(
	UT_LIST_BASE_NODE_T(lock_t)&	lock_list)
{
	lock_t*	lock;

	bool seen_waiting_lock = false;

	for (lock = UT_LIST_GET_FIRST(lock_list); lock;
	     lock = UT_LIST_GET_NEXT(trx_locks, lock)) {

		if (!seen_waiting_lock) {
			if (lock->is_waiting()) {
				seen_waiting_lock = true;
			}
			continue;
		}

		ut_ad(seen_waiting_lock);

		if (!lock->is_waiting()) {
			lock_t* prev = UT_LIST_GET_PREV(trx_locks, lock);
			ut_a(prev);
			UT_LIST_MOVE_TO_FRONT(lock_list, lock);
			lock = prev;
		}
	}
}

/*************************************************************//**
Moves the locks of a record to another record and resets the lock bits of
the donating record. */
UNIV_INLINE
void
lock_rec_move(
/*==========*/
	const buf_block_t*	receiver,       /*!< in: buffer block containing
						the receiving record */
	const buf_block_t*	donator,        /*!< in: buffer block containing
						the donating record */
	ulint			receiver_heap_no,/*!< in: heap_no of the record
						which gets the locks; there
						must be no lock requests
						on it! */
	ulint			donator_heap_no)/*!< in: heap_no of the record
                                                which gives the locks */
{
	lock_rec_move_low(lock_sys.rec_hash, receiver, donator,
			  receiver_heap_no, donator_heap_no);
}

/*************************************************************//**
Updates the lock table when we have reorganized a page. NOTE: we copy
also the locks set on the infimum of the page; the infimum may carry
locks if an update of a record is occurring on the page, and its locks
were temporarily stored on the infimum. */
void
lock_move_reorganize_page(
/*======================*/
	const buf_block_t*	block,	/*!< in: old index page, now
					reorganized */
	const buf_block_t*	oblock)	/*!< in: copy of the old, not
					reorganized page */
{
	lock_t*		lock;
	UT_LIST_BASE_NODE_T(lock_t)	old_locks;
	mem_heap_t*	heap		= NULL;
	ulint		comp;

	lock_mutex_enter();

	/* FIXME: This needs to deal with predicate lock too */
	lock = lock_rec_get_first_on_page(lock_sys.rec_hash, block);

	if (lock == NULL) {
		lock_mutex_exit();

		return;
	}

	heap = mem_heap_create(256);

	/* Copy first all the locks on the page to heap and reset the
	bitmaps in the original locks; chain the copies of the locks
	using the trx_locks field in them. */

	UT_LIST_INIT(old_locks, &lock_t::trx_locks);

	do {
		/* Make a copy of the lock */
		lock_t*	old_lock = lock_rec_copy(lock, heap);

		UT_LIST_ADD_LAST(old_locks, old_lock);

		/* Reset bitmap of lock */
		lock_rec_bitmap_reset(lock);

		if (lock_get_wait(lock)) {

			lock_reset_lock_and_trx_wait(lock);
		}

		lock = lock_rec_get_next_on_page(lock);
	} while (lock != NULL);

	comp = page_is_comp(block->frame);
	ut_ad(comp == page_is_comp(oblock->frame));

	lock_move_granted_locks_to_front(old_locks);

	DBUG_EXECUTE_IF("do_lock_reverse_page_reorganize",
			UT_LIST_REVERSE(old_locks););

	for (lock = UT_LIST_GET_FIRST(old_locks); lock;
	     lock = UT_LIST_GET_NEXT(trx_locks, lock)) {

		/* NOTE: we copy also the locks set on the infimum and
		supremum of the page; the infimum may carry locks if an
		update of a record is occurring on the page, and its locks
		were temporarily stored on the infimum */
		const rec_t*	rec1 = page_get_infimum_rec(
			buf_block_get_frame(block));
		const rec_t*	rec2 = page_get_infimum_rec(
			buf_block_get_frame(oblock));

		/* Set locks according to old locks */
		for (;;) {
			ulint	old_heap_no;
			ulint	new_heap_no;
			ut_d(const rec_t* const orec = rec1);
			ut_ad(page_rec_is_metadata(rec1)
			      == page_rec_is_metadata(rec2));

			if (comp) {
				old_heap_no = rec_get_heap_no_new(rec2);
				new_heap_no = rec_get_heap_no_new(rec1);

				rec1 = page_rec_get_next_low(rec1, TRUE);
				rec2 = page_rec_get_next_low(rec2, TRUE);
			} else {
				old_heap_no = rec_get_heap_no_old(rec2);
				new_heap_no = rec_get_heap_no_old(rec1);
				ut_ad(!memcmp(rec1, rec2,
					      rec_get_data_size_old(rec2)));

				rec1 = page_rec_get_next_low(rec1, FALSE);
				rec2 = page_rec_get_next_low(rec2, FALSE);
			}

			/* Clear the bit in old_lock. */
			if (old_heap_no < lock->un_member.rec_lock.n_bits
			    && lock_rec_reset_nth_bit(lock, old_heap_no)) {
				ut_ad(!page_rec_is_metadata(orec));

				/* NOTE that the old lock bitmap could be too
				small for the new heap number! */

				lock_rec_add_to_queue(
					lock->type_mode, block, new_heap_no,
					lock->index, lock->trx, FALSE);
			}

			if (new_heap_no == PAGE_HEAP_NO_SUPREMUM) {
				ut_ad(old_heap_no == PAGE_HEAP_NO_SUPREMUM);
				break;
			}
		}

		ut_ad(lock_rec_find_set_bit(lock) == ULINT_UNDEFINED);
	}

	lock_mutex_exit();

	mem_heap_free(heap);

#ifdef UNIV_DEBUG_LOCK_VALIDATE
	ut_ad(lock_rec_validate_page(block));
#endif
}

/*************************************************************//**
Moves the explicit locks on user records to another page if a record
list end is moved to another page. */
void
lock_move_rec_list_end(
/*===================*/
	const buf_block_t*	new_block,	/*!< in: index page to move to */
	const buf_block_t*	block,		/*!< in: index page */
	const rec_t*		rec)		/*!< in: record on page: this
						is the first record moved */
{
	lock_t*		lock;
	const ulint	comp	= page_rec_is_comp(rec);

	ut_ad(buf_block_get_frame(block) == page_align(rec));
	ut_ad(comp || !page_is_comp(buf_block_get_frame(new_block)));

	lock_mutex_enter();

	/* Note: when we move locks from record to record, waiting locks
	and possible granted gap type locks behind them are enqueued in
	the original order, because new elements are inserted to a hash
	table to the end of the hash chain, and lock_rec_add_to_queue
	does not reuse locks if there are waiters in the queue. */

	for (lock = lock_rec_get_first_on_page(lock_sys.rec_hash, block); lock;
	     lock = lock_rec_get_next_on_page(lock)) {
		const rec_t*	rec1	= rec;
		const rec_t*	rec2;
		const ulint	type_mode = lock->type_mode;

		if (comp) {
			if (page_offset(rec1) == PAGE_NEW_INFIMUM) {
				rec1 = page_rec_get_next_low(rec1, TRUE);
			}

			rec2 = page_rec_get_next_const(
				page_get_infimum_rec(new_block->frame));
		} else {
			if (page_offset(rec1) == PAGE_OLD_INFIMUM) {
				rec1 = page_rec_get_next_low(rec1, FALSE);
			}

			rec2 = page_rec_get_next_low(
				buf_block_get_frame(new_block)
				+ PAGE_OLD_INFIMUM, FALSE);
		}

		/* Copy lock requests on user records to new page and
		reset the lock bits on the old */

		for (;;) {
			ut_ad(page_rec_is_metadata(rec1)
			      == page_rec_is_metadata(rec2));
			ut_d(const rec_t* const orec = rec1);

			ulint	rec1_heap_no;
			ulint	rec2_heap_no;

			if (comp) {
				rec1_heap_no = rec_get_heap_no_new(rec1);

				if (rec1_heap_no == PAGE_HEAP_NO_SUPREMUM) {
					break;
				}

				rec1 = page_rec_get_next_low(rec1, TRUE);

				if (page_is_comp(new_block->frame)) {
					rec2_heap_no = rec_get_heap_no_new(
						rec2);
					rec2 = page_rec_get_next_low(
						rec2, TRUE);
				} else {
					rec2_heap_no = rec_get_heap_no_new(
						rec2);
					rec2 = page_rec_get_next_low(
						rec2, TRUE);
				}
			} else {
				rec1_heap_no = rec_get_heap_no_old(rec1);

				if (rec1_heap_no == PAGE_HEAP_NO_SUPREMUM) {
					break;
				}

				rec2_heap_no = rec_get_heap_no_old(rec2);

				ut_ad(rec_get_data_size_old(rec1)
				      == rec_get_data_size_old(rec2));

				ut_ad(!memcmp(rec1, rec2,
					      rec_get_data_size_old(rec1)));

				rec1 = page_rec_get_next_low(rec1, FALSE);
				rec2 = page_rec_get_next_low(rec2, FALSE);
			}

			if (rec1_heap_no < lock->un_member.rec_lock.n_bits
			    && lock_rec_reset_nth_bit(lock, rec1_heap_no)) {
				ut_ad(!page_rec_is_metadata(orec));

				if (type_mode & LOCK_WAIT) {
					lock_reset_lock_and_trx_wait(lock);
				}

				lock_rec_add_to_queue(
					type_mode, new_block, rec2_heap_no,
					lock->index, lock->trx, FALSE);
			}
		}
	}

	lock_mutex_exit();

#ifdef UNIV_DEBUG_LOCK_VALIDATE
	ut_ad(lock_rec_validate_page(block));
	ut_ad(lock_rec_validate_page(new_block));
#endif
}

/*************************************************************//**
Moves the explicit locks on user records to another page if a record
list start is moved to another page. */
void
lock_move_rec_list_start(
/*=====================*/
	const buf_block_t*	new_block,	/*!< in: index page to
						move to */
	const buf_block_t*	block,		/*!< in: index page */
	const rec_t*		rec,		/*!< in: record on page:
						this is the first
						record NOT copied */
	const rec_t*		old_end)	/*!< in: old
						previous-to-last
						record on new_page
						before the records
						were copied */
{
	lock_t*		lock;
	const ulint	comp	= page_rec_is_comp(rec);

	ut_ad(block->frame == page_align(rec));
	ut_ad(new_block->frame == page_align(old_end));
	ut_ad(comp == page_rec_is_comp(old_end));
	ut_ad(!page_rec_is_metadata(rec));

	lock_mutex_enter();

	for (lock = lock_rec_get_first_on_page(lock_sys.rec_hash, block); lock;
	     lock = lock_rec_get_next_on_page(lock)) {
		const rec_t*	rec1;
		const rec_t*	rec2;
		const ulint	type_mode = lock->type_mode;

		if (comp) {
			rec1 = page_rec_get_next_low(
				buf_block_get_frame(block)
				+ PAGE_NEW_INFIMUM, TRUE);
			rec2 = page_rec_get_next_low(old_end, TRUE);
		} else {
			rec1 = page_rec_get_next_low(
				buf_block_get_frame(block)
				+ PAGE_OLD_INFIMUM, FALSE);
			rec2 = page_rec_get_next_low(old_end, FALSE);
		}

		/* Copy lock requests on user records to new page and
		reset the lock bits on the old */

		while (rec1 != rec) {
			ut_ad(page_rec_is_metadata(rec1)
			      == page_rec_is_metadata(rec2));
			ut_d(const rec_t* const prev = rec1);

			ulint	rec1_heap_no;
			ulint	rec2_heap_no;

			if (comp) {
				rec1_heap_no = rec_get_heap_no_new(rec1);
				rec2_heap_no = rec_get_heap_no_new(rec2);

				rec1 = page_rec_get_next_low(rec1, TRUE);
				rec2 = page_rec_get_next_low(rec2, TRUE);
			} else {
				rec1_heap_no = rec_get_heap_no_old(rec1);
				rec2_heap_no = rec_get_heap_no_old(rec2);

				ut_ad(!memcmp(rec1, rec2,
					      rec_get_data_size_old(rec2)));

				rec1 = page_rec_get_next_low(rec1, FALSE);
				rec2 = page_rec_get_next_low(rec2, FALSE);
			}

			if (rec1_heap_no < lock->un_member.rec_lock.n_bits
			    && lock_rec_reset_nth_bit(lock, rec1_heap_no)) {
				ut_ad(!page_rec_is_metadata(prev));

				if (type_mode & LOCK_WAIT) {
					lock_reset_lock_and_trx_wait(lock);
				}

				lock_rec_add_to_queue(
					type_mode, new_block, rec2_heap_no,
					lock->index, lock->trx, FALSE);
			}
		}

#ifdef UNIV_DEBUG
		if (page_rec_is_supremum(rec)) {
			ulint	i;

			for (i = PAGE_HEAP_NO_USER_LOW;
			     i < lock_rec_get_n_bits(lock); i++) {
				if (lock_rec_get_nth_bit(lock, i)) {
					ib::fatal()
						<< "lock_move_rec_list_start():"
						<< i << " not moved in "
						<<  (void*) lock;
				}
			}
		}
#endif /* UNIV_DEBUG */
	}

	lock_mutex_exit();

#ifdef UNIV_DEBUG_LOCK_VALIDATE
	ut_ad(lock_rec_validate_page(block));
#endif
}

/*************************************************************//**
Moves the explicit locks on user records to another page if a record
list start is moved to another page. */
void
lock_rtr_move_rec_list(
/*===================*/
	const buf_block_t*	new_block,	/*!< in: index page to
						move to */
	const buf_block_t*	block,		/*!< in: index page */
	rtr_rec_move_t*		rec_move,       /*!< in: recording records
						moved */
	ulint			num_move)       /*!< in: num of rec to move */
{
	lock_t*		lock;
	ulint		comp;

	if (!num_move) {
		return;
	}

	comp = page_rec_is_comp(rec_move[0].old_rec);

	ut_ad(block->frame == page_align(rec_move[0].old_rec));
	ut_ad(new_block->frame == page_align(rec_move[0].new_rec));
	ut_ad(comp == page_rec_is_comp(rec_move[0].new_rec));

	lock_mutex_enter();

	for (lock = lock_rec_get_first_on_page(lock_sys.rec_hash, block); lock;
	     lock = lock_rec_get_next_on_page(lock)) {
		ulint		moved = 0;
		const rec_t*	rec1;
		const rec_t*	rec2;
		const ulint	type_mode = lock->type_mode;

		/* Copy lock requests on user records to new page and
		reset the lock bits on the old */

		while (moved < num_move) {
			ulint	rec1_heap_no;
			ulint	rec2_heap_no;

			rec1 = rec_move[moved].old_rec;
			rec2 = rec_move[moved].new_rec;
			ut_ad(!page_rec_is_metadata(rec1));
			ut_ad(!page_rec_is_metadata(rec2));

			if (comp) {
				rec1_heap_no = rec_get_heap_no_new(rec1);
				rec2_heap_no = rec_get_heap_no_new(rec2);

			} else {
				rec1_heap_no = rec_get_heap_no_old(rec1);
				rec2_heap_no = rec_get_heap_no_old(rec2);

				ut_ad(!memcmp(rec1, rec2,
					      rec_get_data_size_old(rec2)));
			}

			if (rec1_heap_no < lock->un_member.rec_lock.n_bits
			    && lock_rec_reset_nth_bit(lock, rec1_heap_no)) {
				if (type_mode & LOCK_WAIT) {
					lock_reset_lock_and_trx_wait(lock);
				}

				lock_rec_add_to_queue(
					type_mode, new_block, rec2_heap_no,
					lock->index, lock->trx, FALSE);

				rec_move[moved].moved = true;
			}

			moved++;
		}
	}

	lock_mutex_exit();

#ifdef UNIV_DEBUG_LOCK_VALIDATE
	ut_ad(lock_rec_validate_page(block));
#endif
}
/*************************************************************//**
Updates the lock table when a page is split to the right. */
void
lock_update_split_right(
/*====================*/
	const buf_block_t*	right_block,	/*!< in: right page */
	const buf_block_t*	left_block)	/*!< in: left page */
{
	ulint	heap_no = lock_get_min_heap_no(right_block);

	lock_mutex_enter();

	/* Move the locks on the supremum of the left page to the supremum
	of the right page */

	lock_rec_move(right_block, left_block,
		      PAGE_HEAP_NO_SUPREMUM, PAGE_HEAP_NO_SUPREMUM);

	/* Inherit the locks to the supremum of left page from the successor
	of the infimum on right page */

	lock_rec_inherit_to_gap(left_block, right_block,
				PAGE_HEAP_NO_SUPREMUM, heap_no);

	lock_mutex_exit();
}

/*************************************************************//**
Updates the lock table when a page is merged to the right. */
void
lock_update_merge_right(
/*====================*/
	const buf_block_t*	right_block,	/*!< in: right page to
						which merged */
	const rec_t*		orig_succ,	/*!< in: original
						successor of infimum
						on the right page
						before merge */
	const buf_block_t*	left_block)	/*!< in: merged index
						page which will be
						discarded */
{
	ut_ad(!page_rec_is_metadata(orig_succ));

	lock_mutex_enter();

	/* Inherit the locks from the supremum of the left page to the
	original successor of infimum on the right page, to which the left
	page was merged */

	lock_rec_inherit_to_gap(right_block, left_block,
				page_rec_get_heap_no(orig_succ),
				PAGE_HEAP_NO_SUPREMUM);

	/* Reset the locks on the supremum of the left page, releasing
	waiting transactions */

	lock_rec_reset_and_release_wait_low(
		lock_sys.rec_hash, left_block, PAGE_HEAP_NO_SUPREMUM);

	/* there should exist no page lock on the left page,
	otherwise, it will be blocked from merge */
	ut_ad(!lock_rec_get_first_on_page_addr(lock_sys.prdt_page_hash,
					       left_block->page.id.space(),
					       left_block->page.id.page_no()));

	lock_rec_free_all_from_discard_page(left_block);

	lock_mutex_exit();
}

/*************************************************************//**
Updates the lock table when the root page is copied to another in
btr_root_raise_and_insert. Note that we leave lock structs on the
root page, even though they do not make sense on other than leaf
pages: the reason is that in a pessimistic update the infimum record
of the root page will act as a dummy carrier of the locks of the record
to be updated. */
void
lock_update_root_raise(
/*===================*/
	const buf_block_t*	block,	/*!< in: index page to which copied */
	const buf_block_t*	root)	/*!< in: root page */
{
	lock_mutex_enter();

	/* Move the locks on the supremum of the root to the supremum
	of block */

	lock_rec_move(block, root,
		      PAGE_HEAP_NO_SUPREMUM, PAGE_HEAP_NO_SUPREMUM);
	lock_mutex_exit();
}

/*************************************************************//**
Updates the lock table when a page is copied to another and the original page
is removed from the chain of leaf pages, except if page is the root! */
void
lock_update_copy_and_discard(
/*=========================*/
	const buf_block_t*	new_block,	/*!< in: index page to
						which copied */
	const buf_block_t*	block)		/*!< in: index page;
						NOT the root! */
{
	lock_mutex_enter();

	/* Move the locks on the supremum of the old page to the supremum
	of new_page */

	lock_rec_move(new_block, block,
		      PAGE_HEAP_NO_SUPREMUM, PAGE_HEAP_NO_SUPREMUM);
	lock_rec_free_all_from_discard_page(block);

	lock_mutex_exit();
}

/*************************************************************//**
Updates the lock table when a page is split to the left. */
void
lock_update_split_left(
/*===================*/
	const buf_block_t*	right_block,	/*!< in: right page */
	const buf_block_t*	left_block)	/*!< in: left page */
{
	ulint	heap_no = lock_get_min_heap_no(right_block);

	lock_mutex_enter();

	/* Inherit the locks to the supremum of the left page from the
	successor of the infimum on the right page */

	lock_rec_inherit_to_gap(left_block, right_block,
				PAGE_HEAP_NO_SUPREMUM, heap_no);

	lock_mutex_exit();
}

/*************************************************************//**
Updates the lock table when a page is merged to the left. */
void
lock_update_merge_left(
/*===================*/
	const buf_block_t*	left_block,	/*!< in: left page to
						which merged */
	const rec_t*		orig_pred,	/*!< in: original predecessor
						of supremum on the left page
						before merge */
	const buf_block_t*	right_block)	/*!< in: merged index page
						which will be discarded */
{
	const rec_t*	left_next_rec;

	ut_ad(left_block->frame == page_align(orig_pred));

	lock_mutex_enter();

	left_next_rec = page_rec_get_next_const(orig_pred);

	if (!page_rec_is_supremum(left_next_rec)) {

		/* Inherit the locks on the supremum of the left page to the
		first record which was moved from the right page */

		lock_rec_inherit_to_gap(left_block, left_block,
					page_rec_get_heap_no(left_next_rec),
					PAGE_HEAP_NO_SUPREMUM);

		/* Reset the locks on the supremum of the left page,
		releasing waiting transactions */

		lock_rec_reset_and_release_wait_low(
			lock_sys.rec_hash, left_block, PAGE_HEAP_NO_SUPREMUM);
	}

	/* Move the locks from the supremum of right page to the supremum
	of the left page */

	lock_rec_move(left_block, right_block,
		      PAGE_HEAP_NO_SUPREMUM, PAGE_HEAP_NO_SUPREMUM);

	/* there should exist no page lock on the right page,
	otherwise, it will be blocked from merge */
	ut_ad(!lock_rec_get_first_on_page_addr(
		      lock_sys.prdt_page_hash,
		      right_block->page.id.space(),
		      right_block->page.id.page_no()));

	lock_rec_free_all_from_discard_page(right_block);

	lock_mutex_exit();
}

/*************************************************************//**
Resets the original locks on heir and replaces them with gap type locks
inherited from rec. */
void
lock_rec_reset_and_inherit_gap_locks(
/*=================================*/
	const buf_block_t*	heir_block,	/*!< in: block containing the
						record which inherits */
	const buf_block_t*	block,		/*!< in: block containing the
						record from which inherited;
						does NOT reset the locks on
						this record */
	ulint			heir_heap_no,	/*!< in: heap_no of the
						inheriting record */
	ulint			heap_no)	/*!< in: heap_no of the
						donating record */
{
	lock_mutex_enter();

	lock_rec_reset_and_release_wait(heir_block, heir_heap_no);

	lock_rec_inherit_to_gap(heir_block, block, heir_heap_no, heap_no);

	lock_mutex_exit();
}

/*************************************************************//**
Updates the lock table when a page is discarded. */
void
lock_update_discard(
/*================*/
	const buf_block_t*	heir_block,	/*!< in: index page
						which will inherit the locks */
	ulint			heir_heap_no,	/*!< in: heap_no of the record
						which will inherit the locks */
	const buf_block_t*	block)		/*!< in: index page
						which will be discarded */
{
	const page_t*	page = block->frame;
	const rec_t*	rec;
	ulint		heap_no;

	lock_mutex_enter();

	if (lock_rec_get_first_on_page(lock_sys.rec_hash, block)) {
		ut_ad(!lock_rec_get_first_on_page(lock_sys.prdt_hash, block));
		ut_ad(!lock_rec_get_first_on_page(lock_sys.prdt_page_hash,
						  block));
		/* Inherit all the locks on the page to the record and
		reset all the locks on the page */

		if (page_is_comp(page)) {
			rec = page + PAGE_NEW_INFIMUM;

			do {
				heap_no = rec_get_heap_no_new(rec);

				lock_rec_inherit_to_gap(heir_block, block,
							heir_heap_no, heap_no);

				lock_rec_reset_and_release_wait(
					block, heap_no);

				rec = page + rec_get_next_offs(rec, TRUE);
			} while (heap_no != PAGE_HEAP_NO_SUPREMUM);
		} else {
			rec = page + PAGE_OLD_INFIMUM;

			do {
				heap_no = rec_get_heap_no_old(rec);

				lock_rec_inherit_to_gap(heir_block, block,
							heir_heap_no, heap_no);

				lock_rec_reset_and_release_wait(
					block, heap_no);

				rec = page + rec_get_next_offs(rec, FALSE);
			} while (heap_no != PAGE_HEAP_NO_SUPREMUM);
		}

		lock_rec_free_all_from_discard_page_low(
			block->page.id.space(), block->page.id.page_no(),
			lock_sys.rec_hash);
	} else {
		lock_rec_free_all_from_discard_page_low(
			block->page.id.space(), block->page.id.page_no(),
			lock_sys.prdt_hash);
		lock_rec_free_all_from_discard_page_low(
			block->page.id.space(), block->page.id.page_no(),
			lock_sys.prdt_page_hash);
	}

	lock_mutex_exit();
}

/*************************************************************//**
Updates the lock table when a new user record is inserted. */
void
lock_update_insert(
/*===============*/
	const buf_block_t*	block,	/*!< in: buffer block containing rec */
	const rec_t*		rec)	/*!< in: the inserted record */
{
	ulint	receiver_heap_no;
	ulint	donator_heap_no;

	ut_ad(block->frame == page_align(rec));
	ut_ad(!page_rec_is_metadata(rec));

	/* Inherit the gap-locking locks for rec, in gap mode, from the next
	record */

	if (page_rec_is_comp(rec)) {
		receiver_heap_no = rec_get_heap_no_new(rec);
		donator_heap_no = rec_get_heap_no_new(
			page_rec_get_next_low(rec, TRUE));
	} else {
		receiver_heap_no = rec_get_heap_no_old(rec);
		donator_heap_no = rec_get_heap_no_old(
			page_rec_get_next_low(rec, FALSE));
	}

	lock_rec_inherit_to_gap_if_gap_lock(
		block, receiver_heap_no, donator_heap_no);
}

/*************************************************************//**
Updates the lock table when a record is removed. */
void
lock_update_delete(
/*===============*/
	const buf_block_t*	block,	/*!< in: buffer block containing rec */
	const rec_t*		rec)	/*!< in: the record to be removed */
{
	const page_t*	page = block->frame;
	ulint		heap_no;
	ulint		next_heap_no;

	ut_ad(page == page_align(rec));
	ut_ad(!page_rec_is_metadata(rec));

	if (page_is_comp(page)) {
		heap_no = rec_get_heap_no_new(rec);
		next_heap_no = rec_get_heap_no_new(page
						   + rec_get_next_offs(rec,
								       TRUE));
	} else {
		heap_no = rec_get_heap_no_old(rec);
		next_heap_no = rec_get_heap_no_old(page
						   + rec_get_next_offs(rec,
								       FALSE));
	}

	lock_mutex_enter();

	/* Let the next record inherit the locks from rec, in gap mode */

	lock_rec_inherit_to_gap(block, block, next_heap_no, heap_no);

	/* Reset the lock bits on rec and release waiting transactions */

	lock_rec_reset_and_release_wait(block, heap_no);

	lock_mutex_exit();
}

/*********************************************************************//**
Stores on the page infimum record the explicit locks of another record.
This function is used to store the lock state of a record when it is
updated and the size of the record changes in the update. The record
is moved in such an update, perhaps to another page. The infimum record
acts as a dummy carrier record, taking care of lock releases while the
actual record is being moved. */
void
lock_rec_store_on_page_infimum(
/*===========================*/
	const buf_block_t*	block,	/*!< in: buffer block containing rec */
	const rec_t*		rec)	/*!< in: record whose lock state
					is stored on the infimum
					record of the same page; lock
					bits are reset on the
					record */
{
	ulint	heap_no = page_rec_get_heap_no(rec);

	ut_ad(block->frame == page_align(rec));

	lock_mutex_enter();

	lock_rec_move(block, block, PAGE_HEAP_NO_INFIMUM, heap_no);

	lock_mutex_exit();
}

/*********************************************************************//**
Restores the state of explicit lock requests on a single record, where the
state was stored on the infimum of the page. */
void
lock_rec_restore_from_page_infimum(
/*===============================*/
	const buf_block_t*	block,	/*!< in: buffer block containing rec */
	const rec_t*		rec,	/*!< in: record whose lock state
					is restored */
	const buf_block_t*	donator)/*!< in: page (rec is not
					necessarily on this page)
					whose infimum stored the lock
					state; lock bits are reset on
					the infimum */
{
	ulint	heap_no = page_rec_get_heap_no(rec);

	lock_mutex_enter();

	lock_rec_move(block, donator, heap_no, PAGE_HEAP_NO_INFIMUM);

	lock_mutex_exit();
}

/*========================= TABLE LOCKS ==============================*/

/** Functor for accessing the embedded node within a table lock. */
struct TableLockGetNode {
	ut_list_node<lock_t>& operator() (lock_t& elem)
	{
		return(elem.un_member.tab_lock.locks);
	}
};

/*********************************************************************//**
Creates a table lock object and adds it as the last in the lock queue
of the table. Does NOT check for deadlocks or lock compatibility.
@return own: new lock object */
UNIV_INLINE
lock_t*
lock_table_create(
/*==============*/
	dict_table_t*	table,	/*!< in/out: database table
				in dictionary cache */
	ulint		type_mode,/*!< in: lock mode possibly ORed with
				LOCK_WAIT */
	trx_t*		trx	/*!< in: trx */
#ifdef WITH_WSREP
	, lock_t*	c_lock = NULL	/*!< in: conflicting lock */
#endif
	)
{
	lock_t*		lock;

	ut_ad(table && trx);
	ut_ad(lock_mutex_own());
	ut_ad(trx_mutex_own(trx));

	check_trx_state(trx);

	if ((type_mode & LOCK_MODE_MASK) == LOCK_AUTO_INC) {
		++table->n_waiting_or_granted_auto_inc_locks;
	}

	/* For AUTOINC locking we reuse the lock instance only if
	there is no wait involved else we allocate the waiting lock
	from the transaction lock heap. */
	if (type_mode == LOCK_AUTO_INC) {

		lock = table->autoinc_lock;

		table->autoinc_trx = trx;

		ib_vector_push(trx->autoinc_locks, &lock);

	} else if (trx->lock.table_cached
		   < UT_ARR_SIZE(trx->lock.table_pool)) {
		lock = &trx->lock.table_pool[trx->lock.table_cached++];
	} else {

		lock = static_cast<lock_t*>(
			mem_heap_alloc(trx->lock.lock_heap, sizeof(*lock)));

	}

	lock->type_mode = ib_uint32_t(type_mode | LOCK_TABLE);
	lock->trx = trx;

	lock->un_member.tab_lock.table = table;

	ut_ad(table->get_ref_count() > 0 || !table->can_be_evicted);

	UT_LIST_ADD_LAST(trx->lock.trx_locks, lock);

#ifdef WITH_WSREP
	if (c_lock && wsrep_on_trx(trx)) {
		if (wsrep_thd_is_BF(trx->mysql_thd, FALSE)) {
			ut_list_insert(table->locks, c_lock, lock,
				       TableLockGetNode());
			if (wsrep_debug) {
				ib::info() << "table lock BF conflict for "
					   << ib::hex(c_lock->trx->id)
					   << " SQL: "
					   << wsrep_thd_query(
						   c_lock->trx->mysql_thd);
			}
		} else {
			ut_list_append(table->locks, lock, TableLockGetNode());
		}

		trx_mutex_enter(c_lock->trx);

		if (c_lock->trx->lock.que_state == TRX_QUE_LOCK_WAIT) {
			c_lock->trx->lock.was_chosen_as_deadlock_victim = TRUE;

			if (wsrep_debug) {
				wsrep_print_wait_locks(c_lock);
			}

			/* The lock release will call lock_grant(),
			which would acquire trx->mutex again. */
			trx_mutex_exit(trx);
			lock_cancel_waiting_and_release(
				c_lock->trx->lock.wait_lock);
			trx_mutex_enter(trx);

			if (wsrep_debug) {
				ib::info() << "WSREP: c_lock canceled "
					   << ib::hex(c_lock->trx->id)
					   << " SQL: "
					   << wsrep_thd_query(
						   c_lock->trx->mysql_thd);
			}
		}

		trx_mutex_exit(c_lock->trx);
	} else
#endif /* WITH_WSREP */
	ut_list_append(table->locks, lock, TableLockGetNode());

	if (type_mode & LOCK_WAIT) {

		lock_set_lock_and_trx_wait(lock, trx);
	}

	lock->trx->lock.table_locks.push_back(lock);

	MONITOR_INC(MONITOR_TABLELOCK_CREATED);
	MONITOR_INC(MONITOR_NUM_TABLELOCK);

	return(lock);
}

/*************************************************************//**
Pops autoinc lock requests from the transaction's autoinc_locks. We
handle the case where there are gaps in the array and they need to
be popped off the stack. */
UNIV_INLINE
void
lock_table_pop_autoinc_locks(
/*=========================*/
	trx_t*	trx)	/*!< in/out: transaction that owns the AUTOINC locks */
{
	ut_ad(lock_mutex_own());
	ut_ad(!ib_vector_is_empty(trx->autoinc_locks));

	/* Skip any gaps, gaps are NULL lock entries in the
	trx->autoinc_locks vector. */

	do {
		ib_vector_pop(trx->autoinc_locks);

		if (ib_vector_is_empty(trx->autoinc_locks)) {
			return;
		}

	} while (*(lock_t**) ib_vector_get_last(trx->autoinc_locks) == NULL);
}

/*************************************************************//**
Removes an autoinc lock request from the transaction's autoinc_locks. */
UNIV_INLINE
void
lock_table_remove_autoinc_lock(
/*===========================*/
	lock_t*	lock,	/*!< in: table lock */
	trx_t*	trx)	/*!< in/out: transaction that owns the lock */
{
	lock_t*	autoinc_lock;
	lint	i = ib_vector_size(trx->autoinc_locks) - 1;

	ut_ad(lock_mutex_own());
	ut_ad(lock_get_mode(lock) == LOCK_AUTO_INC);
	ut_ad(lock_get_type_low(lock) & LOCK_TABLE);
	ut_ad(!ib_vector_is_empty(trx->autoinc_locks));

	/* With stored functions and procedures the user may drop
	a table within the same "statement". This special case has
	to be handled by deleting only those AUTOINC locks that were
	held by the table being dropped. */

	autoinc_lock = *static_cast<lock_t**>(
		ib_vector_get(trx->autoinc_locks, i));

	/* This is the default fast case. */

	if (autoinc_lock == lock) {
		lock_table_pop_autoinc_locks(trx);
	} else {
		/* The last element should never be NULL */
		ut_a(autoinc_lock != NULL);

		/* Handle freeing the locks from within the stack. */

		while (--i >= 0) {
			autoinc_lock = *static_cast<lock_t**>(
				ib_vector_get(trx->autoinc_locks, i));

			if (autoinc_lock == lock) {
				void*	null_var = NULL;
				ib_vector_set(trx->autoinc_locks, i, &null_var);
				return;
			}
		}

		/* Must find the autoinc lock. */
		ut_error;
	}
}

/*************************************************************//**
Removes a table lock request from the queue and the trx list of locks;
this is a low-level function which does NOT check if waiting requests
can now be granted. */
UNIV_INLINE
void
lock_table_remove_low(
/*==================*/
	lock_t*	lock)	/*!< in/out: table lock */
{
	trx_t*		trx;
	dict_table_t*	table;

	ut_ad(lock_mutex_own());

	trx = lock->trx;
	table = lock->un_member.tab_lock.table;

	/* Remove the table from the transaction's AUTOINC vector, if
	the lock that is being released is an AUTOINC lock. */
	if (lock_get_mode(lock) == LOCK_AUTO_INC) {

		/* The table's AUTOINC lock can get transferred to
		another transaction before we get here. */
		if (table->autoinc_trx == trx) {
			table->autoinc_trx = NULL;
		}

		/* The locks must be freed in the reverse order from
		the one in which they were acquired. This is to avoid
		traversing the AUTOINC lock vector unnecessarily.

		We only store locks that were granted in the
		trx->autoinc_locks vector (see lock_table_create()
		and lock_grant()). Therefore it can be empty and we
		need to check for that. */

		if (!lock_get_wait(lock)
		    && !ib_vector_is_empty(trx->autoinc_locks)) {

			lock_table_remove_autoinc_lock(lock, trx);
		}

		ut_a(table->n_waiting_or_granted_auto_inc_locks > 0);
		table->n_waiting_or_granted_auto_inc_locks--;
	}

	UT_LIST_REMOVE(trx->lock.trx_locks, lock);
	ut_list_remove(table->locks, lock, TableLockGetNode());

	MONITOR_INC(MONITOR_TABLELOCK_REMOVED);
	MONITOR_DEC(MONITOR_NUM_TABLELOCK);
}

/*********************************************************************//**
Enqueues a waiting request for a table lock which cannot be granted
immediately. Checks for deadlocks.
@retval	DB_LOCK_WAIT	if the waiting lock was enqueued
@retval	DB_DEADLOCK	if this transaction was chosen as the victim
@retval	DB_SUCCESS	if the other transaction committed or aborted */
static
dberr_t
lock_table_enqueue_waiting(
/*=======================*/
	ulint		mode,	/*!< in: lock mode this transaction is
				requesting */
	dict_table_t*	table,	/*!< in/out: table */
	que_thr_t*	thr	/*!< in: query thread */
#ifdef WITH_WSREP
	, lock_t*	c_lock	/*!< in: conflicting lock or NULL */
#endif
)
{
	trx_t*		trx;
	lock_t*		lock;

	ut_ad(lock_mutex_own());
	ut_ad(!srv_read_only_mode);

	trx = thr_get_trx(thr);
	ut_ad(trx_mutex_own(trx));
	ut_a(!que_thr_stop(thr));

	switch (trx_get_dict_operation(trx)) {
	case TRX_DICT_OP_NONE:
		break;
	case TRX_DICT_OP_TABLE:
	case TRX_DICT_OP_INDEX:
		ib::error() << "A table lock wait happens in a dictionary"
			" operation. Table " << table->name
			<< ". " << BUG_REPORT_MSG;
		ut_ad(0);
	}

#ifdef WITH_WSREP
	if (trx->lock.was_chosen_as_deadlock_victim && wsrep_on_trx(trx)) {
		return(DB_DEADLOCK);
	}
#endif /* WITH_WSREP */

	/* Enqueue the lock request that will wait to be granted */
	lock = lock_table_create(table, ulint(mode) | LOCK_WAIT, trx
#ifdef WITH_WSREP
				 , c_lock
#endif
				 );

	const trx_t*	victim_trx =
			DeadlockChecker::check_and_resolve(lock, trx);

	if (victim_trx != 0) {
		ut_ad(victim_trx == trx);

		/* The order here is important, we don't want to
		lose the state of the lock before calling remove. */
		lock_table_remove_low(lock);
		lock_reset_lock_and_trx_wait(lock);

		return(DB_DEADLOCK);

	} else if (trx->lock.wait_lock == NULL) {
		/* Deadlock resolution chose another transaction as a victim,
		and we accidentally got our lock granted! */

		return(DB_SUCCESS);
	}

	trx->lock.que_state = TRX_QUE_LOCK_WAIT;

	trx->lock.wait_started = ut_time();
	trx->lock.was_chosen_as_deadlock_victim = false;

	ut_a(que_thr_stop(thr));

	MONITOR_INC(MONITOR_TABLELOCK_WAIT);

	return(DB_LOCK_WAIT);
}

/*********************************************************************//**
Checks if other transactions have an incompatible mode lock request in
the lock queue.
@return lock or NULL */
UNIV_INLINE
lock_t*
lock_table_other_has_incompatible(
/*==============================*/
	const trx_t*		trx,	/*!< in: transaction, or NULL if all
					transactions should be included */
	ulint			wait,	/*!< in: LOCK_WAIT if also
					waiting locks are taken into
					account, or 0 if not */
	const dict_table_t*	table,	/*!< in: table */
	lock_mode		mode)	/*!< in: lock mode */
{
	lock_t*	lock;

	ut_ad(lock_mutex_own());

	for (lock = UT_LIST_GET_LAST(table->locks);
	     lock != NULL;
	     lock = UT_LIST_GET_PREV(un_member.tab_lock.locks, lock)) {

		if (lock->trx != trx
		    && !lock_mode_compatible(lock_get_mode(lock), mode)
		    && (wait || !lock_get_wait(lock))) {

#ifdef WITH_WSREP
			if (wsrep_on(lock->trx->mysql_thd)) {
				if (wsrep_debug) {
					ib::info() << "WSREP: table lock abort for table:"
						   << table->name.m_name;
					ib::info() << " SQL: "
					   << wsrep_thd_query(lock->trx->mysql_thd);
				}
				trx_mutex_enter(lock->trx);
				wsrep_kill_victim((trx_t *)trx, (lock_t *)lock);
				trx_mutex_exit(lock->trx);
			}
#endif /* WITH_WSREP */

			return(lock);
		}
	}

	return(NULL);
}

/*********************************************************************//**
Locks the specified database table in the mode given. If the lock cannot
be granted immediately, the query thread is put to wait.
@return DB_SUCCESS, DB_LOCK_WAIT, or DB_DEADLOCK */
dberr_t
lock_table(
/*=======*/
	ulint		flags,	/*!< in: if BTR_NO_LOCKING_FLAG bit is set,
				does nothing */
	dict_table_t*	table,	/*!< in/out: database table
				in dictionary cache */
	lock_mode	mode,	/*!< in: lock mode */
	que_thr_t*	thr)	/*!< in: query thread */
{
	trx_t*		trx;
	dberr_t		err;
	lock_t*		wait_for;

	ut_ad(table && thr);

	/* Given limited visibility of temp-table we can avoid
	locking overhead */
	if ((flags & BTR_NO_LOCKING_FLAG)
	    || srv_read_only_mode
	    || table->is_temporary()) {

		return(DB_SUCCESS);
	}

	ut_a(flags == 0);

	trx = thr_get_trx(thr);

	/* Look for equal or stronger locks the same trx already
	has on the table. No need to acquire the lock mutex here
	because only this transacton can add/access table locks
	to/from trx_t::table_locks. */

	if (lock_table_has(trx, table, mode)) {

		return(DB_SUCCESS);
	}

	/* Read only transactions can write to temp tables, we don't want
	to promote them to RW transactions. Their updates cannot be visible
	to other transactions. Therefore we can keep them out
	of the read views. */

	if ((mode == LOCK_IX || mode == LOCK_X)
	    && !trx->read_only
	    && trx->rsegs.m_redo.rseg == 0) {

		trx_set_rw_mode(trx);
	}

	lock_mutex_enter();

	DBUG_EXECUTE_IF("fatal-semaphore-timeout",
		{ os_thread_sleep(3600000000LL); });

	/* We have to check if the new lock is compatible with any locks
	other transactions have in the table lock queue. */

	wait_for = lock_table_other_has_incompatible(
		trx, LOCK_WAIT, table, mode);

	trx_mutex_enter(trx);

	/* Another trx has a request on the table in an incompatible
	mode: this trx may have to wait */

	if (wait_for != NULL) {
		err = lock_table_enqueue_waiting(ulint(mode) | flags, table,
						 thr
#ifdef WITH_WSREP
						 , wait_for
#endif
						 );
	} else {
		lock_table_create(table, ulint(mode) | flags, trx);

		ut_a(!flags || mode == LOCK_S || mode == LOCK_X);

		err = DB_SUCCESS;
	}

	lock_mutex_exit();

	trx_mutex_exit(trx);

	return(err);
}

/*********************************************************************//**
Creates a table IX lock object for a resurrected transaction. */
void
lock_table_ix_resurrect(
/*====================*/
	dict_table_t*	table,	/*!< in/out: table */
	trx_t*		trx)	/*!< in/out: transaction */
{
	ut_ad(trx->is_recovered);

	if (lock_table_has(trx, table, LOCK_IX)) {
		return;
	}

	lock_mutex_enter();

	/* We have to check if the new lock is compatible with any locks
	other transactions have in the table lock queue. */

	ut_ad(!lock_table_other_has_incompatible(
		      trx, LOCK_WAIT, table, LOCK_IX));

	trx_mutex_enter(trx);
	lock_table_create(table, LOCK_IX, trx);
	lock_mutex_exit();
	trx_mutex_exit(trx);
}

/*********************************************************************//**
Checks if a waiting table lock request still has to wait in a queue.
@return TRUE if still has to wait */
static
bool
lock_table_has_to_wait_in_queue(
/*============================*/
	const lock_t*	wait_lock)	/*!< in: waiting table lock */
{
	const dict_table_t*	table;
	const lock_t*		lock;

	ut_ad(lock_mutex_own());
	ut_ad(lock_get_wait(wait_lock));

	table = wait_lock->un_member.tab_lock.table;

	for (lock = UT_LIST_GET_FIRST(table->locks);
	     lock != wait_lock;
	     lock = UT_LIST_GET_NEXT(un_member.tab_lock.locks, lock)) {

		if (lock_has_to_wait(wait_lock, lock)) {

			return(true);
		}
	}

	return(false);
}

/*************************************************************//**
Removes a table lock request, waiting or granted, from the queue and grants
locks to other transactions in the queue, if they now are entitled to a
lock. */
static
void
lock_table_dequeue(
/*===============*/
	lock_t*	in_lock)/*!< in/out: table lock object; transactions waiting
			behind will get their lock requests granted, if
			they are now qualified to it */
{
	ut_ad(lock_mutex_own());
	ut_a(lock_get_type_low(in_lock) == LOCK_TABLE);

	lock_t*	lock = UT_LIST_GET_NEXT(un_member.tab_lock.locks, in_lock);

	lock_table_remove_low(in_lock);

	/* Check if waiting locks in the queue can now be granted: grant
	locks if there are no conflicting locks ahead. */

	for (/* No op */;
	     lock != NULL;
	     lock = UT_LIST_GET_NEXT(un_member.tab_lock.locks, lock)) {

		if (lock_get_wait(lock)
		    && !lock_table_has_to_wait_in_queue(lock)) {

			/* Grant the lock */
			ut_ad(in_lock->trx != lock->trx);
			lock_grant(lock);
		}
	}
}

/** Sets a lock on a table based on the given mode.
@param[in]	table	table to lock
@param[in,out]	trx	transaction
@param[in]	mode	LOCK_X or LOCK_S
@return error code or DB_SUCCESS. */
dberr_t
lock_table_for_trx(
	dict_table_t*	table,
	trx_t*		trx,
	enum lock_mode	mode)
{
	mem_heap_t*	heap;
	que_thr_t*	thr;
	dberr_t		err;
	sel_node_t*	node;
	heap = mem_heap_create(512);

	node = sel_node_create(heap);
	thr = pars_complete_graph_for_exec(node, trx, heap, NULL);
	thr->graph->state = QUE_FORK_ACTIVE;

	/* We use the select query graph as the dummy graph needed
	in the lock module call */

	thr = static_cast<que_thr_t*>(
		que_fork_get_first_thr(
			static_cast<que_fork_t*>(que_node_get_parent(thr))));

	que_thr_move_to_run_state_for_mysql(thr, trx);

run_again:
	thr->run_node = thr;
	thr->prev_node = thr->common.parent;

	err = lock_table(0, table, mode, thr);

	trx->error_state = err;

	if (UNIV_LIKELY(err == DB_SUCCESS)) {
		que_thr_stop_for_mysql_no_error(thr, trx);
	} else {
		que_thr_stop_for_mysql(thr);

		if (row_mysql_handle_errors(&err, trx, thr, NULL)) {
			goto run_again;
		}
	}

	que_graph_free(thr->graph);
	trx->op_info = "";

	return(err);
}

/*=========================== LOCK RELEASE ==============================*/
static
void
lock_grant_and_move_on_rec(
	hash_table_t*	lock_hash,
	lock_t*			first_lock,
	ulint			heap_no)
{
	lock_t*		lock;
	lock_t*		previous;
	ulint		space;
	ulint		page_no;
	ulint		rec_fold;

	space = first_lock->un_member.rec_lock.space;
	page_no = first_lock->un_member.rec_lock.page_no;
	rec_fold = lock_rec_fold(space, page_no);

	previous = (lock_t *) hash_get_nth_cell(lock_hash,
							hash_calc_hash(rec_fold, lock_hash))->node;
	if (previous == NULL) {
		return;
	}
	if (previous == first_lock) {
		lock = previous;
	} else {
		while (previous->hash &&
				previous->hash != first_lock) {
			previous = previous->hash;
	    }
		lock = previous->hash;
	}
	/* Grant locks if there are no conflicting locks ahead.
	 Move granted locks to the head of the list. */
	for (;lock != NULL;) {

		/* If the lock is a wait lock on this page, and it does not need to wait. */
		if (lock->un_member.rec_lock.space == space
			&& lock->un_member.rec_lock.page_no == page_no
			&& lock_rec_get_nth_bit(lock, heap_no)
			&& lock_get_wait(lock)
			&& !lock_rec_has_to_wait_in_queue(lock)) {

			lock_grant(lock);

			if (previous != NULL) {
				/* Move the lock to the head of the list. */
				HASH_GET_NEXT(hash, previous) = HASH_GET_NEXT(hash, lock);
				lock_rec_insert_to_head(lock, rec_fold);
			} else {
				/* Already at the head of the list. */
				previous = lock;
			}
			/* Move on to the next lock. */
			lock = static_cast<lock_t *>(HASH_GET_NEXT(hash, previous));
		} else {
			previous = lock;
			lock = static_cast<lock_t *>(HASH_GET_NEXT(hash, lock));
		}
	}
}

/*************************************************************//**
Removes a granted record lock of a transaction from the queue and grants
locks to other transactions waiting in the queue if they now are entitled
to a lock. */
void
lock_rec_unlock(
/*============*/
	trx_t*			trx,	/*!< in/out: transaction that has
					set a record lock */
	const buf_block_t*	block,	/*!< in: buffer block containing rec */
	const rec_t*		rec,	/*!< in: record */
	lock_mode		lock_mode)/*!< in: LOCK_S or LOCK_X */
{
	lock_t*		first_lock;
	lock_t*		lock;
	ulint		heap_no;

	ut_ad(trx);
	ut_ad(rec);
	ut_ad(block->frame == page_align(rec));
	ut_ad(!trx->lock.wait_lock);
	ut_ad(trx_state_eq(trx, TRX_STATE_ACTIVE));
	ut_ad(!page_rec_is_metadata(rec));

	heap_no = page_rec_get_heap_no(rec);

	lock_mutex_enter();
	trx_mutex_enter(trx);

	first_lock = lock_rec_get_first(lock_sys.rec_hash, block, heap_no);

	/* Find the last lock with the same lock_mode and transaction
	on the record. */

	for (lock = first_lock; lock != NULL;
	     lock = lock_rec_get_next(heap_no, lock)) {
		if (lock->trx == trx && lock_get_mode(lock) == lock_mode) {
			goto released;
		}
	}

	lock_mutex_exit();
	trx_mutex_exit(trx);

	{
		ib::error	err;
		err << "Unlock row could not find a " << lock_mode
			<< " mode lock on the record. Current statement: ";
		size_t		stmt_len;
		if (const char* stmt = innobase_get_stmt_unsafe(
			    trx->mysql_thd, &stmt_len)) {
			err.write(stmt, stmt_len);
		}
	}

	return;

released:
	ut_a(!lock_get_wait(lock));
	lock_rec_reset_nth_bit(lock, heap_no);

	if (innodb_lock_schedule_algorithm
		== INNODB_LOCK_SCHEDULE_ALGORITHM_FCFS ||
		thd_is_replication_slave_thread(lock->trx->mysql_thd)) {

		/* Check if we can now grant waiting lock requests */

		for (lock = first_lock; lock != NULL;
			 lock = lock_rec_get_next(heap_no, lock)) {
			if (lock_get_wait(lock)
				&& !lock_rec_has_to_wait_in_queue(lock)) {

				/* Grant the lock */
				ut_ad(trx != lock->trx);
				lock_grant(lock);
			}
		}
	} else {
		lock_grant_and_move_on_rec(lock_sys.rec_hash, first_lock, heap_no);
	}

	lock_mutex_exit();
	trx_mutex_exit(trx);
}

#ifdef UNIV_DEBUG
/*********************************************************************//**
Check if a transaction that has X or IX locks has set the dict_op
code correctly. */
static
void
lock_check_dict_lock(
/*==================*/
	const lock_t*	lock)	/*!< in: lock to check */
{
	if (lock_get_type_low(lock) == LOCK_REC) {
		ut_ad(!lock->index->table->is_temporary());

		/* Check if the transcation locked a record
		in a system table in X mode. It should have set
		the dict_op code correctly if it did. */
		if (lock->index->table->id < DICT_HDR_FIRST_ID
		    && lock_get_mode(lock) == LOCK_X) {

			ut_ad(lock_get_mode(lock) != LOCK_IX);
			ut_ad(lock->trx->dict_operation != TRX_DICT_OP_NONE);
		}
	} else {
		ut_ad(lock_get_type_low(lock) & LOCK_TABLE);

		const dict_table_t* table = lock->un_member.tab_lock.table;
		ut_ad(!table->is_temporary());

		/* Check if the transcation locked a system table
		in IX mode. It should have set the dict_op code
		correctly if it did. */
		if (table->id < DICT_HDR_FIRST_ID
		    && (lock_get_mode(lock) == LOCK_X
			|| lock_get_mode(lock) == LOCK_IX)) {

			ut_ad(lock->trx->dict_operation != TRX_DICT_OP_NONE);
		}
	}
}
#endif /* UNIV_DEBUG */

/*********************************************************************//**
Releases transaction locks, and releases possible other transactions waiting
because of these locks. */
static
void
lock_release(
/*=========*/
	trx_t*	trx)	/*!< in/out: transaction */
{
	lock_t*		lock;
	ulint		count = 0;
	trx_id_t	max_trx_id = trx_sys.get_max_trx_id();

	ut_ad(lock_mutex_own());
	ut_ad(!trx_mutex_own(trx));

	for (lock = UT_LIST_GET_LAST(trx->lock.trx_locks);
	     lock != NULL;
	     lock = UT_LIST_GET_LAST(trx->lock.trx_locks)) {

		ut_d(lock_check_dict_lock(lock));

		if (lock_get_type_low(lock) == LOCK_REC) {

			lock_rec_dequeue_from_page(lock);
		} else {
			dict_table_t*	table;

			table = lock->un_member.tab_lock.table;

			if (lock_get_mode(lock) != LOCK_IS
			    && trx->undo_no != 0) {

				/* The trx may have modified the table. We
				block the use of the MySQL query cache for
				all currently active transactions. */

				table->query_cache_inv_trx_id = max_trx_id;
			}

			lock_table_dequeue(lock);
		}

		if (count == LOCK_RELEASE_INTERVAL) {
			/* Release the  mutex for a while, so that we
			do not monopolize it */

			lock_mutex_exit();

			lock_mutex_enter();

			count = 0;
		}

		++count;
	}
}

/* True if a lock mode is S or X */
#define IS_LOCK_S_OR_X(lock) \
	(lock_get_mode(lock) == LOCK_S \
	 || lock_get_mode(lock) == LOCK_X)

/*********************************************************************//**
Removes table locks of the transaction on a table to be dropped. */
static
void
lock_trx_table_locks_remove(
/*========================*/
	const lock_t*	lock_to_remove)		/*!< in: lock to remove */
{
	trx_t*		trx = lock_to_remove->trx;

	ut_ad(lock_mutex_own());

	/* It is safe to read this because we are holding the lock mutex */
	if (!trx->lock.cancel) {
		trx_mutex_enter(trx);
	} else {
		ut_ad(trx_mutex_own(trx));
	}

	for (lock_list::iterator it = trx->lock.table_locks.begin(),
             end = trx->lock.table_locks.end(); it != end; ++it) {
		const lock_t*	lock = *it;

		ut_ad(!lock || trx == lock->trx);
		ut_ad(!lock || lock_get_type_low(lock) & LOCK_TABLE);
		ut_ad(!lock || lock->un_member.tab_lock.table);

		if (lock == lock_to_remove) {
			*it = NULL;

			if (!trx->lock.cancel) {
				trx_mutex_exit(trx);
			}

			return;
		}
	}

	if (!trx->lock.cancel) {
		trx_mutex_exit(trx);
	}

	/* Lock must exist in the vector. */
	ut_error;
}

/*===================== VALIDATION AND DEBUGGING ====================*/

/** Print info of a table lock.
@param[in,out]	file	output stream
@param[in]	lock	table lock */
static
void
lock_table_print(FILE* file, const lock_t* lock)
{
	ut_ad(lock_mutex_own());
	ut_a(lock_get_type_low(lock) == LOCK_TABLE);

	fputs("TABLE LOCK table ", file);
	ut_print_name(file, lock->trx,
		      lock->un_member.tab_lock.table->name.m_name);
	fprintf(file, " trx id " TRX_ID_FMT, trx_get_id_for_print(lock->trx));

	if (lock_get_mode(lock) == LOCK_S) {
		fputs(" lock mode S", file);
	} else if (lock_get_mode(lock) == LOCK_X) {
		ut_ad(lock->trx->id != 0);
		fputs(" lock mode X", file);
	} else if (lock_get_mode(lock) == LOCK_IS) {
		fputs(" lock mode IS", file);
	} else if (lock_get_mode(lock) == LOCK_IX) {
		ut_ad(lock->trx->id != 0);
		fputs(" lock mode IX", file);
	} else if (lock_get_mode(lock) == LOCK_AUTO_INC) {
		fputs(" lock mode AUTO-INC", file);
	} else {
		fprintf(file, " unknown lock mode %lu",
			(ulong) lock_get_mode(lock));
	}

	if (lock_get_wait(lock)) {
		fputs(" waiting", file);
	}

	putc('\n', file);
}

/** Print info of a record lock.
@param[in,out]	file	output stream
@param[in]	lock	record lock */
static
void
lock_rec_print(FILE* file, const lock_t* lock)
{
	ulint			space;
	ulint			page_no;
	mtr_t			mtr;
	mem_heap_t*		heap		= NULL;
	ulint			offsets_[REC_OFFS_NORMAL_SIZE];
	ulint*			offsets		= offsets_;
	rec_offs_init(offsets_);

	ut_ad(lock_mutex_own());
	ut_a(lock_get_type_low(lock) == LOCK_REC);

	space = lock->un_member.rec_lock.space;
	page_no = lock->un_member.rec_lock.page_no;

	fprintf(file, "RECORD LOCKS space id %lu page no %lu n bits %lu "
		"index %s of table ",
		(ulong) space, (ulong) page_no,
		(ulong) lock_rec_get_n_bits(lock),
		lock->index->name());
	ut_print_name(file, lock->trx, lock->index->table->name.m_name);
	fprintf(file, " trx id " TRX_ID_FMT, trx_get_id_for_print(lock->trx));

	if (lock_get_mode(lock) == LOCK_S) {
		fputs(" lock mode S", file);
	} else if (lock_get_mode(lock) == LOCK_X) {
		fputs(" lock_mode X", file);
	} else {
		ut_error;
	}

	if (lock_rec_get_gap(lock)) {
		fputs(" locks gap before rec", file);
	}

	if (lock_rec_get_rec_not_gap(lock)) {
		fputs(" locks rec but not gap", file);
	}

	if (lock_rec_get_insert_intention(lock)) {
		fputs(" insert intention", file);
	}

	if (lock_get_wait(lock)) {
		fputs(" waiting", file);
	}

	mtr_start(&mtr);

	putc('\n', file);

	const buf_block_t*	block;

	block = buf_page_try_get(page_id_t(space, page_no), &mtr);

	for (ulint i = 0; i < lock_rec_get_n_bits(lock); ++i) {

		if (!lock_rec_get_nth_bit(lock, i)) {
			continue;
		}

		fprintf(file, "Record lock, heap no %lu", (ulong) i);

		if (block) {
			ut_ad(page_is_leaf(block->frame));
			const rec_t*	rec;

			rec = page_find_rec_with_heap_no(
				buf_block_get_frame(block), i);
			ut_ad(!page_rec_is_metadata(rec));

			offsets = rec_get_offsets(
				rec, lock->index, offsets,
				page_rec_is_comp(rec)
				? REC_FMT_LEAF : REC_FMT_LEAF_FLEXIBLE,
				ULINT_UNDEFINED, &heap);

			putc(' ', file);
			rec_print_new(file, rec, offsets);
		}

		putc('\n', file);
	}

	mtr_commit(&mtr);

	if (heap) {
		mem_heap_free(heap);
	}
}

#ifdef UNIV_DEBUG
/* Print the number of lock structs from lock_print_info_summary() only
in non-production builds for performance reasons, see
http://bugs.mysql.com/36942 */
#define PRINT_NUM_OF_LOCK_STRUCTS
#endif /* UNIV_DEBUG */

#ifdef PRINT_NUM_OF_LOCK_STRUCTS
/*********************************************************************//**
Calculates the number of record lock structs in the record lock hash table.
@return number of record locks */
static
ulint
lock_get_n_rec_locks(void)
/*======================*/
{
	ulint	n_locks	= 0;
	ulint	i;

	ut_ad(lock_mutex_own());

	for (i = 0; i < hash_get_n_cells(lock_sys.rec_hash); i++) {
		const lock_t*	lock;

		for (lock = static_cast<const lock_t*>(
				HASH_GET_FIRST(lock_sys.rec_hash, i));
		     lock != 0;
		     lock = static_cast<const lock_t*>(
				HASH_GET_NEXT(hash, lock))) {

			n_locks++;
		}
	}

	return(n_locks);
}
#endif /* PRINT_NUM_OF_LOCK_STRUCTS */

/*********************************************************************//**
Prints info of locks for all transactions.
@return FALSE if not able to obtain lock mutex
and exits without printing info */
ibool
lock_print_info_summary(
/*====================*/
	FILE*	file,	/*!< in: file where to print */
	ibool	nowait)	/*!< in: whether to wait for the lock mutex */
{
	/* if nowait is FALSE, wait on the lock mutex,
	otherwise return immediately if fail to obtain the
	mutex. */
	if (!nowait) {
		lock_mutex_enter();
	} else if (lock_mutex_enter_nowait()) {
		fputs("FAIL TO OBTAIN LOCK MUTEX,"
		      " SKIP LOCK INFO PRINTING\n", file);
		return(FALSE);
	}

	if (lock_deadlock_found) {
		fputs("------------------------\n"
		      "LATEST DETECTED DEADLOCK\n"
		      "------------------------\n", file);

		if (!srv_read_only_mode) {
			ut_copy_file(file, lock_latest_err_file);
		}
	}

	fputs("------------\n"
	      "TRANSACTIONS\n"
	      "------------\n", file);

	fprintf(file, "Trx id counter " TRX_ID_FMT "\n",
		trx_sys.get_max_trx_id());

	fprintf(file,
		"Purge done for trx's n:o < " TRX_ID_FMT
		" undo n:o < " TRX_ID_FMT " state: %s\n"
		"History list length " ULINTPF "\n",
		purge_sys.tail.trx_no(),
		purge_sys.tail.undo_no,
		purge_sys.enabled()
		? (purge_sys.running() ? "running"
		   : purge_sys.paused() ? "stopped" : "running but idle")
		: "disabled",
		trx_sys.history_size());

#ifdef PRINT_NUM_OF_LOCK_STRUCTS
	fprintf(file,
		"Total number of lock structs in row lock hash table %lu\n",
		(ulong) lock_get_n_rec_locks());
#endif /* PRINT_NUM_OF_LOCK_STRUCTS */
	return(TRUE);
}

/** Functor to print not-started transaction from the trx_list. */

struct	PrintNotStarted {

	PrintNotStarted(FILE* file) : m_file(file) { }

	void	operator()(const trx_t* trx)
	{
		ut_ad(mutex_own(&trx_sys.mutex));

		/* See state transitions and locking rules in trx0trx.h */

		if (trx->mysql_thd
		    && trx_state_eq(trx, TRX_STATE_NOT_STARTED)) {

			fputs("---", m_file);
			trx_print_latched(m_file, trx, 600);
		}
	}

	FILE*		m_file;
};

/** Prints transaction lock wait and MVCC state.
@param[in,out]	file	file where to print
@param[in]	trx	transaction */
void
lock_trx_print_wait_and_mvcc_state(
	FILE*		file,
	const trx_t*	trx)
{
	fprintf(file, "---");

	trx_print_latched(file, trx, 600);

	/* Note: read_view->get_state() check is race condition. But it
	should "kind of work" because read_view is freed only at shutdown.
	Worst thing that may happen is that it'll get transferred to
	another thread and print wrong values. */

	if (trx->read_view.get_state() == READ_VIEW_STATE_OPEN) {
		trx->read_view.print_limits(file);
	}

	if (trx->lock.que_state == TRX_QUE_LOCK_WAIT) {

		fprintf(file,
			"------- TRX HAS BEEN WAITING %lu SEC"
			" FOR THIS LOCK TO BE GRANTED:\n",
			(ulong) difftime(ut_time(), trx->lock.wait_started));

		if (lock_get_type_low(trx->lock.wait_lock) == LOCK_REC) {
			lock_rec_print(file, trx->lock.wait_lock);
		} else {
			lock_table_print(file, trx->lock.wait_lock);
		}

		fprintf(file, "------------------\n");
	}
}

/*********************************************************************//**
Prints info of locks for a transaction. */
static
void
lock_trx_print_locks(
/*=================*/
	FILE*		file,		/*!< in/out: File to write */
	const trx_t*	trx)		/*!< in: current transaction */
{
	uint32_t i= 0;
	/* Iterate over the transaction's locks. */
	for (lock_t *lock = UT_LIST_GET_FIRST(trx->lock.trx_locks);
	     lock != NULL;
	     lock = UT_LIST_GET_NEXT(trx_locks, lock)) {
		if (lock_get_type_low(lock) == LOCK_REC) {

			lock_rec_print(file, lock);
		} else {
			ut_ad(lock_get_type_low(lock) & LOCK_TABLE);

			lock_table_print(file, lock);
		}

		if (++i == 10) {

			fprintf(file,
				"10 LOCKS PRINTED FOR THIS TRX:"
				" SUPPRESSING FURTHER PRINTS\n");

			break;
		}
	}
}


static my_bool lock_print_info_all_transactions_callback(
  rw_trx_hash_element_t *element, FILE *file)
{
  mutex_enter(&element->mutex);
  if (trx_t *trx= element->trx)
  {
    check_trx_state(trx);
    lock_trx_print_wait_and_mvcc_state(file, trx);

    if (srv_print_innodb_lock_monitor)
    {
      trx->reference();
      mutex_exit(&element->mutex);
      lock_trx_print_locks(file, trx);
      trx->release_reference();
      return 0;
    }
  }
  mutex_exit(&element->mutex);
  return 0;
}


/*********************************************************************//**
Prints info of locks for each transaction. This function assumes that the
caller holds the lock mutex and more importantly it will release the lock
mutex on behalf of the caller. (This should be fixed in the future). */
void
lock_print_info_all_transactions(
/*=============================*/
	FILE*		file)	/*!< in/out: file where to print */
{
	ut_ad(lock_mutex_own());

	fprintf(file, "LIST OF TRANSACTIONS FOR EACH SESSION:\n");

	/* First print info on non-active transactions */

	/* NOTE: information of auto-commit non-locking read-only
	transactions will be omitted here. The information will be
	available from INFORMATION_SCHEMA.INNODB_TRX. */

	PrintNotStarted	print_not_started(file);
	mutex_enter(&trx_sys.mutex);
	ut_list_map(trx_sys.trx_list, print_not_started);
	mutex_exit(&trx_sys.mutex);

	trx_sys.rw_trx_hash.iterate_no_dups(
		reinterpret_cast<my_hash_walk_action>
		(lock_print_info_all_transactions_callback), file);
	lock_mutex_exit();

	ut_ad(lock_validate());
}

#ifdef UNIV_DEBUG
/*********************************************************************//**
Find the the lock in the trx_t::trx_lock_t::table_locks vector.
@return true if found */
static
bool
lock_trx_table_locks_find(
/*======================*/
	trx_t*		trx,		/*!< in: trx to validate */
	const lock_t*	find_lock)	/*!< in: lock to find */
{
	bool		found = false;

	trx_mutex_enter(trx);

	for (lock_list::const_iterator it = trx->lock.table_locks.begin(),
             end = trx->lock.table_locks.end(); it != end; ++it) {

		const lock_t*	lock = *it;

		if (lock == NULL) {

			continue;

		} else if (lock == find_lock) {

			/* Can't be duplicates. */
			ut_a(!found);
			found = true;
		}

		ut_a(trx == lock->trx);
		ut_a(lock_get_type_low(lock) & LOCK_TABLE);
		ut_a(lock->un_member.tab_lock.table != NULL);
	}

	trx_mutex_exit(trx);

	return(found);
}

/*********************************************************************//**
Validates the lock queue on a table.
@return TRUE if ok */
static
ibool
lock_table_queue_validate(
/*======================*/
	const dict_table_t*	table)	/*!< in: table */
{
	const lock_t*	lock;

	ut_ad(lock_mutex_own());

	for (lock = UT_LIST_GET_FIRST(table->locks);
	     lock != NULL;
	     lock = UT_LIST_GET_NEXT(un_member.tab_lock.locks, lock)) {

		/* Transaction state may change from ACTIVE to PREPARED.
		State change to COMMITTED is not possible while we are
		holding lock_sys.mutex: it is done by lock_trx_release_locks()
		under lock_sys.mutex protection.
		Transaction in NOT_STARTED state cannot hold locks, and
		lock->trx->state can only move to NOT_STARTED from COMMITTED. */
		check_trx_state(lock->trx);

		if (!lock_get_wait(lock)) {

			ut_a(!lock_table_other_has_incompatible(
				     lock->trx, 0, table,
				     lock_get_mode(lock)));
		} else {

			ut_a(lock_table_has_to_wait_in_queue(lock));
		}

		ut_a(lock_trx_table_locks_find(lock->trx, lock));
	}

	return(TRUE);
}

/*********************************************************************//**
Validates the lock queue on a single record.
@return TRUE if ok */
static
bool
lock_rec_queue_validate(
/*====================*/
	bool			locked_lock_trx_sys,
					/*!< in: if the caller holds
					both the lock mutex and
					trx_sys_t->lock. */
	const buf_block_t*	block,	/*!< in: buffer block containing rec */
	const rec_t*		rec,	/*!< in: record to look at */
	const dict_index_t*	index,	/*!< in: index, or NULL if not known */
	const ulint*		offsets)/*!< in: rec_get_offsets(rec, index) */
{
	const lock_t*	lock;
	ulint		heap_no;

	ut_a(rec);
	ut_a(block->frame == page_align(rec));
	ut_ad(rec_offs_validate(rec, index, offsets));
	ut_ad(!page_rec_is_comp(rec) == !rec_offs_comp(offsets));
	ut_ad(page_rec_is_leaf(rec));
	ut_ad(lock_mutex_own() == locked_lock_trx_sys);
	ut_ad(!index || dict_index_is_clust(index)
	      || !dict_index_is_online_ddl(index));

	heap_no = page_rec_get_heap_no(rec);

	if (!locked_lock_trx_sys) {
		lock_mutex_enter();
	}

	if (!page_rec_is_user_rec(rec)) {

		for (lock = lock_rec_get_first(lock_sys.rec_hash,
					       block, heap_no);
		     lock != NULL;
		     lock = lock_rec_get_next_const(heap_no, lock)) {

			ut_ad(!trx_is_ac_nl_ro(lock->trx));

			if (lock_get_wait(lock)) {
				ut_a(lock_rec_has_to_wait_in_queue(lock));
			}

			if (index != NULL) {
				ut_a(lock->index == index);
			}
		}

		goto func_exit;
	}

	ut_ad(page_rec_is_leaf(rec));

	if (index == NULL) {

		/* Nothing we can do */

	} else if (dict_index_is_clust(index)) {
		/* Unlike the non-debug code, this invariant can only succeed
		if the check and assertion are covered by the lock mutex. */

		const trx_id_t impl_trx_id = lock_clust_rec_some_has_impl(
			rec, index, offsets);

		const trx_t *impl_trx = impl_trx_id
			? trx_sys.find(current_trx(), impl_trx_id, false)
			: 0;

		ut_ad(lock_mutex_own());
		/* impl_trx cannot be committed until lock_mutex_exit()
		because lock_trx_release_locks() acquires lock_sys.mutex */

		if (!impl_trx) {
		} else if (const lock_t* other_lock
			   = lock_rec_other_has_expl_req(
				   LOCK_S, block, true, heap_no,
				   impl_trx)) {
			/* The impl_trx is holding an implicit lock on the
			given record 'rec'. So there cannot be another
			explicit granted lock.  Also, there can be another
			explicit waiting lock only if the impl_trx has an
			explicit granted lock. */

#ifdef WITH_WSREP
			if (wsrep_on(other_lock->trx->mysql_thd)) {
				if (!lock_get_wait(other_lock) ) {
					ib::info() << "WSREP impl BF lock conflict for my impl lock:\n BF:" <<
						((wsrep_thd_is_BF(impl_trx->mysql_thd, FALSE)) ? "BF" : "normal") << " exec: " <<
						wsrep_thd_exec_mode(impl_trx->mysql_thd) << " conflict: " <<
						wsrep_thd_conflict_state(impl_trx->mysql_thd, false) << " seqno: " <<
						wsrep_thd_trx_seqno(impl_trx->mysql_thd) << " SQL: " <<
						wsrep_thd_query(impl_trx->mysql_thd);

					trx_t* otrx = other_lock->trx;

					ib::info() << "WSREP other lock:\n BF:" <<
						((wsrep_thd_is_BF(otrx->mysql_thd, FALSE)) ? "BF" : "normal")  << " exec: " <<
						wsrep_thd_exec_mode(otrx->mysql_thd) << " conflict: " <<
						wsrep_thd_conflict_state(otrx->mysql_thd, false) << " seqno: " <<
						wsrep_thd_trx_seqno(otrx->mysql_thd) << " SQL: " <<
						wsrep_thd_query(otrx->mysql_thd);
				}

				if (!lock_rec_has_expl(LOCK_X | LOCK_REC_NOT_GAP,
						       block, heap_no,
						       impl_trx)) {
					ib::info() << "WSREP impl BF lock conflict";
				}
			} else
#endif /* WITH_WSREP */
			ut_ad(lock_get_wait(other_lock));
			ut_ad(lock_rec_has_expl(LOCK_X | LOCK_REC_NOT_GAP,
						block, heap_no, impl_trx));
		}
	}

	for (lock = lock_rec_get_first(lock_sys.rec_hash, block, heap_no);
	     lock != NULL;
	     lock = lock_rec_get_next_const(heap_no, lock)) {

		ut_ad(!trx_is_ac_nl_ro(lock->trx));
		ut_ad(!page_rec_is_metadata(rec));

		if (index) {
			ut_a(lock->index == index);
		}

		if (!lock_rec_get_gap(lock) && !lock_get_wait(lock)) {

			lock_mode	mode;

			if (lock_get_mode(lock) == LOCK_S) {
				mode = LOCK_X;
			} else {
				mode = LOCK_S;
			}

			const lock_t*	other_lock
				= lock_rec_other_has_expl_req(
					mode, block, false, heap_no,
					lock->trx);
#ifdef WITH_WSREP
			ut_a(!other_lock
			     || wsrep_thd_is_BF(lock->trx->mysql_thd, FALSE)
			     || wsrep_thd_is_BF(other_lock->trx->mysql_thd, FALSE));

#else
			ut_a(!other_lock);
#endif /* WITH_WSREP */
		} else if (lock_get_wait(lock) && !lock_rec_get_gap(lock)) {

			ut_a(lock_rec_has_to_wait_in_queue(lock));
		}
	}

	ut_ad(innodb_lock_schedule_algorithm == INNODB_LOCK_SCHEDULE_ALGORITHM_FCFS ||
		  lock_queue_validate(lock));

func_exit:
	if (!locked_lock_trx_sys) {
		lock_mutex_exit();
	}

	return(TRUE);
}

/*********************************************************************//**
Validates the record lock queues on a page.
@return TRUE if ok */
static
ibool
lock_rec_validate_page(
/*===================*/
	const buf_block_t*	block)	/*!< in: buffer block */
{
	const lock_t*	lock;
	const rec_t*	rec;
	ulint		nth_lock	= 0;
	ulint		nth_bit		= 0;
	ulint		i;
	mem_heap_t*	heap		= NULL;
	ulint		offsets_[REC_OFFS_NORMAL_SIZE];
	ulint*		offsets		= offsets_;
	rec_offs_init(offsets_);

	lock_mutex_enter();
loop:
	lock = lock_rec_get_first_on_page_addr(
		lock_sys.rec_hash,
		block->page.id.space(), block->page.id.page_no());

	if (!lock) {
		goto function_exit;
	}

	ut_ad(!block->page.file_page_was_freed);

	for (i = 0; i < nth_lock; i++) {

		lock = lock_rec_get_next_on_page_const(lock);

		if (!lock) {
			goto function_exit;
		}
	}

	ut_ad(!trx_is_ac_nl_ro(lock->trx));

	ut_ad(page_is_leaf(block->frame));
	ut_ad(!!page_is_comp(block->frame)
	      == lock->index->table->not_redundant()
	      || lock->index->dual_format());

	i = nth_bit;
	/* Only validate the record queues when this thread is not
	holding a space->latch. */
	if (!sync_check_find(SYNC_FSP))
	for (const rec_fmt_t format = page_is_comp(block->frame)
		     ? REC_FMT_LEAF : REC_FMT_LEAF_FLEXIBLE;
	     i < lock_rec_get_n_bits(lock); i++) {

		if (i == PAGE_HEAP_NO_SUPREMUM
		    || lock_rec_get_nth_bit(lock, i)) {

			rec = page_find_rec_with_heap_no(block->frame, i);
			ut_a(rec);
<<<<<<< HEAD
=======
			ut_ad(!lock_rec_get_nth_bit(lock, i)
			      || page_rec_is_leaf(rec));
>>>>>>> 3a393f8c
			offsets = rec_get_offsets(rec, lock->index, offsets,
						  format, ULINT_UNDEFINED,
						  &heap);

			/* If this thread is holding the file space
			latch (fil_space_t::latch), the following
			check WILL break the latching order and may
			cause a deadlock of threads. */

			lock_rec_queue_validate(
				TRUE, block, rec, lock->index, offsets);

			nth_bit = i + 1;

			goto loop;
		}
	}

	nth_bit = 0;
	nth_lock++;

	goto loop;

function_exit:
	lock_mutex_exit();

	if (UNIV_LIKELY_NULL(heap)) {
		mem_heap_free(heap);
	}
	return(TRUE);
}

/*********************************************************************//**
Validate record locks up to a limit.
@return lock at limit or NULL if no more locks in the hash bucket */
static MY_ATTRIBUTE((warn_unused_result))
const lock_t*
lock_rec_validate(
/*==============*/
	ulint		start,		/*!< in: lock_sys.rec_hash
					bucket */
	ib_uint64_t*	limit)		/*!< in/out: upper limit of
					(space, page_no) */
{
	ut_ad(lock_mutex_own());

	for (const lock_t* lock = static_cast<const lock_t*>(
			HASH_GET_FIRST(lock_sys.rec_hash, start));
	     lock != NULL;
	     lock = static_cast<const lock_t*>(HASH_GET_NEXT(hash, lock))) {

		ib_uint64_t	current;

		ut_ad(!trx_is_ac_nl_ro(lock->trx));
		ut_ad(lock_get_type(lock) == LOCK_REC);

		current = ut_ull_create(
			lock->un_member.rec_lock.space,
			lock->un_member.rec_lock.page_no);

		if (current > *limit) {
			*limit = current + 1;
			return(lock);
		}
	}

	return(0);
}

/*********************************************************************//**
Validate a record lock's block */
static
void
lock_rec_block_validate(
/*====================*/
	ulint		space_id,
	ulint		page_no)
{
	/* The lock and the block that it is referring to may be freed at
	this point. We pass BUF_GET_POSSIBLY_FREED to skip a debug check.
	If the lock exists in lock_rec_validate_page() we assert
	!block->page.file_page_was_freed. */

	buf_block_t*	block;
	mtr_t		mtr;

	/* Transactional locks should never refer to dropped
	tablespaces, because all DDL operations that would drop or
	discard or rebuild a tablespace do hold an exclusive table
	lock, which would conflict with any locks referring to the
	tablespace from other transactions. */
	if (fil_space_t* space = fil_space_acquire(space_id)) {
		dberr_t err = DB_SUCCESS;
		mtr_start(&mtr);

		block = buf_page_get_gen(
			page_id_t(space_id, page_no),
			page_size_t(space->flags),
			RW_X_LATCH, NULL,
			BUF_GET_POSSIBLY_FREED,
			__FILE__, __LINE__, &mtr, &err);

		if (err != DB_SUCCESS) {
			ib::error() << "Lock rec block validate failed for tablespace "
				   << space->name
				   << " space_id " << space_id
				   << " page_no " << page_no << " err " << err;
		}

		if (block) {
			buf_block_dbg_add_level(block, SYNC_NO_ORDER_CHECK);

			ut_ad(lock_rec_validate_page(block));
		}

		mtr_commit(&mtr);

		space->release();
	}
}


static my_bool lock_validate_table_locks(rw_trx_hash_element_t *element, void*)
{
  ut_ad(lock_mutex_own());
  mutex_enter(&element->mutex);
  if (element->trx)
  {
    check_trx_state(element->trx);
    for (const lock_t *lock= UT_LIST_GET_FIRST(element->trx->lock.trx_locks);
         lock != NULL;
         lock= UT_LIST_GET_NEXT(trx_locks, lock))
    {
      if (lock_get_type_low(lock) & LOCK_TABLE)
        lock_table_queue_validate(lock->un_member.tab_lock.table);
    }
  }
  mutex_exit(&element->mutex);
  return 0;
}


/*********************************************************************//**
Validates the lock system.
@return TRUE if ok */
static
bool
lock_validate()
/*===========*/
{
	typedef	std::pair<ulint, ulint>		page_addr_t;
	typedef std::set<
		page_addr_t,
		std::less<page_addr_t>,
		ut_allocator<page_addr_t> >	page_addr_set;

	page_addr_set	pages;

	lock_mutex_enter();

	/* Validate table locks */
	trx_sys.rw_trx_hash.iterate(reinterpret_cast<my_hash_walk_action>
				    (lock_validate_table_locks), 0);

	/* Iterate over all the record locks and validate the locks. We
	don't want to hog the lock_sys_t::mutex and the trx_sys_t::mutex.
	Release both mutexes during the validation check. */

	for (ulint i = 0; i < hash_get_n_cells(lock_sys.rec_hash); i++) {
		ib_uint64_t	limit = 0;

		while (const lock_t* lock = lock_rec_validate(i, &limit)) {
			if (lock_rec_find_set_bit(lock) == ULINT_UNDEFINED) {
				/* The lock bitmap is empty; ignore it. */
				continue;
			}
			const lock_rec_t& l = lock->un_member.rec_lock;
			pages.insert(std::make_pair(l.space, l.page_no));
		}
	}

	lock_mutex_exit();

	for (page_addr_set::const_iterator it = pages.begin();
	     it != pages.end();
	     ++it) {
		lock_rec_block_validate((*it).first, (*it).second);
	}

	return(true);
}
#endif /* UNIV_DEBUG */
/*============ RECORD LOCK CHECKS FOR ROW OPERATIONS ====================*/

/*********************************************************************//**
Checks if locks of other transactions prevent an immediate insert of
a record. If they do, first tests if the query thread should anyway
be suspended for some reason; if not, then puts the transaction and
the query thread to the lock wait state and inserts a waiting request
for a gap x-lock to the lock queue.
@return DB_SUCCESS, DB_LOCK_WAIT, or DB_DEADLOCK */
dberr_t
lock_rec_insert_check_and_lock(
/*===========================*/
	ulint		flags,	/*!< in: if BTR_NO_LOCKING_FLAG bit is
				set, does nothing */
	const rec_t*	rec,	/*!< in: record after which to insert */
	buf_block_t*	block,	/*!< in/out: buffer block of rec */
	dict_index_t*	index,	/*!< in: index */
	que_thr_t*	thr,	/*!< in: query thread */
	mtr_t*		mtr,	/*!< in/out: mini-transaction */
	bool*		inherit)/*!< out: set to true if the new
				inserted record maybe should inherit
				LOCK_GAP type locks from the successor
				record */
{
	ut_ad(block->frame == page_align(rec));
	ut_ad(!dict_index_is_online_ddl(index)
	      || index->is_primary()
	      || (flags & BTR_CREATE_FLAG));
	ut_ad(mtr->is_named_space(index->table->space));
	ut_ad(page_rec_is_leaf(rec));

	if (flags & BTR_NO_LOCKING_FLAG) {

		return(DB_SUCCESS);
	}

	ut_ad(!index->table->is_temporary());
	ut_ad(page_is_leaf(block->frame));

	dberr_t		err;
	lock_t*		lock;
	bool		inherit_in = *inherit;
	trx_t*		trx = thr_get_trx(thr);
	const rec_t*	next_rec = page_rec_get_next_const(rec);
	ulint		heap_no = page_rec_get_heap_no(next_rec);
	ut_ad(!rec_is_metadata(next_rec, *index));

	lock_mutex_enter();
	/* Because this code is invoked for a running transaction by
	the thread that is serving the transaction, it is not necessary
	to hold trx->mutex here. */

	/* When inserting a record into an index, the table must be at
	least IX-locked. When we are building an index, we would pass
	BTR_NO_LOCKING_FLAG and skip the locking altogether. */
	ut_ad(lock_table_has(trx, index->table, LOCK_IX));

	lock = lock_rec_get_first(lock_sys.rec_hash, block, heap_no);

	if (lock == NULL) {
		/* We optimize CPU time usage in the simplest case */

		lock_mutex_exit();

		if (inherit_in && !dict_index_is_clust(index)) {
			/* Update the page max trx id field */
			page_update_max_trx_id(block,
					       buf_block_get_page_zip(block),
					       trx->id, mtr);
		}

		*inherit = false;

		return(DB_SUCCESS);
	}

	/* Spatial index does not use GAP lock protection. It uses
	"predicate lock" to protect the "range" */
	if (dict_index_is_spatial(index)) {
		return(DB_SUCCESS);
	}

	*inherit = true;

	/* If another transaction has an explicit lock request which locks
	the gap, waiting or granted, on the successor, the insert has to wait.

	An exception is the case where the lock by the another transaction
	is a gap type lock which it placed to wait for its turn to insert. We
	do not consider that kind of a lock conflicting with our insert. This
	eliminates an unnecessary deadlock which resulted when 2 transactions
	had to wait for their insert. Both had waiting gap type lock requests
	on the successor, which produced an unnecessary deadlock. */

	const ulint	type_mode = LOCK_X | LOCK_GAP | LOCK_INSERT_INTENTION;

	if (
#ifdef WITH_WSREP
	    lock_t* c_lock =
#endif /* WITH_WSREP */
	    lock_rec_other_has_conflicting(type_mode, block, heap_no, trx)) {
		/* Note that we may get DB_SUCCESS also here! */
		trx_mutex_enter(trx);

		err = lock_rec_enqueue_waiting(
#ifdef WITH_WSREP
			c_lock,
#endif /* WITH_WSREP */
			type_mode, block, heap_no, index, thr, NULL);

		trx_mutex_exit(trx);
	} else {
		err = DB_SUCCESS;
	}

	lock_mutex_exit();

	switch (err) {
	case DB_SUCCESS_LOCKED_REC:
		err = DB_SUCCESS;
		/* fall through */
	case DB_SUCCESS:
		if (!inherit_in || dict_index_is_clust(index)) {
			break;
		}

		/* Update the page max trx id field */
		page_update_max_trx_id(
			block, buf_block_get_page_zip(block), trx->id, mtr);
	default:
		/* We only care about the two return values. */
		break;
	}

#ifdef UNIV_DEBUG
	{
		mem_heap_t*	heap		= NULL;
		ulint		offsets_[REC_OFFS_NORMAL_SIZE];
		const ulint*	offsets;
		rec_offs_init(offsets_);

		offsets = rec_get_offsets(next_rec, index, offsets_,
					  page_rec_is_comp(next_rec)
					  ? REC_FMT_LEAF
					  : REC_FMT_LEAF_FLEXIBLE,
					  ULINT_UNDEFINED, &heap);

		ut_ad(lock_rec_queue_validate(
				FALSE, block, next_rec, index, offsets));

		if (heap != NULL) {
			mem_heap_free(heap);
		}
	}
#endif /* UNIV_DEBUG */

	return(err);
}

/*********************************************************************//**
Creates an explicit record lock for a running transaction that currently only
has an implicit lock on the record. The transaction instance must have a
reference count > 0 so that it can't be committed and freed before this
function has completed. */
static
void
lock_rec_convert_impl_to_expl_for_trx(
/*==================================*/
	const buf_block_t*	block,	/*!< in: buffer block of rec */
	const rec_t*		rec,	/*!< in: user record on page */
	dict_index_t*		index,	/*!< in: index of record */
	trx_t*			trx,	/*!< in/out: active transaction */
	ulint			heap_no)/*!< in: rec heap number to lock */
{
	ut_ad(trx->is_referenced());
	ut_ad(page_rec_is_leaf(rec));
	ut_ad(!rec_is_metadata(rec, *index));

	DEBUG_SYNC_C("before_lock_rec_convert_impl_to_expl_for_trx");

	lock_mutex_enter();

	ut_ad(!trx_state_eq(trx, TRX_STATE_NOT_STARTED));

	if (!trx_state_eq(trx, TRX_STATE_COMMITTED_IN_MEMORY)
	    && !lock_rec_has_expl(LOCK_X | LOCK_REC_NOT_GAP,
				  block, heap_no, trx)) {

		ulint	type_mode;

		type_mode = (LOCK_REC | LOCK_X | LOCK_REC_NOT_GAP);

		lock_rec_add_to_queue(
			type_mode, block, heap_no, index, trx, FALSE);
	}

	lock_mutex_exit();

	trx->release_reference();

	DEBUG_SYNC_C("after_lock_rec_convert_impl_to_expl_for_trx");
}


#ifdef UNIV_DEBUG
struct lock_rec_other_trx_holds_expl_arg
{
  const ulint heap_no;
  const buf_block_t * const block;
  const trx_t *impl_trx;
};


static my_bool lock_rec_other_trx_holds_expl_callback(
  rw_trx_hash_element_t *element,
  lock_rec_other_trx_holds_expl_arg *arg)
{
  mutex_enter(&element->mutex);
  if (element->trx)
  {
    lock_t *expl_lock= lock_rec_has_expl(LOCK_S | LOCK_REC_NOT_GAP, arg->block,
                                         arg->heap_no, element->trx);
    /*
      An explicit lock is held by trx other than the trx holding the implicit
      lock.
    */
    ut_ad(!expl_lock || expl_lock->trx == arg->impl_trx);
  }
  mutex_exit(&element->mutex);
  return 0;
}


/**
  Checks if some transaction, other than given trx_id, has an explicit
  lock on the given rec.

  FIXME: if the current transaction holds implicit lock from INSERT, a
  subsequent locking read should not convert it to explicit. See also
  MDEV-11215.

  @param      caller_trx  trx of current thread
  @param[in]  trx         trx holding implicit lock on rec
  @param[in]  rec         user record
  @param[in]  block       buffer block containing the record
*/

static void lock_rec_other_trx_holds_expl(trx_t *caller_trx, trx_t *trx,
                                          const rec_t *rec,
                                          const buf_block_t *block)
{
  if (trx)
  {
    ut_ad(!page_rec_is_metadata(rec));
    lock_mutex_enter();
    lock_rec_other_trx_holds_expl_arg arg= { page_rec_get_heap_no(rec), block,
                                             trx };
    trx_sys.rw_trx_hash.iterate(caller_trx,
                                reinterpret_cast<my_hash_walk_action>
                                (lock_rec_other_trx_holds_expl_callback),
                                &arg);
    lock_mutex_exit();
  }
}
#endif /* UNIV_DEBUG */


/** If an implicit x-lock exists on a record, convert it to an explicit one.

Often, this is called by a transaction that is about to enter a lock wait
due to the lock conflict. Two explicit locks would be created: first the
exclusive lock on behalf of the lock-holder transaction in this function,
and then a wait request on behalf of caller_trx, in the calling function.

This may also be called by the same transaction that is already holding
an implicit exclusive lock on the record. In this case, no explicit lock
should be created.

@param[in,out]	caller_trx	current transaction
@param[in]	block		index tree leaf page
@param[in]	rec		record on the leaf page
@param[in]	index		the index of the record
@param[in]	offsets		rec_get_offsets(rec,index)
@return	whether caller_trx already holds an exclusive lock on rec */
static
bool
lock_rec_convert_impl_to_expl(
	trx_t*			caller_trx,
	const buf_block_t*	block,
	const rec_t*		rec,
	dict_index_t*		index,
	const ulint*		offsets)
{
	trx_t*		trx;

	ut_ad(!lock_mutex_own());
	ut_ad(page_rec_is_user_rec(rec));
	ut_ad(rec_offs_validate(rec, index, offsets));
	ut_ad(!page_rec_is_comp(rec) == !rec_offs_comp(offsets));
	ut_ad(page_rec_is_leaf(rec));
	ut_ad(!rec_is_metadata(rec, *index));

	if (dict_index_is_clust(index)) {
		trx_id_t	trx_id;

		trx_id = lock_clust_rec_some_has_impl(rec, index, offsets);

		if (trx_id == 0) {
			return false;
		}
		if (UNIV_UNLIKELY(trx_id == caller_trx->id)) {
			return true;
		}

		trx = trx_sys.find(caller_trx, trx_id);
	} else {
		ut_ad(!dict_index_is_online_ddl(index));

		trx = lock_sec_rec_some_has_impl(caller_trx, rec, index,
						 offsets);
		if (trx == caller_trx) {
			trx->release_reference();
			return true;
		}

		ut_d(lock_rec_other_trx_holds_expl(caller_trx, trx, rec,
						   block));
	}

	if (trx != 0) {
		ulint	heap_no = page_rec_get_heap_no(rec);

		ut_ad(trx->is_referenced());

		/* If the transaction is still active and has no
		explicit x-lock set on the record, set one for it.
		trx cannot be committed until the ref count is zero. */

		lock_rec_convert_impl_to_expl_for_trx(
			block, rec, index, trx, heap_no);
	}

	return false;
}

/*********************************************************************//**
Checks if locks of other transactions prevent an immediate modify (update,
delete mark, or delete unmark) of a clustered index record. If they do,
first tests if the query thread should anyway be suspended for some
reason; if not, then puts the transaction and the query thread to the
lock wait state and inserts a waiting request for a record x-lock to the
lock queue.
@return DB_SUCCESS, DB_LOCK_WAIT, or DB_DEADLOCK */
dberr_t
lock_clust_rec_modify_check_and_lock(
/*=================================*/
	ulint			flags,	/*!< in: if BTR_NO_LOCKING_FLAG
					bit is set, does nothing */
	const buf_block_t*	block,	/*!< in: buffer block of rec */
	const rec_t*		rec,	/*!< in: record which should be
					modified */
	dict_index_t*		index,	/*!< in: clustered index */
	const ulint*		offsets,/*!< in: rec_get_offsets(rec, index) */
	que_thr_t*		thr)	/*!< in: query thread */
{
	dberr_t	err;
	ulint	heap_no;

	ut_ad(rec_offs_validate(rec, index, offsets));
	ut_ad(page_rec_is_leaf(rec));
	ut_ad(dict_index_is_clust(index));
	ut_ad(block->frame == page_align(rec));

	if (flags & BTR_NO_LOCKING_FLAG) {

		return(DB_SUCCESS);
	}
	ut_ad(!rec_is_metadata(rec, *index));
	ut_ad(!index->table->is_temporary());

	heap_no = rec_offs_comp(offsets)
		? rec_get_heap_no_new(rec)
		: rec_get_heap_no_old(rec);

	/* If a transaction has no explicit x-lock set on the record, set one
	for it */

	if (lock_rec_convert_impl_to_expl(thr_get_trx(thr), block, rec, index,
					  offsets)) {
		/* We already hold an implicit exclusive lock. */
		return DB_SUCCESS;
	}

	err = lock_rec_lock(TRUE, LOCK_X | LOCK_REC_NOT_GAP,
			    block, heap_no, index, thr);

	ut_ad(lock_rec_queue_validate(FALSE, block, rec, index, offsets));

	if (err == DB_SUCCESS_LOCKED_REC) {
		err = DB_SUCCESS;
	}

	return(err);
}

/*********************************************************************//**
Checks if locks of other transactions prevent an immediate modify (delete
mark or delete unmark) of a secondary index record.
@return DB_SUCCESS, DB_LOCK_WAIT, or DB_DEADLOCK */
dberr_t
lock_sec_rec_modify_check_and_lock(
/*===============================*/
	ulint		flags,	/*!< in: if BTR_NO_LOCKING_FLAG
				bit is set, does nothing */
	buf_block_t*	block,	/*!< in/out: buffer block of rec */
	const rec_t*	rec,	/*!< in: record which should be
				modified; NOTE: as this is a secondary
				index, we always have to modify the
				clustered index record first: see the
				comment below */
	dict_index_t*	index,	/*!< in: secondary index */
	que_thr_t*	thr,	/*!< in: query thread
				(can be NULL if BTR_NO_LOCKING_FLAG) */
	mtr_t*		mtr)	/*!< in/out: mini-transaction */
{
	dberr_t	err;
	ulint	heap_no;

	ut_ad(!dict_index_is_clust(index));
	ut_ad(!dict_index_is_online_ddl(index) || (flags & BTR_CREATE_FLAG));
	ut_ad(block->frame == page_align(rec));
	ut_ad(mtr->is_named_space(index->table->space));
	ut_ad(page_rec_is_leaf(rec));
	ut_ad(!rec_is_metadata(rec, *index));

	if (flags & BTR_NO_LOCKING_FLAG) {

		return(DB_SUCCESS);
	}
	ut_ad(!index->table->is_temporary());

	heap_no = page_rec_get_heap_no(rec);

	/* Another transaction cannot have an implicit lock on the record,
	because when we come here, we already have modified the clustered
	index record, and this would not have been possible if another active
	transaction had modified this secondary index record. */

	err = lock_rec_lock(TRUE, LOCK_X | LOCK_REC_NOT_GAP,
			    block, heap_no, index, thr);

#ifdef UNIV_DEBUG
	{
		mem_heap_t*	heap		= NULL;
		ulint		offsets_[REC_OFFS_NORMAL_SIZE];
		const ulint*	offsets;
		rec_offs_init(offsets_);

		offsets = rec_get_offsets(rec, index, offsets_, REC_FMT_LEAF,
					  ULINT_UNDEFINED, &heap);

		ut_ad(lock_rec_queue_validate(
			FALSE, block, rec, index, offsets));

		if (heap != NULL) {
			mem_heap_free(heap);
		}
	}
#endif /* UNIV_DEBUG */

	if (err == DB_SUCCESS || err == DB_SUCCESS_LOCKED_REC) {
		/* Update the page max trx id field */
		/* It might not be necessary to do this if
		err == DB_SUCCESS (no new lock created),
		but it should not cost too much performance. */
		page_update_max_trx_id(block,
				       buf_block_get_page_zip(block),
				       thr_get_trx(thr)->id, mtr);
		err = DB_SUCCESS;
	}

	return(err);
}

/*********************************************************************//**
Like lock_clust_rec_read_check_and_lock(), but reads a
secondary index record.
@return DB_SUCCESS, DB_SUCCESS_LOCKED_REC, DB_LOCK_WAIT, or DB_DEADLOCK */
dberr_t
lock_sec_rec_read_check_and_lock(
/*=============================*/
	ulint			flags,	/*!< in: if BTR_NO_LOCKING_FLAG
					bit is set, does nothing */
	const buf_block_t*	block,	/*!< in: buffer block of rec */
	const rec_t*		rec,	/*!< in: user record or page
					supremum record which should
					be read or passed over by a
					read cursor */
	dict_index_t*		index,	/*!< in: secondary index */
	const ulint*		offsets,/*!< in: rec_get_offsets(rec, index) */
	lock_mode		mode,	/*!< in: mode of the lock which
					the read cursor should set on
					records: LOCK_S or LOCK_X; the
					latter is possible in
					SELECT FOR UPDATE */
	ulint			gap_mode,/*!< in: LOCK_ORDINARY, LOCK_GAP, or
					LOCK_REC_NOT_GAP */
	que_thr_t*		thr)	/*!< in: query thread */
{
	dberr_t	err;
	ulint	heap_no;

	ut_ad(!dict_index_is_clust(index));
	ut_ad(!dict_index_is_online_ddl(index));
	ut_ad(block->frame == page_align(rec));
	ut_ad(page_rec_is_user_rec(rec) || page_rec_is_supremum(rec));
	ut_ad(rec_offs_validate(rec, index, offsets));
	ut_ad(page_rec_is_leaf(rec));
	ut_ad(mode == LOCK_X || mode == LOCK_S);

	if ((flags & BTR_NO_LOCKING_FLAG)
	    || srv_read_only_mode
	    || index->table->is_temporary()) {

		return(DB_SUCCESS);
	}

	ut_ad(!rec_is_metadata(rec, *index));
	heap_no = page_rec_get_heap_no(rec);

	/* Some transaction may have an implicit x-lock on the record only
	if the max trx id for the page >= min trx id for the trx list or a
	database recovery is running. */

	if (!page_rec_is_supremum(rec)
	    && page_get_max_trx_id(block->frame) >= trx_sys.get_min_trx_id()
	    && lock_rec_convert_impl_to_expl(thr_get_trx(thr), block, rec,
					     index, offsets)) {
		/* We already hold an implicit exclusive lock. */
		return DB_SUCCESS;
	}

	err = lock_rec_lock(FALSE, ulint(mode) | gap_mode,
			    block, heap_no, index, thr);

	ut_ad(lock_rec_queue_validate(FALSE, block, rec, index, offsets));

	return(err);
}

/*********************************************************************//**
Checks if locks of other transactions prevent an immediate read, or passing
over by a read cursor, of a clustered index record. If they do, first tests
if the query thread should anyway be suspended for some reason; if not, then
puts the transaction and the query thread to the lock wait state and inserts a
waiting request for a record lock to the lock queue. Sets the requested mode
lock on the record.
@return DB_SUCCESS, DB_SUCCESS_LOCKED_REC, DB_LOCK_WAIT, or DB_DEADLOCK */
dberr_t
lock_clust_rec_read_check_and_lock(
/*===============================*/
	ulint			flags,	/*!< in: if BTR_NO_LOCKING_FLAG
					bit is set, does nothing */
	const buf_block_t*	block,	/*!< in: buffer block of rec */
	const rec_t*		rec,	/*!< in: user record or page
					supremum record which should
					be read or passed over by a
					read cursor */
	dict_index_t*		index,	/*!< in: clustered index */
	const ulint*		offsets,/*!< in: rec_get_offsets(rec, index) */
	lock_mode		mode,	/*!< in: mode of the lock which
					the read cursor should set on
					records: LOCK_S or LOCK_X; the
					latter is possible in
					SELECT FOR UPDATE */
	ulint			gap_mode,/*!< in: LOCK_ORDINARY, LOCK_GAP, or
					LOCK_REC_NOT_GAP */
	que_thr_t*		thr)	/*!< in: query thread */
{
	dberr_t	err;
	ulint	heap_no;

	ut_ad(dict_index_is_clust(index));
	ut_ad(block->frame == page_align(rec));
	ut_ad(page_rec_is_user_rec(rec) || page_rec_is_supremum(rec));
	ut_ad(gap_mode == LOCK_ORDINARY || gap_mode == LOCK_GAP
	      || gap_mode == LOCK_REC_NOT_GAP);
	ut_ad(rec_offs_validate(rec, index, offsets));
	ut_ad(page_rec_is_leaf(rec));
	ut_ad(!rec_is_metadata(rec, *index));

	if ((flags & BTR_NO_LOCKING_FLAG)
	    || srv_read_only_mode
	    || index->table->is_temporary()) {

		return(DB_SUCCESS);
	}

	heap_no = page_rec_get_heap_no(rec);

	if (heap_no != PAGE_HEAP_NO_SUPREMUM
	    && lock_rec_convert_impl_to_expl(thr_get_trx(thr), block, rec,
					     index, offsets)) {
		/* We already hold an implicit exclusive lock. */
		return DB_SUCCESS;
	}

	err = lock_rec_lock(FALSE, ulint(mode) | gap_mode,
			    block, heap_no, index, thr);

	ut_ad(lock_rec_queue_validate(FALSE, block, rec, index, offsets));

	DEBUG_SYNC_C("after_lock_clust_rec_read_check_and_lock");

	return(err);
}
/*********************************************************************//**
Checks if locks of other transactions prevent an immediate read, or passing
over by a read cursor, of a clustered index record. If they do, first tests
if the query thread should anyway be suspended for some reason; if not, then
puts the transaction and the query thread to the lock wait state and inserts a
waiting request for a record lock to the lock queue. Sets the requested mode
lock on the record. This is an alternative version of
lock_clust_rec_read_check_and_lock() that does not require the parameter
"offsets".
@return DB_SUCCESS, DB_LOCK_WAIT, or DB_DEADLOCK */
dberr_t
lock_clust_rec_read_check_and_lock_alt(
/*===================================*/
	ulint			flags,	/*!< in: if BTR_NO_LOCKING_FLAG
					bit is set, does nothing */
	const buf_block_t*	block,	/*!< in: buffer block of rec */
	const rec_t*		rec,	/*!< in: user record or page
					supremum record which should
					be read or passed over by a
					read cursor */
	dict_index_t*		index,	/*!< in: clustered index */
	lock_mode		mode,	/*!< in: mode of the lock which
					the read cursor should set on
					records: LOCK_S or LOCK_X; the
					latter is possible in
					SELECT FOR UPDATE */
	ulint			gap_mode,/*!< in: LOCK_ORDINARY, LOCK_GAP, or
					LOCK_REC_NOT_GAP */
	que_thr_t*		thr)	/*!< in: query thread */
{
	mem_heap_t*	tmp_heap	= NULL;
	ulint		offsets_[REC_OFFS_NORMAL_SIZE];
	ulint*		offsets		= offsets_;
	dberr_t		err;
	rec_offs_init(offsets_);

	ut_ad(page_rec_is_leaf(rec));
	offsets = rec_get_offsets(rec, index, offsets, page_rec_is_comp(rec)
				  ? REC_FMT_LEAF : REC_FMT_LEAF_FLEXIBLE,
				  ULINT_UNDEFINED, &tmp_heap);
	err = lock_clust_rec_read_check_and_lock(flags, block, rec, index,
						 offsets, mode, gap_mode, thr);
	if (tmp_heap) {
		mem_heap_free(tmp_heap);
	}

	if (err == DB_SUCCESS_LOCKED_REC) {
		err = DB_SUCCESS;
	}

	return(err);
}

/*******************************************************************//**
Release the last lock from the transaction's autoinc locks. */
UNIV_INLINE
void
lock_release_autoinc_last_lock(
/*===========================*/
	ib_vector_t*	autoinc_locks)	/*!< in/out: vector of AUTOINC locks */
{
	ulint		last;
	lock_t*		lock;

	ut_ad(lock_mutex_own());
	ut_a(!ib_vector_is_empty(autoinc_locks));

	/* The lock to be release must be the last lock acquired. */
	last = ib_vector_size(autoinc_locks) - 1;
	lock = *static_cast<lock_t**>(ib_vector_get(autoinc_locks, last));

	/* Should have only AUTOINC locks in the vector. */
	ut_a(lock_get_mode(lock) == LOCK_AUTO_INC);
	ut_a(lock_get_type(lock) == LOCK_TABLE);

	ut_a(lock->un_member.tab_lock.table != NULL);

	/* This will remove the lock from the trx autoinc_locks too. */
	lock_table_dequeue(lock);

	/* Remove from the table vector too. */
	lock_trx_table_locks_remove(lock);
}

/*******************************************************************//**
Check if a transaction holds any autoinc locks.
@return TRUE if the transaction holds any AUTOINC locks. */
static
ibool
lock_trx_holds_autoinc_locks(
/*=========================*/
	const trx_t*	trx)		/*!< in: transaction */
{
	ut_a(trx->autoinc_locks != NULL);

	return(!ib_vector_is_empty(trx->autoinc_locks));
}

/*******************************************************************//**
Release all the transaction's autoinc locks. */
static
void
lock_release_autoinc_locks(
/*=======================*/
	trx_t*		trx)		/*!< in/out: transaction */
{
	ut_ad(lock_mutex_own());
	/* If this is invoked for a running transaction by the thread
	that is serving the transaction, then it is not necessary to
	hold trx->mutex here. */

	ut_a(trx->autoinc_locks != NULL);

	/* We release the locks in the reverse order. This is to
	avoid searching the vector for the element to delete at
	the lower level. See (lock_table_remove_low()) for details. */
	while (!ib_vector_is_empty(trx->autoinc_locks)) {

		/* lock_table_remove_low() will also remove the lock from
		the transaction's autoinc_locks vector. */
		lock_release_autoinc_last_lock(trx->autoinc_locks);
	}

	/* Should release all locks. */
	ut_a(ib_vector_is_empty(trx->autoinc_locks));
}

/*******************************************************************//**
Gets the type of a lock. Non-inline version for using outside of the
lock module.
@return LOCK_TABLE or LOCK_REC */
ulint
lock_get_type(
/*==========*/
	const lock_t*	lock)	/*!< in: lock */
{
	return(lock_get_type_low(lock));
}

/*******************************************************************//**
Gets the id of the transaction owning a lock.
@return transaction id */
trx_id_t
lock_get_trx_id(
/*============*/
	const lock_t*	lock)	/*!< in: lock */
{
	return(trx_get_id_for_print(lock->trx));
}

/*******************************************************************//**
Gets the mode of a lock in a human readable string.
The string should not be free()'d or modified.
@return lock mode */
const char*
lock_get_mode_str(
/*==============*/
	const lock_t*	lock)	/*!< in: lock */
{
	ibool	is_gap_lock;

	is_gap_lock = lock_get_type_low(lock) == LOCK_REC
		&& lock_rec_get_gap(lock);

	switch (lock_get_mode(lock)) {
	case LOCK_S:
		if (is_gap_lock) {
			return("S,GAP");
		} else {
			return("S");
		}
	case LOCK_X:
		if (is_gap_lock) {
			return("X,GAP");
		} else {
			return("X");
		}
	case LOCK_IS:
		if (is_gap_lock) {
			return("IS,GAP");
		} else {
			return("IS");
		}
	case LOCK_IX:
		if (is_gap_lock) {
			return("IX,GAP");
		} else {
			return("IX");
		}
	case LOCK_AUTO_INC:
		return("AUTO_INC");
	default:
		return("UNKNOWN");
	}
}

/*******************************************************************//**
Gets the type of a lock in a human readable string.
The string should not be free()'d or modified.
@return lock type */
const char*
lock_get_type_str(
/*==============*/
	const lock_t*	lock)	/*!< in: lock */
{
	switch (lock_get_type_low(lock)) {
	case LOCK_REC:
		return("RECORD");
	case LOCK_TABLE:
		return("TABLE");
	default:
		return("UNKNOWN");
	}
}

/*******************************************************************//**
Gets the table on which the lock is.
@return table */
UNIV_INLINE
dict_table_t*
lock_get_table(
/*===========*/
	const lock_t*	lock)	/*!< in: lock */
{
	switch (lock_get_type_low(lock)) {
	case LOCK_REC:
		ut_ad(dict_index_is_clust(lock->index)
		      || !dict_index_is_online_ddl(lock->index));
		return(lock->index->table);
	case LOCK_TABLE:
		return(lock->un_member.tab_lock.table);
	default:
		ut_error;
		return(NULL);
	}
}

/*******************************************************************//**
Gets the id of the table on which the lock is.
@return id of the table */
table_id_t
lock_get_table_id(
/*==============*/
	const lock_t*	lock)	/*!< in: lock */
{
	dict_table_t* table = lock_get_table(lock);
	ut_ad(!table->is_temporary());
	return(table->id);
}

/** Determine which table a lock is associated with.
@param[in]	lock	the lock
@return name of the table */
const table_name_t&
lock_get_table_name(
	const lock_t*	lock)
{
	return(lock_get_table(lock)->name);
}

/*******************************************************************//**
For a record lock, gets the index on which the lock is.
@return index */
const dict_index_t*
lock_rec_get_index(
/*===============*/
	const lock_t*	lock)	/*!< in: lock */
{
	ut_a(lock_get_type_low(lock) == LOCK_REC);
	ut_ad(dict_index_is_clust(lock->index)
	      || !dict_index_is_online_ddl(lock->index));

	return(lock->index);
}

/*******************************************************************//**
For a record lock, gets the name of the index on which the lock is.
The string should not be free()'d or modified.
@return name of the index */
const char*
lock_rec_get_index_name(
/*====================*/
	const lock_t*	lock)	/*!< in: lock */
{
	ut_a(lock_get_type_low(lock) == LOCK_REC);
	ut_ad(dict_index_is_clust(lock->index)
	      || !dict_index_is_online_ddl(lock->index));

	return(lock->index->name);
}

/*******************************************************************//**
For a record lock, gets the tablespace number on which the lock is.
@return tablespace number */
ulint
lock_rec_get_space_id(
/*==================*/
	const lock_t*	lock)	/*!< in: lock */
{
	ut_a(lock_get_type_low(lock) == LOCK_REC);

	return(lock->un_member.rec_lock.space);
}

/*******************************************************************//**
For a record lock, gets the page number on which the lock is.
@return page number */
ulint
lock_rec_get_page_no(
/*=================*/
	const lock_t*	lock)	/*!< in: lock */
{
	ut_a(lock_get_type_low(lock) == LOCK_REC);

	return(lock->un_member.rec_lock.page_no);
}

/*********************************************************************//**
Cancels a waiting lock request and releases possible other transactions
waiting behind it. */
void
lock_cancel_waiting_and_release(
/*============================*/
	lock_t*	lock)	/*!< in/out: waiting lock request */
{
	que_thr_t*	thr;

	ut_ad(lock_mutex_own());
	ut_ad(trx_mutex_own(lock->trx));

	lock->trx->lock.cancel = true;

	if (lock_get_type_low(lock) == LOCK_REC) {

		lock_rec_dequeue_from_page(lock);
	} else {
		ut_ad(lock_get_type_low(lock) & LOCK_TABLE);

		if (lock->trx->autoinc_locks != NULL) {
			/* Release the transaction's AUTOINC locks. */
			lock_release_autoinc_locks(lock->trx);
		}

		lock_table_dequeue(lock);
	}

	/* Reset the wait flag and the back pointer to lock in trx. */

	lock_reset_lock_and_trx_wait(lock);

	/* The following function releases the trx from lock wait. */

	thr = que_thr_end_lock_wait(lock->trx);

	if (thr != NULL) {
		lock_wait_release_thread_if_suspended(thr);
	}

	lock->trx->lock.cancel = false;
}

/*********************************************************************//**
Unlocks AUTO_INC type locks that were possibly reserved by a trx. This
function should be called at the the end of an SQL statement, by the
connection thread that owns the transaction (trx->mysql_thd). */
void
lock_unlock_table_autoinc(
/*======================*/
	trx_t*	trx)	/*!< in/out: transaction */
{
	ut_ad(!lock_mutex_own());
	ut_ad(!trx_mutex_own(trx));
	ut_ad(!trx->lock.wait_lock);

	/* This can be invoked on NOT_STARTED, ACTIVE, PREPARED,
	but not COMMITTED transactions. */

	ut_ad(trx_state_eq(trx, TRX_STATE_NOT_STARTED)
	      || !trx_state_eq(trx, TRX_STATE_COMMITTED_IN_MEMORY));

	/* This function is invoked for a running transaction by the
	thread that is serving the transaction. Therefore it is not
	necessary to hold trx->mutex here. */

	if (lock_trx_holds_autoinc_locks(trx)) {
		lock_mutex_enter();

		lock_release_autoinc_locks(trx);

		lock_mutex_exit();
	}
}

/*********************************************************************//**
Releases a transaction's locks, and releases possible other transactions
waiting because of these locks. Change the state of the transaction to
TRX_STATE_COMMITTED_IN_MEMORY. */
void
lock_trx_release_locks(
/*===================*/
	trx_t*	trx)	/*!< in/out: transaction */
{
	check_trx_state(trx);
	ut_ad(trx_state_eq(trx, TRX_STATE_PREPARED)
              || trx_state_eq(trx, TRX_STATE_ACTIVE));

	bool release_lock = UT_LIST_GET_LEN(trx->lock.trx_locks) > 0;

	/* Don't take lock_sys.mutex if trx didn't acquire any lock. */
	if (release_lock) {

		/* The transition of trx->state to TRX_STATE_COMMITTED_IN_MEMORY
		is protected by both the lock_sys.mutex and the trx->mutex. */
		lock_mutex_enter();
	}

	/* The following assignment makes the transaction committed in memory
	and makes its changes to data visible to other transactions.
	NOTE that there is a small discrepancy from the strict formal
	visibility rules here: a human user of the database can see
	modifications made by another transaction T even before the necessary
	log segment has been flushed to the disk. If the database happens to
	crash before the flush, the user has seen modifications from T which
	will never be a committed transaction. However, any transaction T2
	which sees the modifications of the committing transaction T, and
	which also itself makes modifications to the database, will get an lsn
	larger than the committing transaction T. In the case where the log
	flush fails, and T never gets committed, also T2 will never get
	committed. */

	/*--------------------------------------*/
	trx_mutex_enter(trx);
	trx->state = TRX_STATE_COMMITTED_IN_MEMORY;
	/* Ensure that rw_trx_hash_t::find() will no longer find
	this transaction. */
	trx->id = 0;
	trx_mutex_exit(trx);
	/*--------------------------------------*/

	if (trx->is_referenced()) {

		ut_a(release_lock);

		lock_mutex_exit();

		while (trx->is_referenced()) {

			DEBUG_SYNC_C("waiting_trx_is_not_referenced");

			/** Doing an implicit to explicit conversion
			should not be expensive. */
			ut_delay(srv_spin_wait_delay);
		}

		lock_mutex_enter();
	}

	ut_ad(!trx->is_referenced());

	if (release_lock) {

		lock_release(trx);

		lock_mutex_exit();
	}

	trx->lock.n_rec_locks = 0;

	/* We don't remove the locks one by one from the vector for
	efficiency reasons. We simply reset it because we would have
	released all the locks anyway. */

	trx->lock.table_locks.clear();

	ut_a(UT_LIST_GET_LEN(trx->lock.trx_locks) == 0);
	ut_a(ib_vector_is_empty(trx->autoinc_locks));
	ut_a(trx->lock.table_locks.empty());

	mem_heap_empty(trx->lock.lock_heap);
}

static inline dberr_t lock_trx_handle_wait_low(trx_t* trx)
{
	ut_ad(lock_mutex_own());
	ut_ad(trx_mutex_own(trx));

	if (trx->lock.was_chosen_as_deadlock_victim) {
		return DB_DEADLOCK;
	}
	if (!trx->lock.wait_lock) {
		/* The lock was probably granted before we got here. */
		return DB_SUCCESS;
	}

	lock_cancel_waiting_and_release(trx->lock.wait_lock);
	return DB_LOCK_WAIT;
}

/*********************************************************************//**
Check whether the transaction has already been rolled back because it
was selected as a deadlock victim, or if it has to wait then cancel
the wait lock.
@return DB_DEADLOCK, DB_LOCK_WAIT or DB_SUCCESS */
dberr_t
lock_trx_handle_wait(
/*=================*/
	trx_t*	trx)	/*!< in/out: trx lock state */
{
	lock_mutex_enter();
	trx_mutex_enter(trx);
	dberr_t err = lock_trx_handle_wait_low(trx);
	lock_mutex_exit();
	trx_mutex_exit(trx);
	return err;
}

/*********************************************************************//**
Get the number of locks on a table.
@return number of locks */
ulint
lock_table_get_n_locks(
/*===================*/
	const dict_table_t*	table)	/*!< in: table */
{
	ulint		n_table_locks;

	lock_mutex_enter();

	n_table_locks = UT_LIST_GET_LEN(table->locks);

	lock_mutex_exit();

	return(n_table_locks);
}

#ifdef UNIV_DEBUG
/**
  Do an exhaustive check for any locks (table or rec) against the table.

  @param[in]  table  check if there are any locks held on records in this table
                     or on the table itself
*/

static my_bool lock_table_locks_lookup(rw_trx_hash_element_t *element,
                                       const dict_table_t *table)
{
  ut_ad(lock_mutex_own());
  mutex_enter(&element->mutex);
  if (element->trx)
  {
    check_trx_state(element->trx);
    for (const lock_t *lock= UT_LIST_GET_FIRST(element->trx->lock.trx_locks);
         lock != NULL;
         lock= UT_LIST_GET_NEXT(trx_locks, lock))
    {
      ut_ad(lock->trx == element->trx);
      if (lock_get_type_low(lock) == LOCK_REC)
      {
        ut_ad(!dict_index_is_online_ddl(lock->index) ||
              dict_index_is_clust(lock->index));
        ut_ad(lock->index->table != table);
      }
      else
        ut_ad(lock->un_member.tab_lock.table != table);
    }
  }
  mutex_exit(&element->mutex);
  return 0;
}
#endif /* UNIV_DEBUG */

/*******************************************************************//**
Check if there are any locks (table or rec) against table.
@return true if table has either table or record locks. */
bool
lock_table_has_locks(
/*=================*/
	const dict_table_t*	table)	/*!< in: check if there are any locks
					held on records in this table or on the
					table itself */
{
	ibool			has_locks;

	ut_ad(table != NULL);
	lock_mutex_enter();

	has_locks = UT_LIST_GET_LEN(table->locks) > 0 || table->n_rec_locks > 0;

#ifdef UNIV_DEBUG
	if (!has_locks) {
		trx_sys.rw_trx_hash.iterate(
			reinterpret_cast<my_hash_walk_action>
			(lock_table_locks_lookup),
			const_cast<dict_table_t*>(table));
	}
#endif /* UNIV_DEBUG */

	lock_mutex_exit();

	return(has_locks);
}

/*******************************************************************//**
Initialise the table lock list. */
void
lock_table_lock_list_init(
/*======================*/
	table_lock_list_t*	lock_list)	/*!< List to initialise */
{
	UT_LIST_INIT(*lock_list, &lock_table_t::locks);
}

/*******************************************************************//**
Initialise the trx lock list. */
void
lock_trx_lock_list_init(
/*====================*/
	trx_lock_list_t*	lock_list)	/*!< List to initialise */
{
	UT_LIST_INIT(*lock_list, &lock_t::trx_locks);
}

/*******************************************************************//**
Set the lock system timeout event. */
void
lock_set_timeout_event()
/*====================*/
{
	os_event_set(lock_sys.timeout_event);
}

#ifdef UNIV_DEBUG
/*******************************************************************//**
Check if the transaction holds any locks on the sys tables
or its records.
@return the strongest lock found on any sys table or 0 for none */
const lock_t*
lock_trx_has_sys_table_locks(
/*=========================*/
	const trx_t*	trx)	/*!< in: transaction to check */
{
	const lock_t*	strongest_lock = 0;
	lock_mode	strongest = LOCK_NONE;

	lock_mutex_enter();

	const lock_list::const_iterator end = trx->lock.table_locks.end();
	lock_list::const_iterator it = trx->lock.table_locks.begin();

	/* Find a valid mode. Note: ib_vector_size() can be 0. */

	for (/* No op */; it != end; ++it) {
		const lock_t*	lock = *it;

		if (lock != NULL
		    && dict_is_sys_table(lock->un_member.tab_lock.table->id)) {

			strongest = lock_get_mode(lock);
			ut_ad(strongest != LOCK_NONE);
			strongest_lock = lock;
			break;
		}
	}

	if (strongest == LOCK_NONE) {
		lock_mutex_exit();
		return(NULL);
	}

	for (/* No op */; it != end; ++it) {
		const lock_t*	lock = *it;

		if (lock == NULL) {
			continue;
		}

		ut_ad(trx == lock->trx);
		ut_ad(lock_get_type_low(lock) & LOCK_TABLE);
		ut_ad(lock->un_member.tab_lock.table != NULL);

		lock_mode	mode = lock_get_mode(lock);

		if (dict_is_sys_table(lock->un_member.tab_lock.table->id)
		    && lock_mode_stronger_or_eq(mode, strongest)) {

			strongest = mode;
			strongest_lock = lock;
		}
	}

	lock_mutex_exit();

	return(strongest_lock);
}

/** Check if the transaction holds an explicit exclusive lock on a record.
@param[in]	trx	transaction
@param[in]	table	table
@param[in]	block	leaf page
@param[in]	heap_no	heap number identifying the record
@return whether an explicit X-lock is held */
bool
lock_trx_has_expl_x_lock(
	const trx_t*		trx,	/*!< in: transaction to check */
	const dict_table_t*	table,	/*!< in: table to check */
	const buf_block_t*	block,	/*!< in: buffer block of the record */
	ulint			heap_no)/*!< in: record heap number */
{
	ut_ad(heap_no > PAGE_HEAP_NO_SUPREMUM);

	lock_mutex_enter();
	ut_ad(lock_table_has(trx, table, LOCK_IX));
	ut_ad(lock_rec_has_expl(LOCK_X | LOCK_REC_NOT_GAP, block, heap_no,
				trx));
	lock_mutex_exit();
	return(true);
}
#endif /* UNIV_DEBUG */

/** rewind(3) the file used for storing the latest detected deadlock and
print a heading message to stderr if printing of all deadlocks to stderr
is enabled. */
void
DeadlockChecker::start_print()
{
	ut_ad(lock_mutex_own());

	rewind(lock_latest_err_file);
	ut_print_timestamp(lock_latest_err_file);

	if (srv_print_all_deadlocks) {
		ib::info() << "Transactions deadlock detected, dumping"
			<< " detailed information.";
	}
}

/** Print a message to the deadlock file and possibly to stderr.
@param msg message to print */
void
DeadlockChecker::print(const char* msg)
{
	fputs(msg, lock_latest_err_file);

	if (srv_print_all_deadlocks) {
		ib::info() << msg;
	}
}

/** Print transaction data to the deadlock file and possibly to stderr.
@param trx transaction
@param max_query_len max query length to print */
void
DeadlockChecker::print(const trx_t* trx, ulint max_query_len)
{
	ut_ad(lock_mutex_own());

	ulint	n_rec_locks = lock_number_of_rows_locked(&trx->lock);
	ulint	n_trx_locks = UT_LIST_GET_LEN(trx->lock.trx_locks);
	ulint	heap_size = mem_heap_get_size(trx->lock.lock_heap);

	trx_print_low(lock_latest_err_file, trx, max_query_len,
		      n_rec_locks, n_trx_locks, heap_size);

	if (srv_print_all_deadlocks) {
		trx_print_low(stderr, trx, max_query_len,
			      n_rec_locks, n_trx_locks, heap_size);
	}
}

/** Print lock data to the deadlock file and possibly to stderr.
@param lock record or table type lock */
void
DeadlockChecker::print(const lock_t* lock)
{
	ut_ad(lock_mutex_own());

	if (lock_get_type_low(lock) == LOCK_REC) {
		lock_rec_print(lock_latest_err_file, lock);

		if (srv_print_all_deadlocks) {
			lock_rec_print(stderr, lock);
		}
	} else {
		lock_table_print(lock_latest_err_file, lock);

		if (srv_print_all_deadlocks) {
			lock_table_print(stderr, lock);
		}
	}
}

/** Get the next lock in the queue that is owned by a transaction whose
sub-tree has not already been searched.
Note: "next" here means PREV for table locks.

@param lock Lock in queue
@param heap_no heap_no if lock is a record lock else ULINT_UNDEFINED

@return next lock or NULL if at end of queue */
const lock_t*
DeadlockChecker::get_next_lock(const lock_t* lock, ulint heap_no) const
{
	ut_ad(lock_mutex_own());

	do {
		if (lock_get_type_low(lock) == LOCK_REC) {
			ut_ad(heap_no != ULINT_UNDEFINED);
			lock = lock_rec_get_next_const(heap_no, lock);
		} else {
			ut_ad(heap_no == ULINT_UNDEFINED);
			ut_ad(lock_get_type_low(lock) == LOCK_TABLE);

			lock = UT_LIST_GET_NEXT(
				un_member.tab_lock.locks, lock);
		}

	} while (lock != NULL && is_visited(lock));

	ut_ad(lock == NULL
	      || lock_get_type_low(lock) == lock_get_type_low(m_wait_lock));

	return(lock);
}

/** Get the first lock to search. The search starts from the current
wait_lock. What we are really interested in is an edge from the
current wait_lock's owning transaction to another transaction that has
a lock ahead in the queue. We skip locks where the owning transaction's
sub-tree has already been searched.

Note: The record locks are traversed from the oldest lock to the
latest. For table locks we go from latest to oldest.

For record locks, we first position the "iterator" on the first lock on
the page and then reposition on the actual heap_no. This is required
due to the way the record lock has is implemented.

@param[out] heap_no if rec lock, else ULINT_UNDEFINED.
@return first lock or NULL */
const lock_t*
DeadlockChecker::get_first_lock(ulint* heap_no) const
{
	ut_ad(lock_mutex_own());

	const lock_t*	lock = m_wait_lock;

	if (lock_get_type_low(lock) == LOCK_REC) {
		hash_table_t*	lock_hash;

		lock_hash = lock->type_mode & LOCK_PREDICATE
			? lock_sys.prdt_hash
			: lock_sys.rec_hash;

		/* We are only interested in records that match the heap_no. */
		*heap_no = lock_rec_find_set_bit(lock);

		ut_ad(*heap_no <= 0xffff);
		ut_ad(*heap_no != ULINT_UNDEFINED);

		/* Find the locks on the page. */
		lock = lock_rec_get_first_on_page_addr(
			lock_hash,
			lock->un_member.rec_lock.space,
			lock->un_member.rec_lock.page_no);

		/* Position on the first lock on the physical record.*/
		if (!lock_rec_get_nth_bit(lock, *heap_no)) {
			lock = lock_rec_get_next_const(*heap_no, lock);
		}

		ut_a(!lock_get_wait(lock));
	} else {
		/* Table locks don't care about the heap_no. */
		*heap_no = ULINT_UNDEFINED;
		ut_ad(lock_get_type_low(lock) == LOCK_TABLE);
		dict_table_t*	table = lock->un_member.tab_lock.table;
		lock = UT_LIST_GET_FIRST(table->locks);
	}

	/* Must find at least two locks, otherwise there cannot be a
	waiting lock, secondly the first lock cannot be the wait_lock. */
	ut_a(lock != NULL);
	ut_a(lock != m_wait_lock ||
	     (innodb_lock_schedule_algorithm
	      	== INNODB_LOCK_SCHEDULE_ALGORITHM_VATS
	      && !thd_is_replication_slave_thread(lock->trx->mysql_thd)));

	/* Check that the lock type doesn't change. */
	ut_ad(lock_get_type_low(lock) == lock_get_type_low(m_wait_lock));

	return(lock);
}

/** Notify that a deadlock has been detected and print the conflicting
transaction info.
@param lock lock causing deadlock */
void
DeadlockChecker::notify(const lock_t* lock) const
{
	ut_ad(lock_mutex_own());

	start_print();

	print("\n*** (1) TRANSACTION:\n");

	print(m_wait_lock->trx, 3000);

	print("*** (1) WAITING FOR THIS LOCK TO BE GRANTED:\n");

	print(m_wait_lock);

	print("*** (2) TRANSACTION:\n");

	print(lock->trx, 3000);

	print("*** (2) HOLDS THE LOCK(S):\n");

	print(lock);

	/* It is possible that the joining transaction was granted its
	lock when we rolled back some other waiting transaction. */

	if (m_start->lock.wait_lock != 0) {
		print("*** (2) WAITING FOR THIS LOCK TO BE GRANTED:\n");

		print(m_start->lock.wait_lock);
	}

	DBUG_PRINT("ib_lock", ("deadlock detected"));
}

/** Select the victim transaction that should be rolledback.
@return victim transaction */
const trx_t*
DeadlockChecker::select_victim() const
{
	ut_ad(lock_mutex_own());
	ut_ad(m_start->lock.wait_lock != 0);
	ut_ad(m_wait_lock->trx != m_start);

	if (trx_weight_ge(m_wait_lock->trx, m_start)) {
		/* The joining transaction is 'smaller',
		choose it as the victim and roll it back. */
#ifdef WITH_WSREP
		if (wsrep_thd_is_BF(m_start->mysql_thd, TRUE)) {
			return(m_wait_lock->trx);
		}
#endif /* WITH_WSREP */
		return(m_start);
	}

#ifdef WITH_WSREP
	if (wsrep_thd_is_BF(m_wait_lock->trx->mysql_thd, TRUE)) {
		return(m_start);
	}
#endif /* WITH_WSREP */

	return(m_wait_lock->trx);
}

/** Looks iteratively for a deadlock. Note: the joining transaction may
have been granted its lock by the deadlock checks.
@return 0 if no deadlock else the victim transaction instance.*/
const trx_t*
DeadlockChecker::search()
{
	ut_ad(lock_mutex_own());
	ut_ad(!trx_mutex_own(m_start));

	ut_ad(m_start != NULL);
	ut_ad(m_wait_lock != NULL);
	check_trx_state(m_wait_lock->trx);
	ut_ad(m_mark_start <= s_lock_mark_counter);

	/* Look at the locks ahead of wait_lock in the lock queue. */
	ulint		heap_no;
	const lock_t*	lock = get_first_lock(&heap_no);

	for (;;) {
		/* We should never visit the same sub-tree more than once. */
		ut_ad(lock == NULL || !is_visited(lock));

		while (m_n_elems > 0 && lock == NULL) {

			/* Restore previous search state. */

			pop(lock, heap_no);

			lock = get_next_lock(lock, heap_no);
		}

		if (lock == NULL) {
			break;
		}

		if (lock == m_wait_lock) {

			/* We can mark this subtree as searched */
			ut_ad(lock->trx->lock.deadlock_mark <= m_mark_start);

			lock->trx->lock.deadlock_mark = ++s_lock_mark_counter;

			/* We are not prepared for an overflow. This 64-bit
			counter should never wrap around. At 10^9 increments
			per second, it would take 10^3 years of uptime. */

			ut_ad(s_lock_mark_counter > 0);

			/* Backtrack */
			lock = NULL;
			continue;
		}

		if (!lock_has_to_wait(m_wait_lock, lock)) {
			/* No conflict, next lock */
			lock = get_next_lock(lock, heap_no);
			continue;
		}

		if (lock->trx == m_start) {
			/* Found a cycle. */
			notify(lock);
			return select_victim();
		}

		if (is_too_deep()) {
			/* Search too deep to continue. */
			m_too_deep = true;
			return m_start;
		}

		/* We do not need to report autoinc locks to the upper
		layer. These locks are released before commit, so they
		can not cause deadlocks with binlog-fixed commit
		order. */
		if (m_report_waiters
		    && (lock_get_type_low(lock) != LOCK_TABLE
			|| lock_get_mode(lock) != LOCK_AUTO_INC)) {
			thd_rpl_deadlock_check(m_start->mysql_thd,
					       lock->trx->mysql_thd);
		}

		if (lock->trx->lock.que_state == TRX_QUE_LOCK_WAIT) {
			/* Another trx ahead has requested a lock in an
			incompatible mode, and is itself waiting for a lock. */

			++m_cost;

			if (!push(lock, heap_no)) {
				m_too_deep = true;
				return m_start;
			}

			m_wait_lock = lock->trx->lock.wait_lock;

			lock = get_first_lock(&heap_no);

			if (is_visited(lock)) {
				lock = get_next_lock(lock, heap_no);
			}
		} else {
			lock = get_next_lock(lock, heap_no);
		}
	}

	ut_a(lock == NULL && m_n_elems == 0);

	/* No deadlock found. */
	return(0);
}

/** Print info about transaction that was rolled back.
@param trx transaction rolled back
@param lock lock trx wants */
void
DeadlockChecker::rollback_print(const trx_t*	trx, const lock_t* lock)
{
	ut_ad(lock_mutex_own());

	/* If the lock search exceeds the max step
	or the max depth, the current trx will be
	the victim. Print its information. */
	start_print();

	print("TOO DEEP OR LONG SEARCH IN THE LOCK TABLE"
	      " WAITS-FOR GRAPH, WE WILL ROLL BACK"
	      " FOLLOWING TRANSACTION \n\n"
	      "*** TRANSACTION:\n");

	print(trx, 3000);

	print("*** WAITING FOR THIS LOCK TO BE GRANTED:\n");

	print(lock);
}

/** Rollback transaction selected as the victim. */
void
DeadlockChecker::trx_rollback()
{
	ut_ad(lock_mutex_own());

	trx_t*	trx = m_wait_lock->trx;

	print("*** WE ROLL BACK TRANSACTION (1)\n");

	trx_mutex_enter(trx);

	trx->lock.was_chosen_as_deadlock_victim = true;

	lock_cancel_waiting_and_release(trx->lock.wait_lock);

	trx_mutex_exit(trx);
}

/** Checks if a joining lock request results in a deadlock. If a deadlock is
found this function will resolve the deadlock by choosing a victim transaction
and rolling it back. It will attempt to resolve all deadlocks. The returned
transaction id will be the joining transaction instance or NULL if some other
transaction was chosen as a victim and rolled back or no deadlock found.

@param[in]	lock lock the transaction is requesting
@param[in,out]	trx transaction requesting the lock

@return transaction instanace chosen as victim or 0 */
const trx_t*
DeadlockChecker::check_and_resolve(const lock_t* lock, trx_t* trx)
{
	ut_ad(lock_mutex_own());
	ut_ad(trx_mutex_own(trx));
	check_trx_state(trx);
	ut_ad(!srv_read_only_mode);

	if (!innobase_deadlock_detect) {
		return(NULL);
	}

	/*  Release the mutex to obey the latching order.
	This is safe, because DeadlockChecker::check_and_resolve()
	is invoked when a lock wait is enqueued for the currently
	running transaction. Because m_trx is a running transaction
	(it is not currently suspended because of a lock wait),
	its state can only be changed by this thread, which is
	currently associated with the transaction. */

	trx_mutex_exit(trx);

	const trx_t*	victim_trx;
	const bool	report_waiters = trx->mysql_thd
		&& thd_need_wait_reports(trx->mysql_thd);

	/* Try and resolve as many deadlocks as possible. */
	do {
		DeadlockChecker	checker(trx, lock, s_lock_mark_counter,
					report_waiters);

		victim_trx = checker.search();

		/* Search too deep, we rollback the joining transaction only
		if it is possible to rollback. Otherwise we rollback the
		transaction that is holding the lock that the joining
		transaction wants. */
		if (checker.is_too_deep()) {

			ut_ad(trx == checker.m_start);
			ut_ad(trx == victim_trx);

			rollback_print(victim_trx, lock);

			MONITOR_INC(MONITOR_DEADLOCK);

			break;

		} else if (victim_trx != NULL && victim_trx != trx) {

			ut_ad(victim_trx == checker.m_wait_lock->trx);

			checker.trx_rollback();

			lock_deadlock_found = true;

			MONITOR_INC(MONITOR_DEADLOCK);
		}

	} while (victim_trx != NULL && victim_trx != trx);

	/* If the joining transaction was selected as the victim. */
	if (victim_trx != NULL) {

		print("*** WE ROLL BACK TRANSACTION (2)\n");

		lock_deadlock_found = true;
	}

	trx_mutex_enter(trx);

	return(victim_trx);
}

/*************************************************************//**
Updates the lock table when a page is split and merged to
two pages. */
UNIV_INTERN
void
lock_update_split_and_merge(
	const buf_block_t* left_block,	/*!< in: left page to which merged */
	const rec_t* orig_pred,		/*!< in: original predecessor of
					supremum on the left page before merge*/
	const buf_block_t* right_block)	/*!< in: right page from which merged */
{
	const rec_t* left_next_rec;

	ut_ad(page_is_leaf(left_block->frame));
	ut_ad(page_is_leaf(right_block->frame));
	ut_ad(page_align(orig_pred) == left_block->frame);

	lock_mutex_enter();

	left_next_rec = page_rec_get_next_const(orig_pred);
	ut_ad(!page_rec_is_metadata(left_next_rec));

	/* Inherit the locks on the supremum of the left page to the
	first record which was moved from the right page */
	lock_rec_inherit_to_gap(
		left_block, left_block,
		page_rec_get_heap_no(left_next_rec),
		PAGE_HEAP_NO_SUPREMUM);

	/* Reset the locks on the supremum of the left page,
	releasing waiting transactions */
	lock_rec_reset_and_release_wait(left_block,
					PAGE_HEAP_NO_SUPREMUM);

	/* Inherit the locks to the supremum of the left page from the
	successor of the infimum on the right page */
	lock_rec_inherit_to_gap(left_block, right_block,
				PAGE_HEAP_NO_SUPREMUM,
				lock_get_min_heap_no(right_block));

	lock_mutex_exit();
}<|MERGE_RESOLUTION|>--- conflicted
+++ resolved
@@ -5098,11 +5098,8 @@
 
 			rec = page_find_rec_with_heap_no(block->frame, i);
 			ut_a(rec);
-<<<<<<< HEAD
-=======
 			ut_ad(!lock_rec_get_nth_bit(lock, i)
 			      || page_rec_is_leaf(rec));
->>>>>>> 3a393f8c
 			offsets = rec_get_offsets(rec, lock->index, offsets,
 						  format, ULINT_UNDEFINED,
 						  &heap);
