--- conflicted
+++ resolved
@@ -233,12 +233,8 @@
   case MTR_MEMO_PAGE_SX_FIX:
   case MTR_MEMO_PAGE_X_FIX:
     buf_block_t *block= reinterpret_cast<buf_block_t*>(slot->object);
-<<<<<<< HEAD
+    buf_page_release_latch(block, slot->type);
     block->unfix();
-=======
->>>>>>> 2b6f8044
-    buf_page_release_latch(block, slot->type);
-    buf_block_unfix(block);
     break;
   }
   slot->object= NULL;
@@ -280,12 +276,8 @@
     case MTR_MEMO_PAGE_SX_FIX:
     case MTR_MEMO_PAGE_X_FIX:
       buf_block_t *block= reinterpret_cast<buf_block_t*>(slot->object);
-<<<<<<< HEAD
+      buf_page_release_latch(block, slot->type);
       block->unfix();
-=======
->>>>>>> 2b6f8044
-      buf_page_release_latch(block, slot->type);
-      buf_block_unfix(block);
       break;
     }
     slot->object= NULL;
