--- conflicted
+++ resolved
@@ -1775,13 +1775,8 @@
   max_rows=delayed_insert_limit;
   if (thd.killed || table->s->version != refresh_version)
   {
-<<<<<<< HEAD
     thd.killed= THD::KILL_CONNECTION;
-    max_rows= ~0;				// Do as much as possible
-=======
-    thd.killed=1;
     max_rows= ~(uint)0;				// Do as much as possible
->>>>>>> e2bf6b04
   }
 
   /*
