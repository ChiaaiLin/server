--- conflicted
+++ resolved
@@ -1494,11 +1494,7 @@
      For engines that have more than one file name extensions (separate
      metadata, index, and/or data files), the order of elements is relevant.
      First element of engine file name extensions array should be metadata
-<<<<<<< HEAD
      file extention. This is implied by the open_table_error()
-=======
-     file extension. This is implied by the open_table_error()
->>>>>>> 555c6632
      and the default discovery implementation.
      
      Second element - data file extension. This is implied
