--- conflicted
+++ resolved
@@ -3136,10 +3136,6 @@
       }
     }
   }
-<<<<<<< HEAD
-  
-=======
->>>>>>> db098dbf
   thd->mem_root= old_root;
   pthread_mutex_unlock(&acl_cache->lock);
 
@@ -3313,10 +3309,6 @@
       continue;
     }
   }
-<<<<<<< HEAD
-  
-=======
->>>>>>> db098dbf
   thd->mem_root= old_root;
   pthread_mutex_unlock(&acl_cache->lock);
   if (!result && !no_error)
@@ -3498,8 +3490,6 @@
   delete thd;
   /* Remember that we don't have a THD */
   my_pthread_setspecific_ptr(THR_THD,  0);
-  /* Set the grant option flag so we will check grants */
-  grant_option= TRUE;
   DBUG_RETURN(return_val);
 }
 
