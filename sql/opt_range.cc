--- conflicted
+++ resolved
@@ -10826,19 +10826,12 @@
     */
     if (min_max_arg_part && min_max_arg_part->field->is_null())
     {
-      uchar *tmp_key_buff= (uchar*)my_alloca(index_info->key_length);
+      uchar *tmp_key_buff= (uchar*)my_alloca(max_used_key_length);
       /* Find the first subsequent record without NULL in the MIN/MAX field. */
-<<<<<<< HEAD
-      key_copy(tmp_record, record, index_info, max_used_key_length);
-      result= file->ha_index_read_map(record, tmp_record,
+      key_copy(tmp_key_buff, record, index_info, max_used_key_length);
+      result= file->ha_index_read_map(record, tmp_key_buff,
                                       make_keypart_map(real_key_parts),
                                       HA_READ_AFTER_KEY);
-=======
-      key_copy(tmp_key_buff, record, index_info, 0);
-      result= file->index_read_map(record, tmp_key_buff,
-                                   make_keypart_map(real_key_parts),
-                                   HA_READ_AFTER_KEY);
->>>>>>> 7f208d3c
       /*
         Check if the new record belongs to the current group by comparing its
         prefix with the group's prefix. If it is from the next group, then the
