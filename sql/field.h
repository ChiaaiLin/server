--- conflicted
+++ resolved
@@ -1606,16 +1606,11 @@
   void copy_from_tmp(int offset);
   uint fill_cache_field(struct st_cache_field *copy);
   virtual bool get_date(MYSQL_TIME *ltime, date_mode_t fuzzydate);
-<<<<<<< HEAD
+  virtual longlong val_datetime_packed(THD *thd);
+  virtual longlong val_time_packed(THD *thd);
   virtual const TYPELIB *get_typelib() const { return NULL; }
   virtual CHARSET_INFO *charset() const= 0;
   virtual const DTCollation &dtcollation() const= 0;
-=======
-  virtual longlong val_datetime_packed(THD *thd);
-  virtual longlong val_time_packed(THD *thd);
-  virtual TYPELIB *get_typelib() const { return NULL; }
-  virtual CHARSET_INFO *charset(void) const { return &my_charset_bin; }
->>>>>>> 2e5d86f4
   virtual CHARSET_INFO *charset_for_protocol(void) const
   { return binary() ? &my_charset_bin : charset(); }
   virtual CHARSET_INFO *sort_charset(void) const { return charset(); }
@@ -3520,15 +3515,10 @@
   void sql_type(String &str) const override;
   bool get_date(MYSQL_TIME *ltime, date_mode_t fuzzydate) override
   { return Field_newdate::get_TIME(ltime, ptr, fuzzydate); }
-<<<<<<< HEAD
+  longlong val_datetime_packed(THD *thd) override;
   uint size_of() const override { return sizeof *this; }
   Item *get_equal_const_item(THD *thd, const Context &ctx, Item *const_item)
     override;
-=======
-  longlong val_datetime_packed(THD *thd);
-  uint size_of() const { return sizeof(*this); }
-  Item *get_equal_const_item(THD *thd, const Context &ctx, Item *const_item);
->>>>>>> 2e5d86f4
 };
 
 
@@ -3724,21 +3714,13 @@
   {
     return memcmp(a_ptr, b_ptr, pack_length());
   }
-<<<<<<< HEAD
   int reset() override;
   bool get_date(MYSQL_TIME *ltime, date_mode_t fuzzydate) override;
+  longlong val_time_packed(THD *thd) override;
   int store_native(const Native &value) override;
   bool val_native(Native *to) override;
   uint size_of() const override { return sizeof *this; }
   Binlog_type_info binlog_type_info() const override;
-=======
-  int reset();
-  bool get_date(MYSQL_TIME *ltime, date_mode_t fuzzydate);
-  longlong val_time_packed(THD *thd);
-  int store_native(const Native &value);
-  bool val_native(Native *to);
-  uint size_of() const { return sizeof(*this); }
->>>>>>> 2e5d86f4
 };
 
 
@@ -3938,13 +3920,9 @@
   int reset() override;
   bool get_date(MYSQL_TIME *ltime, date_mode_t fuzzydate) override
   { return Field_datetimef::get_TIME(ltime, ptr, fuzzydate); }
-<<<<<<< HEAD
+  longlong val_datetime_packed(THD *thd) override;
   uint size_of() const override { return sizeof *this; }
   Binlog_type_info binlog_type_info() const override;
-=======
-  longlong val_datetime_packed(THD *thd);
-  uint size_of() const { return sizeof(*this); }
->>>>>>> 2e5d86f4
 };
 
 
