--- conflicted
+++ resolved
@@ -1780,11 +1780,6 @@
     if (prepare_func)
     {
       switch ((*prepare_func)(thd, table, check_opt)) {
-<<<<<<< HEAD
-	case  1: continue; // error, message written to net
-	case -1: goto err; // error, message could be written to net
-	default:	 ; // should be 0 otherwise
-=======
       case  1:           // error, message written to net
         close_thread_tables(thd);
         continue;
@@ -1792,7 +1787,6 @@
         goto err;
       default:           // should be 0 otherwise
         ;
->>>>>>> 61ac8324
       }
     }
 
