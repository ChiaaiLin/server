/*
   Copyright (c) 2000, 2019, Oracle and/or its affiliates.
   Copyright (c) 2010, 2019, MariaDB

   This program is free software; you can redistribute it and/or modify
   it under the terms of the GNU General Public License as published by
   the Free Software Foundation; version 2 of the License.

   This program is distributed in the hope that it will be useful,
   but WITHOUT ANY WARRANTY; without even the implied warranty of
   MERCHANTABILITY or FITNESS FOR A PARTICULAR PURPOSE.  See the
   GNU General Public License for more details.

   You should have received a copy of the GNU General Public License
   along with this program; if not, write to the Free Software
   Foundation, Inc., 51 Franklin St, Fifth Floor, Boston, MA 02110-1335  USA
*/

/* drop and alter of tables */

#include "mariadb.h"
#include "sql_priv.h"
#include "unireg.h"
#include "debug_sync.h"
#include "sql_table.h"
#include "sql_parse.h"                        // test_if_data_home_dir
#include "sql_cache.h"                          // query_cache_*
#include "sql_base.h"   // lock_table_names
#include "lock.h"       // mysql_unlock_tables
#include "strfunc.h"    // find_type2, find_set
#include "sql_truncate.h"                       // regenerate_locked_table 
#include "sql_partition.h"                      // mem_alloc_error,
                                                // partition_info
                                                // NOT_A_PARTITION_ID
#include "sql_db.h"                             // load_db_opt_by_name
#include "records.h"             // init_read_record, end_read_record
#include "filesort.h"            // filesort_free_buffers
#include "sql_select.h"                // setup_order
#include "sql_handler.h"               // mysql_ha_rm_tables
#include "discover.h"                  // readfrm
#include "my_pthread.h"                // pthread_mutex_t
#include "log_event.h"                 // Query_log_event
#include "sql_statistics.h"
#include <hash.h>
#include <myisam.h>
#include <my_dir.h>
#include "create_options.h"
#include "sp_head.h"
#include "sp.h"
#include "sql_trigger.h"
#include "sql_parse.h"
#include "sql_show.h"
#include "transaction.h"
#include "sql_audit.h"
#include "sql_sequence.h"
#include "tztime.h"


#ifdef __WIN__
#include <io.h>
#endif

const char *primary_key_name="PRIMARY";

static int check_if_keyname_exists(const char *name,KEY *start, KEY *end);
static char *make_unique_key_name(THD *, const char *, KEY *, KEY *);
static bool make_unique_constraint_name(THD *, LEX_CSTRING *, const char *,
                                        List<Virtual_column_info> *, uint *);
static const char *make_unique_invisible_field_name(THD *, const char *,
                                                    List<Create_field> *);
static int copy_data_between_tables(THD *, TABLE *,TABLE *,
                                    List<Create_field> &, bool, uint, ORDER *,
                                    ha_rows *, ha_rows *,
                                    Alter_info::enum_enable_or_disable,
                                    Alter_table_ctx *);
static int mysql_prepare_create_table(THD *, HA_CREATE_INFO *, Alter_info *,
                                      uint *, handler *, KEY **, uint *, int);
static uint blob_length_by_type(enum_field_types type);
static bool fix_constraints_names(THD *thd, List<Virtual_column_info>
                                  *check_constraint_list,
                                  const HA_CREATE_INFO *create_info);

/**
  @brief Helper function for explain_filename
  @param thd          Thread handle
  @param to_p         Explained name in system_charset_info
  @param end_p        End of the to_p buffer
  @param name         Name to be converted
  @param name_len     Length of the name, in bytes
*/
static char* add_identifier(THD* thd, char *to_p, const char * end_p,
                            const char* name, size_t name_len)
{
  uint res;
  uint errors;
  const char *conv_name, *conv_name_end;
  char tmp_name[FN_REFLEN];
  char conv_string[FN_REFLEN];
  int quote;

  DBUG_ENTER("add_identifier");
  if (!name[name_len])
    conv_name= name;
  else
  {
    strnmov(tmp_name, name, name_len);
    tmp_name[name_len]= 0;
    conv_name= tmp_name;
  }
  res= strconvert(&my_charset_filename, conv_name, name_len,
                  system_charset_info,
                  conv_string, FN_REFLEN, &errors);
  if (unlikely(!res || errors))
  {
    DBUG_PRINT("error", ("strconvert of '%s' failed with %u (errors: %u)", conv_name, res, errors));
    conv_name= name;
    conv_name_end= name + name_len;
  }
  else
  {
    DBUG_PRINT("info", ("conv '%s' -> '%s'", conv_name, conv_string));
    conv_name= conv_string;
    conv_name_end= conv_string + res;
  }

  quote= (likely(thd) ?
          get_quote_char_for_identifier(thd, conv_name, res - 1) :
          '`');

  if (quote != EOF && (end_p - to_p > 2))
  {
    *(to_p++)= (char) quote;
    while (*conv_name && (end_p - to_p - 1) > 0)
    {
      int length= my_charlen(system_charset_info, conv_name, conv_name_end);
      if (length <= 0)
        length= 1;
      if (length == 1 && *conv_name == (char) quote)
      { 
        if ((end_p - to_p) < 3)
          break;
        *(to_p++)= (char) quote;
        *(to_p++)= *(conv_name++);
      }
      else if (((long) length) < (end_p - to_p))
      {
        to_p= strnmov(to_p, conv_name, length);
        conv_name+= length;
      }
      else
        break;                               /* string already filled */
    }
    if (end_p > to_p) {
      *(to_p++)= (char) quote;
      if (end_p > to_p)
	*to_p= 0; /* terminate by NUL, but do not include it in the count */
    }
  }
  else
    to_p= strnmov(to_p, conv_name, end_p - to_p);
  DBUG_RETURN(to_p);
}


/**
  @brief Explain a path name by split it to database, table etc.
  
  @details Break down the path name to its logic parts
  (database, table, partition, subpartition).
  filename_to_tablename cannot be used on partitions, due to the #P# part.
  There can be up to 6 '#', #P# for partition, #SP# for subpartition
  and #TMP# or #REN# for temporary or renamed partitions.
  This should be used when something should be presented to a user in a
  diagnostic, error etc. when it would be useful to know what a particular
  file [and directory] means. Such as SHOW ENGINE STATUS, error messages etc.

  Examples:

    t1#P#p1                 table t1 partition p1
    t1#P#p1#SP#sp1          table t1 partition p1 subpartition sp1
    t1#P#p1#SP#sp1#TMP#     table t1 partition p1 subpartition sp1 temporary
    t1#P#p1#SP#sp1#REN#     table t1 partition p1 subpartition sp1 renamed

   @param      thd          Thread handle
   @param      from         Path name in my_charset_filename
                            Null terminated in my_charset_filename, normalized
                            to use '/' as directory separation character.
   @param      to           Explained name in system_charset_info
   @param      to_length    Size of to buffer
   @param      explain_mode Requested output format.
                            EXPLAIN_ALL_VERBOSE ->
                            [Database `db`, ]Table `tbl`[,[ Temporary| Renamed]
                            Partition `p` [, Subpartition `sp`]]
                            EXPLAIN_PARTITIONS_VERBOSE -> `db`.`tbl`
                            [[ Temporary| Renamed] Partition `p`
                            [, Subpartition `sp`]]
                            EXPLAIN_PARTITIONS_AS_COMMENT -> `db`.`tbl` |*
                            [,[ Temporary| Renamed] Partition `p`
                            [, Subpartition `sp`]] *|
                            (| is really a /, and it is all in one line)

   @retval     Length of returned string
*/

uint explain_filename(THD* thd,
		      const char *from,
                      char *to,
                      uint to_length,
                      enum_explain_filename_mode explain_mode)
{
  char *to_p= to;
  char *end_p= to_p + to_length;
  const char *db_name= NULL;
  size_t  db_name_len= 0;
  const char *table_name;
  size_t  table_name_len= 0;
  const char *part_name= NULL;
  size_t  part_name_len= 0;
  const char *subpart_name= NULL;
  size_t  subpart_name_len= 0;
  uint part_type= NORMAL_PART_NAME;

  const char *tmp_p;
  DBUG_ENTER("explain_filename");
  DBUG_PRINT("enter", ("from '%s'", from));
  tmp_p= from;
  table_name= from;
  /*
    If '/' then take last directory part as database.
    '/' is the directory separator, not FN_LIB_CHAR
  */
  while ((tmp_p= strchr(tmp_p, '/')))
  {
    db_name= table_name;
    /* calculate the length */
    db_name_len= (int)(tmp_p - db_name);
    tmp_p++;
    table_name= tmp_p;
  }
  tmp_p= table_name;
  /* Look if there are partition tokens in the table name. */
  while ((tmp_p= strchr(tmp_p, '#')))
  {
    tmp_p++;
    switch (tmp_p[0]) {
    case 'P':
    case 'p':
      if (tmp_p[1] == '#')
      {
        part_name= tmp_p + 2;
        tmp_p+= 2;
      }
      break;
    case 'S':
    case 's':
      if ((tmp_p[1] == 'P' || tmp_p[1] == 'p') && tmp_p[2] == '#')
      {
        part_name_len= (int)(tmp_p - part_name - 1);
        subpart_name= tmp_p + 3;
	tmp_p+= 3;
      }
      break;
    case 'T':
    case 't':
      if ((tmp_p[1] == 'M' || tmp_p[1] == 'm') &&
          (tmp_p[2] == 'P' || tmp_p[2] == 'p') &&
          tmp_p[3] == '#' && !tmp_p[4])
      {
        part_type= TEMP_PART_NAME;
        tmp_p+= 4;
      }
      break;
    case 'R':
    case 'r':
      if ((tmp_p[1] == 'E' || tmp_p[1] == 'e') &&
          (tmp_p[2] == 'N' || tmp_p[2] == 'n') &&
          tmp_p[3] == '#' && !tmp_p[4])
      {
        part_type= RENAMED_PART_NAME;
        tmp_p+= 4;
      }
      break;
    default:
      /* Not partition name part. */
      ;
    }
  }
  if (part_name)
  {
    table_name_len= (int)(part_name - table_name - 3);
    if (subpart_name)
      subpart_name_len= strlen(subpart_name);
    else
      part_name_len= strlen(part_name);
    if (part_type != NORMAL_PART_NAME)
    {
      if (subpart_name)
        subpart_name_len-= 5;
      else
        part_name_len-= 5;
    }
  }
  else
    table_name_len= strlen(table_name);
  if (db_name)
  {
    if (explain_mode == EXPLAIN_ALL_VERBOSE)
    {
      to_p= strnmov(to_p, ER_THD_OR_DEFAULT(thd, ER_DATABASE_NAME),
                                            end_p - to_p);
      *(to_p++)= ' ';
      to_p= add_identifier(thd, to_p, end_p, db_name, db_name_len);
      to_p= strnmov(to_p, ", ", end_p - to_p);
    }
    else
    {
      to_p= add_identifier(thd, to_p, end_p, db_name, db_name_len);
      to_p= strnmov(to_p, ".", end_p - to_p);
    }
  }
  if (explain_mode == EXPLAIN_ALL_VERBOSE)
  {
    to_p= strnmov(to_p, ER_THD_OR_DEFAULT(thd, ER_TABLE_NAME), end_p - to_p);
    *(to_p++)= ' ';
    to_p= add_identifier(thd, to_p, end_p, table_name, table_name_len);
  }
  else
    to_p= add_identifier(thd, to_p, end_p, table_name, table_name_len);
  if (part_name)
  {
    if (explain_mode == EXPLAIN_PARTITIONS_AS_COMMENT)
      to_p= strnmov(to_p, " /* ", end_p - to_p);
    else if (explain_mode == EXPLAIN_PARTITIONS_VERBOSE)
      to_p= strnmov(to_p, " ", end_p - to_p);
    else
      to_p= strnmov(to_p, ", ", end_p - to_p);
    if (part_type != NORMAL_PART_NAME)
    {
      if (part_type == TEMP_PART_NAME)
        to_p= strnmov(to_p, ER_THD_OR_DEFAULT(thd, ER_TEMPORARY_NAME),
                      end_p - to_p);
      else
        to_p= strnmov(to_p, ER_THD_OR_DEFAULT(thd, ER_RENAMED_NAME),
                      end_p - to_p);
      to_p= strnmov(to_p, " ", end_p - to_p);
    }
    to_p= strnmov(to_p, ER_THD_OR_DEFAULT(thd, ER_PARTITION_NAME),
                  end_p - to_p);
    *(to_p++)= ' ';
    to_p= add_identifier(thd, to_p, end_p, part_name, part_name_len);
    if (subpart_name)
    {
      to_p= strnmov(to_p, ", ", end_p - to_p);
      to_p= strnmov(to_p, ER_THD_OR_DEFAULT(thd, ER_SUBPARTITION_NAME),
                    end_p - to_p);
      *(to_p++)= ' ';
      to_p= add_identifier(thd, to_p, end_p, subpart_name, subpart_name_len);
    }
    if (explain_mode == EXPLAIN_PARTITIONS_AS_COMMENT)
      to_p= strnmov(to_p, " */", end_p - to_p);
  }
  DBUG_PRINT("exit", ("to '%s'", to));
  DBUG_RETURN((uint)(to_p - to));
}


/*
  Translate a file name to a table name (WL #1324).

  SYNOPSIS
    filename_to_tablename()
      from                      The file name in my_charset_filename.
      to                OUT     The table name in system_charset_info.
      to_length                 The size of the table name buffer.

  RETURN
    Table name length.
*/

uint filename_to_tablename(const char *from, char *to, size_t to_length, 
                           bool stay_quiet)
{
  uint errors;
  size_t res;
  DBUG_ENTER("filename_to_tablename");
  DBUG_PRINT("enter", ("from '%s'", from));

  res= strconvert(&my_charset_filename, from, FN_REFLEN,
                  system_charset_info,  to, to_length, &errors);
  if (unlikely(errors)) // Old 5.0 name
  {
    res= (strxnmov(to, to_length, MYSQL50_TABLE_NAME_PREFIX,  from, NullS) -
          to);
    if (!stay_quiet)
      sql_print_error("Invalid (old?) table or database name '%s'", from);
  }

  DBUG_PRINT("exit", ("to '%s'", to));
  DBUG_RETURN((uint)res);
}


/**
  Check if given string begins with "#mysql50#" prefix
  
  @param   name          string to check cut 
  
  @retval
    FALSE  no prefix found
  @retval
    TRUE   prefix found
*/

bool check_mysql50_prefix(const char *name)
{
  return (name[0] == '#' && 
         !strncmp(name, MYSQL50_TABLE_NAME_PREFIX,
                  MYSQL50_TABLE_NAME_PREFIX_LENGTH));
}


/**
  Check if given string begins with "#mysql50#" prefix, cut it if so.
  
  @param   from          string to check and cut 
  @param   to[out]       buffer for result string
  @param   to_length     its size
  
  @retval
    0      no prefix found
  @retval
    non-0  result string length
*/

uint check_n_cut_mysql50_prefix(const char *from, char *to, size_t to_length)
{
  if (check_mysql50_prefix(from))
    return (uint) (strmake(to, from + MYSQL50_TABLE_NAME_PREFIX_LENGTH,
                           to_length - 1) - to);
  return 0;
}


static bool check_if_frm_exists(char *path, const char *db, const char *table)
{
  fn_format(path, table, db, reg_ext, MYF(0));
  return !access(path, F_OK);
}


/*
  Translate a table name to a file name (WL #1324).

  SYNOPSIS
    tablename_to_filename()
      from                      The table name in system_charset_info.
      to                OUT     The file name in my_charset_filename.
      to_length                 The size of the file name buffer.

  RETURN
    File name length.
*/

uint tablename_to_filename(const char *from, char *to, size_t to_length)
{
  uint errors, length;
  DBUG_ENTER("tablename_to_filename");
  DBUG_PRINT("enter", ("from '%s'", from));

  if ((length= check_n_cut_mysql50_prefix(from, to, to_length)))
  {
    /*
      Check if the name supplied is a valid mysql 5.0 name and 
      make the name a zero length string if it's not.
      Note that just returning zero length is not enough : 
      a lot of places don't check the return value and expect 
      a zero terminated string.
    */  
    if (check_table_name(to, length, TRUE))
    {
      to[0]= 0;
      length= 0;
    }
    DBUG_RETURN(length);
  }
  length= strconvert(system_charset_info, from, FN_REFLEN,
                     &my_charset_filename, to, to_length, &errors);
  if (check_if_legal_tablename(to) &&
      length + 4 < to_length)
  {
    memcpy(to + length, "@@@", 4);
    length+= 3;
  }
  DBUG_PRINT("exit", ("to '%s'", to));
  DBUG_RETURN(length);
}


/*
  Creates path to a file: mysql_data_dir/db/table.ext

  SYNOPSIS
   build_table_filename()
     buff                       Where to write result in my_charset_filename.
                                This may be the same as table_name.
     bufflen                    buff size
     db                         Database name in system_charset_info.
     table_name                 Table name in system_charset_info.
     ext                        File extension.
     flags                      FN_FROM_IS_TMP or FN_TO_IS_TMP or FN_IS_TMP
                                table_name is temporary, do not change.

  NOTES

    Uses database and table name, and extension to create
    a file name in mysql_data_dir. Database and table
    names are converted from system_charset_info into "fscs".
    Unless flags indicate a temporary table name.
    'db' is always converted.
    'ext' is not converted.

    The conversion suppression is required for ALTER TABLE. This
    statement creates intermediate tables. These are regular
    (non-temporary) tables with a temporary name. Their path names must
    be derivable from the table name. So we cannot use
    build_tmptable_filename() for them.

  RETURN
    path length
*/

uint build_table_filename(char *buff, size_t bufflen, const char *db,
                          const char *table_name, const char *ext, uint flags)
{
  char dbbuff[FN_REFLEN];
  char tbbuff[FN_REFLEN];
  DBUG_ENTER("build_table_filename");
  DBUG_PRINT("enter", ("db: '%s'  table_name: '%s'  ext: '%s'  flags: %x",
                       db, table_name, ext, flags));

  (void) tablename_to_filename(db, dbbuff, sizeof(dbbuff));

  /* Check if this is a temporary table name. Allow it if a corresponding .frm file exists */
  if (is_prefix(table_name, tmp_file_prefix) && strlen(table_name) < NAME_CHAR_LEN &&
      check_if_frm_exists(tbbuff, dbbuff, table_name))
    flags|= FN_IS_TMP;

  if (flags & FN_IS_TMP) // FN_FROM_IS_TMP | FN_TO_IS_TMP
    strmake(tbbuff, table_name, sizeof(tbbuff)-1);
  else
    (void) tablename_to_filename(table_name, tbbuff, sizeof(tbbuff));

  char *end = buff + bufflen;
  /* Don't add FN_ROOTDIR if mysql_data_home already includes it */
  char *pos = strnmov(buff, mysql_data_home, bufflen);
  size_t rootdir_len= strlen(FN_ROOTDIR);
  if (pos - rootdir_len >= buff &&
      memcmp(pos - rootdir_len, FN_ROOTDIR, rootdir_len) != 0)
    pos= strnmov(pos, FN_ROOTDIR, end - pos);
  pos= strxnmov(pos, end - pos, dbbuff, FN_ROOTDIR, NullS);
#ifdef USE_SYMDIR
  if (!(flags & SKIP_SYMDIR_ACCESS))
  {
    unpack_dirname(buff, buff);
    pos= strend(buff);
  }
#endif
  pos= strxnmov(pos, end - pos, tbbuff, ext, NullS);

  DBUG_PRINT("exit", ("buff: '%s'", buff));
  DBUG_RETURN((uint)(pos - buff));
}


/**
  Create path to a temporary table mysql_tmpdir/#sql1234_12_1
  (i.e. to its .FRM file but without an extension).

  @param thd      The thread handle.
  @param buff     Where to write result in my_charset_filename.
  @param bufflen  buff size

  @note
    Uses current_pid, thread_id, and tmp_table counter to create
    a file name in mysql_tmpdir.

  @return Path length.
*/

uint build_tmptable_filename(THD* thd, char *buff, size_t bufflen)
{
  DBUG_ENTER("build_tmptable_filename");

  char *p= strnmov(buff, mysql_tmpdir, bufflen);
  my_snprintf(p, bufflen - (p - buff), "/%s%lx_%llx_%x",
              tmp_file_prefix, current_pid,
              thd->thread_id, thd->tmp_table++);

  if (lower_case_table_names)
  {
    /* Convert all except tmpdir to lower case */
    my_casedn_str(files_charset_info, p);
  }

  size_t length= unpack_filename(buff, buff);
  DBUG_PRINT("exit", ("buff: '%s'", buff));
  DBUG_RETURN((uint)length);
}

/*
--------------------------------------------------------------------------

   MODULE: DDL log
   -----------------

   This module is used to ensure that we can recover from crashes that occur
   in the middle of a meta-data operation in MySQL. E.g. DROP TABLE t1, t2;
   We need to ensure that both t1 and t2 are dropped and not only t1 and
   also that each table drop is entirely done and not "half-baked".

   To support this we create log entries for each meta-data statement in the
   ddl log while we are executing. These entries are dropped when the
   operation is completed.

   At recovery those entries that were not completed will be executed.

   There is only one ddl log in the system and it is protected by a mutex
   and there is a global struct that contains information about its current
   state.

   History:
   First version written in 2006 by Mikael Ronstrom
--------------------------------------------------------------------------
*/

struct st_global_ddl_log
{
  /*
    We need to adjust buffer size to be able to handle downgrades/upgrades
    where IO_SIZE has changed. We'll set the buffer size such that we can
    handle that the buffer size was upto 4 times bigger in the version
    that wrote the DDL log.
  */
  char file_entry_buf[4*IO_SIZE];
  char file_name_str[FN_REFLEN];
  char *file_name;
  DDL_LOG_MEMORY_ENTRY *first_free;
  DDL_LOG_MEMORY_ENTRY *first_used;
  uint num_entries;
  File file_id;
  uint name_len;
  uint io_size;
  bool inited;
  bool do_release;
  bool recovery_phase;
  st_global_ddl_log() : inited(false), do_release(false) {}
};

st_global_ddl_log global_ddl_log;

mysql_mutex_t LOCK_gdl;

#define DDL_LOG_ENTRY_TYPE_POS 0
#define DDL_LOG_ACTION_TYPE_POS 1
#define DDL_LOG_PHASE_POS 2
#define DDL_LOG_NEXT_ENTRY_POS 4
#define DDL_LOG_NAME_POS 8

#define DDL_LOG_NUM_ENTRY_POS 0
#define DDL_LOG_NAME_LEN_POS 4
#define DDL_LOG_IO_SIZE_POS 8

/**
  Read one entry from ddl log file.

  @param entry_no                     Entry number to read

  @return Operation status
    @retval true   Error
    @retval false  Success
*/

static bool read_ddl_log_file_entry(uint entry_no)
{
  bool error= FALSE;
  File file_id= global_ddl_log.file_id;
  uchar *file_entry_buf= (uchar*)global_ddl_log.file_entry_buf;
  size_t io_size= global_ddl_log.io_size;
  DBUG_ENTER("read_ddl_log_file_entry");

  mysql_mutex_assert_owner(&LOCK_gdl);
  if (mysql_file_pread(file_id, file_entry_buf, io_size, io_size * entry_no,
                       MYF(MY_WME)) != io_size)
    error= TRUE;
  DBUG_RETURN(error);
}


/**
  Write one entry to ddl log file.

  @param entry_no                     Entry number to write

  @return Operation status
    @retval true   Error
    @retval false  Success
*/

static bool write_ddl_log_file_entry(uint entry_no)
{
  bool error= FALSE;
  File file_id= global_ddl_log.file_id;
  uchar *file_entry_buf= (uchar*)global_ddl_log.file_entry_buf;
  DBUG_ENTER("write_ddl_log_file_entry");

  mysql_mutex_assert_owner(&LOCK_gdl);
  if (mysql_file_pwrite(file_id, file_entry_buf,
                        IO_SIZE, IO_SIZE * entry_no, MYF(MY_WME)) != IO_SIZE)
    error= TRUE;
  DBUG_RETURN(error);
}


/**
  Sync the ddl log file.

  @return Operation status
    @retval FALSE  Success
    @retval TRUE   Error
*/


static bool sync_ddl_log_file()
{
  DBUG_ENTER("sync_ddl_log_file");
  DBUG_RETURN(mysql_file_sync(global_ddl_log.file_id, MYF(MY_WME)));
}


/**
  Write ddl log header.

  @return Operation status
    @retval TRUE                      Error
    @retval FALSE                     Success
*/

static bool write_ddl_log_header()
{
  uint16 const_var;
  DBUG_ENTER("write_ddl_log_header");

  int4store(&global_ddl_log.file_entry_buf[DDL_LOG_NUM_ENTRY_POS],
            global_ddl_log.num_entries);
  const_var= FN_REFLEN;
  int4store(&global_ddl_log.file_entry_buf[DDL_LOG_NAME_LEN_POS],
            (ulong) const_var);
  const_var= IO_SIZE;
  int4store(&global_ddl_log.file_entry_buf[DDL_LOG_IO_SIZE_POS],
            (ulong) const_var);
  if (write_ddl_log_file_entry(0UL))
  {
    sql_print_error("Error writing ddl log header");
    DBUG_RETURN(TRUE);
  }
  DBUG_RETURN(sync_ddl_log_file());
}


/**
  Create ddl log file name.
  @param file_name                   Filename setup
*/

static inline void create_ddl_log_file_name(char *file_name)
{
  strxmov(file_name, mysql_data_home, "/", "ddl_log.log", NullS);
}


/**
  Read header of ddl log file.

  When we read the ddl log header we get information about maximum sizes
  of names in the ddl log and we also get information about the number
  of entries in the ddl log.

  @return Last entry in ddl log (0 if no entries)
*/

static uint read_ddl_log_header()
{
  uchar *file_entry_buf= (uchar*)global_ddl_log.file_entry_buf;
  char file_name[FN_REFLEN];
  uint entry_no;
  bool successful_open= FALSE;
  DBUG_ENTER("read_ddl_log_header");

  mysql_mutex_init(key_LOCK_gdl, &LOCK_gdl, MY_MUTEX_INIT_SLOW);
  mysql_mutex_lock(&LOCK_gdl);
  create_ddl_log_file_name(file_name);
  if ((global_ddl_log.file_id= mysql_file_open(key_file_global_ddl_log,
                                               file_name,
                                               O_RDWR | O_BINARY, MYF(0))) >= 0)
  {
    if (read_ddl_log_file_entry(0UL))
    {
      /* Write message into error log */
      sql_print_error("Failed to read ddl log file in recovery");
    }
    else
      successful_open= TRUE;
  }
  if (successful_open)
  {
    entry_no= uint4korr(&file_entry_buf[DDL_LOG_NUM_ENTRY_POS]);
    global_ddl_log.name_len= uint4korr(&file_entry_buf[DDL_LOG_NAME_LEN_POS]);
    global_ddl_log.io_size= uint4korr(&file_entry_buf[DDL_LOG_IO_SIZE_POS]);
    DBUG_ASSERT(global_ddl_log.io_size <=
                sizeof(global_ddl_log.file_entry_buf));
  }
  else
  {
    entry_no= 0;
  }
  global_ddl_log.first_free= NULL;
  global_ddl_log.first_used= NULL;
  global_ddl_log.num_entries= 0;
  global_ddl_log.do_release= true;
  mysql_mutex_unlock(&LOCK_gdl);
  DBUG_RETURN(entry_no);
}


/**
  Convert from ddl_log_entry struct to file_entry_buf binary blob.

  @param ddl_log_entry   filled in ddl_log_entry struct.
*/

static void set_global_from_ddl_log_entry(const DDL_LOG_ENTRY *ddl_log_entry)
{
  mysql_mutex_assert_owner(&LOCK_gdl);
  global_ddl_log.file_entry_buf[DDL_LOG_ENTRY_TYPE_POS]=
                                    (char)DDL_LOG_ENTRY_CODE;
  global_ddl_log.file_entry_buf[DDL_LOG_ACTION_TYPE_POS]=
                                    (char)ddl_log_entry->action_type;
  global_ddl_log.file_entry_buf[DDL_LOG_PHASE_POS]= 0;
  int4store(&global_ddl_log.file_entry_buf[DDL_LOG_NEXT_ENTRY_POS],
            ddl_log_entry->next_entry);
  DBUG_ASSERT(strlen(ddl_log_entry->name) < FN_REFLEN);
  strmake(&global_ddl_log.file_entry_buf[DDL_LOG_NAME_POS],
          ddl_log_entry->name, FN_REFLEN - 1);
  if (ddl_log_entry->action_type == DDL_LOG_RENAME_ACTION ||
      ddl_log_entry->action_type == DDL_LOG_REPLACE_ACTION ||
      ddl_log_entry->action_type == DDL_LOG_EXCHANGE_ACTION)
  {
    DBUG_ASSERT(strlen(ddl_log_entry->from_name) < FN_REFLEN);
    strmake(&global_ddl_log.file_entry_buf[DDL_LOG_NAME_POS + FN_REFLEN],
          ddl_log_entry->from_name, FN_REFLEN - 1);
  }
  else
    global_ddl_log.file_entry_buf[DDL_LOG_NAME_POS + FN_REFLEN]= 0;
  DBUG_ASSERT(strlen(ddl_log_entry->handler_name) < FN_REFLEN);
  strmake(&global_ddl_log.file_entry_buf[DDL_LOG_NAME_POS + (2*FN_REFLEN)],
          ddl_log_entry->handler_name, FN_REFLEN - 1);
  if (ddl_log_entry->action_type == DDL_LOG_EXCHANGE_ACTION)
  {
    DBUG_ASSERT(strlen(ddl_log_entry->tmp_name) < FN_REFLEN);
    strmake(&global_ddl_log.file_entry_buf[DDL_LOG_NAME_POS + (3*FN_REFLEN)],
          ddl_log_entry->tmp_name, FN_REFLEN - 1);
  }
  else
    global_ddl_log.file_entry_buf[DDL_LOG_NAME_POS + (3*FN_REFLEN)]= 0;
}


/**
  Convert from file_entry_buf binary blob to ddl_log_entry struct.

  @param[out] ddl_log_entry   struct to fill in.

  @note Strings (names) are pointing to the global_ddl_log structure,
  so LOCK_gdl needs to be hold until they are read or copied.
*/

static void set_ddl_log_entry_from_global(DDL_LOG_ENTRY *ddl_log_entry,
                                          const uint read_entry)
{
  char *file_entry_buf= (char*) global_ddl_log.file_entry_buf;
  uint inx;
  uchar single_char;

  mysql_mutex_assert_owner(&LOCK_gdl);
  ddl_log_entry->entry_pos= read_entry;
  single_char= file_entry_buf[DDL_LOG_ENTRY_TYPE_POS];
  ddl_log_entry->entry_type= (enum ddl_log_entry_code)single_char;
  single_char= file_entry_buf[DDL_LOG_ACTION_TYPE_POS];
  ddl_log_entry->action_type= (enum ddl_log_action_code)single_char;
  ddl_log_entry->phase= file_entry_buf[DDL_LOG_PHASE_POS];
  ddl_log_entry->next_entry= uint4korr(&file_entry_buf[DDL_LOG_NEXT_ENTRY_POS]);
  ddl_log_entry->name= &file_entry_buf[DDL_LOG_NAME_POS];
  inx= DDL_LOG_NAME_POS + global_ddl_log.name_len;
  ddl_log_entry->from_name= &file_entry_buf[inx];
  inx+= global_ddl_log.name_len;
  ddl_log_entry->handler_name= &file_entry_buf[inx];
  if (ddl_log_entry->action_type == DDL_LOG_EXCHANGE_ACTION)
  {
    inx+= global_ddl_log.name_len;
    ddl_log_entry->tmp_name= &file_entry_buf[inx];
  }
  else
    ddl_log_entry->tmp_name= NULL;
}


/**
  Read a ddl log entry.

  Read a specified entry in the ddl log.

  @param read_entry               Number of entry to read
  @param[out] entry_info          Information from entry

  @return Operation status
    @retval TRUE                     Error
    @retval FALSE                    Success
*/

static bool read_ddl_log_entry(uint read_entry, DDL_LOG_ENTRY *ddl_log_entry)
{
  DBUG_ENTER("read_ddl_log_entry");

  if (read_ddl_log_file_entry(read_entry))
  {
    DBUG_RETURN(TRUE);
  }
  set_ddl_log_entry_from_global(ddl_log_entry, read_entry);
  DBUG_RETURN(FALSE);
}


/**
  Initialise ddl log.

  Write the header of the ddl log file and length of names. Also set
  number of entries to zero.

  @return Operation status
    @retval TRUE                     Error
    @retval FALSE                    Success
*/

static bool init_ddl_log()
{
  char file_name[FN_REFLEN];
  DBUG_ENTER("init_ddl_log");

  if (global_ddl_log.inited)
    goto end;

  global_ddl_log.io_size= IO_SIZE;
  global_ddl_log.name_len= FN_REFLEN;
  create_ddl_log_file_name(file_name);
  if ((global_ddl_log.file_id= mysql_file_create(key_file_global_ddl_log,
                                                 file_name, CREATE_MODE,
                                                 O_RDWR | O_TRUNC | O_BINARY,
                                                 MYF(MY_WME))) < 0)
  {
    /* Couldn't create ddl log file, this is serious error */
    sql_print_error("Failed to open ddl log file");
    DBUG_RETURN(TRUE);
  }
  global_ddl_log.inited= TRUE;
  if (write_ddl_log_header())
  {
    (void) mysql_file_close(global_ddl_log.file_id, MYF(MY_WME));
    global_ddl_log.inited= FALSE;
    DBUG_RETURN(TRUE);
  }

end:
  DBUG_RETURN(FALSE);
}


/**
  Sync ddl log file.

  @return Operation status
    @retval TRUE        Error
    @retval FALSE       Success
*/

static bool sync_ddl_log_no_lock()
{
  DBUG_ENTER("sync_ddl_log_no_lock");

  mysql_mutex_assert_owner(&LOCK_gdl);
  if ((!global_ddl_log.recovery_phase) &&
      init_ddl_log())
  {
    DBUG_RETURN(TRUE);
  }
  DBUG_RETURN(sync_ddl_log_file());
}


/**
  @brief Deactivate an individual entry.

  @details For complex rename operations we need to deactivate individual
  entries.

  During replace operations where we start with an existing table called
  t1 and a replacement table called t1#temp or something else and where
  we want to delete t1 and rename t1#temp to t1 this is not possible to
  do in a safe manner unless the ddl log is informed of the phases in
  the change.

  Delete actions are 1-phase actions that can be ignored immediately after
  being executed.
  Rename actions from x to y is also a 1-phase action since there is no
  interaction with any other handlers named x and y.
  Replace action where drop y and x -> y happens needs to be a two-phase
  action. Thus the first phase will drop y and the second phase will
  rename x -> y.

  @param entry_no     Entry position of record to change

  @return Operation status
    @retval TRUE      Error
    @retval FALSE     Success
*/

static bool deactivate_ddl_log_entry_no_lock(uint entry_no)
{
  uchar *file_entry_buf= (uchar*)global_ddl_log.file_entry_buf;
  DBUG_ENTER("deactivate_ddl_log_entry_no_lock");

  mysql_mutex_assert_owner(&LOCK_gdl);
  if (!read_ddl_log_file_entry(entry_no))
  {
    if (file_entry_buf[DDL_LOG_ENTRY_TYPE_POS] == DDL_LOG_ENTRY_CODE)
    {
      /*
        Log entry, if complete mark it done (IGNORE).
        Otherwise increase the phase by one.
      */
      if (file_entry_buf[DDL_LOG_ACTION_TYPE_POS] == DDL_LOG_DELETE_ACTION ||
          file_entry_buf[DDL_LOG_ACTION_TYPE_POS] == DDL_LOG_RENAME_ACTION ||
          (file_entry_buf[DDL_LOG_ACTION_TYPE_POS] == DDL_LOG_REPLACE_ACTION &&
           file_entry_buf[DDL_LOG_PHASE_POS] == 1) ||
          (file_entry_buf[DDL_LOG_ACTION_TYPE_POS] == DDL_LOG_EXCHANGE_ACTION &&
           file_entry_buf[DDL_LOG_PHASE_POS] >= EXCH_PHASE_TEMP_TO_FROM))
        file_entry_buf[DDL_LOG_ENTRY_TYPE_POS]= DDL_IGNORE_LOG_ENTRY_CODE;
      else if (file_entry_buf[DDL_LOG_ACTION_TYPE_POS] == DDL_LOG_REPLACE_ACTION)
      {
        DBUG_ASSERT(file_entry_buf[DDL_LOG_PHASE_POS] == 0);
        file_entry_buf[DDL_LOG_PHASE_POS]= 1;
      }
      else if (file_entry_buf[DDL_LOG_ACTION_TYPE_POS] == DDL_LOG_EXCHANGE_ACTION)
      {
        DBUG_ASSERT(file_entry_buf[DDL_LOG_PHASE_POS] <=
                                                 EXCH_PHASE_FROM_TO_NAME);
        file_entry_buf[DDL_LOG_PHASE_POS]++;
      }
      else
      {
        DBUG_ASSERT(0);
      }
      if (write_ddl_log_file_entry(entry_no))
      {
        sql_print_error("Error in deactivating log entry. Position = %u",
                        entry_no);
        DBUG_RETURN(TRUE);
      }
    }
  }
  else
  {
    sql_print_error("Failed in reading entry before deactivating it");
    DBUG_RETURN(TRUE);
  }
  DBUG_RETURN(FALSE);
}


/**
  Execute one action in a ddl log entry

  @param ddl_log_entry              Information in action entry to execute

  @return Operation status
    @retval TRUE                       Error
    @retval FALSE                      Success
*/

static int execute_ddl_log_action(THD *thd, DDL_LOG_ENTRY *ddl_log_entry)
{
  bool frm_action= FALSE;
  LEX_CSTRING handler_name;
  handler *file= NULL;
  MEM_ROOT mem_root;
  int error= TRUE;
  char to_path[FN_REFLEN];
  char from_path[FN_REFLEN];
#ifdef WITH_PARTITION_STORAGE_ENGINE
  char *par_ext= (char*)".par";
#endif
  handlerton *hton;
  DBUG_ENTER("execute_ddl_log_action");

  mysql_mutex_assert_owner(&LOCK_gdl);
  if (ddl_log_entry->entry_type == DDL_IGNORE_LOG_ENTRY_CODE)
  {
    DBUG_RETURN(FALSE);
  }
  DBUG_PRINT("ddl_log",
             ("execute type %c next %u name '%s' from_name '%s' handler '%s'"
              " tmp_name '%s'",
             ddl_log_entry->action_type,
             ddl_log_entry->next_entry,
             ddl_log_entry->name,
             ddl_log_entry->from_name,
             ddl_log_entry->handler_name,
             ddl_log_entry->tmp_name));
  handler_name.str= (char*)ddl_log_entry->handler_name;
  handler_name.length= strlen(ddl_log_entry->handler_name);
  init_sql_alloc(&mem_root, "execute_ddl_log_action", TABLE_ALLOC_BLOCK_SIZE,
                 0, MYF(MY_THREAD_SPECIFIC));
  if (!strcmp(ddl_log_entry->handler_name, reg_ext))
    frm_action= TRUE;
  else
  {
    plugin_ref plugin= ha_resolve_by_name(thd, &handler_name, false);
    if (!plugin)
    {
      my_error(ER_UNKNOWN_STORAGE_ENGINE, MYF(0), ddl_log_entry->handler_name);
      goto error;
    }
    hton= plugin_data(plugin, handlerton*);
    file= get_new_handler((TABLE_SHARE*)0, &mem_root, hton);
    if (unlikely(!file))
      goto error;
  }
  switch (ddl_log_entry->action_type)
  {
    case DDL_LOG_REPLACE_ACTION:
    case DDL_LOG_DELETE_ACTION:
    {
      if (ddl_log_entry->phase == 0)
      {
        if (frm_action)
        {
          strxmov(to_path, ddl_log_entry->name, reg_ext, NullS);
          if (unlikely((error= mysql_file_delete(key_file_frm, to_path,
                                                 MYF(MY_WME)))))
          {
            if (my_errno != ENOENT)
              break;
          }
#ifdef WITH_PARTITION_STORAGE_ENGINE
          strxmov(to_path, ddl_log_entry->name, par_ext, NullS);
          (void) mysql_file_delete(key_file_partition, to_path, MYF(MY_WME));
#endif
        }
        else
        {
          if (unlikely((error= file->ha_delete_table(ddl_log_entry->name))))
          {
            if (error != ENOENT && error != HA_ERR_NO_SUCH_TABLE)
              break;
          }
        }
        if ((deactivate_ddl_log_entry_no_lock(ddl_log_entry->entry_pos)))
          break;
        (void) sync_ddl_log_no_lock();
        error= FALSE;
        if (ddl_log_entry->action_type == DDL_LOG_DELETE_ACTION)
          break;
      }
      DBUG_ASSERT(ddl_log_entry->action_type == DDL_LOG_REPLACE_ACTION);
      /*
        Fall through and perform the rename action of the replace
        action. We have already indicated the success of the delete
        action in the log entry by stepping up the phase.
      */
    }
    /* fall through */
    case DDL_LOG_RENAME_ACTION:
    {
      error= TRUE;
      if (frm_action)
      {
        strxmov(to_path, ddl_log_entry->name, reg_ext, NullS);
        strxmov(from_path, ddl_log_entry->from_name, reg_ext, NullS);
        if (mysql_file_rename(key_file_frm, from_path, to_path, MYF(MY_WME)))
          break;
#ifdef WITH_PARTITION_STORAGE_ENGINE
        strxmov(to_path, ddl_log_entry->name, par_ext, NullS);
        strxmov(from_path, ddl_log_entry->from_name, par_ext, NullS);
        (void) mysql_file_rename(key_file_partition, from_path, to_path, MYF(MY_WME));
#endif
      }
      else
      {
        if (file->ha_rename_table(ddl_log_entry->from_name,
                                  ddl_log_entry->name))
          break;
      }
      if ((deactivate_ddl_log_entry_no_lock(ddl_log_entry->entry_pos)))
        break;
      (void) sync_ddl_log_no_lock();
      error= FALSE;
      break;
    }
    case DDL_LOG_EXCHANGE_ACTION:
    {
      /* We hold LOCK_gdl, so we can alter global_ddl_log.file_entry_buf */
      char *file_entry_buf= (char*)&global_ddl_log.file_entry_buf;
      /* not yet implemented for frm */
      DBUG_ASSERT(!frm_action);
      /*
        Using a case-switch here to revert all currently done phases,
        since it will fall through until the first phase is undone.
      */
      switch (ddl_log_entry->phase) {
        case EXCH_PHASE_TEMP_TO_FROM:
          /* tmp_name -> from_name possibly done */
          (void) file->ha_rename_table(ddl_log_entry->from_name,
                                       ddl_log_entry->tmp_name);
          /* decrease the phase and sync */
          file_entry_buf[DDL_LOG_PHASE_POS]--;
          if (write_ddl_log_file_entry(ddl_log_entry->entry_pos))
            break;
          if (sync_ddl_log_no_lock())
            break;
          /* fall through */
        case EXCH_PHASE_FROM_TO_NAME:
          /* from_name -> name possibly done */
          (void) file->ha_rename_table(ddl_log_entry->name,
                                       ddl_log_entry->from_name);
          /* decrease the phase and sync */
          file_entry_buf[DDL_LOG_PHASE_POS]--;
          if (write_ddl_log_file_entry(ddl_log_entry->entry_pos))
            break;
          if (sync_ddl_log_no_lock())
            break;
          /* fall through */
        case EXCH_PHASE_NAME_TO_TEMP:
          /* name -> tmp_name possibly done */
          (void) file->ha_rename_table(ddl_log_entry->tmp_name,
                                       ddl_log_entry->name);
          /* disable the entry and sync */
          file_entry_buf[DDL_LOG_ENTRY_TYPE_POS]= DDL_IGNORE_LOG_ENTRY_CODE;
          if (write_ddl_log_file_entry(ddl_log_entry->entry_pos))
            break;
          if (sync_ddl_log_no_lock())
            break;
          error= FALSE;
          break;
        default:
          DBUG_ASSERT(0);
          break;
      }

      break;
    }
    default:
      DBUG_ASSERT(0);
      break;
  }
  delete file;
error:
  free_root(&mem_root, MYF(0)); 
  DBUG_RETURN(error);
}


/**
  Get a free entry in the ddl log

  @param[out] active_entry     A ddl log memory entry returned

  @return Operation status
    @retval TRUE               Error
    @retval FALSE              Success
*/

static bool get_free_ddl_log_entry(DDL_LOG_MEMORY_ENTRY **active_entry,
                                   bool *write_header)
{
  DDL_LOG_MEMORY_ENTRY *used_entry;
  DDL_LOG_MEMORY_ENTRY *first_used= global_ddl_log.first_used;
  DBUG_ENTER("get_free_ddl_log_entry");

  if (global_ddl_log.first_free == NULL)
  {
    if (!(used_entry= (DDL_LOG_MEMORY_ENTRY*)my_malloc(
                              sizeof(DDL_LOG_MEMORY_ENTRY), MYF(MY_WME))))
    {
      sql_print_error("Failed to allocate memory for ddl log free list");
      DBUG_RETURN(TRUE);
    }
    global_ddl_log.num_entries++;
    used_entry->entry_pos= global_ddl_log.num_entries;
    *write_header= TRUE;
  }
  else
  {
    used_entry= global_ddl_log.first_free;
    global_ddl_log.first_free= used_entry->next_log_entry;
    *write_header= FALSE;
  }
  /*
    Move from free list to used list
  */
  used_entry->next_log_entry= first_used;
  used_entry->prev_log_entry= NULL;
  used_entry->next_active_log_entry= NULL;
  global_ddl_log.first_used= used_entry;
  if (first_used)
    first_used->prev_log_entry= used_entry;

  *active_entry= used_entry;
  DBUG_RETURN(FALSE);
}


/**
  Execute one entry in the ddl log.
  
  Executing an entry means executing a linked list of actions.

  @param first_entry           Reference to first action in entry

  @return Operation status
    @retval TRUE               Error
    @retval FALSE              Success
*/

static bool execute_ddl_log_entry_no_lock(THD *thd, uint first_entry)
{
  DDL_LOG_ENTRY ddl_log_entry;
  uint read_entry= first_entry;
  DBUG_ENTER("execute_ddl_log_entry_no_lock");

  mysql_mutex_assert_owner(&LOCK_gdl);
  do
  {
    if (read_ddl_log_entry(read_entry, &ddl_log_entry))
    {
      /* Write to error log and continue with next log entry */
      sql_print_error("Failed to read entry = %u from ddl log",
                      read_entry);
      break;
    }
    DBUG_ASSERT(ddl_log_entry.entry_type == DDL_LOG_ENTRY_CODE ||
                ddl_log_entry.entry_type == DDL_IGNORE_LOG_ENTRY_CODE);

    if (execute_ddl_log_action(thd, &ddl_log_entry))
    {
      /* Write to error log and continue with next log entry */
      sql_print_error("Failed to execute action for entry = %u from ddl log",
                      read_entry);
      break;
    }
    read_entry= ddl_log_entry.next_entry;
  } while (read_entry);
  DBUG_RETURN(FALSE);
}


/*
  External interface methods for the DDL log Module
  ---------------------------------------------------
*/

/**
  Write a ddl log entry.

  A careful write of the ddl log is performed to ensure that we can
  handle crashes occurring during CREATE and ALTER TABLE processing.

  @param ddl_log_entry         Information about log entry
  @param[out] entry_written    Entry information written into   

  @return Operation status
    @retval TRUE               Error
    @retval FALSE              Success
*/

bool write_ddl_log_entry(DDL_LOG_ENTRY *ddl_log_entry,
                         DDL_LOG_MEMORY_ENTRY **active_entry)
{
  bool error, write_header;
  DBUG_ENTER("write_ddl_log_entry");

  mysql_mutex_assert_owner(&LOCK_gdl);
  if (init_ddl_log())
  {
    DBUG_RETURN(TRUE);
  }
  set_global_from_ddl_log_entry(ddl_log_entry);
  if (get_free_ddl_log_entry(active_entry, &write_header))
  {
    DBUG_RETURN(TRUE);
  }
  error= FALSE;
  DBUG_PRINT("ddl_log",
             ("write type %c next %u name '%s' from_name '%s' handler '%s'"
              " tmp_name '%s'",
             (char) global_ddl_log.file_entry_buf[DDL_LOG_ACTION_TYPE_POS],
             ddl_log_entry->next_entry,
             (char*) &global_ddl_log.file_entry_buf[DDL_LOG_NAME_POS],
             (char*) &global_ddl_log.file_entry_buf[DDL_LOG_NAME_POS
                                                    + FN_REFLEN],
             (char*) &global_ddl_log.file_entry_buf[DDL_LOG_NAME_POS
                                                    + (2*FN_REFLEN)],
             (char*) &global_ddl_log.file_entry_buf[DDL_LOG_NAME_POS
                                                    + (3*FN_REFLEN)]));
  if (unlikely(write_ddl_log_file_entry((*active_entry)->entry_pos)))
  {
    error= TRUE;
    sql_print_error("Failed to write entry_no = %u",
                    (*active_entry)->entry_pos);
  }
  if (write_header && likely(!error))
  {
    (void) sync_ddl_log_no_lock();
    if (write_ddl_log_header())
      error= TRUE;
  }
  if (unlikely(error))
    release_ddl_log_memory_entry(*active_entry);
  DBUG_RETURN(error);
}


/**
  @brief Write final entry in the ddl log.

  @details This is the last write in the ddl log. The previous log entries
  have already been written but not yet synched to disk.
  We write a couple of log entries that describes action to perform.
  This entries are set-up in a linked list, however only when a first
  execute entry is put as the first entry these will be executed.
  This routine writes this first.

  @param first_entry               First entry in linked list of entries
                                   to execute, if 0 = NULL it means that
                                   the entry is removed and the entries
                                   are put into the free list.
  @param complete                  Flag indicating we are simply writing
                                   info about that entry has been completed
  @param[in,out] active_entry      Entry to execute, 0 = NULL if the entry
                                   is written first time and needs to be
                                   returned. In this case the entry written
                                   is returned in this parameter

  @return Operation status
    @retval TRUE                   Error
    @retval FALSE                  Success
*/ 

bool write_execute_ddl_log_entry(uint first_entry,
                                 bool complete,
                                 DDL_LOG_MEMORY_ENTRY **active_entry)
{
  bool write_header= FALSE;
  char *file_entry_buf= (char*)global_ddl_log.file_entry_buf;
  DBUG_ENTER("write_execute_ddl_log_entry");

  mysql_mutex_assert_owner(&LOCK_gdl);
  if (init_ddl_log())
  {
    DBUG_RETURN(TRUE);
  }
  if (!complete)
  {
    /*
      We haven't synched the log entries yet, we synch them now before
      writing the execute entry. If complete is true we haven't written
      any log entries before, we are only here to write the execute
      entry to indicate it is done.
    */
    (void) sync_ddl_log_no_lock();
    file_entry_buf[DDL_LOG_ENTRY_TYPE_POS]= (char)DDL_LOG_EXECUTE_CODE;
  }
  else
    file_entry_buf[DDL_LOG_ENTRY_TYPE_POS]= (char)DDL_IGNORE_LOG_ENTRY_CODE;
  file_entry_buf[DDL_LOG_ACTION_TYPE_POS]= 0; /* Ignored for execute entries */
  file_entry_buf[DDL_LOG_PHASE_POS]= 0;
  int4store(&file_entry_buf[DDL_LOG_NEXT_ENTRY_POS], first_entry);
  file_entry_buf[DDL_LOG_NAME_POS]= 0;
  file_entry_buf[DDL_LOG_NAME_POS + FN_REFLEN]= 0;
  file_entry_buf[DDL_LOG_NAME_POS + 2*FN_REFLEN]= 0;
  if (!(*active_entry))
  {
    if (get_free_ddl_log_entry(active_entry, &write_header))
    {
      DBUG_RETURN(TRUE);
    }
    write_header= TRUE;
  }
  if (write_ddl_log_file_entry((*active_entry)->entry_pos))
  {
    sql_print_error("Error writing execute entry in ddl log");
    release_ddl_log_memory_entry(*active_entry);
    DBUG_RETURN(TRUE);
  }
  (void) sync_ddl_log_no_lock();
  if (write_header)
  {
    if (write_ddl_log_header())
    {
      release_ddl_log_memory_entry(*active_entry);
      DBUG_RETURN(TRUE);
    }
  }
  DBUG_RETURN(FALSE);
}


/**
  Deactivate an individual entry.

  @details see deactivate_ddl_log_entry_no_lock.

  @param entry_no     Entry position of record to change

  @return Operation status
    @retval TRUE      Error
    @retval FALSE     Success
*/

bool deactivate_ddl_log_entry(uint entry_no)
{
  bool error;
  DBUG_ENTER("deactivate_ddl_log_entry");

  mysql_mutex_lock(&LOCK_gdl);
  error= deactivate_ddl_log_entry_no_lock(entry_no);
  mysql_mutex_unlock(&LOCK_gdl);
  DBUG_RETURN(error);
}


/**
  Sync ddl log file.

  @return Operation status
    @retval TRUE        Error
    @retval FALSE       Success
*/

bool sync_ddl_log()
{
  bool error;
  DBUG_ENTER("sync_ddl_log");

  mysql_mutex_lock(&LOCK_gdl);
  error= sync_ddl_log_no_lock();
  mysql_mutex_unlock(&LOCK_gdl);

  DBUG_RETURN(error);
}


/**
  Release a log memory entry.
  @param log_memory_entry                Log memory entry to release
*/

void release_ddl_log_memory_entry(DDL_LOG_MEMORY_ENTRY *log_entry)
{
  DDL_LOG_MEMORY_ENTRY *first_free= global_ddl_log.first_free;
  DDL_LOG_MEMORY_ENTRY *next_log_entry= log_entry->next_log_entry;
  DDL_LOG_MEMORY_ENTRY *prev_log_entry= log_entry->prev_log_entry;
  DBUG_ENTER("release_ddl_log_memory_entry");

  mysql_mutex_assert_owner(&LOCK_gdl);
  global_ddl_log.first_free= log_entry;
  log_entry->next_log_entry= first_free;

  if (prev_log_entry)
    prev_log_entry->next_log_entry= next_log_entry;
  else
    global_ddl_log.first_used= next_log_entry;
  if (next_log_entry)
    next_log_entry->prev_log_entry= prev_log_entry;
  DBUG_VOID_RETURN;
}


/**
  Execute one entry in the ddl log.
  
  Executing an entry means executing a linked list of actions.

  @param first_entry           Reference to first action in entry

  @return Operation status
    @retval TRUE               Error
    @retval FALSE              Success
*/

bool execute_ddl_log_entry(THD *thd, uint first_entry)
{
  bool error;
  DBUG_ENTER("execute_ddl_log_entry");

  mysql_mutex_lock(&LOCK_gdl);
  error= execute_ddl_log_entry_no_lock(thd, first_entry);
  mysql_mutex_unlock(&LOCK_gdl);
  DBUG_RETURN(error);
}


/**
  Close the ddl log.
*/

static void close_ddl_log()
{
  DBUG_ENTER("close_ddl_log");
  if (global_ddl_log.file_id >= 0)
  {
    (void) mysql_file_close(global_ddl_log.file_id, MYF(MY_WME));
    global_ddl_log.file_id= (File) -1;
  }
  DBUG_VOID_RETURN;
}


/**
  Execute the ddl log at recovery of MySQL Server.
*/

void execute_ddl_log_recovery()
{
  uint num_entries, i;
  THD *thd;
  DDL_LOG_ENTRY ddl_log_entry;
  char file_name[FN_REFLEN];
  static char recover_query_string[]= "INTERNAL DDL LOG RECOVER IN PROGRESS";
  DBUG_ENTER("execute_ddl_log_recovery");

  /*
    Initialise global_ddl_log struct
  */
  bzero(global_ddl_log.file_entry_buf, sizeof(global_ddl_log.file_entry_buf));
  global_ddl_log.inited= FALSE;
  global_ddl_log.recovery_phase= TRUE;
  global_ddl_log.io_size= IO_SIZE;
  global_ddl_log.file_id= (File) -1;

  /*
    To be able to run this from boot, we allocate a temporary THD
  */
  if (!(thd=new THD(0)))
    DBUG_VOID_RETURN;
  thd->thread_stack= (char*) &thd;
  thd->store_globals();

  thd->set_query(recover_query_string, strlen(recover_query_string));

  /* this also initialize LOCK_gdl */
  num_entries= read_ddl_log_header();
  mysql_mutex_lock(&LOCK_gdl);
  for (i= 1; i < num_entries + 1; i++)
  {
    if (read_ddl_log_entry(i, &ddl_log_entry))
    {
      sql_print_error("Failed to read entry no = %u from ddl log",
                       i);
      continue;
    }
    if (ddl_log_entry.entry_type == DDL_LOG_EXECUTE_CODE)
    {
      if (execute_ddl_log_entry_no_lock(thd, ddl_log_entry.next_entry))
      {
        /* Real unpleasant scenario but we continue anyways.  */
        continue;
      }
    }
  }
  close_ddl_log();
  create_ddl_log_file_name(file_name);
  (void) mysql_file_delete(key_file_global_ddl_log, file_name, MYF(0));
  global_ddl_log.recovery_phase= FALSE;
  mysql_mutex_unlock(&LOCK_gdl);
  thd->reset_query();
  delete thd;
  DBUG_VOID_RETURN;
}


/**
  Release all memory allocated to the ddl log.
*/

void release_ddl_log()
{
  DDL_LOG_MEMORY_ENTRY *free_list;
  DDL_LOG_MEMORY_ENTRY *used_list;
  DBUG_ENTER("release_ddl_log");

  if (!global_ddl_log.do_release)
    DBUG_VOID_RETURN;

  mysql_mutex_lock(&LOCK_gdl);
  free_list= global_ddl_log.first_free;
  used_list= global_ddl_log.first_used;
  while (used_list)
  {
    DDL_LOG_MEMORY_ENTRY *tmp= used_list->next_log_entry;
    my_free(used_list);
    used_list= tmp;
  }
  while (free_list)
  {
    DDL_LOG_MEMORY_ENTRY *tmp= free_list->next_log_entry;
    my_free(free_list);
    free_list= tmp;
  }
  close_ddl_log();
  global_ddl_log.inited= 0;
  mysql_mutex_unlock(&LOCK_gdl);
  mysql_mutex_destroy(&LOCK_gdl);
  global_ddl_log.do_release= false;
  DBUG_VOID_RETURN;
}


/*
---------------------------------------------------------------------------

  END MODULE DDL log
  --------------------

---------------------------------------------------------------------------
*/


/**
   @brief construct a temporary shadow file name.

   @details Make a shadow file name used by ALTER TABLE to construct the
   modified table (with keeping the original). The modified table is then
   moved back as original table. The name must start with the temp file
   prefix so it gets filtered out by table files listing routines. 
    
   @param[out] buff      buffer to receive the constructed name
   @param      bufflen   size of buff
   @param      lpt       alter table data structure

   @retval     path length
*/

uint build_table_shadow_filename(char *buff, size_t bufflen, 
                                 ALTER_PARTITION_PARAM_TYPE *lpt)
{
  char tmp_name[FN_REFLEN];
  my_snprintf(tmp_name, sizeof (tmp_name), "%s-%s", tmp_file_prefix,
              lpt->table_name.str);
  return build_table_filename(buff, bufflen, lpt->db.str, tmp_name, "",
                              FN_IS_TMP);
}


/*
  SYNOPSIS
    mysql_write_frm()
    lpt                    Struct carrying many parameters needed for this
                           method
    flags                  Flags as defined below
      WFRM_INITIAL_WRITE        If set we need to prepare table before
                                creating the frm file
      WFRM_INSTALL_SHADOW       If set we should install the new frm
      WFRM_KEEP_SHARE           If set we know that the share is to be
                                retained and thus we should ensure share
                                object is correct, if not set we don't
                                set the new partition syntax string since
                                we know the share object is destroyed.
      WFRM_PACK_FRM             If set we should pack the frm file and delete
                                the frm file

  RETURN VALUES
    TRUE                   Error
    FALSE                  Success

  DESCRIPTION
    A support method that creates a new frm file and in this process it
    regenerates the partition data. It works fine also for non-partitioned
    tables since it only handles partitioned data if it exists.
*/

bool mysql_write_frm(ALTER_PARTITION_PARAM_TYPE *lpt, uint flags)
{
  /*
    Prepare table to prepare for writing a new frm file where the
    partitions in add/drop state have temporarily changed their state
    We set tmp_table to avoid get errors on naming of primary key index.
  */
  int error= 0;
  char path[FN_REFLEN+1];
  char shadow_path[FN_REFLEN+1];
  char shadow_frm_name[FN_REFLEN+1];
  char frm_name[FN_REFLEN+1];
#ifdef WITH_PARTITION_STORAGE_ENGINE
  char *part_syntax_buf;
  uint syntax_len;
#endif
  DBUG_ENTER("mysql_write_frm");

  /*
    Build shadow frm file name
  */
  build_table_shadow_filename(shadow_path, sizeof(shadow_path) - 1, lpt);
  strxmov(shadow_frm_name, shadow_path, reg_ext, NullS);
  if (flags & WFRM_WRITE_SHADOW)
  {
    if (mysql_prepare_create_table(lpt->thd, lpt->create_info, lpt->alter_info,
                                   &lpt->db_options, lpt->table->file,
                                   &lpt->key_info_buffer, &lpt->key_count,
                                   C_ALTER_TABLE))
    {
      DBUG_RETURN(TRUE);
    }
#ifdef WITH_PARTITION_STORAGE_ENGINE
    {
      partition_info *part_info= lpt->table->part_info;
      if (part_info)
      {
        part_syntax_buf= generate_partition_syntax_for_frm(lpt->thd, part_info,
                               &syntax_len, lpt->create_info, lpt->alter_info);
        if (!part_syntax_buf)
          DBUG_RETURN(TRUE);
        part_info->part_info_string= part_syntax_buf;
        part_info->part_info_len= syntax_len;
      }
    }
#endif
    /* Write shadow frm file */
    lpt->create_info->table_options= lpt->db_options;
    LEX_CUSTRING frm= build_frm_image(lpt->thd, lpt->table_name,
                                      lpt->create_info,
                                      lpt->alter_info->create_list,
                                      lpt->key_count, lpt->key_info_buffer,
                                      lpt->table->file);
    if (!frm.str)
    {
      error= 1;
      goto end;
    }

    int error= writefrm(shadow_path, lpt->db.str, lpt->table_name.str,
                        lpt->create_info->tmp_table(), frm.str, frm.length);
    my_free(const_cast<uchar*>(frm.str));

    if (unlikely(error) ||
        unlikely(lpt->table->file->
                 ha_create_partitioning_metadata(shadow_path,
                                                 NULL, CHF_CREATE_FLAG)))
    {
      mysql_file_delete(key_file_frm, shadow_frm_name, MYF(0));
      error= 1;
      goto end;
    }
  }
  if (flags & WFRM_INSTALL_SHADOW)
  {
#ifdef WITH_PARTITION_STORAGE_ENGINE
    partition_info *part_info= lpt->part_info;
#endif
    /*
      Build frm file name
    */
    build_table_filename(path, sizeof(path) - 1, lpt->db.str,
                         lpt->table_name.str, "", 0);
    strxnmov(frm_name, sizeof(frm_name), path, reg_ext, NullS);
    /*
      When we are changing to use new frm file we need to ensure that we
      don't collide with another thread in process to open the frm file.
      We start by deleting the .frm file and possible .par file. Then we
      write to the DDL log that we have completed the delete phase by
      increasing the phase of the log entry. Next step is to rename the
      new .frm file and the new .par file to the real name. After
      completing this we write a new phase to the log entry that will
      deactivate it.
    */
    if (mysql_file_delete(key_file_frm, frm_name, MYF(MY_WME)) ||
#ifdef WITH_PARTITION_STORAGE_ENGINE
        lpt->table->file->ha_create_partitioning_metadata(path, shadow_path,
                                                  CHF_DELETE_FLAG) ||
        deactivate_ddl_log_entry(part_info->frm_log_entry->entry_pos) ||
        (sync_ddl_log(), FALSE) ||
        mysql_file_rename(key_file_frm,
                          shadow_frm_name, frm_name, MYF(MY_WME)) ||
        lpt->table->file->ha_create_partitioning_metadata(path, shadow_path,
                                                  CHF_RENAME_FLAG))
#else
        mysql_file_rename(key_file_frm,
                          shadow_frm_name, frm_name, MYF(MY_WME)))
#endif
    {
      error= 1;
      goto err;
    }
#ifdef WITH_PARTITION_STORAGE_ENGINE
    if (part_info && (flags & WFRM_KEEP_SHARE))
    {
      TABLE_SHARE *share= lpt->table->s;
      char *tmp_part_syntax_str;
      part_syntax_buf= generate_partition_syntax_for_frm(lpt->thd,
                   part_info, &syntax_len, lpt->create_info, lpt->alter_info);
      if (!part_syntax_buf)
      {
        error= 1;
        goto err;
      }
      if (share->partition_info_buffer_size < syntax_len + 1)
      {
        share->partition_info_buffer_size= syntax_len+1;
        if (!(tmp_part_syntax_str= (char*) strmake_root(&share->mem_root,
                                                        part_syntax_buf,
                                                        syntax_len)))
        {
          error= 1;
          goto err;
        }
        share->partition_info_str= tmp_part_syntax_str;
      }
      else
        memcpy((char*) share->partition_info_str, part_syntax_buf,
               syntax_len + 1);
      share->partition_info_str_len= part_info->part_info_len= syntax_len;
      part_info->part_info_string= part_syntax_buf;
    }
#endif

err:
#ifdef WITH_PARTITION_STORAGE_ENGINE
    deactivate_ddl_log_entry(part_info->frm_log_entry->entry_pos);
    part_info->frm_log_entry= NULL;
    (void) sync_ddl_log();
#endif
    ;
  }

end:
  DBUG_RETURN(error);
}


/*
  SYNOPSIS
    write_bin_log()
    thd                           Thread object
    clear_error                   is clear_error to be called
    query                         Query to log
    query_length                  Length of query
    is_trans                      if the event changes either
                                  a trans or non-trans engine.

  RETURN VALUES
    NONE

  DESCRIPTION
    Write the binlog if open, routine used in multiple places in this
    file
*/

int write_bin_log(THD *thd, bool clear_error,
                  char const *query, ulong query_length, bool is_trans)
{
  int error= 0;
  if (mysql_bin_log.is_open())
  {
    int errcode= 0;
    thd_proc_info(thd, "Writing to binlog");
    if (clear_error)
      thd->clear_error();
    else
      errcode= query_error_code(thd, TRUE);
    error= thd->binlog_query(THD::STMT_QUERY_TYPE,
                             query, query_length, is_trans, FALSE, FALSE,
                             errcode);
    thd_proc_info(thd, 0);
  }
  return error;
}


/*
 delete (drop) tables.

  SYNOPSIS
   mysql_rm_table()
   thd			Thread handle
   tables		List of tables to delete
   if_exists		If 1, don't give error if one table doesn't exists
   drop_temporary       1 if DROP TEMPORARY
   drop_sequence        1 if DROP SEQUENCE

  NOTES
    Will delete all tables that can be deleted and give a compact error
    messages for tables that could not be deleted.
    If a table is in use, we will wait for all users to free the table
    before dropping it

    Wait if global_read_lock (FLUSH TABLES WITH READ LOCK) is set, but
    not if under LOCK TABLES.

  RETURN
    FALSE OK.  In this case ok packet is sent to user
    TRUE  Error

*/

bool mysql_rm_table(THD *thd,TABLE_LIST *tables, bool if_exists,
                    bool drop_temporary, bool drop_sequence)
{
  bool error;
  Drop_table_error_handler err_handler;
  TABLE_LIST *table;
  DBUG_ENTER("mysql_rm_table");

  /* Disable drop of enabled log tables, must be done before name locking */
  for (table= tables; table; table= table->next_local)
  {
    if (check_if_log_table(table, TRUE, "DROP"))
      DBUG_RETURN(true);
  }

  if (!drop_temporary)
  {
    if (!thd->locked_tables_mode)
    {
      if (drop_sequence)
      {
        /* We are trying to drop a sequence.
           Change all temporary tables that are not sequences to
           normal tables so that we can try to drop them instead.
           If we don't do this, we will get an error 'not a sequence'
           when trying to drop a sequence that is hidden by a temporary
           table.
        */
        for (table= tables; table; table= table->next_global)
        {
          if (table->open_type == OT_TEMPORARY_OR_BASE &&
            is_temporary_table(table) && !table->table->s->sequence)
          {
            thd->mark_tmp_table_as_free_for_reuse(table->table);
            table->table= NULL;
          }
        }
      }
      if (lock_table_names(thd, tables, NULL,
                           thd->variables.lock_wait_timeout, 0))
        DBUG_RETURN(true);
    }
    else
    {
      for (table= tables; table; table= table->next_local)
      {
        if (is_temporary_table(table))
        {
          /*
            A temporary table.

            Don't try to find a corresponding MDL lock or assign it
            to table->mdl_request.ticket. There can't be metadata
            locks for temporary tables: they are local to the session.

            Later in this function we release the MDL lock only if
            table->mdl_requeset.ticket is not NULL. Thus here we
            ensure that we won't release the metadata lock on the base
            table locked with LOCK TABLES as a side effect of temporary
            table drop.
          */
          DBUG_ASSERT(table->mdl_request.ticket == NULL);
        }
        else
        {
          /*
            Not a temporary table.

            Since 'tables' list can't contain duplicates (this is ensured
            by parser) it is safe to cache pointer to the TABLE instances
            in its elements.
          */
          table->table= find_table_for_mdl_upgrade(thd, table->db.str,
                                                   table->table_name.str, NULL);
          if (!table->table)
            DBUG_RETURN(true);
          table->mdl_request.ticket= table->table->mdl_ticket;
        }
      }
    }
    /* We remove statistics for table last, after we have the DDL lock */
    for (table= tables; table; table= table->next_local)
    {
      LEX_CSTRING db_name= table->db;
      LEX_CSTRING table_name= table->table_name;
      if (table->open_type == OT_BASE_ONLY ||
          !thd->find_temporary_table(table))
        (void) delete_statistics_for_table(thd, &db_name, &table_name);
    }
  }

  DBUG_EXECUTE_IF("ib_purge_virtual_mdev_16222_1",
                  DBUG_ASSERT(!debug_sync_set_action(
                                thd,
                                STRING_WITH_LEN("now SIGNAL drop_started"))););

  /* mark for close and remove all cached entries */
  thd->push_internal_handler(&err_handler);
  error= mysql_rm_table_no_locks(thd, tables, if_exists, drop_temporary,
                                 false, drop_sequence, false, false);
  thd->pop_internal_handler();

  if (unlikely(error))
    DBUG_RETURN(TRUE);
  my_ok(thd);
  DBUG_RETURN(FALSE);
}


/**
  Find the comment in the query.
  That's auxiliary function to be used handling DROP TABLE [comment].

  @param  thd             Thread handler
  @param  comment_pos     How many characters to skip before the comment.
                          Can be either 9 for DROP TABLE or
                          17 for DROP TABLE IF EXISTS
  @param  comment_start   returns the beginning of the comment if found.

  @retval  0  no comment found
  @retval  >0 the lenght of the comment found

*/
static uint32 comment_length(THD *thd, uint32 comment_pos,
                             const char **comment_start)
{
  /* We use uchar * here to make array indexing portable */
  const uchar *query= (uchar*) thd->query();
  const uchar *query_end= (uchar*) query + thd->query_length();
  const uchar *const state_map= thd->charset()->state_map;

  for (; query < query_end; query++)
  {
    if (state_map[static_cast<uchar>(*query)] == MY_LEX_SKIP)
      continue;
    if (comment_pos-- == 0)
      break;
  }
  if (query > query_end - 3 /* comment can't be shorter than 4 */ ||
      state_map[static_cast<uchar>(*query)] != MY_LEX_LONG_COMMENT || query[1] != '*')
    return 0;
  
  *comment_start= (char*) query;
  
  for (query+= 3; query < query_end; query++)
  {
    if (query[-1] == '*' && query[0] == '/')
      return (uint32)((char*) query - *comment_start + 1);
  }
  return 0;
}

/**
  Execute the drop of a normal or temporary table.

  @param  thd             Thread handler
  @param  tables          Tables to drop
  @param  if_exists       If set, don't give an error if table doesn't exists.
                          In this case we give an warning of level 'NOTE'
  @param  drop_temporary  Only drop temporary tables
  @param  drop_view       Allow to delete VIEW .frm
  @param  dont_log_query  Don't write query to log files. This will also not
                          generate warnings if the handler files doesn't exists
  @param  dont_free_locks Don't do automatic UNLOCK TABLE if no more locked
                          tables

  @retval  0  ok
  @retval  1  Error
  @retval -1  Thread was killed

  @note This function assumes that metadata locks have already been taken.
        It is also assumed that the tables have been removed from TDC.

  @note This function assumes that temporary tables to be dropped have
        been pre-opened using corresponding table list elements.

  @todo When logging to the binary log, we should log
        tmp_tables and transactional tables as separate statements if we
        are in a transaction;  This is needed to get these tables into the
        cached binary log that is only written on COMMIT.
        The current code only writes DROP statements that only uses temporary
        tables to the cache binary log.  This should be ok on most cases, but
        not all.
*/

int mysql_rm_table_no_locks(THD *thd, TABLE_LIST *tables, bool if_exists,
                            bool drop_temporary, bool drop_view,
                            bool drop_sequence,
                            bool dont_log_query,
                            bool dont_free_locks)
{
  TABLE_LIST *table;
  char path[FN_REFLEN + 1], wrong_tables_buff[160];
  LEX_CSTRING alias= null_clex_str;
  String wrong_tables(wrong_tables_buff, sizeof(wrong_tables_buff)-1,
                      system_charset_info);
  uint path_length= 0, errors= 0;
  int error= 0;
  int non_temp_tables_count= 0;
  bool non_tmp_error= 0;
  bool trans_tmp_table_deleted= 0, non_trans_tmp_table_deleted= 0;
  bool non_tmp_table_deleted= 0;
  bool is_drop_tmp_if_exists_added= 0;
  bool was_view= 0, was_table= 0, is_sequence;
  String built_query;
  String built_trans_tmp_query, built_non_trans_tmp_query;
  DBUG_ENTER("mysql_rm_table_no_locks");

  wrong_tables.length(0);
  /*
    Prepares the drop statements that will be written into the binary
    log as follows:

    1 - If we are not processing a "DROP TEMPORARY" it prepares a
    "DROP".

    2 - A "DROP" may result in a "DROP TEMPORARY" but the opposite is
    not true.

    3 - If the current format is row, the IF EXISTS token needs to be
    appended because one does not know if CREATE TEMPORARY was previously
    written to the binary log.

    4 - Add the IF_EXISTS token if necessary, i.e. if_exists is TRUE.

    5 - For temporary tables, there is a need to differentiate tables
    in transactional and non-transactional storage engines. For that,
    reason, two types of drop statements are prepared.

    The need to different the type of tables when dropping a temporary
    table stems from the fact that such drop does not commit an ongoing
    transaction and changes to non-transactional tables must be written
    ahead of the transaction in some circumstances.

    6- Slave SQL thread ignores all replicate-* filter rules
    for temporary tables with 'IF EXISTS' clause. (See sql/sql_parse.cc:
    mysql_execute_command() for details). These commands will be binlogged
    as they are, even if the default database (from USE `db`) is not present
    on the Slave. This can cause point in time recovery failures later
    when user uses the slave's binlog to re-apply. Hence at the time of binary
    logging, these commands will be written with fully qualified table names
    and use `db` will be suppressed.
  */
  if (!dont_log_query)
  {
    const char *object_to_drop= (drop_sequence) ? "SEQUENCE" : "TABLE";

    if (!drop_temporary)
    {
      const char *comment_start;
      uint32 comment_len;

      built_query.set_charset(thd->charset());
      built_query.append("DROP ");
      built_query.append(object_to_drop);
      built_query.append(' ');
      if (if_exists)
        built_query.append("IF EXISTS ");

      /* Preserve comment in original query */
      if ((comment_len= comment_length(thd, if_exists ? 17:9, &comment_start)))
      {
        built_query.append(comment_start, comment_len);
        built_query.append(" ");
      }
    }

    built_trans_tmp_query.set_charset(system_charset_info);
    built_trans_tmp_query.append("DROP TEMPORARY ");
    built_trans_tmp_query.append(object_to_drop);
    built_trans_tmp_query.append(' ');
    if (thd->is_current_stmt_binlog_format_row() || if_exists)
    {
      is_drop_tmp_if_exists_added= true;
      built_trans_tmp_query.append("IF EXISTS ");
    }
    built_non_trans_tmp_query.set_charset(system_charset_info);
    built_non_trans_tmp_query.copy(built_trans_tmp_query);
  }

  for (table= tables; table; table= table->next_local)
  {
    bool is_trans= 0;
    bool table_creation_was_logged= 0;
    LEX_CSTRING db= table->db;
    handlerton *table_type= 0;

    DBUG_PRINT("table", ("table_l: '%s'.'%s'  table: %p  s: %p",
                         table->db.str, table->table_name.str,  table->table,
                         table->table ?  table->table->s : NULL));

    /*
      If we are in locked tables mode and are dropping a temporary table,
      the ticket should be NULL to ensure that we don't release a lock
      on a base table later.
    */
    DBUG_ASSERT(!(thd->locked_tables_mode &&
                  table->open_type != OT_BASE_ONLY &&
                  thd->find_temporary_table(table) &&
                  table->mdl_request.ticket != NULL));

    if (table->open_type == OT_BASE_ONLY || !is_temporary_table(table) ||
        (drop_sequence && table->table->s->table_type != TABLE_TYPE_SEQUENCE))
      error= 1;
    else
    {
      table_creation_was_logged= table->table->s->table_creation_was_logged;
      if (thd->drop_temporary_table(table->table, &is_trans, true))
      {
        error= 1;
        goto err;
      }
      error= 0;
      table->table= 0;
    }

    if ((drop_temporary && if_exists) || !error)
    {
      /*
        This handles the case of temporary tables. We have the following cases:

          . "DROP TEMPORARY" was executed and a temporary table was affected
          (i.e. drop_temporary && !error) or the if_exists was specified (i.e.
          drop_temporary && if_exists).

          . "DROP" was executed but a temporary table was affected (.i.e
          !error).
      */
      if (!dont_log_query && table_creation_was_logged)
      {
        /*
          If there is an error, we don't know the type of the engine
          at this point. So, we keep it in the trx-cache.
        */
        is_trans= error ? TRUE : is_trans;
        if (is_trans)
          trans_tmp_table_deleted= TRUE;
        else
          non_trans_tmp_table_deleted= TRUE;

        String *built_ptr_query=
          (is_trans ? &built_trans_tmp_query : &built_non_trans_tmp_query);
        /*
          Write the database name if it is not the current one or if
          thd->db is NULL or 'IF EXISTS' clause is present in 'DROP TEMPORARY'
          query.
        */
        if (thd->db.str == NULL || cmp(&db, &thd->db) ||
            is_drop_tmp_if_exists_added )
        {
          append_identifier(thd, built_ptr_query, &db);
          built_ptr_query->append(".");
        }
        append_identifier(thd, built_ptr_query, &table->table_name);
        built_ptr_query->append(",");
      }
      /*
        This means that a temporary table was droped and as such there
        is no need to proceed with the code that tries to drop a regular
        table.
      */
      if (!error) continue;
    }
    else if (!drop_temporary)
    {
      non_temp_tables_count++;

      DBUG_ASSERT(thd->mdl_context.is_lock_owner(MDL_key::TABLE, table->db.str,
                                                 table->table_name.str,
                                                 MDL_SHARED));

      alias= (lower_case_table_names == 2) ? table->alias : table->table_name;
      /* remove .frm file and engine files */
      path_length= build_table_filename(path, sizeof(path) - 1, db.str, alias.str,
                                        reg_ext, 0);
    }
    DEBUG_SYNC(thd, "rm_table_no_locks_before_delete_table");
    error= 0;
    if (drop_temporary ||
        (ha_table_exists(thd, &db, &alias, &table_type, &is_sequence) == 0 &&
         table_type == 0) ||
        (!drop_view && (was_view= (table_type == view_pseudo_hton))) ||
        (drop_sequence && !is_sequence))
    {
      /*
        One of the following cases happened:
          . "DROP TEMPORARY" but a temporary table was not found.
          . "DROP" but table was not found
          . "DROP TABLE" statement, but it's a view. 
          . "DROP SEQUENCE", but it's not a sequence
      */
      was_table= drop_sequence && table_type;
      if (if_exists)
      {
        char buff[FN_REFLEN];
        int err= (drop_sequence ? ER_UNKNOWN_SEQUENCES :
                  ER_BAD_TABLE_ERROR);
        String tbl_name(buff, sizeof(buff), system_charset_info);
        tbl_name.length(0);
        tbl_name.append(&db);
        tbl_name.append('.');
        tbl_name.append(&table->table_name);
        push_warning_printf(thd, Sql_condition::WARN_LEVEL_NOTE,
                            err, ER_THD(thd, err),
                            tbl_name.c_ptr_safe());
      }
      else
      {
        non_tmp_error = (drop_temporary ? non_tmp_error : TRUE);
        error= 1;
      }
    }
    else
    {
      char *end;
      int frm_delete_error= 0;
      /*
        It could happen that table's share in the table definition cache
        is the only thing that keeps the engine plugin loaded
        (if it is uninstalled and waits for the ref counter to drop to 0).

        In this case, the tdc_remove_table() below will release and unload
        the plugin. And ha_delete_table() will get a dangling pointer.

        Let's lock the plugin till the end of the statement.
      */
      if (table_type && table_type != view_pseudo_hton)
        ha_lock_engine(thd, table_type);

      if (thd->locked_tables_mode == LTM_LOCK_TABLES ||
          thd->locked_tables_mode == LTM_PRELOCKED_UNDER_LOCK_TABLES)
      {
        if (wait_while_table_is_used(thd, table->table, HA_EXTRA_NOT_USED))
        {
          error= -1;
          goto err;
        }
        /* the following internally does TDC_RT_REMOVE_ALL */
        close_all_tables_for_name(thd, table->table->s,
                                  HA_EXTRA_PREPARE_FOR_DROP, NULL);
        table->table= 0;
      }
      else
        tdc_remove_table(thd, TDC_RT_REMOVE_ALL, table->db.str, table->table_name.str,
                         false);

      /* Check that we have an exclusive lock on the table to be dropped. */
      DBUG_ASSERT(thd->mdl_context.is_lock_owner(MDL_key::TABLE, table->db.str,
                                                 table->table_name.str,
                                                 MDL_EXCLUSIVE));

      // Remove extension for delete
      *(end= path + path_length - reg_ext_length)= '\0';

      if ((error= ha_delete_table(thd, table_type, path, &db, &table->table_name,
                                  !dont_log_query)))
      {
        if (thd->is_killed())
        {
          error= -1;
          goto err;
        }
      }
      else
      {
        /* Delete the table definition file */
        strmov(end,reg_ext);
        if (table_type && table_type != view_pseudo_hton &&
            table_type->discover_table)
        {
          /*
            Table type is using discovery and may not need a .frm file.
            Delete it silently if it exists
          */
          (void) mysql_file_delete(key_file_frm, path, MYF(0));
        }
        else if (unlikely(mysql_file_delete(key_file_frm, path,
                                            MYF(MY_WME))))
        {
          frm_delete_error= my_errno;
          DBUG_ASSERT(frm_delete_error);
        }
      }

      if (likely(!error))
      {
        int trigger_drop_error= 0;

        if (likely(!frm_delete_error))
        {
          non_tmp_table_deleted= TRUE;
          trigger_drop_error=
            Table_triggers_list::drop_all_triggers(thd, &db, &table->table_name);
        }

        if (unlikely(trigger_drop_error) ||
            (frm_delete_error && frm_delete_error != ENOENT))
          error= 1;
        else if (frm_delete_error && if_exists)
          thd->clear_error();
      }
      non_tmp_error|= MY_TEST(error);
    }

    if (error)
    {
      if (wrong_tables.length())
        wrong_tables.append(',');
      wrong_tables.append(&db);
      wrong_tables.append('.');
      wrong_tables.append(&table->table_name);
      errors++;
    }
    else
    {
      PSI_CALL_drop_table_share(false, table->db.str, (uint)table->db.length,
                                table->table_name.str, (uint)table->table_name.length);
      mysql_audit_drop_table(thd, table);
    }

    if (!dont_log_query && !drop_temporary)
    {
      non_tmp_table_deleted= (if_exists ? TRUE : non_tmp_table_deleted);
      /*
         Don't write the database name if it is the current one (or if
         thd->db is NULL).
       */
      if (thd->db.str == NULL || cmp(&db, &thd->db) != 0)
      {
        append_identifier(thd, &built_query, &db);
        built_query.append(".");
      }

      append_identifier(thd, &built_query, &table->table_name);
      built_query.append(",");
    }
    DBUG_PRINT("table", ("table: %p  s: %p", table->table,
                         table->table ?  table->table->s :  NULL));
  }
  DEBUG_SYNC(thd, "rm_table_no_locks_before_binlog");
  thd->thread_specific_used= TRUE;
  error= 0;
err:
  if (wrong_tables.length())
  {
    DBUG_ASSERT(errors);
    if (errors == 1 && was_view)
      my_error(ER_IT_IS_A_VIEW, MYF(0), wrong_tables.c_ptr_safe());
    else if (errors == 1 && drop_sequence && was_table)
      my_error(ER_NOT_SEQUENCE2, MYF(0), wrong_tables.c_ptr_safe());
    else if (errors > 1 || !thd->is_error())
      my_error((drop_sequence ? ER_UNKNOWN_SEQUENCES :
                ER_BAD_TABLE_ERROR),
               MYF(0), wrong_tables.c_ptr_safe());
    error= 1;
  }

  /*
    We are always logging drop of temporary tables.
    The reason is to handle the following case:
    - Use statement based replication
    - CREATE TEMPORARY TABLE foo (logged)
    - set row based replication
    - DROP TEMPORAY TABLE foo    (needs to be logged)
    This should be fixed so that we remember if creation of the
    temporary table was logged and only log it if the creation was
    logged.
  */

  if (non_trans_tmp_table_deleted ||
      trans_tmp_table_deleted || non_tmp_table_deleted)
  {
    if (non_trans_tmp_table_deleted || trans_tmp_table_deleted)
      thd->transaction.stmt.mark_dropped_temp_table();

    query_cache_invalidate3(thd, tables, 0);
    if (!dont_log_query && mysql_bin_log.is_open())
    {
      if (non_trans_tmp_table_deleted)
      {
          /* Chop of the last comma */
          built_non_trans_tmp_query.chop();
          built_non_trans_tmp_query.append(" /* generated by server */");
          error |= thd->binlog_query(THD::STMT_QUERY_TYPE,
                                     built_non_trans_tmp_query.ptr(),
                                     built_non_trans_tmp_query.length(),
                                     FALSE, FALSE,
                                     is_drop_tmp_if_exists_added,
                                     0);
      }
      if (trans_tmp_table_deleted)
      {
          /* Chop of the last comma */
          built_trans_tmp_query.chop();
          built_trans_tmp_query.append(" /* generated by server */");
          error |= thd->binlog_query(THD::STMT_QUERY_TYPE,
                                     built_trans_tmp_query.ptr(),
                                     built_trans_tmp_query.length(),
                                     TRUE, FALSE,
                                     is_drop_tmp_if_exists_added,
                                     0);
      }
      if (non_tmp_table_deleted)
      {
          /* Chop of the last comma */
          built_query.chop();
          built_query.append(" /* generated by server */");
          int error_code = non_tmp_error ?  thd->get_stmt_da()->sql_errno()
                                         : 0;
          error |= thd->binlog_query(THD::STMT_QUERY_TYPE,
                                     built_query.ptr(),
                                     built_query.length(),
                                     TRUE, FALSE, FALSE,
                                     error_code);
      }
    }
  }

  if (!drop_temporary)
  {
    /*
      Under LOCK TABLES we should release meta-data locks on the tables
      which were dropped.

      Leave LOCK TABLES mode if we managed to drop all tables which were
      locked. Additional check for 'non_temp_tables_count' is to avoid
      leaving LOCK TABLES mode if we have dropped only temporary tables.
    */
    if (thd->locked_tables_mode)
    {
      if (thd->lock && thd->lock->table_count == 0 &&
          non_temp_tables_count > 0 && !dont_free_locks)
      {
        thd->locked_tables_list.unlock_locked_tables(thd);
        goto end;
      }
      for (table= tables; table; table= table->next_local)
      {
        /* Drop locks for all successfully dropped tables. */
        if (table->table == NULL && table->mdl_request.ticket)
        {
          /*
            Under LOCK TABLES we may have several instances of table open
            and locked and therefore have to remove several metadata lock
            requests associated with them.
          */
          thd->mdl_context.release_all_locks_for_name(table->mdl_request.ticket);
        }
      }
    }
    /*
      Rely on the caller to implicitly commit the transaction
      and release metadata locks.
    */
  }

end:
  DBUG_RETURN(error);
}

/**
  Log the drop of a table.

  @param thd	           Thread handler
  @param db_name           Database name
  @param table_name        Table name
  @param temporary_table   1 if table was a temporary table

  This code is only used in the case of failed CREATE OR REPLACE TABLE
  when the original table was dropped but we could not create the new one.
*/

bool log_drop_table(THD *thd, const LEX_CSTRING *db_name,
                    const LEX_CSTRING *table_name,
                    bool temporary_table)
{
  char buff[NAME_LEN*2 + 80];
  String query(buff, sizeof(buff), system_charset_info);
  bool error;
  DBUG_ENTER("log_drop_table");

  if (!mysql_bin_log.is_open())
    DBUG_RETURN(0);
  
  query.length(0);
  query.append(STRING_WITH_LEN("DROP "));
  if (temporary_table)
    query.append(STRING_WITH_LEN("TEMPORARY "));
  query.append(STRING_WITH_LEN("TABLE IF EXISTS "));
  append_identifier(thd, &query, db_name);
  query.append(".");
  append_identifier(thd, &query, table_name);
  query.append(STRING_WITH_LEN("/* Generated to handle "
                               "failed CREATE OR REPLACE */"));
  error= thd->binlog_query(THD::STMT_QUERY_TYPE,
                           query.ptr(), query.length(),
                           FALSE, FALSE, temporary_table, 0);
  DBUG_RETURN(error);
}


/**
  Quickly remove a table.

  @param thd         Thread context.
  @param base        The handlerton handle.
  @param db          The database name.
  @param table_name  The table name.
  @param flags       Flags for build_table_filename() as well as describing
                     if handler files / .FRM should be deleted as well.

  @return False in case of success, True otherwise.
*/

bool quick_rm_table(THD *thd, handlerton *base, const LEX_CSTRING *db,
                    const LEX_CSTRING *table_name, uint flags, const char *table_path)
{
  char path[FN_REFLEN + 1];
  int error= 0;
  DBUG_ENTER("quick_rm_table");

  size_t path_length= table_path ?
    (strxnmov(path, sizeof(path) - 1, table_path, reg_ext, NullS) - path) :
    build_table_filename(path, sizeof(path)-1, db->str, table_name->str, reg_ext, flags);
  if (mysql_file_delete(key_file_frm, path, MYF(0)))
    error= 1; /* purecov: inspected */
  path[path_length - reg_ext_length]= '\0'; // Remove reg_ext
  if (flags & NO_HA_TABLE)
  {
    handler *file= get_new_handler((TABLE_SHARE*) 0, thd->mem_root, base);
    if (!file)
      DBUG_RETURN(true);
    (void) file->ha_create_partitioning_metadata(path, NULL, CHF_DELETE_FLAG);
    delete file;
  }
  if (!(flags & (FRM_ONLY|NO_HA_TABLE)))
    error|= ha_delete_table(current_thd, base, path, db, table_name, 0);

  if (likely(error == 0))
  {
    PSI_CALL_drop_table_share(flags & FN_IS_TMP, db->str, (uint)db->length,
                              table_name->str, (uint)table_name->length);
  }

  DBUG_RETURN(error);
}


/*
  Sort keys in the following order:
  - PRIMARY KEY
  - UNIQUE keys where all column are NOT NULL
  - UNIQUE keys that don't contain partial segments
  - Other UNIQUE keys
  - LONG UNIQUE keys
  - Normal keys
  - Fulltext keys

  This will make checking for duplicated keys faster and ensure that
  PRIMARY keys are prioritized.
*/

static int sort_keys(KEY *a, KEY *b)
{
  ulong a_flags= a->flags, b_flags= b->flags;
  
  /*
    Do not reorder LONG_HASH indexes, because they must match the order
    of their LONG_UNIQUE_HASH_FIELD's.
  */
  if (a->algorithm == HA_KEY_ALG_LONG_HASH &&
      b->algorithm == HA_KEY_ALG_LONG_HASH)
    return a->usable_key_parts - b->usable_key_parts;

  if (a_flags & HA_NOSAME)
  {
    if (!(b_flags & HA_NOSAME))
      return -1;
    /*
      Long Unique keys should always be last unique key.
      Before this patch they used to change order wrt to partial keys (MDEV-19049)
    */
    if (a->algorithm == HA_KEY_ALG_LONG_HASH)
      return 1;
    if (b->algorithm == HA_KEY_ALG_LONG_HASH)
      return -1;
    if ((a_flags ^ b_flags) & HA_NULL_PART_KEY)
    {
      /* Sort NOT NULL keys before other keys */
      return (a_flags & HA_NULL_PART_KEY) ? 1 : -1;
    }
    if (a->name.str == primary_key_name)
      return -1;
    if (b->name.str == primary_key_name)
      return 1;
    /* Sort keys don't containing partial segments before others */
    if ((a_flags ^ b_flags) & HA_KEY_HAS_PART_KEY_SEG)
      return (a_flags & HA_KEY_HAS_PART_KEY_SEG) ? 1 : -1;
  }
  else if (b_flags & HA_NOSAME)
    return 1;					// Prefer b

  if ((a_flags ^ b_flags) & HA_FULLTEXT)
  {
    return (a_flags & HA_FULLTEXT) ? 1 : -1;
  }
  /*
    Prefer original key order.	usable_key_parts contains here
    the original key position.
  */
  return a->usable_key_parts - b->usable_key_parts;
}

/*
  Check TYPELIB (set or enum) for duplicates

  SYNOPSIS
    check_duplicates_in_interval()
    set_or_name   "SET" or "ENUM" string for warning message
    name	  name of the checked column
    typelib	  list of values for the column
    dup_val_count  returns count of duplicate elements

  DESCRIPTION
    This function prints an warning for each value in list
    which has some duplicates on its right

  RETURN VALUES
    0             ok
    1             Error
*/

bool check_duplicates_in_interval(const char *set_or_name,
                                  const char *name, TYPELIB *typelib,
                                  CHARSET_INFO *cs, unsigned int *dup_val_count)
{
  TYPELIB tmp= *typelib;
  const char **cur_value= typelib->type_names;
  unsigned int *cur_length= typelib->type_lengths;
  *dup_val_count= 0;  
  
  for ( ; tmp.count > 1; cur_value++, cur_length++)
  {
    tmp.type_names++;
    tmp.type_lengths++;
    tmp.count--;
    if (find_type2(&tmp, (const char*)*cur_value, *cur_length, cs))
    {
      THD *thd= current_thd;
      ErrConvString err(*cur_value, *cur_length, cs);
      if (current_thd->is_strict_mode())
      {
        my_error(ER_DUPLICATED_VALUE_IN_TYPE, MYF(0),
                 name, err.ptr(), set_or_name);
        return 1;
      }
      push_warning_printf(thd,Sql_condition::WARN_LEVEL_NOTE,
                          ER_DUPLICATED_VALUE_IN_TYPE,
                          ER_THD(thd, ER_DUPLICATED_VALUE_IN_TYPE),
                          name, err.ptr(), set_or_name);
      (*dup_val_count)++;
    }
  }
  return 0;
}


bool Column_definition::prepare_stage2_blob(handler *file,
                                            ulonglong table_flags,
                                            uint field_flags)
{
  if (table_flags & HA_NO_BLOBS)
  {
    my_error(ER_TABLE_CANT_HANDLE_BLOB, MYF(0), file->table_type());
    return true;
  }
  pack_flag= field_flags |
             pack_length_to_packflag(pack_length - portable_sizeof_char_ptr);
  if (charset->state & MY_CS_BINSORT)
    pack_flag|= FIELDFLAG_BINARY;
  length= 8;                        // Unireg field length
  return false;
}


bool Column_definition::prepare_stage2_typelib(const char *type_name,
                                               uint field_flags,
                                               uint *dup_val_count)
{
  pack_flag= pack_length_to_packflag(pack_length) | field_flags;
  if (charset->state & MY_CS_BINSORT)
    pack_flag|= FIELDFLAG_BINARY;
  return check_duplicates_in_interval(type_name, field_name.str, interval,
                                      charset, dup_val_count);
}


uint Column_definition::pack_flag_numeric(uint dec) const
{
  return (FIELDFLAG_NUMBER |
          (flags & UNSIGNED_FLAG ? 0 : FIELDFLAG_DECIMAL)  |
          (flags & ZEROFILL_FLAG ? FIELDFLAG_ZEROFILL : 0) |
          (dec << FIELDFLAG_DEC_SHIFT));
}


bool Column_definition::prepare_stage2_varchar(ulonglong table_flags)
{
  pack_flag= (charset->state & MY_CS_BINSORT) ? FIELDFLAG_BINARY : 0;
  return false;
}


/*
  Prepare a Column_definition instance for packing
  Members such as pack_flag are valid after this call.

  @param IN     handler      - storage engine handler,
                               or NULL if preparing for an SP variable
  @param IN     table_flags  - table flags

  @retval false  -  ok
  @retval true   -  error (not supported type, bad definition, etc)
*/

bool Column_definition::prepare_stage2(handler *file,
                                       ulonglong table_flags)
{
  DBUG_ENTER("Column_definition::prepare_stage2");

  /*
    This code came from mysql_prepare_create_table.
    Indent preserved to make patching easier
  */
  DBUG_ASSERT(charset);

  if (type_handler()->Column_definition_prepare_stage2(this, file, table_flags))
    DBUG_RETURN(true);

  if (!(flags & NOT_NULL_FLAG) ||
      (vcol_info))  /* Make virtual columns allow NULL values */
    pack_flag|= FIELDFLAG_MAYBE_NULL;
  if (flags & NO_DEFAULT_VALUE_FLAG)
    pack_flag|= FIELDFLAG_NO_DEFAULT;
  DBUG_RETURN(false);
}


/*
  Get character set from field object generated by parser using
  default values when not set.

  SYNOPSIS
    get_sql_field_charset()
    sql_field                 The sql_field object
    create_info               Info generated by parser

  RETURN VALUES
    cs                        Character set
*/

CHARSET_INFO* get_sql_field_charset(Column_definition *sql_field,
                                    HA_CREATE_INFO *create_info)
{
  CHARSET_INFO *cs= sql_field->charset;

  if (!cs)
    cs= create_info->default_table_charset;
  /*
    table_charset is set only in ALTER TABLE t1 CONVERT TO CHARACTER SET csname
    if we want change character set for all varchar/char columns.
    But the table charset must not affect the BLOB fields, so don't
    allow to change my_charset_bin to somethig else.
  */
  if (create_info->table_charset && cs != &my_charset_bin)
    cs= create_info->table_charset;
  return cs;
}


/**
   Modifies the first column definition whose SQL type is TIMESTAMP
   by adding the features DEFAULT CURRENT_TIMESTAMP ON UPDATE CURRENT_TIMESTAMP.

   If the first TIMESTAMP column appears to be nullable, or to have an
   explicit default, or to be a virtual column, or to be part of table period,
   then no promotion is done.

   @param column_definitions The list of column definitions, in the physical
                             order in which they appear in the table.
*/

void promote_first_timestamp_column(List<Create_field> *column_definitions)
{
  List_iterator_fast<Create_field> it(*column_definitions);
  Create_field *column_definition;

  while ((column_definition= it++) != NULL)
  {
    if (column_definition->is_timestamp_type() ||    // TIMESTAMP
        column_definition->unireg_check == Field::TIMESTAMP_OLD_FIELD) // Legacy
    {
      DBUG_PRINT("info", ("field-ptr:%p", column_definition->field));
      if ((column_definition->flags & NOT_NULL_FLAG) != 0 && // NOT NULL,
          column_definition->default_value == NULL &&   // no constant default,
          column_definition->unireg_check == Field::NONE && // no function default
          column_definition->vcol_info == NULL &&
          column_definition->period == NULL &&
          !(column_definition->flags & VERS_SYSTEM_FIELD)) // column isn't generated
      {
        DBUG_PRINT("info", ("First TIMESTAMP column '%s' was promoted to "
                            "DEFAULT CURRENT_TIMESTAMP ON UPDATE "
                            "CURRENT_TIMESTAMP",
                            column_definition->field_name.str
                            ));
        column_definition->unireg_check= Field::TIMESTAMP_DNUN_FIELD;
      }
      return;
    }
  }
}

/**
  Check if there is a duplicate key. Report a warning for every duplicate key.

  @param thd              Thread context.
  @param key              Key to be checked.
  @param key_info         Key meta-data info.
  @param key_list         List of existing keys.
*/
static void check_duplicate_key(THD *thd, Key *key, KEY *key_info,
                                List<Key> *key_list)
{
  /*
    We only check for duplicate indexes if it is requested and the
    key is not auto-generated.

    Check is requested if the key was explicitly created or altered
    by the user (unless it's a foreign key).
  */
  if (!key->key_create_info.check_for_duplicate_indexes || key->generated)
    return;

  List_iterator_fast<Key> key_list_iterator(*key_list);
  List_iterator_fast<Key_part_spec> key_column_iterator(key->columns);
  Key *k;

  while ((k= key_list_iterator++))
  {
    // Looking for a similar key...

    if (k == key)
      break;

    if (k->generated ||
        (key->type != k->type) ||
        (key->key_create_info.algorithm != k->key_create_info.algorithm) ||
        (key->columns.elements != k->columns.elements))
    {
      // Keys are different.
      continue;
    }

    /*
      Keys 'key' and 'k' might be identical.
      Check that the keys have identical columns in the same order.
    */

    List_iterator_fast<Key_part_spec> k_column_iterator(k->columns);
    uint i;
    key_column_iterator.rewind();

    for (i= 0; i < key->columns.elements; ++i)
    {
      Key_part_spec *c1= key_column_iterator++;
      Key_part_spec *c2= k_column_iterator++;

      DBUG_ASSERT(c1 && c2);

      if (lex_string_cmp(system_charset_info,
                         &c1->field_name, &c2->field_name) ||
          (c1->length != c2->length))
        break;
    }

    // Report a warning if we have two identical keys.

    if (i == key->columns.elements)
    {
      push_warning_printf(thd, Sql_condition::WARN_LEVEL_NOTE,
                          ER_DUP_INDEX, ER_THD(thd, ER_DUP_INDEX),
                          key_info->name.str);
      break;
    }
  }
}


bool Column_definition::prepare_stage1_typelib(THD *thd,
                                               MEM_ROOT *mem_root,
                                               handler *file,
                                               ulonglong table_flags)
{
  /*
    Pass the last parameter to prepare_interval_field() as follows:
    - If we are preparing for an SP variable (file is NULL), we pass "false",
      to force allocation and full copying of TYPELIB values on the given
      mem_root, even if no character set conversion is needed. This is needed
      because a life cycle of an SP variable is longer than the current query.

    - If we are preparing for a CREATE TABLE, (file != NULL), we pass "true".
      This will create the typelib in runtime memory - we will free the
      occupied memory at the same time when we free this
      sql_field -- at the end of execution.
      Pass "true" as the last argument to reuse "interval_list"
      values in "interval" in cases when no character conversion is needed,
      to avoid extra copying.
  */
  if (prepare_interval_field(mem_root, file != NULL))
    return true; // E.g. wrong values with commas: SET('a,b')
  create_length_to_internal_length_typelib();

  DBUG_ASSERT(file || !default_value); // SP variables have no default_value
  if (default_value && default_value->expr->basic_const_item())
  {
    if ((charset != default_value->expr->collation.collation &&
         prepare_stage1_convert_default(thd, mem_root, charset)) ||
         prepare_stage1_check_typelib_default())
      return true;
  }
  return false;
}


bool Column_definition::prepare_stage1_string(THD *thd,
                                              MEM_ROOT *mem_root,
                                              handler *file,
                                              ulonglong table_flags)
{
  create_length_to_internal_length_string();
  if (prepare_blob_field(thd))
    return true;
  DBUG_ASSERT(file || !default_value); // SP variables have no default_value
  /*
    Convert the default value from client character
    set into the column character set if necessary.
    We can only do this for constants as we have not yet run fix_fields.
    But not for blobs, as they will be stored as SQL expressions, not
    written down into the record image.
  */
  if (!(flags & BLOB_FLAG) && default_value &&
      default_value->expr->basic_const_item() &&
      charset != default_value->expr->collation.collation)
  {
    if (prepare_stage1_convert_default(thd, mem_root, charset))
      return true;
  }
  return false;
}


bool Column_definition::prepare_stage1_bit(THD *thd,
                                           MEM_ROOT *mem_root,
                                           handler *file,
                                           ulonglong table_flags)
{
  pack_flag= FIELDFLAG_NUMBER;
  if (!(table_flags & HA_CAN_BIT_FIELD))
    pack_flag|= FIELDFLAG_TREAT_BIT_AS_CHAR;
  create_length_to_internal_length_bit();
  return false;
}


bool Column_definition::prepare_stage1(THD *thd,
                                       MEM_ROOT *mem_root,
                                       handler *file,
                                       ulonglong table_flags)
{
  return type_handler()->Column_definition_prepare_stage1(thd, mem_root,
                                                          this, file,
                                                          table_flags);
}


bool Column_definition::prepare_stage1_convert_default(THD *thd,
                                                       MEM_ROOT *mem_root,
                                                       CHARSET_INFO *cs)
{
  DBUG_ASSERT(thd->mem_root == mem_root);
  Item *item;
  if (!(item= default_value->expr->safe_charset_converter(thd, cs)))
  {
    my_error(ER_INVALID_DEFAULT, MYF(0), field_name.str);
    return true; // Could not convert
  }
  /* Fix for prepare statement */
  thd->change_item_tree(&default_value->expr, item);
  return false;
}


bool Column_definition::prepare_stage1_check_typelib_default()
{
  StringBuffer<MAX_FIELD_WIDTH> str;
  String *def= default_value->expr->val_str(&str);
  bool not_found;
  if (def == NULL) /* SQL "NULL" maps to NULL */
  {
    not_found= flags & NOT_NULL_FLAG;
  }
  else
  {
    not_found= false;
    if (real_field_type() == MYSQL_TYPE_SET)
    {
      char *not_used;
      uint not_used2;
      find_set(interval, def->ptr(), def->length(),
               charset, &not_used, &not_used2, &not_found);
    }
    else /* MYSQL_TYPE_ENUM */
    {
      def->length(charset->cset->lengthsp(charset,
                                          def->ptr(), def->length()));
      not_found= !find_type2(interval, def->ptr(), def->length(), charset);
    }
  }
  if (not_found)
  {
    my_error(ER_INVALID_DEFAULT, MYF(0), field_name.str);
    return true;
  }
  return false;
}
/*
   This function adds a invisible field to field_list
   SYNOPSIS
    mysql_add_invisible_field()
      thd                      Thread Object
      field_list               list of all table fields
      field_name               name/prefix of invisible field
                               ( Prefix in the case when it is
                                *INVISIBLE_FULL*
                               and given name is duplicate)
      type_handler             field data type
      invisible
      default value
    RETURN VALUE
      Create_field pointer
*/
int mysql_add_invisible_field(THD *thd, List<Create_field> * field_list,
        const char *field_name, Type_handler *type_handler,
        field_visibility_t invisible, Item* default_value)
{
  Create_field *fld= new(thd->mem_root)Create_field();
  const char *new_name= NULL;
  /* Get unique field name if invisible == INVISIBLE_FULL */
  if (invisible == INVISIBLE_FULL)
  {
    if ((new_name= make_unique_invisible_field_name(thd, field_name,
                                                     field_list)))
    {
      fld->field_name.str= new_name;
      fld->field_name.length= strlen(new_name);
    }
    else
      return 1;  //Should not happen
  }
  else
  {
    fld->field_name.str= thd->strmake(field_name, strlen(field_name));
    fld->field_name.length= strlen(field_name);
  }
  fld->set_handler(type_handler);
  fld->invisible= invisible;
  if (default_value)
  {
    Virtual_column_info *v= new (thd->mem_root) Virtual_column_info();
    v->expr= default_value;
    v->utf8= 0;
    fld->default_value= v;
  }
  field_list->push_front(fld, thd->mem_root);
  return 0;
}

#define LONG_HASH_FIELD_NAME_LENGTH 30
static inline void make_long_hash_field_name(LEX_CSTRING *buf, uint num)
{
  buf->length= my_snprintf((char *)buf->str,
          LONG_HASH_FIELD_NAME_LENGTH, "DB_ROW_HASH_%u", num);
}

/**
  Add fully invisible hash field to table in case of long
  unique column
  @param  thd           Thread Context.
  @param  create_list   List of table fields.
  @param  key_info      current long unique key info
*/
static Create_field * add_hash_field(THD * thd, List<Create_field> *create_list,
                                      KEY *key_info)
{
  List_iterator<Create_field> it(*create_list);
  Create_field *dup_field, *cf= new (thd->mem_root) Create_field();
  cf->flags|= UNSIGNED_FLAG | LONG_UNIQUE_HASH_FIELD;
  cf->decimals= 0;
  cf->length= cf->char_length= cf->pack_length= HA_HASH_FIELD_LENGTH;
  cf->invisible= INVISIBLE_FULL;
  cf->pack_flag|= FIELDFLAG_MAYBE_NULL;
  cf->vcol_info= new (thd->mem_root) Virtual_column_info();
  cf->vcol_info->stored_in_db= false;
  uint num= 1;
  LEX_CSTRING field_name;
  field_name.str= (char *)thd->alloc(LONG_HASH_FIELD_NAME_LENGTH);
  make_long_hash_field_name(&field_name, num);
  /*
    Check for collisions
   */
  while ((dup_field= it++))
  {
    if (!my_strcasecmp(system_charset_info, field_name.str, dup_field->field_name.str))
    {
      num++;
      make_long_hash_field_name(&field_name, num);
      it.rewind();
    }
  }
  cf->field_name= field_name;
  cf->set_handler(&type_handler_longlong);
  key_info->algorithm= HA_KEY_ALG_LONG_HASH;
  create_list->push_back(cf,thd->mem_root);
  return cf;
}

Key *
mysql_add_invisible_index(THD *thd, List<Key> *key_list,
        LEX_CSTRING* field_name, enum Key::Keytype type)
{
  Key *key= NULL;
  key= new (thd->mem_root) Key(type, &null_clex_str, HA_KEY_ALG_UNDEF,
         false, DDL_options(DDL_options::OPT_NONE));
  key->columns.push_back(new(thd->mem_root) Key_part_spec(field_name, 0),
          thd->mem_root);
  key_list->push_back(key, thd->mem_root);
  return key;
}
/*
  Preparation for table creation

  SYNOPSIS
    mysql_prepare_create_table()
      thd                       Thread object.
      create_info               Create information (like MAX_ROWS).
      alter_info                List of columns and indexes to create
      db_options          INOUT Table options (like HA_OPTION_PACK_RECORD).
      file                      The handler for the new table.
      key_info_buffer     OUT   An array of KEY structs for the indexes.
      key_count           OUT   The number of elements in the array.
      create_table_mode         C_ORDINARY_CREATE, C_ALTER_TABLE,
                                C_CREATE_SELECT, C_ASSISTED_DISCOVERY

  DESCRIPTION
    Prepares the table and key structures for table creation.

  NOTES
    sets create_info->varchar if the table has a varchar

  RETURN VALUES
    FALSE    OK
    TRUE     error
*/

static int
mysql_prepare_create_table(THD *thd, HA_CREATE_INFO *create_info,
                           Alter_info *alter_info, uint *db_options,
                           handler *file, KEY **key_info_buffer,
                           uint *key_count, int create_table_mode)
{
  const char	*key_name;
  Create_field	*sql_field,*dup_field;
  uint		field,null_fields,max_key_length;
  ulong		record_offset= 0;
  KEY		*key_info;
  KEY_PART_INFO *key_part_info;
  int		field_no,dup_no;
  int		select_field_pos,auto_increment=0;
  List_iterator_fast<Create_field> it(alter_info->create_list);
  List_iterator<Create_field> it2(alter_info->create_list);
  uint total_uneven_bit_length= 0;
  int select_field_count= C_CREATE_SELECT(create_table_mode);
  bool tmp_table= create_table_mode == C_ALTER_TABLE;
  bool is_hash_field_needed= false;
  DBUG_ENTER("mysql_prepare_create_table");

  DBUG_EXECUTE_IF("test_pseudo_invisible",{
          mysql_add_invisible_field(thd, &alter_info->create_list,
                      "invisible", &type_handler_long, INVISIBLE_SYSTEM,
                      new (thd->mem_root)Item_int(thd, 9));
          });
  DBUG_EXECUTE_IF("test_completely_invisible",{
          mysql_add_invisible_field(thd, &alter_info->create_list,
                      "invisible", &type_handler_long, INVISIBLE_FULL,
                      new (thd->mem_root)Item_int(thd, 9));
          });
  DBUG_EXECUTE_IF("test_invisible_index",{
          LEX_CSTRING temp;
          temp.str= "invisible";
          temp.length= strlen("invisible");
          mysql_add_invisible_index(thd, &alter_info->key_list
                  , &temp, Key::MULTIPLE);
          });
  LEX_CSTRING* connect_string = &create_info->connect_string;
  if (connect_string->length != 0 &&
      connect_string->length > CONNECT_STRING_MAXLEN &&
      (system_charset_info->cset->charpos(system_charset_info,
                                          connect_string->str,
                                          (connect_string->str +
                                           connect_string->length),
                                          CONNECT_STRING_MAXLEN)
      < connect_string->length))
  {
    my_error(ER_WRONG_STRING_LENGTH, MYF(0),
             connect_string->str, "CONNECTION", CONNECT_STRING_MAXLEN);
    DBUG_RETURN(TRUE);
  }

  select_field_pos= alter_info->create_list.elements - select_field_count;
  null_fields= 0;
  create_info->varchar= 0;
  max_key_length= file->max_key_length();

  /* Handle creation of sequences */
  if (create_info->sequence)
  {
    if (!(file->ha_table_flags() & HA_CAN_TABLES_WITHOUT_ROLLBACK))
    {
      my_error(ER_ILLEGAL_HA_CREATE_OPTION, MYF(0), file->table_type(),
               "SEQUENCE");
      DBUG_RETURN(TRUE);
    }

    /* The user specified fields: check that structure is ok */
    if (check_sequence_fields(thd->lex, &alter_info->create_list))
      DBUG_RETURN(TRUE);
  }

  for (field_no=0; (sql_field=it++) ; field_no++)
  {
    /*
      Initialize length from its original value (number of characters),
      which was set in the parser. This is necessary if we're
      executing a prepared statement for the second time.
    */
    sql_field->length= sql_field->char_length;
    /* Set field charset. */
    sql_field->charset= get_sql_field_charset(sql_field, create_info);
    if ((sql_field->flags & BINCMP_FLAG) &&
        !(sql_field->charset= find_bin_collation(sql_field->charset)))
      DBUG_RETURN(true);

    /* Virtual fields are always NULL */
    if (sql_field->vcol_info)
      sql_field->flags&= ~NOT_NULL_FLAG;

    if (sql_field->prepare_stage1(thd, thd->mem_root,
                                  file, file->ha_table_flags()))
      DBUG_RETURN(true);

    if (sql_field->real_field_type() == MYSQL_TYPE_BIT &&
        file->ha_table_flags() & HA_CAN_BIT_FIELD)
      total_uneven_bit_length+= sql_field->length & 7;

    if (!(sql_field->flags & NOT_NULL_FLAG))
      null_fields++;

    if (check_column_name(sql_field->field_name.str))
    {
      my_error(ER_WRONG_COLUMN_NAME, MYF(0), sql_field->field_name.str);
      DBUG_RETURN(TRUE);
    }

    /* Check if we have used the same field name before */
    for (dup_no=0; (dup_field=it2++) != sql_field; dup_no++)
    {
      if (lex_string_cmp(system_charset_info,
                         &sql_field->field_name,
                         &dup_field->field_name) == 0)
      {
	/*
	  If this was a CREATE ... SELECT statement, accept a field
	  redefinition if we are changing a field in the SELECT part
	*/
	if (field_no < select_field_pos || dup_no >= select_field_pos ||
            dup_field->invisible >= INVISIBLE_SYSTEM)
	{
	  my_error(ER_DUP_FIELDNAME, MYF(0), sql_field->field_name.str);
	  DBUG_RETURN(TRUE);
	}
	else
	{
	  /* Field redefined */

          /*
            If we are replacing a BIT field, revert the increment
            of total_uneven_bit_length that was done above.
          */
          if (sql_field->real_field_type() == MYSQL_TYPE_BIT &&
              file->ha_table_flags() & HA_CAN_BIT_FIELD)
            total_uneven_bit_length-= sql_field->length & 7;

          /* 
            We're making one field from two, the result field will have
            dup_field->flags as flags. If we've incremented null_fields
            because of sql_field->flags, decrement it back.
          */
          if (!(sql_field->flags & NOT_NULL_FLAG))
            null_fields--;

          if (sql_field->redefine_stage1(dup_field, file, create_info))
            DBUG_RETURN(true);

	  it2.remove();			// Remove first (create) definition
	  select_field_pos--;
	  break;
	}
      }
    }
    /* Don't pack rows in old tables if the user has requested this */
    if ((sql_field->flags & BLOB_FLAG) ||
	(sql_field->real_field_type() == MYSQL_TYPE_VARCHAR &&
         create_info->row_type != ROW_TYPE_FIXED))
      (*db_options)|= HA_OPTION_PACK_RECORD;
    it2.rewind();
  }

  /* record_offset will be increased with 'length-of-null-bits' later */
  record_offset= 0;
  null_fields+= total_uneven_bit_length;

  it.rewind();
  while ((sql_field=it++))
  {
    DBUG_ASSERT(sql_field->charset != 0);
    if (sql_field->prepare_stage2(file, file->ha_table_flags()))
      DBUG_RETURN(TRUE);
    if (sql_field->real_field_type() == MYSQL_TYPE_VARCHAR)
      create_info->varchar= TRUE;
    sql_field->offset= record_offset;
    if (MTYP_TYPENR(sql_field->unireg_check) == Field::NEXT_NUMBER)
      auto_increment++;
    if (parse_option_list(thd, create_info->db_type, &sql_field->option_struct,
                          &sql_field->option_list,
                          create_info->db_type->field_options, FALSE,
                          thd->mem_root))
      DBUG_RETURN(TRUE);
    /*
      For now skip fields that are not physically stored in the database
      (virtual fields) and update their offset later 
      (see the next loop).
    */
    if (sql_field->stored_in_db())
      record_offset+= sql_field->pack_length;
    if (sql_field->flags & VERS_SYSTEM_FIELD)
      continue;
  }
  /* Update virtual fields' offset and give error if
     All fields are invisible */
  bool is_all_invisible= true;
  it.rewind();
  while ((sql_field=it++))
  {
    if (!sql_field->stored_in_db())
    {
      sql_field->offset= record_offset;
      record_offset+= sql_field->pack_length;
    }
    if (sql_field->invisible == VISIBLE)
      is_all_invisible= false;
  }
  if (is_all_invisible)
  {
    my_error(ER_TABLE_MUST_HAVE_COLUMNS, MYF(0));
    DBUG_RETURN(TRUE);
  }
  if (auto_increment > 1)
  {
    my_message(ER_WRONG_AUTO_KEY, ER_THD(thd, ER_WRONG_AUTO_KEY), MYF(0));
    DBUG_RETURN(TRUE);
  }
  if (auto_increment &&
      (file->ha_table_flags() & HA_NO_AUTO_INCREMENT))
  {
    my_error(ER_TABLE_CANT_HANDLE_AUTO_INCREMENT, MYF(0), file->table_type());
    DBUG_RETURN(TRUE);
  }

  /*
   CREATE TABLE[with auto_increment column] SELECT is unsafe as the rows
   inserted in the created table depends on the order of the rows fetched
   from the select tables. This order may differ on master and slave. We
   therefore mark it as unsafe.
  */
  if (select_field_count > 0 && auto_increment)
    thd->lex->set_stmt_unsafe(LEX::BINLOG_STMT_UNSAFE_CREATE_SELECT_AUTOINC);

  /* Create keys */

  List_iterator<Key> key_iterator(alter_info->key_list);
  List_iterator<Key> key_iterator2(alter_info->key_list);
  uint key_parts=0, fk_key_count=0;
  bool primary_key=0,unique_key=0;
  Key *key, *key2;
  uint tmp, key_number;
  /* special marker for keys to be ignored */
  static char ignore_key[1];

  /* Calculate number of key segements */
  *key_count= 0;

  while ((key=key_iterator++))
  {
    DBUG_PRINT("info", ("key name: '%s'  type: %d", key->name.str ? key->name.str :
                        "(none)" , key->type));
    if (key->type == Key::FOREIGN_KEY)
    {
      fk_key_count++;
      Foreign_key *fk_key= (Foreign_key*) key;
      if (fk_key->validate(alter_info->create_list))
        DBUG_RETURN(TRUE);
      if (fk_key->ref_columns.elements &&
	  fk_key->ref_columns.elements != fk_key->columns.elements)
      {
        my_error(ER_WRONG_FK_DEF, MYF(0),
                 (fk_key->name.str ? fk_key->name.str :
                                     "foreign key without name"),
                 ER_THD(thd, ER_KEY_REF_DO_NOT_MATCH_TABLE_REF));
	DBUG_RETURN(TRUE);
      }
      continue;
    }
    (*key_count)++;
    tmp=file->max_key_parts();
    if (key->columns.elements > tmp)
    {
      my_error(ER_TOO_MANY_KEY_PARTS,MYF(0),tmp);
      DBUG_RETURN(TRUE);
    }
    if (check_ident_length(&key->name))
      DBUG_RETURN(TRUE);
    key_iterator2.rewind ();
    if (key->type != Key::FOREIGN_KEY)
    {
      while ((key2 = key_iterator2++) != key)
      {
	/*
          foreign_key_prefix(key, key2) returns 0 if key or key2, or both, is
          'generated', and a generated key is a prefix of the other key.
          Then we do not need the generated shorter key.
        */
        if ((key2->type != Key::FOREIGN_KEY &&
             key2->name.str != ignore_key &&
             !foreign_key_prefix(key, key2)))
        {
          /* TODO: issue warning message */
          /* mark that the generated key should be ignored */
          if (!key2->generated ||
              (key->generated && key->columns.elements <
               key2->columns.elements))
            key->name.str= ignore_key;
          else
          {
            key2->name.str= ignore_key;
            key_parts-= key2->columns.elements;
            (*key_count)--;
          }
          break;
        }
      }
    }
    if (key->name.str != ignore_key)
      key_parts+=key->columns.elements;
    else
      (*key_count)--;
    if (key->name.str && !tmp_table && (key->type != Key::PRIMARY) &&
	!my_strcasecmp(system_charset_info, key->name.str, primary_key_name))
    {
      my_error(ER_WRONG_NAME_FOR_INDEX, MYF(0), key->name.str);
      DBUG_RETURN(TRUE);
    }
    if (key->type == Key::PRIMARY && key->name.str &&
        my_strcasecmp(system_charset_info, key->name.str, primary_key_name) != 0)
    {
      bool sav_abort_on_warning= thd->abort_on_warning;
      thd->abort_on_warning= FALSE; /* Don't make an error out of this. */
      push_warning_printf(thd, Sql_condition::WARN_LEVEL_WARN,
                          ER_WRONG_NAME_FOR_INDEX,
                          "Name '%-.100s' ignored for PRIMARY key.",
                          key->name.str);
      thd->abort_on_warning= sav_abort_on_warning;
    }
  }
  tmp=file->max_keys();
  if (*key_count > tmp)
  {
    my_error(ER_TOO_MANY_KEYS,MYF(0),tmp);
    DBUG_RETURN(TRUE);
  }

  (*key_info_buffer)= key_info= (KEY*) thd->calloc(sizeof(KEY) * (*key_count));
  key_part_info=(KEY_PART_INFO*) thd->calloc(sizeof(KEY_PART_INFO)*key_parts);
  if (!*key_info_buffer || ! key_part_info)
    DBUG_RETURN(TRUE);				// Out of memory

  key_iterator.rewind();
  key_number=0;
  for (; (key=key_iterator++) ; key_number++)
  {
    uint key_length=0;
    Key_part_spec *column;

    is_hash_field_needed= false;
    if (key->name.str == ignore_key)
    {
      /* ignore redundant keys */
      do
	key=key_iterator++;
      while (key && key->name.str == ignore_key);
      if (!key)
	break;
    }

    switch (key->type) {
    case Key::MULTIPLE:
	key_info->flags= 0;
	break;
    case Key::FULLTEXT:
	key_info->flags= HA_FULLTEXT;
	if ((key_info->parser_name= &key->key_create_info.parser_name)->str)
          key_info->flags|= HA_USES_PARSER;
        else
          key_info->parser_name= 0;
	break;
    case Key::SPATIAL:
#ifdef HAVE_SPATIAL
	key_info->flags= HA_SPATIAL;
	break;
#else
	my_error(ER_FEATURE_DISABLED, MYF(0),
                 sym_group_geom.name, sym_group_geom.needed_define);
	DBUG_RETURN(TRUE);
#endif
    case Key::FOREIGN_KEY:
      key_number--;				// Skip this key
      continue;
    default:
      key_info->flags = HA_NOSAME;
      break;
    }
    if (key->generated)
      key_info->flags|= HA_GENERATED_KEY;

    key_info->user_defined_key_parts=(uint8) key->columns.elements;
    key_info->key_part=key_part_info;
    key_info->usable_key_parts= key_number;
    key_info->algorithm= key->key_create_info.algorithm;
    key_info->option_list= key->option_list;
    if (parse_option_list(thd, create_info->db_type, &key_info->option_struct,
                          &key_info->option_list,
                          create_info->db_type->index_options, FALSE,
                          thd->mem_root))
      DBUG_RETURN(TRUE);

    if (key->type == Key::FULLTEXT)
    {
      if (!(file->ha_table_flags() & HA_CAN_FULLTEXT))
      {
	my_error(ER_TABLE_CANT_HANDLE_FT, MYF(0), file->table_type());
	DBUG_RETURN(TRUE);
      }
    }
    /*
       Make SPATIAL to be RTREE by default
       SPATIAL only on BLOB or at least BINARY, this
       actually should be replaced by special GEOM type
       in near future when new frm file is ready
       checking for proper key parts number:
    */

    /* TODO: Add proper checks if handler supports key_type and algorithm */
    if (key_info->flags & HA_SPATIAL)
    {
      if (!(file->ha_table_flags() & HA_CAN_RTREEKEYS))
      {
	my_error(ER_TABLE_CANT_HANDLE_SPKEYS, MYF(0), file->table_type());
        DBUG_RETURN(TRUE);
      }
      if (key_info->user_defined_key_parts != 1)
      {
	my_error(ER_WRONG_ARGUMENTS, MYF(0), "SPATIAL INDEX");
	DBUG_RETURN(TRUE);
      }
    }
    else if (key_info->algorithm == HA_KEY_ALG_RTREE)
    {
#ifdef HAVE_RTREE_KEYS
      if ((key_info->user_defined_key_parts & 1) == 1)
      {
	my_error(ER_WRONG_ARGUMENTS, MYF(0), "RTREE INDEX");
	DBUG_RETURN(TRUE);
      }
      /* TODO: To be deleted */
      my_error(ER_NOT_SUPPORTED_YET, MYF(0), "RTREE INDEX");
      DBUG_RETURN(TRUE);
#else
      my_error(ER_FEATURE_DISABLED, MYF(0),
               sym_group_rtree.name, sym_group_rtree.needed_define);
      DBUG_RETURN(TRUE);
#endif
    }

    /* Take block size from key part or table part */
    /*
      TODO: Add warning if block size changes. We can't do it here, as
      this may depend on the size of the key
    */
    key_info->block_size= (key->key_create_info.block_size ?
                           key->key_create_info.block_size :
                           create_info->key_block_size);

    /*
      Remember block_size for the future if the block size was given
      either for key or table and it was given for the key during
      create/alter table or we have an active key_block_size for the
      table.
      The idea is that table specific key_block_size > 0 will only affect
      new keys and old keys will remember their original value.
    */
    if (key_info->block_size &&
        ((key->key_create_info.flags & HA_USES_BLOCK_SIZE) ||
         create_info->key_block_size))
      key_info->flags|= HA_USES_BLOCK_SIZE;

    List_iterator<Key_part_spec> cols(key->columns), cols2(key->columns);
    CHARSET_INFO *ft_key_charset=0;  // for FULLTEXT
    for (uint column_nr=0 ; (column=cols++) ; column_nr++)
    {
      Key_part_spec *dup_column;

      it.rewind();
      field=0;
      while ((sql_field=it++) &&
	     lex_string_cmp(system_charset_info,
                            &column->field_name,
                            &sql_field->field_name))
	field++;
      /*
         Either field is not present or field visibility is > INVISIBLE_USER
      */
      if (!sql_field)
      {
	my_error(ER_KEY_COLUMN_DOES_NOT_EXITS, MYF(0), column->field_name.str);
	DBUG_RETURN(TRUE);
      }
      if (sql_field->invisible > INVISIBLE_USER &&
          !(sql_field->flags & VERS_SYSTEM_FIELD) &&
          !key->invisible && DBUG_EVALUATE_IF("test_invisible_index", 0, 1))
      {
        my_error(ER_KEY_COLUMN_DOES_NOT_EXITS, MYF(0), column->field_name.str);
        DBUG_RETURN(TRUE);
      }
      while ((dup_column= cols2++) != column)
      {
        if (!lex_string_cmp(system_charset_info,
                            &column->field_name, &dup_column->field_name))
	{
	  my_error(ER_DUP_FIELDNAME, MYF(0), column->field_name.str);
	  DBUG_RETURN(TRUE);
	}
      }

      if (sql_field->compression_method())
      {
        my_error(ER_COMPRESSED_COLUMN_USED_AS_KEY, MYF(0),
                 column->field_name.str);
        DBUG_RETURN(TRUE);
      }

      cols2.rewind();
      if (key->type == Key::FULLTEXT)
      {
	if ((sql_field->real_field_type() != MYSQL_TYPE_STRING &&
	     sql_field->real_field_type() != MYSQL_TYPE_VARCHAR &&
	     !f_is_blob(sql_field->pack_flag)) ||
	    sql_field->charset == &my_charset_bin ||
	    sql_field->charset->mbminlen > 1 || // ucs2 doesn't work yet
	    (ft_key_charset && sql_field->charset != ft_key_charset))
	{
	    my_error(ER_BAD_FT_COLUMN, MYF(0), column->field_name.str);
	    DBUG_RETURN(-1);
	}
	ft_key_charset=sql_field->charset;
	/*
	  for fulltext keys keyseg length is 1 for blobs (it's ignored in ft
	  code anyway, and 0 (set to column width later) for char's. it has
	  to be correct col width for char's, as char data are not prefixed
	  with length (unlike blobs, where ft code takes data length from a
	  data prefix, ignoring column->length).
	*/
        column->length= MY_TEST(f_is_blob(sql_field->pack_flag));
      }
      else
      {
	column->length*= sql_field->charset->mbmaxlen;

        if (key->type == Key::SPATIAL)
        {
          if (column->length)
          {
            my_error(ER_WRONG_SUB_KEY, MYF(0));
            DBUG_RETURN(TRUE);
          }
          if (!f_is_geom(sql_field->pack_flag))
          {
            my_error(ER_WRONG_ARGUMENTS, MYF(0), "SPATIAL INDEX");
            DBUG_RETURN(TRUE);
          }
        }

	if (f_is_blob(sql_field->pack_flag) ||
            (f_is_geom(sql_field->pack_flag) && key->type != Key::SPATIAL))
        {
          if (!(file->ha_table_flags() & HA_CAN_INDEX_BLOBS))
          {
            my_error(ER_BLOB_USED_AS_KEY, MYF(0), column->field_name.str,
                     file->table_type());
            DBUG_RETURN(TRUE);
          }
          if (f_is_geom(sql_field->pack_flag) && sql_field->geom_type ==
              Field::GEOM_POINT)
            column->length= MAX_LEN_GEOM_POINT_FIELD;
          if (!column->length)
          {
            if (key->type == Key::UNIQUE)
              is_hash_field_needed= true;
            else if (key->type == Key::MULTIPLE)
              column->length= file->max_key_length() + 1;
            else
            {
              my_error(ER_BLOB_KEY_WITHOUT_LENGTH, MYF(0), column->field_name.str);
              DBUG_RETURN(TRUE);
            }
          }
        }
#ifdef HAVE_SPATIAL
	if (key->type == Key::SPATIAL)
	{
	  if (!column->length)
	  {
	    /*
              4 is: (Xmin,Xmax,Ymin,Ymax), this is for 2D case
              Lately we'll extend this code to support more dimensions
	    */
	    column->length= 4*sizeof(double);
	  }
	}
#endif
        if (sql_field->vcol_info)
        {
          if (key->type == Key::PRIMARY)
          {
            my_error(ER_PRIMARY_KEY_BASED_ON_GENERATED_COLUMN, MYF(0));
            DBUG_RETURN(TRUE);
          }
          if (sql_field->vcol_info->flags & VCOL_NOT_STRICTLY_DETERMINISTIC)
          {
            /* use check_expression() to report an error */
            check_expression(sql_field->vcol_info, &sql_field->field_name,
                             VCOL_GENERATED_STORED);
            DBUG_ASSERT(thd->is_error());
            DBUG_RETURN(TRUE);
          }
        }
	if (!(sql_field->flags & NOT_NULL_FLAG))
	{
	  if (key->type == Key::PRIMARY)
	  {
	    /* Implicitly set primary key fields to NOT NULL for ISO conf. */
	    sql_field->flags|= NOT_NULL_FLAG;
	    sql_field->pack_flag&= ~FIELDFLAG_MAYBE_NULL;
            null_fields--;
	  }
	  else
          {
            key_info->flags|= HA_NULL_PART_KEY;
            if (!(file->ha_table_flags() & HA_NULL_IN_KEY))
            {
              my_error(ER_NULL_COLUMN_IN_INDEX, MYF(0), column->field_name.str);
              DBUG_RETURN(TRUE);
            }
            if (key->type == Key::SPATIAL)
            {
              my_message(ER_SPATIAL_CANT_HAVE_NULL,
                         ER_THD(thd, ER_SPATIAL_CANT_HAVE_NULL), MYF(0));
              DBUG_RETURN(TRUE);
            }
          }
	}
	if (MTYP_TYPENR(sql_field->unireg_check) == Field::NEXT_NUMBER)
	{
	  if (column_nr == 0 || (file->ha_table_flags() & HA_AUTO_PART_KEY))
	    auto_increment--;			// Field is used
	}
      }

      key_part_info->fieldnr= field;
      key_part_info->offset=  (uint16) sql_field->offset;
      key_part_info->key_type=sql_field->pack_flag;
      uint key_part_length= sql_field->key_length;

      if (column->length)
      {
        if (f_is_blob(sql_field->pack_flag))
        {
          key_part_length= MY_MIN(column->length,
                                  blob_length_by_type(sql_field->real_field_type())
                                  * sql_field->charset->mbmaxlen);
          if (key_part_length > max_key_length ||
              key_part_length > file->max_key_part_length())
          {
            if (key->type == Key::MULTIPLE)
            {
              key_part_length= MY_MIN(max_key_length, file->max_key_part_length());
              /* not a critical problem */
              push_warning_printf(thd, Sql_condition::WARN_LEVEL_NOTE,
                                  ER_TOO_LONG_KEY,
                                  ER_THD(thd, ER_TOO_LONG_KEY),
                                  key_part_length);
              /* Align key length to multibyte char boundary */
              key_part_length-= key_part_length % sql_field->charset->mbmaxlen;
            }
            else
              is_hash_field_needed= true;
          }
        }
        // Catch invalid use of partial keys 
        else if (!f_is_geom(sql_field->pack_flag) &&
                 // is the key partial? 
                 column->length != key_part_length &&
                 // is prefix length bigger than field length? 
                 (column->length > key_part_length ||
                  // can the field have a partial key? 
                  !sql_field->type_handler()->type_can_have_key_part() ||
                  // a packed field can't be used in a partial key
                  f_is_packed(sql_field->pack_flag) ||
                  // does the storage engine allow prefixed search?
                  ((file->ha_table_flags() & HA_NO_PREFIX_CHAR_KEYS) &&
                   // and is this a 'unique' key?
                   (key_info->flags & HA_NOSAME))))
        {
          my_message(ER_WRONG_SUB_KEY, ER_THD(thd, ER_WRONG_SUB_KEY), MYF(0));
          DBUG_RETURN(TRUE);
        }
        else if (!(file->ha_table_flags() & HA_NO_PREFIX_CHAR_KEYS))
          key_part_length= column->length;
      }
      else if (key_part_length == 0 && (sql_field->flags & NOT_NULL_FLAG) &&
              !is_hash_field_needed)
      {
	my_error(ER_WRONG_KEY_COLUMN, MYF(0), file->table_type(),
                 column->field_name.str);
	  DBUG_RETURN(TRUE);
      }
      if (key_part_length > file->max_key_part_length() &&
          key->type != Key::FULLTEXT)
      {
        if (key->type == Key::MULTIPLE)
        {
          key_part_length= file->max_key_part_length();
          /* not a critical problem */
          push_warning_printf(thd, Sql_condition::WARN_LEVEL_WARN,
                              ER_TOO_LONG_KEY, ER_THD(thd, ER_TOO_LONG_KEY),
                              key_part_length);
          /* Align key length to multibyte char boundary */
          key_part_length-= key_part_length % sql_field->charset->mbmaxlen;
        }
        else
        {
          if (key->type == Key::UNIQUE)
          {
            is_hash_field_needed= true;
          }
          else
          {
            key_part_length= MY_MIN(max_key_length, file->max_key_part_length());
            my_error(ER_TOO_LONG_KEY, MYF(0), key_part_length);
            DBUG_RETURN(TRUE);
          }
        }
      }
      /* We can not store key_part_length more then 2^16 - 1 in frm */
      if (is_hash_field_needed && column->length > UINT_MAX16)
      {
        my_error(ER_TOO_LONG_KEYPART, MYF(0),  UINT_MAX16);
        DBUG_RETURN(TRUE);
      }
      else
        key_part_info->length= (uint16) key_part_length;
      /* Use packed keys for long strings on the first column */
      if (!((*db_options) & HA_OPTION_NO_PACK_KEYS) &&
          !((create_info->table_options & HA_OPTION_NO_PACK_KEYS)) &&
	  (key_part_length >= KEY_DEFAULT_PACK_LENGTH &&
	   (sql_field->real_field_type() == MYSQL_TYPE_STRING ||
	    sql_field->real_field_type() == MYSQL_TYPE_VARCHAR ||
	    sql_field->pack_flag & FIELDFLAG_BLOB))&& !is_hash_field_needed)
      {
	if ((column_nr == 0 && (sql_field->pack_flag & FIELDFLAG_BLOB)) ||
            sql_field->real_field_type() == MYSQL_TYPE_VARCHAR)
	  key_info->flags|= HA_BINARY_PACK_KEY | HA_VAR_LENGTH_KEY;
	else
	  key_info->flags|= HA_PACK_KEY;
      }
      /* Check if the key segment is partial, set the key flag accordingly */
      if (key_part_length != sql_field->key_length &&
          key_part_length != sql_field->type_handler()->max_octet_length())
        key_info->flags|= HA_KEY_HAS_PART_KEY_SEG;

      key_length+= key_part_length;
      key_part_info++;

      /* Create the key name based on the first column (if not given) */
      if (column_nr == 0)
      {
	if (key->type == Key::PRIMARY)
	{
	  if (primary_key)
	  {
	    my_message(ER_MULTIPLE_PRI_KEY, ER_THD(thd, ER_MULTIPLE_PRI_KEY),
                       MYF(0));
	    DBUG_RETURN(TRUE);
	  }
	  key_name=primary_key_name;
	  primary_key=1;
	}
	else if (!(key_name= key->name.str))
	  key_name=make_unique_key_name(thd, sql_field->field_name.str,
					*key_info_buffer, key_info);
	if (check_if_keyname_exists(key_name, *key_info_buffer, key_info))
	{
	  my_error(ER_DUP_KEYNAME, MYF(0), key_name);
	  DBUG_RETURN(TRUE);
	}
	key_info->name.str= (char*) key_name;
        key_info->name.length= strlen(key_name);
      }
    }
    if (!key_info->name.str || check_column_name(key_info->name.str))
    {
      my_error(ER_WRONG_NAME_FOR_INDEX, MYF(0), key_info->name.str);
      DBUG_RETURN(TRUE);
    }
    if (key->type == Key::UNIQUE && !(key_info->flags & HA_NULL_PART_KEY))
      unique_key=1;
    key_info->key_length=(uint16) key_length;
    if (key_length > max_key_length && key->type != Key::FULLTEXT &&
        !is_hash_field_needed)
    {
      my_error(ER_TOO_LONG_KEY, MYF(0), max_key_length);
      DBUG_RETURN(TRUE);
    }

    if (is_hash_field_needed && key_info->algorithm != HA_KEY_ALG_UNDEF &&
       key_info->algorithm != HA_KEY_ALG_HASH )
    {
      my_error(ER_TOO_LONG_KEY, MYF(0), max_key_length);
      DBUG_RETURN(TRUE);
    }
    if (is_hash_field_needed ||
        (key_info->algorithm == HA_KEY_ALG_HASH &&
         key->type != Key::PRIMARY &&
         key_info->flags & HA_NOSAME &&
         !(file->ha_table_flags() & HA_CAN_HASH_KEYS ) &&
         file->ha_table_flags() & HA_CAN_VIRTUAL_COLUMNS))
    {
      Create_field *hash_fld= add_hash_field(thd, &alter_info->create_list,
                                             key_info);
      if (!hash_fld)
        DBUG_RETURN(TRUE);
      hash_fld->offset= record_offset;
      hash_fld->charset= create_info->default_table_charset;
      record_offset+= hash_fld->pack_length;
      if (key_info->flags & HA_NULL_PART_KEY)
        null_fields++;
      else
      {
        hash_fld->flags|= NOT_NULL_FLAG;
        hash_fld->pack_flag&= ~FIELDFLAG_MAYBE_NULL;
      }
    }
    if (validate_comment_length(thd, &key->key_create_info.comment,
                                INDEX_COMMENT_MAXLEN,
                                ER_TOO_LONG_INDEX_COMMENT,
                                key_info->name.str))
       DBUG_RETURN(TRUE);

    key_info->comment.length= key->key_create_info.comment.length;
    if (key_info->comment.length > 0)
    {
      key_info->flags|= HA_USES_COMMENT;
      key_info->comment.str= key->key_create_info.comment.str;
    }

    // Check if a duplicate index is defined.
    check_duplicate_key(thd, key, key_info, &alter_info->key_list);
    key_info++;
  }

  if (!unique_key && !primary_key && !create_info->sequence &&
      (file->ha_table_flags() & HA_REQUIRE_PRIMARY_KEY))
  {
    my_message(ER_REQUIRES_PRIMARY_KEY, ER_THD(thd, ER_REQUIRES_PRIMARY_KEY),
               MYF(0));
    DBUG_RETURN(TRUE);
  }
  if (auto_increment > 0)
  {
    my_message(ER_WRONG_AUTO_KEY, ER_THD(thd, ER_WRONG_AUTO_KEY), MYF(0));
    DBUG_RETURN(TRUE);
  }
  /* Sort keys in optimized order */
  my_qsort((uchar*) *key_info_buffer, *key_count, sizeof(KEY),
	   (qsort_cmp) sort_keys);
  create_info->null_bits= null_fields;

  /* Check fields. */
  it.rewind();
  while ((sql_field=it++))
  {
    Field::utype type= (Field::utype) MTYP_TYPENR(sql_field->unireg_check);

    /*
      Set NO_DEFAULT_VALUE_FLAG if this field doesn't have a default value and
      it is NOT NULL, not an AUTO_INCREMENT field, not a TIMESTAMP and not
      updated trough a NOW() function.
    */
    if (!sql_field->default_value &&
        !sql_field->has_default_function() &&
        (sql_field->flags & NOT_NULL_FLAG) &&
        (!sql_field->is_timestamp_type() ||
         opt_explicit_defaults_for_timestamp)&&
        !sql_field->vers_sys_field())
    {
      sql_field->flags|= NO_DEFAULT_VALUE_FLAG;
      sql_field->pack_flag|= FIELDFLAG_NO_DEFAULT;
    }

    if (thd->variables.sql_mode & MODE_NO_ZERO_DATE &&
        !sql_field->default_value && !sql_field->vcol_info &&
        sql_field->is_timestamp_type() &&
        !opt_explicit_defaults_for_timestamp &&
        (sql_field->flags & NOT_NULL_FLAG) &&
        (type == Field::NONE || type == Field::TIMESTAMP_UN_FIELD))
    {
      /*
        An error should be reported if:
          - NO_ZERO_DATE SQL mode is active;
          - there is no explicit DEFAULT clause (default column value);
          - this is a TIMESTAMP column;
          - the column is not NULL;
          - this is not the DEFAULT CURRENT_TIMESTAMP column.

        In other words, an error should be reported if
          - NO_ZERO_DATE SQL mode is active;
          - the column definition is equivalent to
            'column_name TIMESTAMP DEFAULT 0'.
      */

      my_error(ER_INVALID_DEFAULT, MYF(0), sql_field->field_name.str);
      DBUG_RETURN(TRUE);
    }
    if (sql_field->invisible == INVISIBLE_USER &&
        sql_field->flags & NOT_NULL_FLAG &&
        sql_field->flags & NO_DEFAULT_VALUE_FLAG)
    {
      my_error(ER_INVISIBLE_NOT_NULL_WITHOUT_DEFAULT, MYF(0),
                          sql_field->field_name.str);
      DBUG_RETURN(TRUE);
    }
  }

  /* Check table level constraints */
  create_info->check_constraint_list= &alter_info->check_constraint_list;
  {
    List_iterator_fast<Virtual_column_info> c_it(alter_info->check_constraint_list);
    Virtual_column_info *check;
    while ((check= c_it++))
    {
      if (!check->name.length || check->automatic_name)
        continue;

      {
        /* Check that there's no repeating constraint names. */
        List_iterator_fast<Virtual_column_info>
          dup_it(alter_info->check_constraint_list);
        Virtual_column_info *dup_check;
        while ((dup_check= dup_it++) && dup_check != check)
        {
          if (!lex_string_cmp(system_charset_info,
                              &check->name, &dup_check->name))
          {
            my_error(ER_DUP_CONSTRAINT_NAME, MYF(0), "CHECK", check->name.str);
            DBUG_RETURN(TRUE);
          }
        }
      }

      if (check_string_char_length(&check->name, 0, NAME_CHAR_LEN,
                                   system_charset_info, 1))
      {
        my_error(ER_TOO_LONG_IDENT, MYF(0), check->name.str);
        DBUG_RETURN(TRUE);
      }
      if (check_expression(check, &check->name, VCOL_CHECK_TABLE))
        DBUG_RETURN(TRUE);
    }
  }

  /* Give warnings for not supported table options */
  extern handlerton *maria_hton;
  if (file->partition_ht() != maria_hton && create_info->transactional &&
      !file->has_transaction_manager())
      push_warning_printf(thd, Sql_condition::WARN_LEVEL_WARN,
                          ER_ILLEGAL_HA_CREATE_OPTION,
                          ER_THD(thd, ER_ILLEGAL_HA_CREATE_OPTION),
                          file->engine_name()->str,
                          "TRANSACTIONAL=1");

  if (parse_option_list(thd, file->partition_ht(), &create_info->option_struct,
                          &create_info->option_list,
                          file->partition_ht()->table_options, FALSE,
                          thd->mem_root))
      DBUG_RETURN(TRUE);

  DBUG_RETURN(FALSE);
}

/**
  check comment length of table, column, index and partition

  If comment lenght is more than the standard length
  truncate it and store the comment lenght upto the standard
  comment length size

  @param          thd             Thread handle
  @param[in,out]  comment         Comment
  @param          max_len         Maximum allowed comment length
  @param          err_code        Error message
  @param          name            Name of commented object

  @return Operation status
    @retval       true            Error found
    @retval       false           On Success
*/
bool validate_comment_length(THD *thd, LEX_CSTRING *comment, size_t max_len,
                             uint err_code, const char *name)
{
  DBUG_ENTER("validate_comment_length");
  size_t tmp_len= my_charpos(system_charset_info, comment->str,
                           comment->str + comment->length, max_len);
  if (tmp_len < comment->length)
  {
    if (thd->is_strict_mode())
    {
       my_error(err_code, MYF(0), name, static_cast<ulong>(max_len));
       DBUG_RETURN(true);
    }
    push_warning_printf(thd, Sql_condition::WARN_LEVEL_WARN, err_code,
                        ER_THD(thd, err_code), name,
                        static_cast<ulong>(max_len));
    comment->length= tmp_len;
  }
  DBUG_RETURN(false);
}


/*
  Set table default charset, if not set

  SYNOPSIS
    set_table_default_charset()
    create_info        Table create information

  DESCRIPTION
    If the table character set was not given explicitly,
    let's fetch the database default character set and
    apply it to the table.
*/

static void set_table_default_charset(THD *thd, HA_CREATE_INFO *create_info,
                                      const LEX_CSTRING &db)
{
  /*
    If the table character set was not given explicitly,
    let's fetch the database default character set and
    apply it to the table.
  */
  if (!create_info->default_table_charset)
  {
    Schema_specification_st db_info;

    load_db_opt_by_name(thd, db.str, &db_info);

    create_info->default_table_charset= db_info.default_table_charset;
  }
}


/*
  Extend long VARCHAR fields to blob & prepare field if it's a blob

  SYNOPSIS
    prepare_blob_field()

  RETURN
    0	ok
    1	Error (sql_field can't be converted to blob)
        In this case the error is given
*/

bool Column_definition::prepare_blob_field(THD *thd)
{
  DBUG_ENTER("Column_definition::prepare_blob_field");

  if (length > MAX_FIELD_VARCHARLENGTH && !(flags & BLOB_FLAG))
  {
    /* Convert long VARCHAR columns to TEXT or BLOB */
    char warn_buff[MYSQL_ERRMSG_SIZE];

    if (thd->is_strict_mode())
    {
      my_error(ER_TOO_BIG_FIELDLENGTH, MYF(0), field_name.str,
               static_cast<ulong>(MAX_FIELD_VARCHARLENGTH / charset->mbmaxlen));
      DBUG_RETURN(1);
    }
    set_handler(&type_handler_blob);
    flags|= BLOB_FLAG;
    my_snprintf(warn_buff, sizeof(warn_buff), ER_THD(thd, ER_AUTO_CONVERT),
                field_name.str,
                (charset == &my_charset_bin) ? "VARBINARY" : "VARCHAR",
                (charset == &my_charset_bin) ? "BLOB" : "TEXT");
    push_warning(thd, Sql_condition::WARN_LEVEL_NOTE, ER_AUTO_CONVERT,
                 warn_buff);
  }

  if ((flags & BLOB_FLAG) && length)
  {
    if (real_field_type() == FIELD_TYPE_BLOB ||
        real_field_type() == FIELD_TYPE_TINY_BLOB ||
        real_field_type() == FIELD_TYPE_MEDIUM_BLOB)
    {
      /* The user has given a length to the blob column */
      set_handler(Type_handler::blob_type_handler((uint) length));
      pack_length= type_handler()->calc_pack_length(0);
    }
    length= key_length= 0;
  }
  DBUG_RETURN(0);
}


/*
  Preparation of Create_field for SP function return values.
  Based on code used in the inner loop of mysql_prepare_create_table()
  above.

  SYNOPSIS
    sp_prepare_create_field()
    thd                 Thread object
    mem_root            Memory root to allocate components on (e.g. interval)

  DESCRIPTION
    Prepares the field structures for field creation.

*/

bool Column_definition::sp_prepare_create_field(THD *thd, MEM_ROOT *mem_root)
{
  return prepare_stage1(thd, mem_root, NULL, HA_CAN_GEOMETRY) ||
         prepare_stage2(NULL, HA_CAN_GEOMETRY);
}


static bool vers_prepare_keys(THD *thd, HA_CREATE_INFO *create_info,
                         Alter_info *alter_info, KEY **key_info, uint key_count)
{
  DBUG_ASSERT(create_info->versioned());

  const char *row_start_field= create_info->vers_info.as_row.start;
  DBUG_ASSERT(row_start_field);
  const char *row_end_field= create_info->vers_info.as_row.end;
  DBUG_ASSERT(row_end_field);

  List_iterator<Key> key_it(alter_info->key_list);
  Key *key= NULL;
  while ((key=key_it++))
  {
    if (key->type != Key::PRIMARY && key->type != Key::UNIQUE)
      continue;

    Key_part_spec *key_part= NULL;
    List_iterator<Key_part_spec> part_it(key->columns);
    while ((key_part=part_it++))
    {
      if (!my_strcasecmp(system_charset_info,
                         row_start_field,
                         key_part->field_name.str) ||

          !my_strcasecmp(system_charset_info,
                         row_end_field,
                         key_part->field_name.str))
        break;
    }
    if (key_part)
      continue; // Key already contains Sys_start or Sys_end

    Key_part_spec *key_part_sys_end_col=
        new (thd->mem_root) Key_part_spec(&create_info->vers_info.as_row.end, 0);
    key->columns.push_back(key_part_sys_end_col);
  }

  return false;
}

handler *mysql_create_frm_image(THD *thd, const LEX_CSTRING &db,
                                const LEX_CSTRING &table_name,
                                HA_CREATE_INFO *create_info,
                                Alter_info *alter_info, int create_table_mode,
                                KEY **key_info, uint *key_count,
                                LEX_CUSTRING *frm)
{
  uint		db_options;
  handler       *file;
  DBUG_ENTER("mysql_create_frm_image");

  if (!alter_info->create_list.elements)
  {
    my_error(ER_TABLE_MUST_HAVE_COLUMNS, MYF(0));
    DBUG_RETURN(NULL);
  }

  set_table_default_charset(thd, create_info, db);

  db_options= create_info->table_options_with_row_type();

  if (unlikely(!(file= get_new_handler((TABLE_SHARE*) 0, thd->mem_root,
                                       create_info->db_type))))
    DBUG_RETURN(NULL);

#ifdef WITH_PARTITION_STORAGE_ENGINE
  partition_info *part_info= thd->work_part_info;

  if (!part_info && create_info->db_type->partition_flags &&
      (create_info->db_type->partition_flags() & HA_USE_AUTO_PARTITION))
  {
    /*
      Table is not defined as a partitioned table but the engine handles
      all tables as partitioned. The handler will set up the partition info
      object with the default settings.
    */
    thd->work_part_info= part_info= new partition_info();
    if (unlikely(!part_info))
      goto err;

    file->set_auto_partitions(part_info);
    part_info->default_engine_type= create_info->db_type;
    part_info->is_auto_partitioned= TRUE;
  }
  if (part_info)
  {
    /*
      The table has been specified as a partitioned table.
      If this is part of an ALTER TABLE the handler will be the partition
      handler but we need to specify the default handler to use for
      partitions also in the call to check_partition_info. We transport
      this information in the default_db_type variable, it is either
      DB_TYPE_DEFAULT or the engine set in the ALTER TABLE command.
    */
    handlerton *part_engine_type= create_info->db_type;
    char *part_syntax_buf;
    uint syntax_len;
    handlerton *engine_type;
    List_iterator<partition_element> part_it(part_info->partitions);
    partition_element *part_elem;

    while ((part_elem= part_it++))
    {
      if (part_elem->part_comment)
      {
        LEX_CSTRING comment= { part_elem->part_comment,
                               strlen(part_elem->part_comment)
        };
        if (validate_comment_length(thd, &comment,
                                     TABLE_PARTITION_COMMENT_MAXLEN,
                                     ER_TOO_LONG_TABLE_PARTITION_COMMENT,
                                     part_elem->partition_name))
          DBUG_RETURN(NULL);
        /* cut comment length. Safe to do in all cases */
        ((char*)part_elem->part_comment)[comment.length]= '\0';
      }
      if (part_elem->subpartitions.elements)
      {
        List_iterator<partition_element> sub_it(part_elem->subpartitions);
        partition_element *subpart_elem;
        while ((subpart_elem= sub_it++))
        {
          if (subpart_elem->part_comment)
          {
            LEX_CSTRING comment= {
              subpart_elem->part_comment, strlen(subpart_elem->part_comment)
            };
            if (validate_comment_length(thd, &comment,
                                         TABLE_PARTITION_COMMENT_MAXLEN,
                                         ER_TOO_LONG_TABLE_PARTITION_COMMENT,
                                         subpart_elem->partition_name))
              DBUG_RETURN(NULL);
            /* cut comment length. Safe to do in all cases */
            ((char*)subpart_elem->part_comment)[comment.length]= '\0';
          }
        }
      }
    } 

    if (create_info->tmp_table())
    {
      my_error(ER_PARTITION_NO_TEMPORARY, MYF(0));
      goto err;
    }
    if ((part_engine_type == partition_hton) &&
        part_info->default_engine_type)
    {
      /*
        This only happens at ALTER TABLE.
        default_engine_type was assigned from the engine set in the ALTER
        TABLE command.
      */
      ;
    }
    else
    {
      if (create_info->used_fields & HA_CREATE_USED_ENGINE)
      {
        part_info->default_engine_type= create_info->db_type;
      }
      else
      {
        if (part_info->default_engine_type == NULL)
        {
          part_info->default_engine_type= ha_default_handlerton(thd);
        }
      }
    }
    DBUG_PRINT("info", ("db_type = %s create_info->db_type = %s",
             ha_resolve_storage_engine_name(part_info->default_engine_type),
             ha_resolve_storage_engine_name(create_info->db_type)));
    if (part_info->check_partition_info(thd, &engine_type, file,
                                        create_info, FALSE))
      goto err;
    part_info->default_engine_type= engine_type;

    if (part_info->vers_info && !create_info->versioned())
    {
      my_error(ER_VERS_NOT_VERSIONED, MYF(0), table_name.str);
      goto err;
    }

    /*
      We reverse the partitioning parser and generate a standard format
      for syntax stored in frm file.
    */
    part_syntax_buf= generate_partition_syntax_for_frm(thd, part_info,
                                      &syntax_len, create_info, alter_info);
    if (!part_syntax_buf)
      goto err;
    part_info->part_info_string= part_syntax_buf;
    part_info->part_info_len= syntax_len;
    if ((!(engine_type->partition_flags &&
           ((engine_type->partition_flags() & HA_CAN_PARTITION) ||
            (part_info->part_type == VERSIONING_PARTITION &&
            engine_type->partition_flags() & HA_ONLY_VERS_PARTITION))
          )) ||
        create_info->db_type == partition_hton)
    {
      /*
        The handler assigned to the table cannot handle partitioning.
        Assign the partition handler as the handler of the table.
      */
      DBUG_PRINT("info", ("db_type: %s",
                        ha_resolve_storage_engine_name(create_info->db_type)));
      delete file;
      create_info->db_type= partition_hton;
      if (!(file= get_ha_partition(part_info)))
        DBUG_RETURN(NULL);

      /*
        If we have default number of partitions or subpartitions we
        might require to set-up the part_info object such that it
        creates a proper .par file. The current part_info object is
        only used to create the frm-file and .par-file.
      */
      if (part_info->use_default_num_partitions &&
          part_info->num_parts &&
          (int)part_info->num_parts !=
          file->get_default_no_partitions(create_info))
      {
        uint i;
        List_iterator<partition_element> part_it(part_info->partitions);
        part_it++;
        DBUG_ASSERT(thd->lex->sql_command != SQLCOM_CREATE_TABLE);
        for (i= 1; i < part_info->partitions.elements; i++)
          (part_it++)->part_state= PART_TO_BE_DROPPED;
      }
      else if (part_info->is_sub_partitioned() &&
               part_info->use_default_num_subpartitions &&
               part_info->num_subparts &&
               (int)part_info->num_subparts !=
                 file->get_default_no_partitions(create_info))
      {
        DBUG_ASSERT(thd->lex->sql_command != SQLCOM_CREATE_TABLE);
        part_info->num_subparts= file->get_default_no_partitions(create_info);
      }
    }
    else if (create_info->db_type != engine_type)
    {
      /*
        We come here when we don't use a partitioned handler.
        Since we use a partitioned table it must be "native partitioned".
        We have switched engine from defaults, most likely only specified
        engines in partition clauses.
      */
      delete file;
      if (unlikely(!(file= get_new_handler((TABLE_SHARE*) 0, thd->mem_root,
                                           engine_type))))
        DBUG_RETURN(NULL);
    }
  }
  /*
    Unless table's storage engine supports partitioning natively
    don't allow foreign keys on partitioned tables (they won't
    work work even with InnoDB beneath of partitioning engine).
    If storage engine handles partitioning natively (like NDB)
    foreign keys support is possible, so we let the engine decide.
  */
  if (create_info->db_type == partition_hton)
  {
    List_iterator_fast<Key> key_iterator(alter_info->key_list);
    Key *key;
    while ((key= key_iterator++))
    {
      if (key->type == Key::FOREIGN_KEY)
      {
        my_error(ER_FOREIGN_KEY_ON_PARTITIONED, MYF(0));
        goto err;
      }
    }
  }
#endif

  if (create_info->versioned())
  {
    if(vers_prepare_keys(thd, create_info, alter_info, key_info,
                                *key_count))
      goto err;
  }

  if (mysql_prepare_create_table(thd, create_info, alter_info, &db_options,
                                 file, key_info, key_count, create_table_mode))
    goto err;
  create_info->table_options=db_options;

  *frm= build_frm_image(thd, table_name, create_info,
                        alter_info->create_list, *key_count,
                        *key_info, file);

  if (frm->str)
    DBUG_RETURN(file);

err:
  delete file;
  DBUG_RETURN(NULL);
}


/**
  Create a table

  @param thd                 Thread object
  @param orig_db             Database for error messages
  @param orig_table_name     Table name for error messages
                             (it's different from table_name for ALTER TABLE)
  @param db                  Database
  @param table_name          Table name
  @param path                Path to table (i.e. to its .FRM file without
                             the extension).
  @param create_info         Create information (like MAX_ROWS)
  @param alter_info          Description of fields and keys for new table
  @param create_table_mode   C_ORDINARY_CREATE, C_ALTER_TABLE, C_ASSISTED_DISCOVERY
                             or any positive number (for C_CREATE_SELECT).
  @param[out] is_trans       Identifies the type of engine where the table
                             was created: either trans or non-trans.
  @param[out] key_info       Array of KEY objects describing keys in table
                             which was created.
  @param[out] key_count      Number of keys in table which was created.

  If one creates a temporary table, its is automatically opened and its
  TABLE_SHARE is added to THD::all_temp_tables list.

  Note that this function assumes that caller already have taken
  exclusive metadata lock on table being created or used some other
  way to ensure that concurrent operations won't intervene.
  mysql_create_table() is a wrapper that can be used for this.

  @retval 0 OK
  @retval 1 error
  @retval -1 table existed but IF NOT EXISTS was used
*/

static
int create_table_impl(THD *thd, const LEX_CSTRING &orig_db,
                      const LEX_CSTRING &orig_table_name,
                      const LEX_CSTRING &db, const LEX_CSTRING &table_name,
                      const char *path, const DDL_options_st options,
                      HA_CREATE_INFO *create_info, Alter_info *alter_info,
                      int create_table_mode, bool *is_trans, KEY **key_info,
                      uint *key_count, LEX_CUSTRING *frm)
{
  LEX_CSTRING	*alias;
  handler	*file= 0;
  int		error= 1;
  bool          frm_only= create_table_mode == C_ALTER_TABLE_FRM_ONLY;
  bool          internal_tmp_table= create_table_mode == C_ALTER_TABLE || frm_only;
  DBUG_ENTER("mysql_create_table_no_lock");
  DBUG_PRINT("enter", ("db: '%s'  table: '%s'  tmp: %d  path: %s",
                       db.str, table_name.str, internal_tmp_table, path));

  if (fix_constraints_names(thd, &alter_info->check_constraint_list,
                            create_info))
    DBUG_RETURN(1);

  if (thd->variables.sql_mode & MODE_NO_DIR_IN_CREATE)
  {
    if (create_info->data_file_name)
      push_warning_printf(thd, Sql_condition::WARN_LEVEL_WARN,
                          WARN_OPTION_IGNORED,
                          ER_THD(thd, WARN_OPTION_IGNORED),
                          "DATA DIRECTORY");
    if (create_info->index_file_name)
      push_warning_printf(thd, Sql_condition::WARN_LEVEL_WARN,
                          WARN_OPTION_IGNORED,
                          ER_THD(thd, WARN_OPTION_IGNORED),
                          "INDEX DIRECTORY");
    create_info->data_file_name= create_info->index_file_name= 0;
  }
  else
  {
    if (unlikely(error_if_data_home_dir(create_info->data_file_name,
                                        "DATA DIRECTORY")) ||
        unlikely(error_if_data_home_dir(create_info->index_file_name,
                                        "INDEX DIRECTORY")) ||
        unlikely(check_partition_dirs(thd->lex->part_info)))
      goto err;
  }

  alias= const_cast<LEX_CSTRING*>(table_case_name(create_info, &table_name));

  /* Check if table exists */
  if (create_info->tmp_table())
  {
    /*
      If a table exists, it must have been pre-opened. Try looking for one
      in-use in THD::all_temp_tables list of TABLE_SHAREs.
    */
    TABLE *tmp_table= thd->find_temporary_table(db.str, table_name.str);

    if (tmp_table)
    {
      bool table_creation_was_logged= tmp_table->s->table_creation_was_logged;
      if (options.or_replace())
      {
        /*
          We are using CREATE OR REPLACE on an existing temporary table
          Remove the old table so that we can re-create it.
        */
        if (thd->drop_temporary_table(tmp_table, NULL, true))
          goto err;
      }
      else if (options.if_not_exists())
        goto warn;
      else
      {
        my_error(ER_TABLE_EXISTS_ERROR, MYF(0), alias->str);
        goto err;
      }
      /*
        We have to log this query, even if it failed later to ensure the
        drop is done.
      */
      if (table_creation_was_logged)
      {
        thd->variables.option_bits|= OPTION_KEEP_LOG;
        thd->log_current_statement= 1;
        create_info->table_was_deleted= 1;
      }
    }
  }
  else
  {
    if (!internal_tmp_table && ha_table_exists(thd, &db, &table_name))
    {
      if (options.or_replace())
      {
        (void) delete_statistics_for_table(thd, &db, &table_name);

        TABLE_LIST table_list;
        table_list.init_one_table(&db, &table_name, 0, TL_WRITE_ALLOW_WRITE);
        table_list.table= create_info->table;

        if (check_if_log_table(&table_list, TRUE, "CREATE OR REPLACE"))
          goto err;
        
        /*
          Rollback the empty transaction started in mysql_create_table()
          call to open_and_lock_tables() when we are using LOCK TABLES.
        */
        (void) trans_rollback_stmt(thd);
        /* Remove normal table without logging. Keep tables locked */
        if (mysql_rm_table_no_locks(thd, &table_list, 0, 0, 0, 0, 1, 1))
          goto err;

        /*
          We have to log this query, even if it failed later to ensure the
          drop is done.
        */
        thd->variables.option_bits|= OPTION_KEEP_LOG;
        thd->log_current_statement= 1;
        create_info->table_was_deleted= 1;
        DBUG_EXECUTE_IF("send_kill_after_delete", thd->set_killed(KILL_QUERY); );

        /*
          Restart statement transactions for the case of CREATE ... SELECT.
        */
        if (thd->lex->first_select_lex()->item_list.elements &&
            restart_trans_for_tables(thd, thd->lex->query_tables))
          goto err;
      }
      else if (options.if_not_exists())
        goto warn;
      else
      {
        my_error(ER_TABLE_EXISTS_ERROR, MYF(0), table_name.str);
        goto err;
      }
    }
  }

  THD_STAGE_INFO(thd, stage_creating_table);

  if (check_engine(thd, orig_db.str, orig_table_name.str, create_info))
    goto err;

  if (create_table_mode == C_ASSISTED_DISCOVERY)
  {
    /* check that it's used correctly */
    DBUG_ASSERT(alter_info->create_list.elements == 0);
    DBUG_ASSERT(alter_info->key_list.elements == 0);

    TABLE_SHARE share;
    handlerton *hton= create_info->db_type;
    int ha_err;
    Field *no_fields= 0;

    if (!hton->discover_table_structure)
    {
      my_error(ER_TABLE_MUST_HAVE_COLUMNS, MYF(0));
      goto err;
    }

    init_tmp_table_share(thd, &share, db.str, 0, table_name.str, path);

    /* prepare everything for discovery */
    share.field= &no_fields;
    share.db_plugin= ha_lock_engine(thd, hton);
    share.option_list= create_info->option_list;
    share.connect_string= create_info->connect_string;

    if (parse_engine_table_options(thd, hton, &share))
      goto err;

    ha_err= hton->discover_table_structure(hton, thd, &share, create_info);

    /*
      if discovery failed, the plugin will be auto-unlocked, as it
      was locked on the THD, see above.
      if discovery succeeded, the plugin was replaced by a globally
      locked plugin, that will be unlocked by free_table_share()
    */
    if (ha_err)
      share.db_plugin= 0; // will be auto-freed, locked above on the THD

    free_table_share(&share);

    if (ha_err)
    {
      my_error(ER_GET_ERRNO, MYF(0), ha_err, hton_name(hton)->str);
      goto err;
    }
  }
  else
  {
    file= mysql_create_frm_image(thd, orig_db, orig_table_name, create_info,
                                 alter_info, create_table_mode, key_info,
                                 key_count, frm);
    /*
    TODO: remove this check of thd->is_error() (now it intercept
    errors in some val_*() methoids and bring some single place to
    such error interception).
    */
    if (!file || thd->is_error())
      goto err;

    if (thd->variables.keep_files_on_create)
      create_info->options|= HA_CREATE_KEEP_FILES;

    if (file->ha_create_partitioning_metadata(path, NULL, CHF_CREATE_FLAG))
      goto err;

    if (!frm_only)
    {
      if (ha_create_table(thd, path, db.str, table_name.str, create_info, frm))
      {
        file->ha_create_partitioning_metadata(path, NULL, CHF_DELETE_FLAG);
        deletefrm(path);
        goto err;
      }
    }
  }

  create_info->table= 0;
  if (!frm_only && create_info->tmp_table())
  {
    TABLE *table= thd->create_and_open_tmp_table(frm, path, db.str,
                                                 table_name.str,
                                                 false);

    if (!table)
    {
      (void) thd->rm_temporary_table(create_info->db_type, path);
      goto err;
    }

    if (is_trans != NULL)
      *is_trans= table->file->has_transactions();

    thd->thread_specific_used= TRUE;
    create_info->table= table;                  // Store pointer to table
  }

  error= 0;
err:
  THD_STAGE_INFO(thd, stage_after_create);
  delete file;
  DBUG_PRINT("exit", ("return: %d", error));
  DBUG_RETURN(error);

warn:
  error= -1;
  push_warning_printf(thd, Sql_condition::WARN_LEVEL_NOTE,
                      ER_TABLE_EXISTS_ERROR,
                      ER_THD(thd, ER_TABLE_EXISTS_ERROR),
                      alias->str);
  goto err;
}

/**
  Simple wrapper around create_table_impl() to be used
  in various version of CREATE TABLE statement.

  @result
    1 unspefied error
    2 error; Don't log create statement
    0 ok
    -1 Table was used with IF NOT EXISTS and table existed (warning, not error)
*/

int mysql_create_table_no_lock(THD *thd, const LEX_CSTRING *db,
                               const LEX_CSTRING *table_name,
                               Table_specification_st *create_info,
                               Alter_info *alter_info, bool *is_trans,
                               int create_table_mode, TABLE_LIST *table_list)
{
  KEY *not_used_1;
  uint not_used_2;
  int res;
  char path[FN_REFLEN + 1];
  LEX_CUSTRING frm= {0,0};

  if (create_info->tmp_table())
    build_tmptable_filename(thd, path, sizeof(path));
  else
  {
    int length;
    const LEX_CSTRING *alias= table_case_name(create_info, table_name);
    length= build_table_filename(path, sizeof(path) - 1, db->str, alias->str, "", 0);
    // Check if we hit FN_REFLEN bytes along with file extension.
    if (length+reg_ext_length > FN_REFLEN)
    {
      my_error(ER_IDENT_CAUSES_TOO_LONG_PATH, MYF(0), (int) sizeof(path)-1,
               path);
      return true;
    }
  }

  res= create_table_impl(thd, *db, *table_name, *db, *table_name, path,
                         *create_info, create_info,
                         alter_info, create_table_mode,
                         is_trans, &not_used_1, &not_used_2, &frm);
  my_free(const_cast<uchar*>(frm.str));

  if (!res && create_info->sequence)
  {
    /* Set create_info.table if temporary table */
    if (create_info->tmp_table())
      table_list->table= create_info->table;
    else
      table_list->table= 0;
    res= sequence_insert(thd, thd->lex, table_list);
    if (res)
    {
      DBUG_ASSERT(thd->is_error());
      /* Drop the table as it wasn't completely done */
      if (!mysql_rm_table_no_locks(thd, table_list, 1,
                                   create_info->tmp_table(),
                                   false, true /* Sequence*/,
                                   true /* Don't log_query */,
                                   true /* Don't free locks */ ))
      {
        /*
          From the user point of view, the table creation failed
          We return 2 to indicate that this statement doesn't have
          to be logged.
        */
        res= 2;
      }
    }
  }

  return res;
}

/**
  Implementation of SQLCOM_CREATE_TABLE.

  Take the metadata locks (including a shared lock on the affected
  schema) and create the table. Is written to be called from
  mysql_execute_command(), to which it delegates the common parts
  with other commands (i.e. implicit commit before and after,
  close of thread tables.
*/

bool mysql_create_table(THD *thd, TABLE_LIST *create_table,
                        Table_specification_st *create_info,
                        Alter_info *alter_info)
{
  bool is_trans= FALSE;
  bool result;
  int create_table_mode;
  TABLE_LIST *pos_in_locked_tables= 0;
  MDL_ticket *mdl_ticket= 0;
  DBUG_ENTER("mysql_create_table");

  DBUG_ASSERT(create_table == thd->lex->query_tables);

  /* Copy temporarily the statement flags to thd for lock_table_names() */
  uint save_thd_create_info_options= thd->lex->create_info.options;
  thd->lex->create_info.options|= create_info->options;

  /* Open or obtain an exclusive metadata lock on table being created  */
  result= open_and_lock_tables(thd, *create_info, create_table, FALSE, 0);

  thd->lex->create_info.options= save_thd_create_info_options;

  if (result)
  {
    /* is_error() may be 0 if table existed and we generated a warning */
    DBUG_RETURN(thd->is_error());
  }
  /* The following is needed only in case of lock tables */
  if ((create_info->table= create_table->table))
  {
    pos_in_locked_tables= create_info->table->pos_in_locked_tables;
    mdl_ticket= create_table->table->mdl_ticket;
  }
  
  /* Got lock. */
  DEBUG_SYNC(thd, "locked_table_name");

  if (alter_info->create_list.elements || alter_info->key_list.elements)
    create_table_mode= C_ORDINARY_CREATE;
  else
    create_table_mode= C_ASSISTED_DISCOVERY;

  if (!opt_explicit_defaults_for_timestamp)
    promote_first_timestamp_column(&alter_info->create_list);

  if (mysql_create_table_no_lock(thd, &create_table->db,
                                 &create_table->table_name, create_info,
                                 alter_info,
                                 &is_trans, create_table_mode,
                                 create_table) > 0)
  {
    result= 1;
    goto err;
  }

  /*
    Check if we are doing CREATE OR REPLACE TABLE under LOCK TABLES
    on a non temporary table
  */
  if (thd->locked_tables_mode && pos_in_locked_tables &&
      create_info->or_replace())
  {
    DBUG_ASSERT(thd->variables.option_bits & OPTION_TABLE_LOCK);
    /*
      Add back the deleted table and re-created table as a locked table
      This should always work as we have a meta lock on the table.
     */
    thd->locked_tables_list.add_back_last_deleted_lock(pos_in_locked_tables);
    if (thd->locked_tables_list.reopen_tables(thd, false))
    {
      thd->locked_tables_list.unlink_all_closed_tables(thd, NULL, 0);
      result= 1;
      goto err;
    }
    else
    {
      TABLE *table= pos_in_locked_tables->table;
      table->mdl_ticket->downgrade_lock(MDL_SHARED_NO_READ_WRITE);
    }
  }

err:
  /* In RBR we don't need to log CREATE TEMPORARY TABLE */
  if (!result && thd->is_current_stmt_binlog_format_row() && create_info->tmp_table())
    DBUG_RETURN(result);

  if (create_info->tmp_table())
    thd->transaction.stmt.mark_created_temp_table();

  /* Write log if no error or if we already deleted a table */
  if (likely(!result) || thd->log_current_statement)
  {
    if (unlikely(result) && create_info->table_was_deleted &&
        pos_in_locked_tables)
    {
      /*
        Possible locked table was dropped. We should remove meta data locks
        associated with it and do UNLOCK_TABLES if no more locked tables.
      */
      thd->locked_tables_list.unlock_locked_table(thd, mdl_ticket);
    }
    else if (likely(!result) && create_info->tmp_table() && create_info->table)
    {
      /*
        Remember that tmp table creation was logged so that we know if
        we should log a delete of it.
      */
      create_info->table->s->table_creation_was_logged= 1;
    }
    if (unlikely(write_bin_log(thd, result ? FALSE : TRUE, thd->query(),
                               thd->query_length(), is_trans)))
      result= 1;
  }
  DBUG_RETURN(result);
}


/*
** Give the key name after the first field with an optional '_#' after
   @returns
    0        if keyname does not exists
    [1..)    index + 1 of duplicate key name
**/

static int
check_if_keyname_exists(const char *name, KEY *start, KEY *end)
{
  uint i= 1;
  for (KEY *key=start; key != end ; key++, i++)
    if (!my_strcasecmp(system_charset_info, name, key->name.str))
      return i;
  return 0;
}

/**
 Returns 1 if field name exists otherwise 0
*/
static bool
check_if_field_name_exists(const char *name, List<Create_field> * fields)
{
  Create_field *fld;
  List_iterator<Create_field>it(*fields);
  while ((fld = it++))
  {
    if (!my_strcasecmp(system_charset_info, fld->field_name.str, name))
      return 1;
  }
  return 0;
}

static char *
make_unique_key_name(THD *thd, const char *field_name,KEY *start,KEY *end)
{
  char buff[MAX_FIELD_NAME],*buff_end;

  if (!check_if_keyname_exists(field_name,start,end) &&
      my_strcasecmp(system_charset_info,field_name,primary_key_name))
    return (char*) field_name;			// Use fieldname
  buff_end=strmake(buff,field_name, sizeof(buff)-4);

  /*
    Only 3 chars + '\0' left, so need to limit to 2 digit
    This is ok as we can't have more than 100 keys anyway
  */
  for (uint i=2 ; i< 100; i++)
  {
    *buff_end= '_';
    int10_to_str(i, buff_end+1, 10);
    if (!check_if_keyname_exists(buff,start,end))
      return thd->strdup(buff);
  }
  return (char*) "not_specified";		// Should never happen
}

/**
   Make an unique name for constraints without a name
*/

static bool make_unique_constraint_name(THD *thd, LEX_CSTRING *name,
                                        const char *own_name_base,
                                        List<Virtual_column_info> *vcol,
                                        uint *nr)
{
  char buff[MAX_FIELD_NAME], *end;
  List_iterator_fast<Virtual_column_info> it(*vcol);
  end=strmov(buff, own_name_base ? own_name_base : "CONSTRAINT_");
  for (int round= 0;; round++)
  {
    Virtual_column_info *check;
    char *real_end= end;
    if (round == 1 && own_name_base)
        *end++= '_';
    // if own_base_name provided, try it first
    if (round != 0 || !own_name_base)
      real_end= int10_to_str((*nr)++, end, 10);
    it.rewind();
    while ((check= it++))
    {
      if (check->name.str &&
          !my_strcasecmp(system_charset_info, buff, check->name.str))
        break;
    }
    if (!check)                                 // Found unique name
    {
      name->length= (size_t) (real_end - buff);
      name->str= thd->strmake(buff, name->length);
      return (name->str == NULL);
    }
  }
  return FALSE;
}

/**
  INVISIBLE_FULL are internally created. They are completely invisible
  to Alter command (Opposite of SYSTEM_INVISIBLE which throws an
  error when same name column is added by Alter). So in the case of when
  user added a same column name as of INVISIBLE_FULL , we change
  INVISIBLE_FULL column name.
*/
static const
char * make_unique_invisible_field_name(THD *thd, const char *field_name,
                        List<Create_field> *fields)
{
  if (!check_if_field_name_exists(field_name, fields))
    return field_name;
  char buff[MAX_FIELD_NAME], *buff_end;
  buff_end= strmake_buf(buff, field_name);
  if (buff_end - buff < 5)
    return NULL; // Should not happen

  for (uint i=1 ; i < 10000; i++)
  {
    char *real_end= int10_to_str(i, buff_end, 10);
    if (check_if_field_name_exists(buff, fields))
      continue;
    return (const char *)thd->strmake(buff, real_end - buff);
  }
  return NULL; //Should not happen
}

/****************************************************************************
** Alter a table definition
****************************************************************************/

bool operator!=(const MYSQL_TIME &lhs, const MYSQL_TIME &rhs)
{
  return lhs.year != rhs.year || lhs.month != rhs.month || lhs.day != rhs.day ||
         lhs.hour != rhs.hour || lhs.minute != rhs.minute ||
         lhs.second_part != rhs.second_part || lhs.neg != rhs.neg ||
         lhs.time_type != rhs.time_type;
}

/**
  Rename a table.

  @param base      The handlerton handle.
  @param old_db    The old database name.
  @param old_name  The old table name.
  @param new_db    The new database name.
  @param new_name  The new table name.
  @param flags     flags
                   FN_FROM_IS_TMP old_name is temporary.
                   FN_TO_IS_TMP   new_name is temporary.
                   NO_FRM_RENAME  Don't rename the FRM file
                                  but only the table in the storage engine.
                   NO_HA_TABLE    Don't rename table in engine.
                   NO_FK_CHECKS   Don't check FK constraints during rename.

  @return false    OK
  @return true     Error
*/

bool
mysql_rename_table(handlerton *base, const LEX_CSTRING *old_db,
                   const LEX_CSTRING *old_name, const LEX_CSTRING *new_db,
                   const LEX_CSTRING *new_name, uint flags)
{
  THD *thd= current_thd;
  char from[FN_REFLEN + 1], to[FN_REFLEN + 1],
    lc_from[FN_REFLEN + 1], lc_to[FN_REFLEN + 1];
  char *from_base= from, *to_base= to;
  char tmp_name[SAFE_NAME_LEN+1], tmp_db_name[SAFE_NAME_LEN+1];
  handler *file;
  int error=0;
  ulonglong save_bits= thd->variables.option_bits;
  int length;
  DBUG_ENTER("mysql_rename_table");
  DBUG_ASSERT(base);
  DBUG_PRINT("enter", ("old: '%s'.'%s'  new: '%s'.'%s'",
                       old_db->str, old_name->str, new_db->str, new_name->str));

  // Temporarily disable foreign key checks
  if (flags & NO_FK_CHECKS) 
    thd->variables.option_bits|= OPTION_NO_FOREIGN_KEY_CHECKS;

  file= get_new_handler((TABLE_SHARE*) 0, thd->mem_root, base);

  build_table_filename(from, sizeof(from) - 1, old_db->str, old_name->str, "",
                       flags & FN_FROM_IS_TMP);
  length= build_table_filename(to, sizeof(to) - 1, new_db->str, new_name->str, "",
                               flags & FN_TO_IS_TMP);
  // Check if we hit FN_REFLEN bytes along with file extension.
  if (length+reg_ext_length > FN_REFLEN)
  {
    my_error(ER_IDENT_CAUSES_TOO_LONG_PATH, MYF(0), (int) sizeof(to)-1, to);
    DBUG_RETURN(TRUE);
  }

  /*
    If lower_case_table_names == 2 (case-preserving but case-insensitive
    file system) and the storage is not HA_FILE_BASED, we need to provide
    a lowercase file name, but we leave the .frm in mixed case.
   */
  if (lower_case_table_names == 2 && file &&
      !(file->ha_table_flags() & HA_FILE_BASED))
  {
    strmov(tmp_name, old_name->str);
    my_casedn_str(files_charset_info, tmp_name);
    strmov(tmp_db_name, old_db->str);
    my_casedn_str(files_charset_info, tmp_db_name);

    build_table_filename(lc_from, sizeof(lc_from) - 1, tmp_db_name, tmp_name,
                         "", flags & FN_FROM_IS_TMP);
    from_base= lc_from;

    strmov(tmp_name, new_name->str);
    my_casedn_str(files_charset_info, tmp_name);
    strmov(tmp_db_name, new_db->str);
    my_casedn_str(files_charset_info, tmp_db_name);

    build_table_filename(lc_to, sizeof(lc_to) - 1, tmp_db_name, tmp_name, "",
                         flags & FN_TO_IS_TMP);
    to_base= lc_to;
  }

  if (flags & NO_HA_TABLE)
  {
    if (rename_file_ext(from,to,reg_ext))
      error= my_errno;
    (void) file->ha_create_partitioning_metadata(to, from, CHF_RENAME_FLAG);
  }
  else if (!file || likely(!(error=file->ha_rename_table(from_base, to_base))))
  {
    if (!(flags & NO_FRM_RENAME) && unlikely(rename_file_ext(from,to,reg_ext)))
    {
      error=my_errno;
      if (file)
      {
        if (error == ENOENT)
          error= 0; // this is ok if file->ha_rename_table() succeeded
        else
          file->ha_rename_table(to_base, from_base); // Restore old file name
      }
    }
  }
  delete file;

  if (error == HA_ERR_WRONG_COMMAND)
    my_error(ER_NOT_SUPPORTED_YET, MYF(0), "ALTER TABLE");
  else if (error ==  ENOTDIR)
    my_error(ER_BAD_DB_ERROR, MYF(0), new_db->str);
  else if (error)
    my_error(ER_ERROR_ON_RENAME, MYF(0), from, to, error);

  else if (!(flags & FN_IS_TMP))
    mysql_audit_rename_table(thd, old_db, old_name, new_db, new_name);

  /*
    Remove the old table share from the pfs table share array. The new table
    share will be created when the renamed table is first accessed.
   */
  if (likely(error == 0))
  {
    PSI_CALL_drop_table_share(flags & FN_FROM_IS_TMP,
                              old_db->str, (uint)old_db->length,
                              old_name->str, (uint)old_name->length);
  }

  // Restore options bits to the original value
  thd->variables.option_bits= save_bits;

  DBUG_RETURN(error != 0);
}


/*
  Create a table identical to the specified table

  SYNOPSIS
    mysql_create_like_table()
    thd		Thread object
    table       Table list element for target table
    src_table   Table list element for source table
    create_info Create info

  RETURN VALUES
    FALSE OK
    TRUE  error
*/

bool mysql_create_like_table(THD* thd, TABLE_LIST* table,
                             TABLE_LIST* src_table,
                             Table_specification_st *create_info)
{
  Table_specification_st local_create_info;
  TABLE_LIST *pos_in_locked_tables= 0;
  Alter_info local_alter_info;
  Alter_table_ctx local_alter_ctx; // Not used
  int res= 1;
  bool is_trans= FALSE;
  bool do_logging= FALSE;
  uint not_used;
  int create_res;
  DBUG_ENTER("mysql_create_like_table");

#ifdef WITH_WSREP
  if (WSREP_ON && !thd->wsrep_applier &&
      wsrep_create_like_table(thd, table, src_table, create_info))
    DBUG_RETURN(res);
#endif

  /*
    We the open source table to get its description in HA_CREATE_INFO
    and Alter_info objects. This also acquires a shared metadata lock
    on this table which ensures that no concurrent DDL operation will
    mess with it.
    Also in case when we create non-temporary table open_tables()
    call obtains an exclusive metadata lock on target table ensuring
    that we can safely perform table creation.
    Thus by holding both these locks we ensure that our statement is
    properly isolated from all concurrent operations which matter.
  */

  res= open_tables(thd, *create_info, &thd->lex->query_tables, &not_used, 0);

  if (res)
  {
    /* is_error() may be 0 if table existed and we generated a warning */
    res= thd->is_error();
    goto err;
  }
  /* Ensure we don't try to create something from which we select from */
  if (create_info->or_replace() && !create_info->tmp_table())
  {
    TABLE_LIST *duplicate;
    if ((duplicate= unique_table(thd, table, src_table, 0)))
    {
      update_non_unique_table_error(src_table, "CREATE", duplicate);
      goto err;
    }
  }

  src_table->table->use_all_columns();

  DEBUG_SYNC(thd, "create_table_like_after_open");

  /*
    Fill Table_specification_st and Alter_info with the source table description.
    Set OR REPLACE and IF NOT EXISTS option as in the CREATE TABLE LIKE
    statement.
  */
  local_create_info.init(create_info->create_like_options());
  local_create_info.db_type= src_table->table->s->db_type();
  local_create_info.row_type= src_table->table->s->row_type;
  if (mysql_prepare_alter_table(thd, src_table->table, &local_create_info,
                                &local_alter_info, &local_alter_ctx))
    goto err;
#ifdef WITH_PARTITION_STORAGE_ENGINE
  /* Partition info is not handled by mysql_prepare_alter_table() call. */
  if (src_table->table->part_info)
    thd->work_part_info= src_table->table->part_info->get_clone(thd);
#endif

  /*
    Adjust description of source table before using it for creation of
    target table.

    Similarly to SHOW CREATE TABLE we ignore MAX_ROWS attribute of
    temporary table which represents I_S table.
  */
  if (src_table->schema_table)
    local_create_info.max_rows= 0;
  /* Replace type of source table with one specified in the statement. */
  local_create_info.options&= ~HA_LEX_CREATE_TMP_TABLE;
  local_create_info.options|= create_info->options;
  /* Reset auto-increment counter for the new table. */
  local_create_info.auto_increment_value= 0;
  /*
    Do not inherit values of DATA and INDEX DIRECTORY options from
    the original table. This is documented behavior.
  */
  local_create_info.data_file_name= local_create_info.index_file_name= NULL;

  if (src_table->table->versioned() &&
      local_create_info.vers_info.fix_create_like(local_alter_info, local_create_info,
                                                  *src_table, *table))
  {
    goto err;
  }

  /* The following is needed only in case of lock tables */
  if ((local_create_info.table= thd->lex->query_tables->table))
    pos_in_locked_tables= local_create_info.table->pos_in_locked_tables;    

  res= ((create_res=
         mysql_create_table_no_lock(thd, &table->db, &table->table_name,
                                    &local_create_info, &local_alter_info,
                                    &is_trans, C_ORDINARY_CREATE,
                                    table)) > 0);
  /* Remember to log if we deleted something */
  do_logging= thd->log_current_statement;
  if (res)
    goto err;

  /*
    Check if we are doing CREATE OR REPLACE TABLE under LOCK TABLES
    on a non temporary table
  */
  if (thd->locked_tables_mode && pos_in_locked_tables &&
      create_info->or_replace())
  {
    /*
      Add back the deleted table and re-created table as a locked table
      This should always work as we have a meta lock on the table.
     */
    thd->locked_tables_list.add_back_last_deleted_lock(pos_in_locked_tables);
    if (thd->locked_tables_list.reopen_tables(thd, false))
    {
      thd->locked_tables_list.unlink_all_closed_tables(thd, NULL, 0);
      res= 1;                                   // We got an error
    }
    else
    {
      /*
        Get pointer to the newly opened table. We need this to ensure we
        don't reopen the table when doing statment logging below.
      */
      table->table= pos_in_locked_tables->table;
      table->table->mdl_ticket->downgrade_lock(MDL_SHARED_NO_READ_WRITE);
    }
  }
  else
  {
    /*
      Ensure that we have an exclusive lock on target table if we are creating
      non-temporary table.
    */
    DBUG_ASSERT((create_info->tmp_table()) ||
                thd->mdl_context.is_lock_owner(MDL_key::TABLE, table->db.str,
                                               table->table_name.str,
                                               MDL_EXCLUSIVE));
  }

  DEBUG_SYNC(thd, "create_table_like_before_binlog");

  /*
    We have to write the query before we unlock the tables.
  */
  if (thd->is_current_stmt_binlog_disabled())
    goto err;

  if (thd->is_current_stmt_binlog_format_row())
  {
    /*
       Since temporary tables are not replicated under row-based
       replication, CREATE TABLE ... LIKE ... needs special
       treatement.  We have four cases to consider, according to the
       following decision table:

           ==== ========= ========= ==============================
           Case    Target    Source Write to binary log
           ==== ========= ========= ==============================
           1       normal    normal Original statement
           2       normal temporary Generated statement if the table
                                    was created.
           3    temporary    normal Nothing
           4    temporary temporary Nothing
           ==== ========= ========= ==============================
    */
    if (!(create_info->tmp_table()))
    {
      if (src_table->table->s->tmp_table)               // Case 2
      {
        char buf[2048];
        String query(buf, sizeof(buf), system_charset_info);
        query.length(0);  // Have to zero it since constructor doesn't
        Open_table_context ot_ctx(thd, MYSQL_OPEN_REOPEN |
                                  MYSQL_OPEN_IGNORE_KILLED);
        bool new_table= FALSE; // Whether newly created table is open.

        if (create_res != 0)
        {
          /*
            Table or view with same name already existed and we where using
            IF EXISTS. Continue without logging anything.
          */
          do_logging= 0;
          goto err;
        }
        if (!table->table)
        {
          TABLE_LIST::enum_open_strategy save_open_strategy;
          int open_res;
          /* Force the newly created table to be opened */
          save_open_strategy= table->open_strategy;
          table->open_strategy= TABLE_LIST::OPEN_NORMAL;

          /*
            In order for show_create_table() to work we need to open
            destination table if it is not already open (i.e. if it
            has not existed before). We don't need acquire metadata
            lock in order to do this as we already hold exclusive
            lock on this table. The table will be closed by
            close_thread_table() at the end of this branch.
          */
          open_res= open_table(thd, table, &ot_ctx);
          /* Restore */
          table->open_strategy= save_open_strategy;
          if (open_res)
          {
            res= 1;
            goto err;
          }
          new_table= TRUE;
        }
        /*
          We have to re-test if the table was a view as the view may not
          have been opened until just above.
        */
        if (!table->view)
        {
          /*
            After opening a MERGE table add the children to the query list of
            tables, so that children tables info can be used on "CREATE TABLE"
            statement generation by the binary log.
            Note that placeholders don't have the handler open.
          */
          if (table->table->file->extra(HA_EXTRA_ADD_CHILDREN_LIST))
            goto err;

          /*
            As the reference table is temporary and may not exist on slave, we must
            force the ENGINE to be present into CREATE TABLE.
          */
          create_info->used_fields|= HA_CREATE_USED_ENGINE;

          int result __attribute__((unused))=
            show_create_table(thd, table, &query, create_info, WITH_DB_NAME);

          DBUG_ASSERT(result == 0); // show_create_table() always return 0
          do_logging= FALSE;
          if (write_bin_log(thd, TRUE, query.ptr(), query.length()))
          {
            res= 1;
            do_logging= 0;
            goto err;
          }

          if (new_table)
          {
            DBUG_ASSERT(thd->open_tables == table->table);
            /*
              When opening the table, we ignored the locked tables
              (MYSQL_OPEN_GET_NEW_TABLE). Now we can close the table
              without risking to close some locked table.
            */
            close_thread_table(thd, &thd->open_tables);
          }
        }
      }
      else                                      // Case 1
        do_logging= TRUE;
    }
    /*
      Case 3 and 4 does nothing under RBR
    */
  }
  else
  {
    DBUG_PRINT("info",
               ("res: %d  tmp_table: %d  create_info->table: %p",
                res, create_info->tmp_table(), local_create_info.table));
    if (create_info->tmp_table())
    {
      thd->transaction.stmt.mark_created_temp_table();
      if (!res && local_create_info.table)
      {
        /*
          Remember that tmp table creation was logged so that we know if
          we should log a delete of it.
        */
        local_create_info.table->s->table_creation_was_logged= 1;
      }
    }
    do_logging= TRUE;
  }

err:
  if (do_logging)
  {
    if (res && create_info->table_was_deleted)
    {
      /*
        Table was not deleted. Original table was deleted.
        We have to log it.
      */
      log_drop_table(thd, &table->db, &table->table_name, create_info->tmp_table());
    }
    else if (res != 2)                         // Table was not dropped
    {
      if (write_bin_log(thd, res ? FALSE : TRUE, thd->query(),
                        thd->query_length(), is_trans))
      res= 1;
    }
  }

  DBUG_RETURN(res != 0);
}


/* table_list should contain just one table */
int mysql_discard_or_import_tablespace(THD *thd,
                                       TABLE_LIST *table_list,
                                       bool discard)
{
  Alter_table_prelocking_strategy alter_prelocking_strategy;
  int error;
  DBUG_ENTER("mysql_discard_or_import_tablespace");

  mysql_audit_alter_table(thd, table_list);

  /*
    Note that DISCARD/IMPORT TABLESPACE always is the only operation in an
    ALTER TABLE
  */

  THD_STAGE_INFO(thd, stage_discard_or_import_tablespace);

 /*
   We set this flag so that ha_innobase::open and ::external_lock() do
   not complain when we lock the table
 */
  thd->tablespace_op= TRUE;
  /*
    Adjust values of table-level and metadata which was set in parser
    for the case general ALTER TABLE.
  */
  table_list->mdl_request.set_type(MDL_EXCLUSIVE);
  table_list->lock_type= TL_WRITE;
  /* Do not open views. */
  table_list->required_type= TABLE_TYPE_NORMAL;

  if (open_and_lock_tables(thd, table_list, FALSE, 0,
                           &alter_prelocking_strategy))
  {
    thd->tablespace_op=FALSE;
    DBUG_RETURN(-1);
  }

  error= table_list->table->file->ha_discard_or_import_tablespace(discard);

  THD_STAGE_INFO(thd, stage_end);

  if (unlikely(error))
    goto err;

  /*
    The 0 in the call below means 'not in a transaction', which means
    immediate invalidation; that is probably what we wish here
  */
  query_cache_invalidate3(thd, table_list, 0);

  /* The ALTER TABLE is always in its own transaction */
  error= trans_commit_stmt(thd);
  if (unlikely(trans_commit_implicit(thd)))
    error=1;
  if (likely(!error))
    error= write_bin_log(thd, FALSE, thd->query(), thd->query_length());

err:
  thd->tablespace_op=FALSE;

  if (likely(error == 0))
  {
    my_ok(thd);
    DBUG_RETURN(0);
  }

  table_list->table->file->print_error(error, MYF(0));

  DBUG_RETURN(-1);
}


/**
  Check if key is a candidate key, i.e. a unique index with no index
  fields partial or nullable.
*/

static bool is_candidate_key(KEY *key)
{
  KEY_PART_INFO *key_part;
  KEY_PART_INFO *key_part_end= key->key_part + key->user_defined_key_parts;

  if (!(key->flags & HA_NOSAME) || (key->flags & HA_NULL_PART_KEY) ||
      (key->flags & HA_KEY_HAS_PART_KEY_SEG))
    return false;

  for (key_part= key->key_part; key_part < key_part_end; key_part++)
  {
    if (key_part->key_part_flag & HA_PART_KEY_SEG)
      return false;
  }
  return true;
}


/*
   Preparation for table creation

   SYNOPSIS
     handle_if_exists_option()
       thd                       Thread object.
       table                     The altered table.
       alter_info                List of columns and indexes to create
       period_info               Application-time period info

   DESCRIPTION
     Looks for the IF [NOT] EXISTS options, checks the states and remove items
     from the list if existing found.

   RETURN VALUES
     TRUE error
     FALSE OK
*/

static bool
handle_if_exists_options(THD *thd, TABLE *table, Alter_info *alter_info,
                         Table_period_info *period_info)
{
  Field **f_ptr;
  DBUG_ENTER("handle_if_exists_option");

  /* Handle ADD COLUMN IF NOT EXISTS. */
  {
    List_iterator<Create_field> it(alter_info->create_list);
    Create_field *sql_field;

    while ((sql_field=it++))
    {
      if (!sql_field->create_if_not_exists || sql_field->change.str)
        continue;
      /*
         If there is a field with the same name in the table already,
         remove the sql_field from the list.
      */
      for (f_ptr=table->field; *f_ptr; f_ptr++)
      {
        if (lex_string_cmp(system_charset_info,
                           &sql_field->field_name,
                           &(*f_ptr)->field_name) == 0)
          goto drop_create_field;
      }
      {
        /*
          If in the ADD list there is a field with the same name,
          remove the sql_field from the list.
        */
        List_iterator<Create_field> chk_it(alter_info->create_list);
        Create_field *chk_field;
        while ((chk_field= chk_it++) && chk_field != sql_field)
        {
          if (lex_string_cmp(system_charset_info,
                             &sql_field->field_name,
                             &chk_field->field_name) == 0)
            goto drop_create_field;
        }
      }
      continue;
drop_create_field:
      push_warning_printf(thd, Sql_condition::WARN_LEVEL_NOTE,
                          ER_DUP_FIELDNAME, ER_THD(thd, ER_DUP_FIELDNAME),
                          sql_field->field_name.str);
      it.remove();
      if (alter_info->create_list.is_empty())
      {
        alter_info->flags&= ~ALTER_PARSER_ADD_COLUMN;
        if (alter_info->key_list.is_empty())
          alter_info->flags&= ~(ALTER_ADD_INDEX | ALTER_ADD_FOREIGN_KEY);
      }
    }
  }

  /* Handle MODIFY COLUMN IF EXISTS. */
  {
    List_iterator<Create_field> it(alter_info->create_list);
    Create_field *sql_field;

    while ((sql_field=it++))
    {
      if (!sql_field->create_if_not_exists || !sql_field->change.str)
        continue;
      /*
         If there is NO field with the same name in the table already,
         remove the sql_field from the list.
      */
      for (f_ptr=table->field; *f_ptr; f_ptr++)
      {
        if (lex_string_cmp(system_charset_info,
                           &sql_field->change,
                           &(*f_ptr)->field_name) == 0)
        {
          break;
        }
      }
      if (unlikely(*f_ptr == NULL))
      {
        push_warning_printf(thd, Sql_condition::WARN_LEVEL_NOTE,
                            ER_BAD_FIELD_ERROR,
                            ER_THD(thd, ER_BAD_FIELD_ERROR),
                            sql_field->change.str, table->s->table_name.str);
        it.remove();
        if (alter_info->create_list.is_empty())
        {
          alter_info->flags&= ~(ALTER_PARSER_ADD_COLUMN | ALTER_CHANGE_COLUMN);
          if (alter_info->key_list.is_empty())
            alter_info->flags&= ~ALTER_ADD_INDEX;
        }
      }
    }
  }

  /* Handle ALTER COLUMN IF EXISTS SET/DROP DEFAULT. */
  {
    List_iterator<Alter_column> it(alter_info->alter_list);
    Alter_column *acol;

    while ((acol=it++))
    {
      if (!acol->alter_if_exists)
        continue;
      /*
         If there is NO field with the same name in the table already,
         remove the acol from the list.
      */
      for (f_ptr=table->field; *f_ptr; f_ptr++)
      {
        if (my_strcasecmp(system_charset_info,
                           acol->name, (*f_ptr)->field_name.str) == 0)
          break;
      }
      if (unlikely(*f_ptr == NULL))
      {
        push_warning_printf(thd, Sql_condition::WARN_LEVEL_NOTE,
                            ER_BAD_FIELD_ERROR,
                            ER_THD(thd, ER_BAD_FIELD_ERROR),
                            acol->name, table->s->table_name.str);
        it.remove();
        if (alter_info->alter_list.is_empty())
        {
          alter_info->flags&= ~(ALTER_CHANGE_COLUMN_DEFAULT);
        }
      }
    }
  }

  /* Handle DROP COLUMN/KEY IF EXISTS. */
  {
    List_iterator<Alter_drop> drop_it(alter_info->drop_list);
    Alter_drop *drop;
    bool remove_drop;
    ulonglong left_flags= 0;
    while ((drop= drop_it++))
    {
      ulonglong cur_flag= 0;
      switch (drop->type) {
      case Alter_drop::COLUMN:
        cur_flag= ALTER_PARSER_DROP_COLUMN;
        break;
      case Alter_drop::FOREIGN_KEY:
        cur_flag= ALTER_DROP_FOREIGN_KEY;
        break;
      case Alter_drop::KEY:
        cur_flag= ALTER_DROP_INDEX;
        break;
      default:
        break;
      }
      if (!drop->drop_if_exists)
      {
        left_flags|= cur_flag;
        continue;
      }
      remove_drop= TRUE;
      if (drop->type == Alter_drop::COLUMN)
      {
        /*
           If there is NO field with that name in the table,
           remove the 'drop' from the list.
        */
        for (f_ptr=table->field; *f_ptr; f_ptr++)
        {
          if (my_strcasecmp(system_charset_info,
                            drop->name, (*f_ptr)->field_name.str) == 0)
          {
            remove_drop= FALSE;
            break;
          }
        }
      }
      else if (drop->type == Alter_drop::CHECK_CONSTRAINT)
      {
        for (uint i=table->s->field_check_constraints;
             i < table->s->table_check_constraints;
             i++)
        {
          if (my_strcasecmp(system_charset_info, drop->name,
                            table->check_constraints[i]->name.str) == 0)
          {
            remove_drop= FALSE;
            break;
          }
        }
      }
      else if (drop->type == Alter_drop::PERIOD)
      {
        if (table->s->period.name.streq(drop->name))
          remove_drop= FALSE;
      }
      else /* Alter_drop::KEY and Alter_drop::FOREIGN_KEY */
      {
        uint n_key;
        if (drop->type != Alter_drop::FOREIGN_KEY)
        {
          for (n_key=0; n_key < table->s->keys; n_key++)
          {
            if (my_strcasecmp(system_charset_info,
                              drop->name,
                              table->key_info[n_key].name.str) == 0)
            {
              remove_drop= FALSE;
              break;
            }
          }
        }
        else
        {
          List <FOREIGN_KEY_INFO> fk_child_key_list;
          FOREIGN_KEY_INFO *f_key;
          table->file->get_foreign_key_list(thd, &fk_child_key_list);
          List_iterator<FOREIGN_KEY_INFO> fk_key_it(fk_child_key_list);
          while ((f_key= fk_key_it++))
          {
            if (my_strcasecmp(system_charset_info, f_key->foreign_id->str,
                  drop->name) == 0)
            {
              remove_drop= FALSE;
              break;
            }
          }
        }
      }

      if (!remove_drop)
      {
        /*
          Check if the name appears twice in the DROP list.
        */
        List_iterator<Alter_drop> chk_it(alter_info->drop_list);
        Alter_drop *chk_drop;
        while ((chk_drop= chk_it++) && chk_drop != drop)
        {
          if (drop->type == chk_drop->type &&
              my_strcasecmp(system_charset_info,
                            drop->name, chk_drop->name) == 0)
          {
            remove_drop= TRUE;
            break;
          }
        }
      }

      if (remove_drop)
      {
        push_warning_printf(thd, Sql_condition::WARN_LEVEL_NOTE,
                            ER_CANT_DROP_FIELD_OR_KEY,
                            ER_THD(thd, ER_CANT_DROP_FIELD_OR_KEY),
                            drop->type_name(), drop->name);
        drop_it.remove();
      }
      else
        left_flags|= cur_flag;
    }
    /* Reset state to what's left in drop list */
    alter_info->flags&= ~(ALTER_PARSER_DROP_COLUMN |
                          ALTER_DROP_INDEX |
                          ALTER_DROP_FOREIGN_KEY);
    alter_info->flags|= left_flags;
  }

  /* ALTER TABLE ADD KEY IF NOT EXISTS */
  /* ALTER TABLE ADD FOREIGN KEY IF NOT EXISTS */
  {
    Key *key;
    List_iterator<Key> key_it(alter_info->key_list);
    uint n_key;
    const char *keyname= NULL;
    while ((key=key_it++))
    {
      if (!key->if_not_exists() && !key->or_replace())
        continue;

      /* Check if the table already has a PRIMARY KEY */
      bool dup_primary_key=
            key->type == Key::PRIMARY &&
            table->s->primary_key != MAX_KEY &&
            (keyname= table->s->key_info[table->s->primary_key].name.str) &&
            my_strcasecmp(system_charset_info, keyname, primary_key_name) == 0;
      if (dup_primary_key)
        goto remove_key;

      /* If the name of the key is not specified,     */
      /* let us check the name of the first key part. */
      if ((keyname= key->name.str) == NULL)
      {
        if (key->type == Key::PRIMARY)
          keyname= primary_key_name;
        else
        {
          List_iterator<Key_part_spec> part_it(key->columns);
          Key_part_spec *kp;
          if ((kp= part_it++))
            keyname= kp->field_name.str;
          if (keyname == NULL)
            continue;
        }
      }
      if (key->type != Key::FOREIGN_KEY)
      {
        for (n_key=0; n_key < table->s->keys; n_key++)
        {
          if (my_strcasecmp(system_charset_info,
                keyname, table->key_info[n_key].name.str) == 0)
          {
            goto remove_key;
          }
        }
      }
      else
      {
        List <FOREIGN_KEY_INFO> fk_child_key_list;
        FOREIGN_KEY_INFO *f_key;
        table->file->get_foreign_key_list(thd, &fk_child_key_list);
        List_iterator<FOREIGN_KEY_INFO> fk_key_it(fk_child_key_list);
        while ((f_key= fk_key_it++))
        {
          if (my_strcasecmp(system_charset_info, f_key->foreign_id->str,
                keyname) == 0)
            goto remove_key;
        }
      }

      {
        Key *chk_key;
        List_iterator<Key> chk_it(alter_info->key_list);
        const char *chkname;
        while ((chk_key=chk_it++) && chk_key != key)
        {
          if ((chkname= chk_key->name.str) == NULL)
          {
            List_iterator<Key_part_spec> part_it(chk_key->columns);
            Key_part_spec *kp;
            if ((kp= part_it++))
              chkname= kp->field_name.str;
            if (chkname == NULL)
              continue;
          }
          if (key->type == chk_key->type &&
              my_strcasecmp(system_charset_info, keyname, chkname) == 0)
            goto remove_key;
        }
      }
      continue;

remove_key:
      if (key->if_not_exists())
      {
        push_warning_printf(thd, Sql_condition::WARN_LEVEL_NOTE,
                            ER_DUP_KEYNAME, ER_THD(thd, dup_primary_key
                            ? ER_MULTIPLE_PRI_KEY : ER_DUP_KEYNAME), keyname);
        key_it.remove();
        if (key->type == Key::FOREIGN_KEY)
        {
          /* ADD FOREIGN KEY appends two items. */
          key_it.remove();
        }
        if (alter_info->key_list.is_empty())
          alter_info->flags&= ~(ALTER_ADD_INDEX | ALTER_ADD_FOREIGN_KEY);
      }
      else
      {
        DBUG_ASSERT(key->or_replace());
        Alter_drop::drop_type type= (key->type == Key::FOREIGN_KEY) ?
          Alter_drop::FOREIGN_KEY : Alter_drop::KEY;
        Alter_drop *ad= new Alter_drop(type, key->name.str, FALSE);
        if (ad != NULL)
        {
          // Adding the index into the drop list for replacing
          alter_info->flags |= ALTER_DROP_INDEX;
          alter_info->drop_list.push_back(ad, thd->mem_root);
        }
      }
    }
  }

#ifdef WITH_PARTITION_STORAGE_ENGINE
  partition_info *tab_part_info= table->part_info;
  thd->work_part_info= thd->lex->part_info;
  if (tab_part_info)
  {
    /* ALTER TABLE ADD PARTITION IF NOT EXISTS */
    if ((alter_info->partition_flags & ALTER_PARTITION_ADD) &&
        thd->lex->create_info.if_not_exists())
    {
      partition_info *alt_part_info= thd->lex->part_info;
      if (alt_part_info)
      {
        List_iterator<partition_element> new_part_it(alt_part_info->partitions);
        partition_element *pe;
        while ((pe= new_part_it++))
        {
          if (!tab_part_info->has_unique_name(pe))
          {
            push_warning_printf(thd, Sql_condition::WARN_LEVEL_NOTE,
                                ER_SAME_NAME_PARTITION,
                                ER_THD(thd, ER_SAME_NAME_PARTITION),
                                pe->partition_name);
            alter_info->partition_flags&= ~ALTER_PARTITION_ADD;
            thd->work_part_info= NULL;
            break;
          }
        }
      }
    }
    /* ALTER TABLE DROP PARTITION IF EXISTS */
    if ((alter_info->partition_flags & ALTER_PARTITION_DROP) &&
        thd->lex->if_exists())
    {
      List_iterator<const char> names_it(alter_info->partition_names);
      const char *name;

      while ((name= names_it++))
      {
        List_iterator<partition_element> part_it(tab_part_info->partitions);
        partition_element *part_elem;
        while ((part_elem= part_it++))
        {
          if (my_strcasecmp(system_charset_info,
                              part_elem->partition_name, name) == 0)
            break;
        }
        if (!part_elem)
        {
          push_warning_printf(thd, Sql_condition::WARN_LEVEL_NOTE,
                              ER_DROP_PARTITION_NON_EXISTENT,
                              ER_THD(thd, ER_DROP_PARTITION_NON_EXISTENT),
                              "DROP");
          names_it.remove();
        }
      }
      if (alter_info->partition_names.elements == 0)
        alter_info->partition_flags&= ~ALTER_PARTITION_DROP;
    }
  }
#endif /*WITH_PARTITION_STORAGE_ENGINE*/

  /* ADD CONSTRAINT IF NOT EXISTS. */
  {
    List_iterator<Virtual_column_info> it(alter_info->check_constraint_list);
    Virtual_column_info *check;
    TABLE_SHARE *share= table->s;
    uint c;

    while ((check=it++))
    {
      if (!(check->flags & Alter_info::CHECK_CONSTRAINT_IF_NOT_EXISTS) &&
          check->name.length)
        continue;
      check->flags= 0;
      for (c= share->field_check_constraints;
           c < share->table_check_constraints ; c++)
      {
        Virtual_column_info *dup= table->check_constraints[c];
        if (dup->name.length == check->name.length &&
            lex_string_cmp(system_charset_info,
                           &check->name, &dup->name) == 0)
        {
          push_warning_printf(thd, Sql_condition::WARN_LEVEL_NOTE,
            ER_DUP_CONSTRAINT_NAME, ER_THD(thd, ER_DUP_CONSTRAINT_NAME),
            "CHECK", check->name.str);
          it.remove();
          if (alter_info->check_constraint_list.elements == 0)
            alter_info->flags&= ~ALTER_ADD_CHECK_CONSTRAINT;

          break;
        }
      }
    }
  }

  /* ADD PERIOD */

  if (period_info->create_if_not_exists && table->s->period.name
      && table->s->period.name.streq(period_info->name))
  {
    DBUG_ASSERT(period_info->is_set());
    push_warning_printf(thd, Sql_condition::WARN_LEVEL_NOTE,
                        ER_DUP_FIELDNAME, ER_THD(thd, ER_DUP_FIELDNAME),
                        period_info->name.str, table->s->table_name.str);

    List_iterator<Virtual_column_info> vit(alter_info->check_constraint_list);
    while (vit++ != period_info->constr)
    {
      // do nothing
    }
    vit.remove();

    *period_info= {};
  }

  DBUG_RETURN(false);
}


static bool fix_constraints_names(THD *thd, List<Virtual_column_info>
                                  *check_constraint_list,
                                  const HA_CREATE_INFO *create_info)
{
  List_iterator<Virtual_column_info> it((*check_constraint_list));
  Virtual_column_info *check;
  uint nr= 1;
  DBUG_ENTER("fix_constraints_names");
  if (!check_constraint_list)
    DBUG_RETURN(FALSE);
  // Prevent accessing freed memory during generating unique names
  while ((check=it++))
  {
    if (check->automatic_name)
    {
      check->name.str= NULL;
      check->name.length= 0;
    }
  }
  it.rewind();
  // Generate unique names if needed
  while ((check=it++))
  {
    if (!check->name.length)
    {
      check->automatic_name= TRUE;

      const char *own_name_base= create_info->period_info.constr == check
        ? create_info->period_info.name.str : NULL;

      if (make_unique_constraint_name(thd, &check->name,
                                      own_name_base,
                                      check_constraint_list,
                                      &nr))
        DBUG_RETURN(TRUE);
    }
  }
  DBUG_RETURN(FALSE);
}


static int compare_uint(const uint *s, const uint *t)
{
  return (*s < *t) ? -1 : ((*s > *t) ? 1 : 0);
}

enum class Compare_keys : uint32_t
{
  Equal,
  EqualButKeyPartLength,
  EqualButComment,
  NotEqual
};

Compare_keys compare_keys_but_name(const KEY *table_key, const KEY *new_key,
                                   Alter_info *alter_info, const TABLE *table,
                                   const KEY *const new_pk,
                                   const KEY *const old_pk)
{
  Compare_keys result= Compare_keys::Equal;

  if ((table_key->algorithm != new_key->algorithm) ||
      ((table_key->flags & HA_KEYFLAG_MASK) !=
       (new_key->flags & HA_KEYFLAG_MASK)) ||
      (table_key->user_defined_key_parts != new_key->user_defined_key_parts))
    return Compare_keys::NotEqual;

  if (table_key->block_size != new_key->block_size)
    return Compare_keys::NotEqual;

  if (engine_options_differ(table_key->option_struct, new_key->option_struct,
                            table->file->ht->index_options))
    return Compare_keys::NotEqual;

  const KEY_PART_INFO *end=
      table_key->key_part + table_key->user_defined_key_parts;
  for (const KEY_PART_INFO *key_part= table_key->key_part,
                           *new_part= new_key->key_part;
       key_part < end; key_part++, new_part++)
  {
    /*
      For prefix keys KEY_PART_INFO::field points to cloned Field
      object with adjusted length. So below we have to check field
      indexes instead of simply comparing pointers to Field objects.
    */
    Create_field *new_field= alter_info->create_list.elem(new_part->fieldnr);
    if (!new_field->field ||
        new_field->field->field_index != key_part->fieldnr - 1)
      return Compare_keys::NotEqual;

    /*
      If there is a change in index length due to column expansion
      like varchar(X) changed to varchar(X + N) and has a compatible
      packed data representation, we mark it for fast/INPLACE change
      in index definition. InnoDB supports INPLACE for this cases

      Key definition has changed if we are using a different field or
      if the user key part length is different.
    */
    const Field *old_field= table->field[key_part->fieldnr - 1];

    bool is_equal= key_part->field->is_equal(*new_field);
    /* TODO: below is an InnoDB specific code which should be moved to InnoDB */
    if (!is_equal)
    {
      if (!key_part->field->can_be_converted_by_engine(*new_field))
        return Compare_keys::NotEqual;

      if (!Charset(old_field->charset())
               .eq_collation_specific_names(new_field->charset))
        return Compare_keys::NotEqual;
    }

    if (key_part->length != new_part->length)
    {
      if (key_part->length != old_field->field_length ||
          key_part->length >= new_part->length || is_equal)
      {
        return Compare_keys::NotEqual;
      }
      result= Compare_keys::EqualButKeyPartLength;
    }
  }

  /*
  Rebuild the index if following condition get satisfied:

  (i) Old table doesn't have primary key, new table has it and vice-versa
  (ii) Primary key changed to another existing index
*/
  if ((new_key == new_pk) != (table_key == old_pk))
    return Compare_keys::NotEqual;

  /* Check that key comment is not changed. */
  if (cmp(table_key->comment, new_key->comment) != 0)
  {
    if (result != Compare_keys::Equal)
      return Compare_keys::NotEqual;
    result= Compare_keys::EqualButComment;
  }

  return result;
}

/**
   Compare original and new versions of a table and fill Alter_inplace_info
   describing differences between those versions.

   @param          thd                Thread
   @param          table              The original table.
   @param          varchar            Indicates that new definition has new
                                      VARCHAR column.
   @param[in/out]  ha_alter_info      Data structure which already contains
                                      basic information about create options,
                                      field and keys for the new version of
                                      table and which should be completed with
                                      more detailed information needed for
                                      in-place ALTER.

   First argument 'table' contains information of the original
   table, which includes all corresponding parts that the new
   table has in arguments create_list, key_list and create_info.

   Compare the changes between the original and new table definitions.
   The result of this comparison is then passed to SE which determines
   whether it can carry out these changes in-place.

   Mark any changes detected in the ha_alter_flags.
   We generally try to specify handler flags only if there are real
   changes. But in cases when it is cumbersome to determine if some
   attribute has really changed we might choose to set flag
   pessimistically, for example, relying on parser output only.

   If there are no data changes, but index changes, 'index_drop_buffer'
   and/or 'index_add_buffer' are populated with offsets into
   table->key_info or key_info_buffer respectively for the indexes
   that need to be dropped and/or (re-)created.

   Note that this function assumes that it is OK to change Alter_info
   and HA_CREATE_INFO which it gets. It is caller who is responsible
   for creating copies for this structures if he needs them unchanged.

   @retval true  error
   @retval false success
*/

static bool fill_alter_inplace_info(THD *thd, TABLE *table, bool varchar,
                                    Alter_inplace_info *ha_alter_info)
{
  Field **f_ptr, *field;
  List_iterator_fast<Create_field> new_field_it;
  Create_field *new_field;
  Alter_info *alter_info= ha_alter_info->alter_info;
  DBUG_ENTER("fill_alter_inplace_info");
  DBUG_PRINT("info", ("alter_info->flags: %llu", alter_info->flags));

  /* Allocate result buffers. */
  DBUG_ASSERT(ha_alter_info->rename_keys.mem_root() == thd->mem_root);
  if (! (ha_alter_info->index_drop_buffer=
          (KEY**) thd->alloc(sizeof(KEY*) * table->s->keys)) ||
      ! (ha_alter_info->index_add_buffer=
          (uint*) thd->alloc(sizeof(uint) *
                            alter_info->key_list.elements)) ||
      ha_alter_info->rename_keys.reserve(ha_alter_info->index_add_count))
    DBUG_RETURN(true);

  /*
    Copy parser flags, but remove some flags that handlers doesn't
    need to care about (old engines may not ignore these parser flags).
    ALTER_RENAME_COLUMN is replaced by ALTER_COLUMN_NAME.
    ALTER_CHANGE_COLUMN_DEFAULT is replaced by ALTER_CHANGE_COLUMN
    ALTER_PARSE_ADD_COLUMN, ALTER_PARSE_DROP_COLUMN, ALTER_ADD_INDEX and
    ALTER_DROP_INDEX are replaced with versions that have higher granuality.
  */

  alter_table_operations flags_to_remove=
      ALTER_ADD_INDEX | ALTER_DROP_INDEX | ALTER_PARSER_ADD_COLUMN |
      ALTER_PARSER_DROP_COLUMN | ALTER_COLUMN_ORDER | ALTER_RENAME_COLUMN |
      ALTER_CHANGE_COLUMN;

  if (!table->file->native_versioned())
    flags_to_remove|= ALTER_COLUMN_UNVERSIONED;

  ha_alter_info->handler_flags|= (alter_info->flags & ~flags_to_remove);
  /*
    Comparing new and old default values of column is cumbersome.
    So instead of using such a comparison for detecting if default
    has really changed we rely on flags set by parser to get an
    approximate value for storage engine flag.
  */
  if (alter_info->flags & ALTER_CHANGE_COLUMN)
    ha_alter_info->handler_flags|= ALTER_COLUMN_DEFAULT;

  /*
    If we altering table with old VARCHAR fields we will be automatically
    upgrading VARCHAR column types.
  */
  if (table->s->frm_version < FRM_VER_TRUE_VARCHAR && varchar)
    ha_alter_info->handler_flags|=  ALTER_STORED_COLUMN_TYPE;

  DBUG_PRINT("info", ("handler_flags: %llu", ha_alter_info->handler_flags));

  /*
    Go through fields in old version of table and detect changes to them.
    We don't want to rely solely on Alter_info flags for this since:
    a) new definition of column can be fully identical to the old one
       despite the fact that this column is mentioned in MODIFY clause.
    b) even if new column type differs from its old column from metadata
       point of view, it might be identical from storage engine point
       of view (e.g. when ENUM('a','b') is changed to ENUM('a','b',c')).
    c) flags passed to storage engine contain more detailed information
       about nature of changes than those provided from parser.
  */
  bool maybe_alter_vcol= false;
  uint field_stored_index= 0;
  for (f_ptr= table->field; (field= *f_ptr); f_ptr++,
                               field_stored_index+= field->stored_in_db())
  {
    /* Clear marker for renamed or dropped field
    which we are going to set later. */
    field->flags&= ~(FIELD_IS_RENAMED | FIELD_IS_DROPPED);

    /* Use transformed info to evaluate flags for storage engine. */
    uint new_field_index= 0, new_field_stored_index= 0;
    new_field_it.init(alter_info->create_list);
    while ((new_field= new_field_it++))
    {
      if (new_field->field == field)
        break;
      new_field_index++;
      new_field_stored_index+= new_field->stored_in_db();
    }

    if (new_field)
    {
      /* Field is not dropped. Evaluate changes bitmap for it. */

      /*
        Check if type of column has changed.
      */
      bool is_equal= field->is_equal(*new_field);
      if (!is_equal)
      {
        if (field->can_be_converted_by_engine(*new_field))
        {
          /*
            New column type differs from the old one, but storage engine can
            change it by itself.
            (for example, VARCHAR(300) is changed to VARCHAR(400)).
          */
          ha_alter_info->handler_flags|= ALTER_COLUMN_TYPE_CHANGE_BY_ENGINE;
        }
        else
        {
          /* New column type is incompatible with old one. */
          ha_alter_info->handler_flags|= field->stored_in_db()
                                             ? ALTER_STORED_COLUMN_TYPE
                                             : ALTER_VIRTUAL_COLUMN_TYPE;

          if (table->s->tmp_table == NO_TMP_TABLE)
          {
            delete_statistics_for_column(thd, table, field);
            KEY *key_info= table->key_info;
            for (uint i= 0; i < table->s->keys; i++, key_info++)
            {
              if (!field->part_of_key.is_set(i))
                continue;

              uint key_parts= table->actual_n_key_parts(key_info);
              for (uint j= 0; j < key_parts; j++)
              {
                if (key_info->key_part[j].fieldnr - 1 == field->field_index)
                {
                  delete_statistics_for_index(
                      thd, table, key_info,
                      j >= key_info->user_defined_key_parts);
                  break;
                }
              }
            }
          }
        }
      }

      if (field->vcol_info || new_field->vcol_info)
      {
        /* base <-> virtual or stored <-> virtual */
        if (field->stored_in_db() != new_field->stored_in_db())
          ha_alter_info->handler_flags|= ( ALTER_STORED_COLUMN_TYPE |
                                           ALTER_VIRTUAL_COLUMN_TYPE);
        if (field->vcol_info && new_field->vcol_info)
        {
          bool value_changes= !is_equal;
          alter_table_operations alter_expr;
          if (field->stored_in_db())
            alter_expr= ALTER_STORED_GCOL_EXPR;
          else
            alter_expr= ALTER_VIRTUAL_GCOL_EXPR;
          if (!field->vcol_info->is_equal(new_field->vcol_info))
          {
            ha_alter_info->handler_flags|= alter_expr;
            value_changes= true;
          }

          if ((ha_alter_info->handler_flags & ALTER_COLUMN_DEFAULT)
              && !(ha_alter_info->handler_flags & alter_expr))
          { /*
              a DEFAULT value of a some column was changed.  see if this vcol
              uses DEFAULT() function. The check is kind of expensive, so don't
              do it if ALTER_COLUMN_VCOL is already set.
            */
            if (field->vcol_info->expr->walk(
                                 &Item::check_func_default_processor, 0, 0))
            {
              ha_alter_info->handler_flags|= alter_expr;
              value_changes= true;
            }
          }

          if (field->vcol_info->is_in_partitioning_expr() ||
              field->flags & PART_KEY_FLAG)
          {
            if (value_changes)
              ha_alter_info->handler_flags|= ALTER_COLUMN_VCOL;
            else
              maybe_alter_vcol= true;
          }
        }
        else /* base <-> stored */
          ha_alter_info->handler_flags|= ALTER_STORED_COLUMN_TYPE;
      }

      /* Check if field was renamed */
      if (lex_string_cmp(system_charset_info, &field->field_name,
                         &new_field->field_name))
      {
        field->flags|= FIELD_IS_RENAMED;
        ha_alter_info->handler_flags|= ALTER_COLUMN_NAME;
        rename_column_in_stat_tables(thd, table, field,
                                     new_field->field_name.str);
      }

      /* Check that NULL behavior is same for old and new fields */
      if ((new_field->flags & NOT_NULL_FLAG) !=
          (uint) (field->flags & NOT_NULL_FLAG))
      {
        if (new_field->flags & NOT_NULL_FLAG)
          ha_alter_info->handler_flags|= ALTER_COLUMN_NOT_NULLABLE;
        else
          ha_alter_info->handler_flags|= ALTER_COLUMN_NULLABLE;
      }

      /*
        We do not detect changes to default values in this loop.
        See comment above for more details.
      */

      /*
        Detect changes in column order.
      */
      if (field->stored_in_db())
      {
        if (field_stored_index != new_field_stored_index)
          ha_alter_info->handler_flags|= ALTER_STORED_COLUMN_ORDER;
      }
      else
      {
        if (field->field_index != new_field_index)
          ha_alter_info->handler_flags|= ALTER_VIRTUAL_COLUMN_ORDER;
      }

      /* Detect changes in storage type of column */
      if (new_field->field_storage_type() != field->field_storage_type())
        ha_alter_info->handler_flags|= ALTER_COLUMN_STORAGE_TYPE;

      /* Detect changes in column format of column */
      if (new_field->column_format() != field->column_format())
        ha_alter_info->handler_flags|= ALTER_COLUMN_COLUMN_FORMAT;

      if (engine_options_differ(field->option_struct, new_field->option_struct,
                                table->file->ht->field_options))
      {
        ha_alter_info->handler_flags|= ALTER_COLUMN_OPTION;
        ha_alter_info->create_info->fields_option_struct[f_ptr - table->field]=
          new_field->option_struct;
      }
    }
    else
    {
      // Field is not present in new version of table and therefore was dropped.
      field->flags|= FIELD_IS_DROPPED;
      if (field->stored_in_db())
        ha_alter_info->handler_flags|= ALTER_DROP_STORED_COLUMN;
      else
        ha_alter_info->handler_flags|= ALTER_DROP_VIRTUAL_COLUMN;
    }
  }

  if (maybe_alter_vcol)
  {
    /*
      What if one of the normal columns was altered and it was part of the some
      virtual column expression?  Currently we don't detect this correctly
      (FIXME), so let's just say that a vcol *might* be affected if any other
      column was altered.
    */
    if (ha_alter_info->handler_flags & (ALTER_STORED_COLUMN_TYPE |
                                        ALTER_VIRTUAL_COLUMN_TYPE |
                                        ALTER_COLUMN_NOT_NULLABLE |
                                        ALTER_COLUMN_OPTION))
      ha_alter_info->handler_flags|= ALTER_COLUMN_VCOL;
  }

  new_field_it.init(alter_info->create_list);
  while ((new_field= new_field_it++))
  {
    if (! new_field->field)
    {
      // Field is not present in old version of table and therefore was added.
      if (new_field->vcol_info)
      {
        if (new_field->stored_in_db())
          ha_alter_info->handler_flags|= ALTER_ADD_STORED_GENERATED_COLUMN;
        else
          ha_alter_info->handler_flags|= ALTER_ADD_VIRTUAL_COLUMN;
      }
      else
        ha_alter_info->handler_flags|= ALTER_ADD_STORED_BASE_COLUMN;
    }
  }

  /*
    Go through keys and check if the original ones are compatible
    with new table.
  */
  KEY *table_key;
  KEY *table_key_end= table->key_info + table->s->keys;
  KEY *new_key;
  KEY *new_key_end=
    ha_alter_info->key_info_buffer + ha_alter_info->key_count;
  /*
    Primary key index for the new table
  */
  const KEY* const new_pk= (ha_alter_info->key_count > 0 &&
                            (!my_strcasecmp(system_charset_info,
                                ha_alter_info->key_info_buffer->name.str,
                                primary_key_name) ||
                            is_candidate_key(ha_alter_info->key_info_buffer))) ?
                           ha_alter_info->key_info_buffer : NULL;
  const KEY *const old_pk= table->s->primary_key == MAX_KEY ? NULL :
                           table->key_info + table->s->primary_key;

  DBUG_PRINT("info", ("index count old: %d  new: %d",
                      table->s->keys, ha_alter_info->key_count));

  /*
    Step through all keys of the old table and search matching new keys.
  */
  ha_alter_info->index_drop_count= 0;
  ha_alter_info->index_add_count= 0;
  for (table_key= table->key_info; table_key < table_key_end; table_key++)
  {
    /* Search a new key with the same name. */
    for (new_key= ha_alter_info->key_info_buffer;
         new_key < new_key_end;
         new_key++)
    {
      if (!lex_string_cmp(system_charset_info, &table_key->name,
                          &new_key->name))
        break;
    }
    if (new_key >= new_key_end)
    {
      /* Key not found. Add the key to the drop buffer. */
      ha_alter_info->index_drop_buffer
        [ha_alter_info->index_drop_count++]=
        table_key;
      DBUG_PRINT("info", ("index dropped: '%s'", table_key->name.str));
      continue;
    }

    switch (compare_keys_but_name(table_key, new_key, alter_info, table, new_pk,
                                  old_pk))
    {
    case Compare_keys::Equal:
      continue;
    case Compare_keys::EqualButKeyPartLength:
      ha_alter_info->handler_flags|= ALTER_COLUMN_INDEX_LENGTH;
      continue;
    case Compare_keys::EqualButComment:
      ha_alter_info->handler_flags|= ALTER_CHANGE_INDEX_COMMENT;
      continue;
    case Compare_keys::NotEqual:
      break;
    }

    /* Key modified. Add the key / key offset to both buffers. */
    ha_alter_info->index_drop_buffer
      [ha_alter_info->index_drop_count++]=
      table_key;
    ha_alter_info->index_add_buffer
      [ha_alter_info->index_add_count++]=
      (uint)(new_key - ha_alter_info->key_info_buffer);
    /* Mark all old fields which are used in newly created index. */
    DBUG_PRINT("info", ("index changed: '%s'", table_key->name.str));
  }
  /*end of for (; table_key < table_key_end;) */

  /*
    Step through all keys of the new table and find matching old keys.
  */
  for (new_key= ha_alter_info->key_info_buffer;
       new_key < new_key_end;
       new_key++)
  {
    /* Search an old key with the same name. */
    for (table_key= table->key_info; table_key < table_key_end; table_key++)
    {
      if (!lex_string_cmp(system_charset_info, &table_key->name,
                          &new_key->name))
        break;
    }
    if (table_key >= table_key_end)
    {
      /* Key not found. Add the offset of the key to the add buffer. */
      ha_alter_info->index_add_buffer
        [ha_alter_info->index_add_count++]=
        (uint)(new_key - ha_alter_info->key_info_buffer);
      DBUG_PRINT("info", ("index added: '%s'", new_key->name.str));
    }
    else
      ha_alter_info->create_info->indexes_option_struct[table_key - table->key_info]=
        new_key->option_struct;
  }

  for (uint i= 0; i < ha_alter_info->index_add_count; i++)
  {
    uint *add_buffer= ha_alter_info->index_add_buffer;
    const KEY *new_key= ha_alter_info->key_info_buffer + add_buffer[i];

    for (uint j= 0; j < ha_alter_info->index_drop_count; j++)
    {
      KEY **drop_buffer= ha_alter_info->index_drop_buffer;
      const KEY *old_key= drop_buffer[j];

      if (compare_keys_but_name(old_key, new_key, alter_info, table, new_pk,
                                old_pk) != Compare_keys::Equal)
      {
        continue;
      }

      DBUG_ASSERT(
          lex_string_cmp(system_charset_info, &old_key->name, &new_key->name));

      ha_alter_info->handler_flags|= ALTER_RENAME_INDEX;
      ha_alter_info->rename_keys.push_back(
          Alter_inplace_info::Rename_key_pair(old_key, new_key));

      --ha_alter_info->index_add_count;
      --ha_alter_info->index_drop_count;
      memcpy(add_buffer + i, add_buffer + i + 1,
             sizeof(add_buffer[0]) * (ha_alter_info->index_add_count - i));
      memcpy(drop_buffer + j, drop_buffer + j + 1,
             sizeof(drop_buffer[0]) * (ha_alter_info->index_drop_count - j));
      --i; // this index once again
      break;
    }
  }

  /*
    Sort index_add_buffer according to how key_info_buffer is sorted.
    I.e. with primary keys first - see sort_keys().
  */
  my_qsort(ha_alter_info->index_add_buffer,
           ha_alter_info->index_add_count,
           sizeof(uint), (qsort_cmp) compare_uint);

  /* Now let us calculate flags for storage engine API. */

  /* Figure out what kind of indexes we are dropping. */
  KEY **dropped_key;
  KEY **dropped_key_end= ha_alter_info->index_drop_buffer +
                         ha_alter_info->index_drop_count;

  for (dropped_key= ha_alter_info->index_drop_buffer;
       dropped_key < dropped_key_end; dropped_key++)
  {
    table_key= *dropped_key;

    if (table_key->flags & HA_NOSAME)
    {
      if (table_key == old_pk)
        ha_alter_info->handler_flags|= ALTER_DROP_PK_INDEX;
      else
        ha_alter_info->handler_flags|= ALTER_DROP_UNIQUE_INDEX;
    }
    else
      ha_alter_info->handler_flags|= ALTER_DROP_NON_UNIQUE_NON_PRIM_INDEX;
  }

  /* Now figure out what kind of indexes we are adding. */
  for (uint add_key_idx= 0; add_key_idx < ha_alter_info->index_add_count; add_key_idx++)
  {
    new_key= ha_alter_info->key_info_buffer + ha_alter_info->index_add_buffer[add_key_idx];

    if (new_key->flags & HA_NOSAME)
    {
      if (new_key == new_pk)
        ha_alter_info->handler_flags|= ALTER_ADD_PK_INDEX;
      else
        ha_alter_info->handler_flags|= ALTER_ADD_UNIQUE_INDEX;
    }
    else
      ha_alter_info->handler_flags|= ALTER_ADD_NON_UNIQUE_NON_PRIM_INDEX;
  }

  DBUG_PRINT("exit", ("handler_flags: %llu", ha_alter_info->handler_flags));
  DBUG_RETURN(false);
}


/**
  Mark fields participating in newly added indexes in TABLE object which
  corresponds to new version of altered table.

  @param ha_alter_info  Alter_inplace_info describing in-place ALTER.
  @param altered_table  TABLE object for new version of TABLE in which
                        fields should be marked.
*/

static void update_altered_table(const Alter_inplace_info &ha_alter_info,
                                 TABLE *altered_table)
{
  uint field_idx, add_key_idx;
  KEY *key;
  KEY_PART_INFO *end, *key_part;

  /*
    Clear marker for all fields, as we are going to set it only
    for fields which participate in new indexes.
  */
  for (field_idx= 0; field_idx < altered_table->s->fields; ++field_idx)
    altered_table->field[field_idx]->flags&= ~FIELD_IN_ADD_INDEX;

  /*
    Go through array of newly added indexes and mark fields
    participating in them.
  */
  for (add_key_idx= 0; add_key_idx < ha_alter_info.index_add_count;
       add_key_idx++)
  {
    key= ha_alter_info.key_info_buffer +
         ha_alter_info.index_add_buffer[add_key_idx];

    end= key->key_part + key->user_defined_key_parts;
    for (key_part= key->key_part; key_part < end; key_part++)
      altered_table->field[key_part->fieldnr]->flags|= FIELD_IN_ADD_INDEX;
  }
}


/**
  Compare two tables to see if their metadata are compatible.
  One table specified by a TABLE instance, the other using Alter_info
  and HA_CREATE_INFO.

  @param[in]  table          The first table.
  @param[in]  alter_info     Alter options, fields and keys for the
                             second table.
  @param[in]  create_info    Create options for the second table.
  @param[out] metadata_equal Result of comparison.

  @retval true   error
  @retval false  success
*/

bool mysql_compare_tables(TABLE *table,
                          Alter_info *alter_info,
                          HA_CREATE_INFO *create_info,
                          bool *metadata_equal)
{
  DBUG_ENTER("mysql_compare_tables");

  uint changes= IS_EQUAL_NO;
  uint key_count;
  List_iterator_fast<Create_field> tmp_new_field_it;
  THD *thd= table->in_use;
  *metadata_equal= false;

  /*
    Create a copy of alter_info.
    To compare definitions, we need to "prepare" the definition - transform it
    from parser output to a format that describes the table layout (all column
    defaults are initialized, duplicate columns are removed). This is done by
    mysql_prepare_create_table.  Unfortunately, mysql_prepare_create_table
    performs its transformations "in-place", that is, modifies the argument.
    Since we would like to keep mysql_compare_tables() idempotent (not altering
    any of the arguments) we create a copy of alter_info here and pass it to
    mysql_prepare_create_table, then use the result to compare the tables, and
    then destroy the copy.
  */
  Alter_info tmp_alter_info(*alter_info, thd->mem_root);
  uint db_options= 0; /* not used */
  KEY *key_info_buffer= NULL;

  /* Create the prepared information. */
  int create_table_mode= table->s->tmp_table == NO_TMP_TABLE ?
                           C_ORDINARY_CREATE : C_ALTER_TABLE;
  if (mysql_prepare_create_table(thd, create_info, &tmp_alter_info,
                                 &db_options, table->file, &key_info_buffer,
                                 &key_count, create_table_mode))
    DBUG_RETURN(1);

  /* Some very basic checks. */
  if (table->s->fields != alter_info->create_list.elements ||
      table->s->db_type() != create_info->db_type ||
      table->s->tmp_table ||
      (table->s->row_type != create_info->row_type))
    DBUG_RETURN(false);

  /* Go through fields and check if they are compatible. */
  tmp_new_field_it.init(tmp_alter_info.create_list);
  for (Field **f_ptr= table->field; *f_ptr; f_ptr++)
  {
    Field *field= *f_ptr;
    Create_field *tmp_new_field= tmp_new_field_it++;

    /* Check that NULL behavior is the same. */
    if ((tmp_new_field->flags & NOT_NULL_FLAG) !=
	(uint) (field->flags & NOT_NULL_FLAG))
      DBUG_RETURN(false);

    /*
      mysql_prepare_alter_table() clears HA_OPTION_PACK_RECORD bit when
      preparing description of existing table. In ALTER TABLE it is later
      updated to correct value by create_table_impl() call.
      So to get correct value of this bit in this function we have to
      mimic behavior of create_table_impl().
    */
    if (create_info->row_type == ROW_TYPE_DYNAMIC ||
        create_info->row_type == ROW_TYPE_PAGE ||
	(tmp_new_field->flags & BLOB_FLAG) ||
	(tmp_new_field->real_field_type() == MYSQL_TYPE_VARCHAR &&
	create_info->row_type != ROW_TYPE_FIXED))
      create_info->table_options|= HA_OPTION_PACK_RECORD;

    /* Check if field was renamed */
    if (lex_string_cmp(system_charset_info,
                       &field->field_name,
                       &tmp_new_field->field_name))
      DBUG_RETURN(false);

    /* Evaluate changes bitmap and send to check_if_incompatible_data() */
    uint field_changes= field->is_equal(*tmp_new_field);
    if (field_changes != IS_EQUAL_YES)
      DBUG_RETURN(false);

    changes|= field_changes;
  }

  /* Check if changes are compatible with current handler. */
  if (table->file->check_if_incompatible_data(create_info, changes))
    DBUG_RETURN(false);

  /* Go through keys and check if they are compatible. */
  KEY *table_key;
  KEY *table_key_end= table->key_info + table->s->keys;
  KEY *new_key;
  KEY *new_key_end= key_info_buffer + key_count;

  /* Step through all keys of the first table and search matching keys. */
  for (table_key= table->key_info; table_key < table_key_end; table_key++)
  {
    /* Search a key with the same name. */
    for (new_key= key_info_buffer; new_key < new_key_end; new_key++)
    {
      if (!lex_string_cmp(system_charset_info, &table_key->name,
                          &new_key->name))
        break;
    }
    if (new_key >= new_key_end)
      DBUG_RETURN(false);

    /* Check that the key types are compatible. */
    if ((table_key->algorithm != new_key->algorithm) ||
	((table_key->flags & HA_KEYFLAG_MASK) !=
         (new_key->flags & HA_KEYFLAG_MASK)) ||
        (table_key->user_defined_key_parts !=
         new_key->user_defined_key_parts))
      DBUG_RETURN(false);

    /* Check that the key parts remain compatible. */
    KEY_PART_INFO *table_part;
    KEY_PART_INFO *table_part_end= table_key->key_part + table_key->user_defined_key_parts;
    KEY_PART_INFO *new_part;
    for (table_part= table_key->key_part, new_part= new_key->key_part;
         table_part < table_part_end;
         table_part++, new_part++)
    {
      /*
	Key definition is different if we are using a different field or
	if the used key part length is different. We know that the fields
        are equal. Comparing field numbers is sufficient.
      */
      if ((table_part->length != new_part->length) ||
          (table_part->fieldnr - 1 != new_part->fieldnr))
        DBUG_RETURN(false);
    }
  }

  /* Step through all keys of the second table and find matching keys. */
  for (new_key= key_info_buffer; new_key < new_key_end; new_key++)
  {
    /* Search a key with the same name. */
    for (table_key= table->key_info; table_key < table_key_end; table_key++)
    {
      if (!lex_string_cmp(system_charset_info, &table_key->name,
                          &new_key->name))
        break;
    }
    if (table_key >= table_key_end)
      DBUG_RETURN(false);
  }

  *metadata_equal= true; // Tables are compatible
  DBUG_RETURN(false);
}


/*
  Manages enabling/disabling of indexes for ALTER TABLE

  SYNOPSIS
    alter_table_manage_keys()
      table                  Target table
      indexes_were_disabled  Whether the indexes of the from table
                             were disabled
      keys_onoff             ENABLE | DISABLE | LEAVE_AS_IS

  RETURN VALUES
    FALSE  OK
    TRUE   Error
*/

static
bool alter_table_manage_keys(TABLE *table, int indexes_were_disabled,
                             Alter_info::enum_enable_or_disable keys_onoff)
{
  int error= 0;
  DBUG_ENTER("alter_table_manage_keys");
  DBUG_PRINT("enter", ("table=%p were_disabled=%d on_off=%d",
             table, indexes_were_disabled, keys_onoff));

  switch (keys_onoff) {
  case Alter_info::ENABLE:
    DEBUG_SYNC(table->in_use, "alter_table_enable_indexes");
    error= table->file->ha_enable_indexes(HA_KEY_SWITCH_NONUNIQ_SAVE);
    break;
  case Alter_info::LEAVE_AS_IS:
    if (!indexes_were_disabled)
      break;
    /* fall through */
  case Alter_info::DISABLE:
    error= table->file->ha_disable_indexes(HA_KEY_SWITCH_NONUNIQ_SAVE);
  }

  if (unlikely(error))
  {
    if (error == HA_ERR_WRONG_COMMAND)
    {
      THD *thd= table->in_use;
      push_warning_printf(thd, Sql_condition::WARN_LEVEL_NOTE,
                          ER_ILLEGAL_HA, ER_THD(thd, ER_ILLEGAL_HA),
                          table->file->table_type(),
                          table->s->db.str, table->s->table_name.str);
      error= 0;
    }
    else
      table->file->print_error(error, MYF(0));
  }
  DBUG_RETURN(error);
}


/**
  Check if the pending ALTER TABLE operations support the in-place
  algorithm based on restrictions in the SQL layer or given the
  nature of the operations themselves. If in-place isn't supported,
  it won't be necessary to check with the storage engine.

  @param table        The original TABLE.
  @param create_info  Information from the parsing phase about new
                      table properties.
  @param alter_info   Data related to detected changes.

  @return false       In-place is possible, check with storage engine.
  @return true        Incompatible operations, must use table copy.
*/

static bool is_inplace_alter_impossible(TABLE *table,
                                        HA_CREATE_INFO *create_info,
                                        const Alter_info *alter_info)
{
  DBUG_ENTER("is_inplace_alter_impossible");

  /* At the moment we can't handle altering temporary tables without a copy. */
  if (table->s->tmp_table)
    DBUG_RETURN(true);

  /*
    For the ALTER TABLE tbl_name ORDER BY ... we always use copy
    algorithm. In theory, this operation can be done in-place by some
    engine, but since a) no current engine does this and b) our current
    API lacks infrastructure for passing information about table ordering
    to storage engine we simply always do copy now.

    ENABLE/DISABLE KEYS is a MyISAM/Heap specific operation that is
    not supported for in-place in combination with other operations.
    Alone, it will be done by simple_rename_or_index_change().
  */
  if (alter_info->flags & (ALTER_ORDER | ALTER_KEYS_ONOFF))
    DBUG_RETURN(true);

  /*
    If the table engine is changed explicitly (using ENGINE clause)
    or implicitly (e.g. when non-partitioned table becomes
    partitioned) a regular alter table (copy) needs to be
    performed.
  */
  if (create_info->db_type != table->s->db_type())
    DBUG_RETURN(true);

  /*
    There was a bug prior to mysql-4.0.25. Number of null fields was
    calculated incorrectly. As a result frm and data files gets out of
    sync after fast alter table. There is no way to determine by which
    mysql version (in 4.0 and 4.1 branches) table was created, thus we
    disable fast alter table for all tables created by mysql versions
    prior to 5.0 branch.
    See BUG#6236.
  */
  if (!table->s->mysql_version)
    DBUG_RETURN(true);

  /*
    If we are using a MySQL 5.7 table with virtual fields, ALTER TABLE must
    recreate the table as we need to rewrite generated fields
  */
  if (table->s->mysql_version > 50700 && table->s->mysql_version < 100000 &&
      table->s->virtual_fields)
    DBUG_RETURN(TRUE);

  DBUG_RETURN(false);
}


/**
  Perform in-place alter table.

  @param thd                Thread handle.
  @param table_list         TABLE_LIST for the table to change.
  @param table              The original TABLE.
  @param altered_table      TABLE object for new version of the table.
  @param ha_alter_info      Structure describing ALTER TABLE to be carried
                            out and serving as a storage place for data
                            used during different phases.
  @param inplace_supported  Enum describing the locking requirements.
  @param target_mdl_request Metadata request/lock on the target table name.
  @param alter_ctx          ALTER TABLE runtime context.

  @retval   true              Error
  @retval   false             Success

  @note
    If mysql_alter_table does not need to copy the table, it is
    either an alter table where the storage engine does not
    need to know about the change, only the frm will change,
    or the storage engine supports performing the alter table
    operation directly, in-place without mysql having to copy
    the table.

  @note This function frees the TABLE object associated with the new version of
        the table and removes the .FRM file for it in case of both success and
        failure.
*/

static bool mysql_inplace_alter_table(THD *thd,
                                      TABLE_LIST *table_list,
                                      TABLE *table,
                                      TABLE *altered_table,
                                      Alter_inplace_info *ha_alter_info,
                                      enum_alter_inplace_result inplace_supported,
                                      MDL_request *target_mdl_request,
                                      Alter_table_ctx *alter_ctx)
{
  Open_table_context ot_ctx(thd, MYSQL_OPEN_REOPEN | MYSQL_OPEN_IGNORE_KILLED);
  handlerton *db_type= table->s->db_type();
  MDL_ticket *mdl_ticket= table->mdl_ticket;
  Alter_info *alter_info= ha_alter_info->alter_info;
  bool reopen_tables= false;
  bool res;

  DBUG_ENTER("mysql_inplace_alter_table");

  /* Downgrade DDL lock while we are waiting for exclusive lock below */
  backup_set_alter_copy_lock(thd, table);

  /*
    Upgrade to EXCLUSIVE lock if:
    - This is requested by the storage engine
    - Or the storage engine needs exclusive lock for just the prepare
      phase
    - Or requested by the user

    Note that we handle situation when storage engine needs exclusive
    lock for prepare phase under LOCK TABLES in the same way as when
    exclusive lock is required for duration of the whole statement.
  */
  if (inplace_supported == HA_ALTER_INPLACE_EXCLUSIVE_LOCK ||
      ((inplace_supported == HA_ALTER_INPLACE_COPY_NO_LOCK ||
        inplace_supported == HA_ALTER_INPLACE_COPY_LOCK ||
        inplace_supported == HA_ALTER_INPLACE_NOCOPY_NO_LOCK ||
        inplace_supported == HA_ALTER_INPLACE_NOCOPY_LOCK ||
        inplace_supported == HA_ALTER_INPLACE_INSTANT) &&
       (thd->locked_tables_mode == LTM_LOCK_TABLES ||
        thd->locked_tables_mode == LTM_PRELOCKED_UNDER_LOCK_TABLES)) ||
      alter_info->requested_lock == Alter_info::ALTER_TABLE_LOCK_EXCLUSIVE)
  {
    if (wait_while_table_is_used(thd, table, HA_EXTRA_FORCE_REOPEN))
      goto cleanup;
    /*
      Get rid of all TABLE instances belonging to this thread
      except one to be used for in-place ALTER TABLE.

      This is mostly needed to satisfy InnoDB assumptions/asserts.
    */
    close_all_tables_for_name(thd, table->s,
                              alter_ctx->is_table_renamed() ?
                              HA_EXTRA_PREPARE_FOR_RENAME :
			      HA_EXTRA_NOT_USED,
                              table);
    /*
      If we are under LOCK TABLES we will need to reopen tables which we
      just have closed in case of error.
    */
    reopen_tables= true;
  }
  else if (inplace_supported == HA_ALTER_INPLACE_COPY_LOCK ||
           inplace_supported == HA_ALTER_INPLACE_COPY_NO_LOCK ||
           inplace_supported == HA_ALTER_INPLACE_NOCOPY_LOCK ||
           inplace_supported == HA_ALTER_INPLACE_NOCOPY_NO_LOCK ||
           inplace_supported == HA_ALTER_INPLACE_INSTANT)
  {
    /*
      Storage engine has requested exclusive lock only for prepare phase
      and we are not under LOCK TABLES.
      Don't mark TABLE_SHARE as old in this case, as this won't allow opening
      of table by other threads during main phase of in-place ALTER TABLE.
    */
    if (thd->mdl_context.upgrade_shared_lock(table->mdl_ticket, MDL_EXCLUSIVE,
                                             thd->variables.lock_wait_timeout))
      goto cleanup;

    tdc_remove_table(thd, TDC_RT_REMOVE_NOT_OWN_KEEP_SHARE,
                     table->s->db.str, table->s->table_name.str,
                     false);
  }

  /*
    Upgrade to SHARED_NO_WRITE lock if:
    - The storage engine needs writes blocked for the whole duration
    - Or this is requested by the user
    Note that under LOCK TABLES, we will already have SHARED_NO_READ_WRITE.
  */
  if ((inplace_supported == HA_ALTER_INPLACE_SHARED_LOCK ||
       alter_info->requested_lock == Alter_info::ALTER_TABLE_LOCK_SHARED) &&
      thd->mdl_context.upgrade_shared_lock(table->mdl_ticket,
                                           MDL_SHARED_NO_WRITE,
                                           thd->variables.lock_wait_timeout))
    goto cleanup;

  // It's now safe to take the table level lock.
  if (lock_tables(thd, table_list, alter_ctx->tables_opened, 0))
    goto cleanup;

  DEBUG_SYNC(thd, "alter_table_inplace_after_lock_upgrade");
  THD_STAGE_INFO(thd, stage_alter_inplace_prepare);

  switch (inplace_supported) {
  case HA_ALTER_ERROR:
  case HA_ALTER_INPLACE_NOT_SUPPORTED:
    DBUG_ASSERT(0);
    // fall through
  case HA_ALTER_INPLACE_NO_LOCK:
  case HA_ALTER_INPLACE_INSTANT:
  case HA_ALTER_INPLACE_COPY_NO_LOCK:
  case HA_ALTER_INPLACE_NOCOPY_NO_LOCK:
    switch (alter_info->requested_lock) {
    case Alter_info::ALTER_TABLE_LOCK_DEFAULT:
    case Alter_info::ALTER_TABLE_LOCK_NONE:
      ha_alter_info->online= true;
      break;
    case Alter_info::ALTER_TABLE_LOCK_SHARED:
    case Alter_info::ALTER_TABLE_LOCK_EXCLUSIVE:
      break;
    }
    break;
  case HA_ALTER_INPLACE_EXCLUSIVE_LOCK:
  case HA_ALTER_INPLACE_SHARED_LOCK:
  case HA_ALTER_INPLACE_COPY_LOCK:
  case HA_ALTER_INPLACE_NOCOPY_LOCK:
    break;
  }

  if (table->file->ha_prepare_inplace_alter_table(altered_table,
                                                  ha_alter_info))
    goto rollback;

  /*
    Downgrade the lock if storage engine has told us that exclusive lock was
    necessary only for prepare phase (unless we are not under LOCK TABLES) and
    user has not explicitly requested exclusive lock.
  */
  if ((inplace_supported == HA_ALTER_INPLACE_COPY_NO_LOCK ||
       inplace_supported == HA_ALTER_INPLACE_COPY_LOCK ||
       inplace_supported == HA_ALTER_INPLACE_NOCOPY_LOCK ||
       inplace_supported == HA_ALTER_INPLACE_NOCOPY_NO_LOCK) &&
      !(thd->locked_tables_mode == LTM_LOCK_TABLES ||
        thd->locked_tables_mode == LTM_PRELOCKED_UNDER_LOCK_TABLES) &&
      (alter_info->requested_lock != Alter_info::ALTER_TABLE_LOCK_EXCLUSIVE))
  {
    /* If storage engine or user requested shared lock downgrade to SNW. */
    if (inplace_supported == HA_ALTER_INPLACE_COPY_LOCK ||
        inplace_supported == HA_ALTER_INPLACE_NOCOPY_LOCK ||
        alter_info->requested_lock == Alter_info::ALTER_TABLE_LOCK_SHARED)
      table->mdl_ticket->downgrade_lock(MDL_SHARED_NO_WRITE);
    else
    {
      DBUG_ASSERT(inplace_supported == HA_ALTER_INPLACE_COPY_NO_LOCK ||
                  inplace_supported == HA_ALTER_INPLACE_NOCOPY_NO_LOCK);
      table->mdl_ticket->downgrade_lock(MDL_SHARED_UPGRADABLE);
    }
  }

  DEBUG_SYNC(thd, "alter_table_inplace_after_lock_downgrade");
  THD_STAGE_INFO(thd, stage_alter_inplace);

  /* We can abort alter table for any table type */
  thd->abort_on_warning= !ha_alter_info->ignore && thd->is_strict_mode();
  res= table->file->ha_inplace_alter_table(altered_table, ha_alter_info);
  thd->abort_on_warning= false;
  if (res)
    goto rollback;

  DEBUG_SYNC(thd, "alter_table_inplace_before_lock_upgrade");
  // Upgrade to EXCLUSIVE before commit.
  if (wait_while_table_is_used(thd, table, HA_EXTRA_PREPARE_FOR_RENAME))
    goto rollback;

  /* Set MDL_BACKUP_DDL */
  if (backup_reset_alter_copy_lock(thd))
    goto rollback;

  /*
    If we are killed after this point, we should ignore and continue.
    We have mostly completed the operation at this point, there should
    be no long waits left.
  */

  DBUG_EXECUTE_IF("alter_table_rollback_new_index", {
      table->file->ha_commit_inplace_alter_table(altered_table,
                                                 ha_alter_info,
                                                 false);
      my_error(ER_UNKNOWN_ERROR, MYF(0));
      goto cleanup;
    });

  DEBUG_SYNC(thd, "alter_table_inplace_before_commit");
  THD_STAGE_INFO(thd, stage_alter_inplace_commit);

  {
    TR_table trt(thd, true);
    if (trt != *table_list && table->file->ht->prepare_commit_versioned)
    {
      ulonglong trx_start_id= 0;
      ulonglong trx_end_id= table->file->ht->prepare_commit_versioned(thd, &trx_start_id);
      if (trx_end_id)
      {
        if (!TR_table::use_transaction_registry)
        {
          my_error(ER_VERS_TRT_IS_DISABLED, MYF(0));
          goto rollback;
        }
        if (trt.update(trx_start_id, trx_end_id))
        {
          goto rollback;
        }
      }
    }

    if (table->file->ha_commit_inplace_alter_table(altered_table,
                                                  ha_alter_info,
                                                  true))
    {
      goto rollback;
    }
  }

  close_all_tables_for_name(thd, table->s,
                            alter_ctx->is_table_renamed() ?
                            HA_EXTRA_PREPARE_FOR_RENAME :
                            HA_EXTRA_NOT_USED,
                            NULL);
  table_list->table= table= NULL;

  /*
    Replace the old .FRM with the new .FRM, but keep the old name for now.
    Rename to the new name (if needed) will be handled separately below.

    TODO: remove this check of thd->is_error() (now it intercept
    errors in some val_*() methods and bring some single place to
    such error interception).
  */
  if (mysql_rename_table(db_type, &alter_ctx->new_db, &alter_ctx->tmp_name,
                         &alter_ctx->db, &alter_ctx->alias,
                         FN_FROM_IS_TMP | NO_HA_TABLE) ||
                         thd->is_error())
  {
    // Since changes were done in-place, we can't revert them.
    DBUG_RETURN(true);
  }

  table_list->mdl_request.ticket= mdl_ticket;
  if (open_table(thd, table_list, &ot_ctx))
    DBUG_RETURN(true);

  /*
    Tell the handler that the changed frm is on disk and table
    has been re-opened
  */
  table_list->table->file->ha_notify_table_changed();

  /*
    We might be going to reopen table down on the road, so we have to
    restore state of the TABLE object which we used for obtaining of
    handler object to make it usable for later reopening.
  */
  close_thread_table(thd, &thd->open_tables);
  table_list->table= NULL;

  // Rename altered table if requested.
  if (alter_ctx->is_table_renamed())
  {
    // Remove TABLE and TABLE_SHARE for old name from TDC.
    tdc_remove_table(thd, TDC_RT_REMOVE_ALL,
                     alter_ctx->db.str, alter_ctx->table_name.str, false);

    if (mysql_rename_table(db_type, &alter_ctx->db, &alter_ctx->table_name,
                           &alter_ctx->new_db, &alter_ctx->new_alias, 0))
    {
      /*
        If the rename fails we will still have a working table
        with the old name, but with other changes applied.
      */
      DBUG_RETURN(true);
    }
    if (Table_triggers_list::change_table_name(thd,
                                               &alter_ctx->db,
                                               &alter_ctx->alias,
                                               &alter_ctx->table_name,
                                               &alter_ctx->new_db,
                                               &alter_ctx->new_alias))
    {
      /*
        If the rename of trigger files fails, try to rename the table
        back so we at least have matching table and trigger files.
      */
      (void) mysql_rename_table(db_type,
                                &alter_ctx->new_db, &alter_ctx->new_alias,
                                &alter_ctx->db, &alter_ctx->alias, NO_FK_CHECKS);
      DBUG_RETURN(true);
    }
    rename_table_in_stat_tables(thd, &alter_ctx->db, &alter_ctx->alias,
                                &alter_ctx->new_db, &alter_ctx->new_alias);
  }

  DBUG_RETURN(false);

 rollback:
  table->file->ha_commit_inplace_alter_table(altered_table,
                                             ha_alter_info,
                                             false);
 cleanup:
  if (reopen_tables)
  {
    /* Close the only table instance which is still around. */
    close_all_tables_for_name(thd, table->s,
                              alter_ctx->is_table_renamed() ?
                              HA_EXTRA_PREPARE_FOR_RENAME :
                              HA_EXTRA_NOT_USED,
                              NULL);
    if (thd->locked_tables_list.reopen_tables(thd, false))
      thd->locked_tables_list.unlink_all_closed_tables(thd, NULL, 0);
    /* QQ; do something about metadata locks ? */
  }
  DBUG_RETURN(true);
}

/**
  maximum possible length for certain blob types.

  @param[in]      type        Blob type (e.g. MYSQL_TYPE_TINY_BLOB)

  @return
    length
*/

static uint
blob_length_by_type(enum_field_types type)
{
  switch (type)
  {
  case MYSQL_TYPE_TINY_BLOB:
    return 255;
  case MYSQL_TYPE_BLOB:
    return 65535;
  case MYSQL_TYPE_MEDIUM_BLOB:
    return 16777215;
  case MYSQL_TYPE_LONG_BLOB:
    return (uint) UINT_MAX32;
  default:
    DBUG_ASSERT(0); // we should never go here
    return 0;
  }
}


static void append_drop_column(THD *thd, bool dont, String *str,
                               Field *field)
{
  if (!dont)
  {
    if (str->length())
      str->append(STRING_WITH_LEN(", "));
    str->append(STRING_WITH_LEN("DROP COLUMN "));
    append_identifier(thd, str, &field->field_name);
  }
}


/**
  Prepare column and key definitions for CREATE TABLE in ALTER TABLE.

  This function transforms parse output of ALTER TABLE - lists of
  columns and keys to add, drop or modify into, essentially,
  CREATE TABLE definition - a list of columns and keys of the new
  table. While doing so, it also performs some (bug not all)
  semantic checks.

  This function is invoked when we know that we're going to
  perform ALTER TABLE via a temporary table -- i.e. in-place ALTER TABLE
  is not possible, perhaps because the ALTER statement contains
  instructions that require change in table data, not only in
  table definition or indexes.

  @param[in,out]  thd         thread handle. Used as a memory pool
                              and source of environment information.
  @param[in]      table       the source table, open and locked
                              Used as an interface to the storage engine
                              to acquire additional information about
                              the original table.
  @param[in,out]  create_info A blob with CREATE/ALTER TABLE
                              parameters
  @param[in,out]  alter_info  Another blob with ALTER/CREATE parameters.
                              Originally create_info was used only in
                              CREATE TABLE and alter_info only in ALTER TABLE.
                              But since ALTER might end-up doing CREATE,
                              this distinction is gone and we just carry
                              around two structures.
  @param[in,out]  alter_ctx   Runtime context for ALTER TABLE.

  @return
    Fills various create_info members based on information retrieved
    from the storage engine.
    Sets create_info->varchar if the table has a VARCHAR column.
    Prepares alter_info->create_list and alter_info->key_list with
    columns and keys of the new table.

  @retval TRUE   error, out of memory or a semantical error in ALTER
                 TABLE instructions
  @retval FALSE  success
*/

bool
mysql_prepare_alter_table(THD *thd, TABLE *table,
                          HA_CREATE_INFO *create_info,
                          Alter_info *alter_info,
                          Alter_table_ctx *alter_ctx)
{
  /* New column definitions are added here */
  List<Create_field> new_create_list;
  /* New key definitions are added here */
  List<Key> new_key_list;
  List_iterator<Alter_drop> drop_it(alter_info->drop_list);
  List_iterator<Create_field> def_it(alter_info->create_list);
  List_iterator<Alter_column> alter_it(alter_info->alter_list);
  List_iterator<Key> key_it(alter_info->key_list);
  List_iterator<Create_field> find_it(new_create_list);
  List_iterator<Create_field> field_it(new_create_list);
  List<Key_part_spec> key_parts;
  List<Virtual_column_info> new_constraint_list;
  uint db_create_options= (table->s->db_create_options
                           & ~(HA_OPTION_PACK_RECORD));
  Item::func_processor_rename column_rename_param;
  uint used_fields, dropped_sys_vers_fields= 0;
  KEY *key_info=table->key_info;
  bool rc= TRUE;
  bool modified_primary_key= FALSE;
  bool vers_system_invisible= false;
  Create_field *def;
  Field **f_ptr,*field;
  MY_BITMAP *dropped_fields= NULL; // if it's NULL - no dropped fields
  bool drop_period= false;
  DBUG_ENTER("mysql_prepare_alter_table");

  /*
    Merge incompatible changes flag in case of upgrade of a table from an
    old MariaDB or MySQL version.  This ensures that we don't try to do an
    online alter table if field packing or character set changes are required.
  */
  create_info->used_fields|= table->s->incompatible_version;
  used_fields= create_info->used_fields;

  create_info->varchar= FALSE;
  /* Let new create options override the old ones */
  if (!(used_fields & HA_CREATE_USED_MIN_ROWS))
    create_info->min_rows= table->s->min_rows;
  if (!(used_fields & HA_CREATE_USED_MAX_ROWS))
    create_info->max_rows= table->s->max_rows;
  if (!(used_fields & HA_CREATE_USED_AVG_ROW_LENGTH))
    create_info->avg_row_length= table->s->avg_row_length;
  if (!(used_fields & HA_CREATE_USED_DEFAULT_CHARSET))
    create_info->default_table_charset= table->s->table_charset;
  if (!(used_fields & HA_CREATE_USED_AUTO) && table->found_next_number_field)
  {
    /* Table has an autoincrement, copy value to new table */
    table->file->info(HA_STATUS_AUTO);
    create_info->auto_increment_value= table->file->stats.auto_increment_value;
  }

  if (!(used_fields & HA_CREATE_USED_KEY_BLOCK_SIZE))
    create_info->key_block_size= table->s->key_block_size;

  if (!(used_fields & HA_CREATE_USED_STATS_SAMPLE_PAGES))
    create_info->stats_sample_pages= table->s->stats_sample_pages;

  if (!(used_fields & HA_CREATE_USED_STATS_AUTO_RECALC))
    create_info->stats_auto_recalc= table->s->stats_auto_recalc;

  if (!(used_fields & HA_CREATE_USED_TRANSACTIONAL))
    create_info->transactional= table->s->transactional;

  if (!(used_fields & HA_CREATE_USED_CONNECTION))
    create_info->connect_string= table->s->connect_string;

  if (!(used_fields & HA_CREATE_USED_SEQUENCE))
    create_info->sequence= table->s->table_type == TABLE_TYPE_SEQUENCE;

  column_rename_param.db_name=       table->s->db;
  column_rename_param.table_name=    table->s->table_name;
  if (column_rename_param.fields.copy(&alter_info->create_list, thd->mem_root))
    DBUG_RETURN(1);                             // OOM

  restore_record(table, s->default_values);     // Empty record for DEFAULT

  if ((create_info->fields_option_struct= (ha_field_option_struct**)
         thd->calloc(sizeof(void*) * table->s->fields)) == NULL ||
      (create_info->indexes_option_struct= (ha_index_option_struct**)
         thd->calloc(sizeof(void*) * table->s->keys)) == NULL)
    DBUG_RETURN(1);

  create_info->option_list= merge_engine_table_options(table->s->option_list,
                                        create_info->option_list, thd->mem_root);

  /*
    First collect all fields from table which isn't in drop_list
  */
  bitmap_clear_all(&table->tmp_set);
  for (f_ptr=table->field ; (field= *f_ptr) ; f_ptr++)
  {
    if (field->invisible == INVISIBLE_FULL)
        continue;
    Alter_drop *drop;
    if (field->type() == MYSQL_TYPE_VARCHAR)
      create_info->varchar= TRUE;
    /* Check if field should be dropped */
    drop_it.rewind();
    while ((drop=drop_it++))
    {
      if (drop->type == Alter_drop::COLUMN &&
          !my_strcasecmp(system_charset_info,field->field_name.str, drop->name))
        break;
    }
    /*
      DROP COLULMN xxx
      1. it does not see INVISIBLE_SYSTEM columns
      2. otherwise, normally a column is dropped
      3. unless it's a system versioning column (but see below).
    */
    if (drop && field->invisible < INVISIBLE_SYSTEM &&
        !(field->flags & VERS_SYSTEM_FIELD &&
          !(alter_info->flags & ALTER_DROP_SYSTEM_VERSIONING)))
    {
      /* Reset auto_increment value if it was dropped */
      if (MTYP_TYPENR(field->unireg_check) == Field::NEXT_NUMBER &&
          !(used_fields & HA_CREATE_USED_AUTO))
      {
        create_info->auto_increment_value=0;
        create_info->used_fields|=HA_CREATE_USED_AUTO;
      }
      if (table->s->tmp_table == NO_TMP_TABLE)
        (void) delete_statistics_for_column(thd, table, field);
      dropped_sys_vers_fields|= field->flags;
      drop_it.remove();
      dropped_fields= &table->tmp_set;
      bitmap_set_bit(dropped_fields, field->field_index);
      continue;
    }
    if (field->invisible == INVISIBLE_SYSTEM &&
        field->flags & VERS_SYSTEM_FIELD)
    {
      vers_system_invisible= true;
    }
    /* invisible versioning column is dropped automatically on DROP SYSTEM VERSIONING */
    if (!drop && field->invisible >= INVISIBLE_SYSTEM &&
        field->flags & VERS_SYSTEM_FIELD &&
        alter_info->flags & ALTER_DROP_SYSTEM_VERSIONING)
    {
      if (table->s->tmp_table == NO_TMP_TABLE)
        (void) delete_statistics_for_column(thd, table, field);
      continue;
    }

    /*
      If we are doing a rename of a column, update all references in virtual
      column expressions, constraints and defaults to use the new column name
    */
    if (alter_info->flags & ALTER_RENAME_COLUMN)
    {
      if (field->vcol_info)
        field->vcol_info->expr->walk(&Item::rename_fields_processor, 1,
                                     &column_rename_param);
      if (field->check_constraint)
        field->check_constraint->expr->walk(&Item::rename_fields_processor, 1,
                                            &column_rename_param);
      if (field->default_value)
        field->default_value->expr->walk(&Item::rename_fields_processor, 1,
                                         &column_rename_param);
      table->m_needs_reopen= 1; // because new column name is on thd->mem_root
    }

    /* Check if field is changed */
    def_it.rewind();
    while ((def=def_it++))
    {
      if (def->change.str &&
	  !lex_string_cmp(system_charset_info, &field->field_name,
                          &def->change))
	break;
    }
    if (def && field->invisible < INVISIBLE_SYSTEM)
    {						// Field is changed
      def->field=field;
      /*
        Add column being updated to the list of new columns.
        Note that columns with AFTER clauses are added to the end
        of the list for now. Their positions will be corrected later.
      */
      new_create_list.push_back(def, thd->mem_root);
      if (field->stored_in_db() != def->stored_in_db())
      {
        my_error(ER_UNSUPPORTED_ACTION_ON_GENERATED_COLUMN, MYF(0));
        goto err;
      }
      if (!def->after.str)
      {
        /*
          If this ALTER TABLE doesn't have an AFTER clause for the modified
          column then remove this column from the list of columns to be
          processed. So later we can iterate over the columns remaining
          in this list and process modified columns with AFTER clause or
          add new columns.
        */
	def_it.remove();
      }
    }
    else if (alter_info->flags & ALTER_DROP_SYSTEM_VERSIONING &&
             field->flags & VERS_SYSTEM_FIELD &&
             field->invisible < INVISIBLE_SYSTEM)
    {
      StringBuffer<NAME_LEN*3> tmp;
      append_drop_column(thd, false, &tmp, field);
      my_error(ER_MISSING, MYF(0), table->s->table_name.str, tmp.c_ptr());
      goto err;
    }
    else if (drop && field->invisible < INVISIBLE_SYSTEM &&
             field->flags & VERS_SYSTEM_FIELD &&
             !(alter_info->flags & ALTER_DROP_SYSTEM_VERSIONING))
    {
      /* "dropping" a versioning field only hides it from the user */
      def= new (thd->mem_root) Create_field(thd, field, field);
      def->invisible= INVISIBLE_SYSTEM;
      alter_info->flags|= ALTER_CHANGE_COLUMN;
      if (field->flags & VERS_SYS_START_FLAG)
        create_info->vers_info.as_row.start= def->field_name= Vers_parse_info::default_start;
      else
        create_info->vers_info.as_row.end= def->field_name= Vers_parse_info::default_end;
      new_create_list.push_back(def, thd->mem_root);
      dropped_sys_vers_fields|= field->flags;
      drop_it.remove();
    }
    else
    {
      /*
        This field was not dropped and not changed, add it to the list
        for the new table.
      */
      def= new (thd->mem_root) Create_field(thd, field, field);
      new_create_list.push_back(def, thd->mem_root);
      alter_it.rewind();			// Change default if ALTER
      Alter_column *alter;
      while ((alter=alter_it++))
      {
	if (!my_strcasecmp(system_charset_info,field->field_name.str,
                           alter->name))
	  break;
      }
      if (alter)
      {
	if ((def->default_value= alter->default_value))
          def->flags&= ~NO_DEFAULT_VALUE_FLAG;
        else
          def->flags|= NO_DEFAULT_VALUE_FLAG;
	alter_it.remove();
      }
    }
  }
  dropped_sys_vers_fields &= VERS_SYSTEM_FIELD;
  if ((dropped_sys_vers_fields ||
       alter_info->flags & ALTER_DROP_PERIOD) &&
      dropped_sys_vers_fields != VERS_SYSTEM_FIELD &&
      !vers_system_invisible)
  {
    StringBuffer<NAME_LEN*3> tmp;
    append_drop_column(thd, dropped_sys_vers_fields & VERS_SYS_START_FLAG,
                       &tmp, table->vers_start_field());
    append_drop_column(thd, dropped_sys_vers_fields & VERS_SYS_END_FLAG,
                       &tmp, table->vers_end_field());
    my_error(ER_MISSING, MYF(0), table->s->table_name.str, tmp.c_ptr());
    goto err;
  }
  else if (alter_info->flags & ALTER_DROP_PERIOD && vers_system_invisible)
  {
    my_error(ER_CANT_DROP_FIELD_OR_KEY, MYF(0), "PERIOD FOR SYSTEM_TIME on", table->s->table_name.str);
    goto err;
  }
  alter_info->flags &= ~(ALTER_DROP_PERIOD | ALTER_ADD_PERIOD);
  def_it.rewind();
  while ((def=def_it++))			// Add new columns
  {
    Create_field *find;
    if (def->change.str && ! def->field)
    {
      /*
        Check if there is modify for newly added field.
      */
      find_it.rewind();
      while((find=find_it++))
      {
        if (!my_strcasecmp(system_charset_info,find->field_name.str,
                           def->field_name.str))
          break;
      }

      if (likely(find && !find->field))
	find_it.remove();
      else
      {
        my_error(ER_BAD_FIELD_ERROR, MYF(0), def->change.str,
                 table->s->table_name.str);
        goto err;
      }
    }
    /*
      Check that the DATE/DATETIME not null field we are going to add is
      either has a default value or the '0000-00-00' is allowed by the
      set sql mode.
      If the '0000-00-00' value isn't allowed then raise the error_if_not_empty
      flag to allow ALTER TABLE only if the table to be altered is empty.
    */
    if ((def->real_field_type() == MYSQL_TYPE_DATE ||
         def->real_field_type() == MYSQL_TYPE_NEWDATE ||
         def->real_field_type() == MYSQL_TYPE_DATETIME ||
         def->real_field_type() == MYSQL_TYPE_DATETIME2) &&
         !alter_ctx->datetime_field &&
         !(~def->flags & (NO_DEFAULT_VALUE_FLAG | NOT_NULL_FLAG)) &&
         thd->variables.sql_mode & MODE_NO_ZERO_DATE)
    {
        alter_ctx->datetime_field= def;
        alter_ctx->error_if_not_empty= TRUE;
    }
    if (def->flags & VERS_SYSTEM_FIELD &&
        !(alter_info->flags & ALTER_ADD_SYSTEM_VERSIONING))
    {
      my_error(ER_VERS_NOT_VERSIONED, MYF(0), table->s->table_name.str);
      goto err;
    }
    if (!def->after.str)
      new_create_list.push_back(def, thd->mem_root);
    else
    {
      if (def->change.str)
      {
        find_it.rewind();
        /*
          For columns being modified with AFTER clause we should first remove
          these columns from the list and then add them back at their correct
          positions.
        */
        while ((find=find_it++))
        {
          /*
            Create_fields representing changed columns are added directly
            from Alter_info::create_list to new_create_list. We can therefore
            safely use pointer equality rather than name matching here.
            This prevents removing the wrong column in case of column rename.
          */
          if (find == def)
          {
            find_it.remove();
            break;
          }
        }
      }
      if (def->after.str == first_keyword)
        new_create_list.push_front(def, thd->mem_root);
      else
      {
        find_it.rewind();
        while ((find=find_it++))
        {
          if (!lex_string_cmp(system_charset_info, &def->after,
                              &find->field_name))
            break;
        }
        if (unlikely(!find))
        {
          my_error(ER_BAD_FIELD_ERROR, MYF(0), def->after.str,
                   table->s->table_name.str);
          goto err;
        }
        find_it.after(def);			// Put column after this
      }
    }
    /*
      Check if there is alter for newly added field.
    */
    alter_it.rewind();
    Alter_column *alter;
    while ((alter=alter_it++))
    {
      if (!my_strcasecmp(system_charset_info,def->field_name.str,
                         alter->name))
        break;
    }
    if (alter)
    {
      if ((def->default_value= alter->default_value)) // Use new default
        def->flags&= ~NO_DEFAULT_VALUE_FLAG;
      else
        def->flags|= NO_DEFAULT_VALUE_FLAG;
      alter_it.remove();
    }
  }
  if (unlikely(alter_info->alter_list.elements))
  {
    my_error(ER_BAD_FIELD_ERROR, MYF(0),
             alter_info->alter_list.head()->name, table->s->table_name.str);
    goto err;
  }
  if (unlikely(!new_create_list.elements))
  {
    my_message(ER_CANT_REMOVE_ALL_FIELDS,
               ER_THD(thd, ER_CANT_REMOVE_ALL_FIELDS),
               MYF(0));
    goto err;
  }

  /*
    Collect all keys which isn't in drop list. Add only those
    for which some fields exists.
  */
  for (uint i=0 ; i < table->s->keys ; i++,key_info++)
  {
    bool long_hash_key= false;
    if (key_info->flags & HA_INVISIBLE_KEY)
      continue;
    const char *key_name= key_info->name.str;
    Alter_drop *drop;
    drop_it.rewind();
    while ((drop=drop_it++))
    {
      if (drop->type == Alter_drop::KEY &&
	  !my_strcasecmp(system_charset_info,key_name, drop->name))
	break;
    }
    if (drop)
    {
      if (table->s->tmp_table == NO_TMP_TABLE)
      {
        (void) delete_statistics_for_index(thd, table, key_info, FALSE);
        if (i == table->s->primary_key)
	{
          KEY *tab_key_info= table->key_info;
	  for (uint j=0; j < table->s->keys; j++, tab_key_info++)
	  {
            if (tab_key_info->user_defined_key_parts !=
                tab_key_info->ext_key_parts)
	      (void) delete_statistics_for_index(thd, table, tab_key_info,
                                                 TRUE);
	  }
	}
      }  
      drop_it.remove();
      continue;
    }

    if (key_info->algorithm == HA_KEY_ALG_LONG_HASH)
    {
      setup_keyinfo_hash(key_info);
      long_hash_key= true;
    }
    const char *dropped_key_part= NULL;
    KEY_PART_INFO *key_part= key_info->key_part;
    key_parts.empty();
    bool delete_index_stat= FALSE;
    for (uint j=0 ; j < key_info->user_defined_key_parts ; j++,key_part++)
    {
      Field *kfield= key_part->field;
      if (!kfield)
	continue;				// Wrong field (from UNIREG)
      const char *key_part_name=kfield->field_name.str;
      Create_field *cfield;
      uint key_part_length;

      field_it.rewind();
      while ((cfield=field_it++))
      {
	if (cfield->change.str)
	{
	  if (!my_strcasecmp(system_charset_info, key_part_name,
			     cfield->change.str))
	    break;
	}
	else if (!my_strcasecmp(system_charset_info,
				key_part_name, cfield->field_name.str))
	  break;
      }
      if (!cfield)
      {
        if (table->s->primary_key == i)
          modified_primary_key= TRUE;
        delete_index_stat= TRUE;
        if (!(kfield->flags & VERS_SYSTEM_FIELD))
          dropped_key_part= key_part_name;
	continue;				// Field is removed
      }
      key_part_length= key_part->length;
      if (cfield->field)			// Not new field
      {
        /*
          If the field can't have only a part used in a key according to its
          new type, or should not be used partially according to its
          previous type, or the field length is less than the key part
          length, unset the key part length.

          We also unset the key part length if it is the same as the
          old field's length, so the whole new field will be used.

          BLOBs may have cfield->length == 0, which is why we test it before
          checking whether cfield->length < key_part_length (in chars).
          
          In case of TEXTs we check the data type maximum length *in bytes*
          to key part length measured *in characters* (i.e. key_part_length
          devided to mbmaxlen). This is because it's OK to have:
          CREATE TABLE t1 (a tinytext, key(a(254)) character set utf8);
          In case of this example:
          - data type maximum length is 255.
          - key_part_length is 1016 (=254*4, where 4 is mbmaxlen)
         */
        if (!cfield->field->type_handler()->type_can_have_key_part() ||
            !cfield->type_handler()->type_can_have_key_part() ||
            /* spatial keys can't have sub-key length */
            (key_info->flags & HA_SPATIAL) ||
            (cfield->field->field_length == key_part_length &&
             !f_is_blob(key_part->key_type)) ||
            (cfield->length &&
             (((cfield->real_field_type() >= MYSQL_TYPE_TINY_BLOB &&
                cfield->real_field_type() <= MYSQL_TYPE_BLOB) ?
                blob_length_by_type(cfield->real_field_type()) :
                cfield->length) <
	     key_part_length / kfield->charset()->mbmaxlen)))
	  key_part_length= 0;			// Use whole field
      }
      key_part_length /= kfield->charset()->mbmaxlen;
      key_parts.push_back(new Key_part_spec(&cfield->field_name,
					    key_part_length),
                          thd->mem_root);
    }
    if (table->s->tmp_table == NO_TMP_TABLE)
    {
      if (delete_index_stat) 
        (void) delete_statistics_for_index(thd, table, key_info, FALSE);
      else if (modified_primary_key &&
               key_info->user_defined_key_parts != key_info->ext_key_parts)
        (void) delete_statistics_for_index(thd, table, key_info, TRUE);
    }

    if (key_parts.elements)
    {
      KEY_CREATE_INFO key_create_info;
      Key *key;
      enum Key::Keytype key_type;
      LEX_CSTRING tmp_name;
      bzero((char*) &key_create_info, sizeof(key_create_info));
      if (key_info->algorithm == HA_KEY_ALG_LONG_HASH)
        key_info->algorithm= HA_KEY_ALG_UNDEF;
      key_create_info.algorithm= key_info->algorithm;
      /*
        We copy block size directly as some engines, like Area, sets this
        automatically
      */
      key_create_info.block_size= key_info->block_size;
      key_create_info.flags=      key_info->flags;  // HA_USE_BLOCK_SIZE
      if (key_info->flags & HA_USES_PARSER)
        key_create_info.parser_name= *plugin_name(key_info->parser);
      if (key_info->flags & HA_USES_COMMENT)
        key_create_info.comment= key_info->comment;

      /*
        We're refreshing an already existing index. Since the index is not
        modified, there is no need to check for duplicate indexes again.
      */
      key_create_info.check_for_duplicate_indexes= false;

      if (key_info->flags & HA_SPATIAL)
        key_type= Key::SPATIAL;
      else if (key_info->flags & HA_NOSAME)
      {
        if (! my_strcasecmp(system_charset_info, key_name, primary_key_name))
          key_type= Key::PRIMARY;
        else
          key_type= Key::UNIQUE;
        if (dropped_key_part)
        {
          my_error(ER_KEY_COLUMN_DOES_NOT_EXITS, MYF(0), dropped_key_part);
          if (long_hash_key)
          {
            key_info->algorithm= HA_KEY_ALG_LONG_HASH;
            re_setup_keyinfo_hash(key_info);
          }
          goto err;
        }
      }
      else if (key_info->flags & HA_FULLTEXT)
        key_type= Key::FULLTEXT;
      else
        key_type= Key::MULTIPLE;

      tmp_name.str= key_name;
      tmp_name.length= strlen(key_name);
      /* We dont need LONG_UNIQUE_HASH_FIELD flag because it will be autogenerated */
      key= new Key(key_type, &tmp_name, &key_create_info,
                   MY_TEST(key_info->flags & HA_GENERATED_KEY),
                   &key_parts, key_info->option_list, DDL_options());
      new_key_list.push_back(key, thd->mem_root);
    }
    if (long_hash_key)
    {
      key_info->algorithm= HA_KEY_ALG_LONG_HASH;
      re_setup_keyinfo_hash(key_info);
    }
  }
  {
    Key *key;
    while ((key=key_it++))			// Add new keys
    {
      if (key->type == Key::FOREIGN_KEY &&
          ((Foreign_key *)key)->validate(new_create_list))
        goto err;
      new_key_list.push_back(key, thd->mem_root);
      if (key->name.str &&
	  !my_strcasecmp(system_charset_info, key->name.str, primary_key_name))
      {
	my_error(ER_WRONG_NAME_FOR_INDEX, MYF(0), key->name.str);
        goto err;
      }
    }
  }

  if (table->s->period.name)
  {
    drop_it.rewind();
    Alter_drop *drop;
    for (bool found= false; !found && (drop= drop_it++); )
    {
      found= drop->type == Alter_drop::PERIOD &&
             table->s->period.name.streq(drop->name);
    }

    if (drop)
    {
      drop_period= true;
      drop_it.remove();
    }
    else if (create_info->period_info.is_set() && table->s->period.name)
    {
      my_error(ER_MORE_THAN_ONE_PERIOD, MYF(0));
      goto err;
    }
    else
    {
      Field *s= table->s->period.start_field(table->s);
      Field *e= table->s->period.end_field(table->s);
      create_info->period_info.set_period(s->field_name, e->field_name);
      create_info->period_info.name= table->s->period.name;
    }
  }

  /* Add all table level constraints which are not in the drop list */
  if (table->s->table_check_constraints)
  {
    TABLE_SHARE *share= table->s;

    for (uint i= share->field_check_constraints;
         i < share->table_check_constraints ; i++)
    {
      Virtual_column_info *check= table->check_constraints[i];
      Alter_drop *drop;
      bool keep= true;
      drop_it.rewind();
      while ((drop=drop_it++))
      {
        if (drop->type == Alter_drop::CHECK_CONSTRAINT &&
            !my_strcasecmp(system_charset_info, check->name.str, drop->name))
        {
          drop_it.remove();
          keep= false;
          break;
        }
      }

      if (share->period.constr_name.streq(check->name.str))
      {
        if (!drop_period && !keep)
        {
          my_error(ER_PERIOD_CONSTRAINT_DROP, MYF(0), check->name.str,
                   share->period.name.str);
          goto err;
        }
        keep= keep && !drop_period;

        DBUG_ASSERT(create_info->period_info.constr == NULL || drop_period);

        if (keep)
        {
          Item *expr_copy= check->expr->get_copy(thd);
          check= new Virtual_column_info();
          check->expr= expr_copy;
          create_info->period_info.constr= check;
        }
      }
      /* see if the constraint depends on *only* on dropped fields */
      if (keep && dropped_fields)
      {
        table->default_column_bitmaps();
        bitmap_clear_all(table->read_set);
        check->expr->walk(&Item::register_field_in_read_map, 1, 0);
        if (bitmap_is_subset(table->read_set, dropped_fields))
          keep= false;
        else if (bitmap_is_overlapping(dropped_fields, table->read_set))
        {
          bitmap_intersect(table->read_set, dropped_fields);
          uint field_nr= bitmap_get_first_set(table->read_set);
          my_error(ER_BAD_FIELD_ERROR, MYF(0),
                   table->field[field_nr]->field_name.str, "CHECK");
          goto err;
        }
      }
      if (keep)
      {
        if (alter_info->flags & ALTER_RENAME_COLUMN)
        {
          check->expr->walk(&Item::rename_fields_processor, 1,
                            &column_rename_param);
          table->m_needs_reopen= 1; // because new column name is on thd->mem_root
        }
        new_constraint_list.push_back(check, thd->mem_root);
      }
    }
  }
  /* Add new constraints */
  new_constraint_list.append(&alter_info->check_constraint_list);

  if (alter_info->drop_list.elements)
  {
    Alter_drop *drop;
    drop_it.rewind();
    while ((drop=drop_it++)) {
      switch (drop->type) {
      case Alter_drop::KEY:
      case Alter_drop::COLUMN:
      case Alter_drop::CHECK_CONSTRAINT:
      case Alter_drop::PERIOD:
        my_error(ER_CANT_DROP_FIELD_OR_KEY, MYF(0), drop->type_name(),
                 alter_info->drop_list.head()->name);
        goto err;
      case Alter_drop::FOREIGN_KEY:
        // Leave the DROP FOREIGN KEY names in the alter_info->drop_list.
        break;
      }
    }
  }

  if (table->versioned() && !(alter_info->flags & ALTER_DROP_SYSTEM_VERSIONING) &&
      new_create_list.elements == VERSIONING_FIELDS)
  {
    my_error(ER_VERS_TABLE_MUST_HAVE_COLUMNS, MYF(0), table->s->table_name.str);
    goto err;
  }

  if (!create_info->comment.str)
  {
    create_info->comment.str= table->s->comment.str;
    create_info->comment.length= table->s->comment.length;
  }

  table->file->update_create_info(create_info);
  if ((create_info->table_options &
       (HA_OPTION_PACK_KEYS | HA_OPTION_NO_PACK_KEYS)) ||
      (used_fields & HA_CREATE_USED_PACK_KEYS))
    db_create_options&= ~(HA_OPTION_PACK_KEYS | HA_OPTION_NO_PACK_KEYS);
  if ((create_info->table_options &
       (HA_OPTION_STATS_PERSISTENT | HA_OPTION_NO_STATS_PERSISTENT)) ||
      (used_fields & HA_CREATE_USED_STATS_PERSISTENT))
    db_create_options&= ~(HA_OPTION_STATS_PERSISTENT | HA_OPTION_NO_STATS_PERSISTENT);

  if (create_info->table_options &
      (HA_OPTION_CHECKSUM | HA_OPTION_NO_CHECKSUM))
    db_create_options&= ~(HA_OPTION_CHECKSUM | HA_OPTION_NO_CHECKSUM);
  if (create_info->table_options &
      (HA_OPTION_DELAY_KEY_WRITE | HA_OPTION_NO_DELAY_KEY_WRITE))
    db_create_options&= ~(HA_OPTION_DELAY_KEY_WRITE |
			  HA_OPTION_NO_DELAY_KEY_WRITE);
  create_info->table_options|= db_create_options;

  if (table->s->tmp_table)
    create_info->options|=HA_LEX_CREATE_TMP_TABLE;

  rc= FALSE;
  alter_info->create_list.swap(new_create_list);
  alter_info->key_list.swap(new_key_list);
  alter_info->check_constraint_list.swap(new_constraint_list);
err:
  DBUG_RETURN(rc);
}


/**
  Get Create_field object for newly created table by its name
  in the old version of table.

  @param alter_info  Alter_info describing newly created table.
  @param old_name    Name of field in old table.

  @returns Pointer to Create_field object, NULL - if field is
           not present in new version of table.
*/

static Create_field *get_field_by_old_name(Alter_info *alter_info,
                                           const char *old_name)
{
  List_iterator_fast<Create_field> new_field_it(alter_info->create_list);
  Create_field *new_field;

  while ((new_field= new_field_it++))
  {
    if (new_field->field &&
        (my_strcasecmp(system_charset_info,
                       new_field->field->field_name.str,
                       old_name) == 0))
      break;
  }
  return new_field;
}


/** Type of change to foreign key column, */

enum fk_column_change_type
{
  FK_COLUMN_NO_CHANGE, FK_COLUMN_DATA_CHANGE,
  FK_COLUMN_RENAMED, FK_COLUMN_DROPPED
};

/**
  Check that ALTER TABLE's changes on columns of a foreign key are allowed.

  @param[in]   thd              Thread context.
  @param[in]   alter_info       Alter_info describing changes to be done
                                by ALTER TABLE.
  @param[in]   fk_columns       List of columns of the foreign key to check.
  @param[out]  bad_column_name  Name of field on which ALTER TABLE tries to
                                do prohibited operation.

  @note This function takes into account value of @@foreign_key_checks
        setting.

  @retval FK_COLUMN_NO_CHANGE    No significant changes are to be done on
                                 foreign key columns.
  @retval FK_COLUMN_DATA_CHANGE  ALTER TABLE might result in value
                                 change in foreign key column (and
                                 foreign_key_checks is on).
  @retval FK_COLUMN_RENAMED      Foreign key column is renamed.
  @retval FK_COLUMN_DROPPED      Foreign key column is dropped.
*/

static enum fk_column_change_type
fk_check_column_changes(THD *thd, Alter_info *alter_info,
                        List<LEX_CSTRING> &fk_columns,
                        const char **bad_column_name)
{
  List_iterator_fast<LEX_CSTRING> column_it(fk_columns);
  LEX_CSTRING *column;

  *bad_column_name= NULL;

  while ((column= column_it++))
  {
    Create_field *new_field= get_field_by_old_name(alter_info, column->str);

    if (new_field)
    {
      Field *old_field= new_field->field;

      if (lex_string_cmp(system_charset_info, &old_field->field_name,
                         &new_field->field_name))
      {
        /*
          Copy algorithm doesn't support proper renaming of columns in
          the foreign key yet. At the moment we lack API which will tell
          SE that foreign keys should be updated to use new name of column
          like it happens in case of in-place algorithm.
        */
        *bad_column_name= column->str;
        return FK_COLUMN_RENAMED;
      }

      if ((old_field->is_equal(*new_field) == IS_EQUAL_NO) ||
          ((new_field->flags & NOT_NULL_FLAG) &&
           !(old_field->flags & NOT_NULL_FLAG)))
      {
        if (!(thd->variables.option_bits & OPTION_NO_FOREIGN_KEY_CHECKS))
        {
          /*
            Column in a FK has changed significantly. Unless
            foreign_key_checks are off we prohibit this since this
            means values in this column might be changed by ALTER
            and thus referential integrity might be broken,
          */
          *bad_column_name= column->str;
          return FK_COLUMN_DATA_CHANGE;
        }
      }
    }
    else
    {
      /*
        Column in FK was dropped. Most likely this will break
        integrity constraints of InnoDB data-dictionary (and thus
        InnoDB will emit an error), so we prohibit this right away
        even if foreign_key_checks are off.
        This also includes a rare case when another field replaces
        field being dropped since it is easy to break referential
        integrity in this case.
      */
      *bad_column_name= column->str;
      return FK_COLUMN_DROPPED;
    }
  }

  return FK_COLUMN_NO_CHANGE;
}


/**
  Check if ALTER TABLE we are about to execute using COPY algorithm
  is not supported as it might break referential integrity.

  @note If foreign_key_checks is disabled (=0), we allow to break
        referential integrity. But we still disallow some operations
        like dropping or renaming columns in foreign key since they
        are likely to break consistency of InnoDB data-dictionary
        and thus will end-up in error anyway.

  @param[in]  thd          Thread context.
  @param[in]  table        Table to be altered.
  @param[in]  alter_info   Lists of fields, keys to be changed, added
                           or dropped.
  @param[out] alter_ctx    ALTER TABLE runtime context.
                           Alter_table_ctx::fk_error_if_delete flag
                           is set if deletion during alter can break
                           foreign key integrity.

  @retval false  Success.
  @retval true   Error, ALTER - tries to do change which is not compatible
                 with foreign key definitions on the table.
*/

static bool fk_prepare_copy_alter_table(THD *thd, TABLE *table,
                                        Alter_info *alter_info,
                                        Alter_table_ctx *alter_ctx)
{
  List <FOREIGN_KEY_INFO> fk_parent_key_list;
  List <FOREIGN_KEY_INFO> fk_child_key_list;
  FOREIGN_KEY_INFO *f_key;

  DBUG_ENTER("fk_prepare_copy_alter_table");

  table->file->get_parent_foreign_key_list(thd, &fk_parent_key_list);

  /* OOM when building list. */
  if (unlikely(thd->is_error()))
    DBUG_RETURN(true);

  /*
    Remove from the list all foreign keys in which table participates as
    parent which are to be dropped by this ALTER TABLE. This is possible
    when a foreign key has the same table as child and parent.
  */
  List_iterator<FOREIGN_KEY_INFO> fk_parent_key_it(fk_parent_key_list);

  while ((f_key= fk_parent_key_it++))
  {
    Alter_drop *drop;
    List_iterator_fast<Alter_drop> drop_it(alter_info->drop_list);

    while ((drop= drop_it++))
    {
      /*
        InnoDB treats foreign key names in case-insensitive fashion.
        So we do it here too. For database and table name type of
        comparison used depends on lower-case-table-names setting.
        For l_c_t_n = 0 we use case-sensitive comparison, for
        l_c_t_n > 0 modes case-insensitive comparison is used.
      */
      if ((drop->type == Alter_drop::FOREIGN_KEY) &&
          (my_strcasecmp(system_charset_info, f_key->foreign_id->str,
                         drop->name) == 0) &&
          (lex_string_cmp(table_alias_charset, f_key->foreign_db,
                          &table->s->db) == 0) &&
          (lex_string_cmp(table_alias_charset, f_key->foreign_table,
                          &table->s->table_name) == 0))
        fk_parent_key_it.remove();
    }
  }

  /*
    If there are FKs in which this table is parent which were not
    dropped we need to prevent ALTER deleting rows from the table,
    as it might break referential integrity. OTOH it is OK to do
    so if foreign_key_checks are disabled.
  */
  if (!fk_parent_key_list.is_empty() &&
      !(thd->variables.option_bits & OPTION_NO_FOREIGN_KEY_CHECKS))
    alter_ctx->set_fk_error_if_delete_row(fk_parent_key_list.head());

  fk_parent_key_it.rewind();
  while ((f_key= fk_parent_key_it++))
  {
    enum fk_column_change_type changes;
    const char *bad_column_name;

    changes= fk_check_column_changes(thd, alter_info,
                                     f_key->referenced_fields,
                                     &bad_column_name);

    switch(changes)
    {
    case FK_COLUMN_NO_CHANGE:
      /* No significant changes. We can proceed with ALTER! */
      break;
    case FK_COLUMN_DATA_CHANGE:
    {
      char buff[NAME_LEN*2+2];
      strxnmov(buff, sizeof(buff)-1, f_key->foreign_db->str, ".",
               f_key->foreign_table->str, NullS);
      my_error(ER_FK_COLUMN_CANNOT_CHANGE_CHILD, MYF(0), bad_column_name,
               f_key->foreign_id->str, buff);
      DBUG_RETURN(true);
    }
    case FK_COLUMN_RENAMED:
      my_error(ER_ALTER_OPERATION_NOT_SUPPORTED_REASON, MYF(0),
               "ALGORITHM=COPY",
               ER_THD(thd, ER_ALTER_OPERATION_NOT_SUPPORTED_REASON_FK_RENAME),
               "ALGORITHM=INPLACE");
      DBUG_RETURN(true);
    case FK_COLUMN_DROPPED:
    {
      StringBuffer<NAME_LEN*2+2> buff(system_charset_info);
      LEX_CSTRING *db= f_key->foreign_db, *tbl= f_key->foreign_table;

      append_identifier(thd, &buff, db);
      buff.append('.');
      append_identifier(thd, &buff, tbl);
      my_error(ER_FK_COLUMN_CANNOT_DROP_CHILD, MYF(0), bad_column_name,
               f_key->foreign_id->str, buff.c_ptr());
      DBUG_RETURN(true);
    }
    default:
      DBUG_ASSERT(0);
    }
  }

  table->file->get_foreign_key_list(thd, &fk_child_key_list);

  /* OOM when building list. */
  if (unlikely(thd->is_error()))
    DBUG_RETURN(true);

  /*
    Remove from the list all foreign keys which are to be dropped
    by this ALTER TABLE.
  */
  List_iterator<FOREIGN_KEY_INFO> fk_key_it(fk_child_key_list);

  while ((f_key= fk_key_it++))
  {
    Alter_drop *drop;
    List_iterator_fast<Alter_drop> drop_it(alter_info->drop_list);

    while ((drop= drop_it++))
    {
      /* Names of foreign keys in InnoDB are case-insensitive. */
      if ((drop->type == Alter_drop::FOREIGN_KEY) &&
          (my_strcasecmp(system_charset_info, f_key->foreign_id->str,
                         drop->name) == 0))
        fk_key_it.remove();
    }
  }

  fk_key_it.rewind();
  while ((f_key= fk_key_it++))
  {
    enum fk_column_change_type changes;
    const char *bad_column_name;

    changes= fk_check_column_changes(thd, alter_info,
                                     f_key->foreign_fields,
                                     &bad_column_name);

    switch(changes)
    {
    case FK_COLUMN_NO_CHANGE:
      /* No significant changes. We can proceed with ALTER! */
      break;
    case FK_COLUMN_DATA_CHANGE:
      my_error(ER_FK_COLUMN_CANNOT_CHANGE, MYF(0), bad_column_name,
               f_key->foreign_id->str);
      DBUG_RETURN(true);
    case FK_COLUMN_RENAMED:
      my_error(ER_ALTER_OPERATION_NOT_SUPPORTED_REASON, MYF(0),
               "ALGORITHM=COPY",
               ER_THD(thd, ER_ALTER_OPERATION_NOT_SUPPORTED_REASON_FK_RENAME),
               "ALGORITHM=INPLACE");
      DBUG_RETURN(true);
    case FK_COLUMN_DROPPED:
      my_error(ER_FK_COLUMN_CANNOT_DROP, MYF(0), bad_column_name,
               f_key->foreign_id->str);
      DBUG_RETURN(true);
    default:
      DBUG_ASSERT(0);
    }
  }

  /*
    Normally, an attempt to modify an FK parent table will cause
    FK children to be prelocked, so the table-being-altered cannot
    be modified by a cascade FK action, because ALTER holds a lock
    and prelocking will wait.

    But if a new FK is being added by this very ALTER, then the target
    table is not locked yet (it's a temporary table). So, we have to
    lock FK parents explicitly.
  */
  if (alter_info->flags & ALTER_ADD_FOREIGN_KEY)
  {
    List_iterator<Key> fk_list_it(alter_info->key_list);

    while (Key *key= fk_list_it++)
    {
      if (key->type != Key::FOREIGN_KEY)
        continue;

      Foreign_key *fk= static_cast<Foreign_key*>(key);
      char dbuf[NAME_LEN];
      char tbuf[NAME_LEN];
      const char *ref_db= (fk->ref_db.str ?
                           fk->ref_db.str :
                           alter_ctx->new_db.str);
      const char *ref_table= fk->ref_table.str;
      MDL_request mdl_request;

      if (lower_case_table_names)
      {
        strmake_buf(dbuf, ref_db);
        my_casedn_str(system_charset_info, dbuf);
        strmake_buf(tbuf, ref_table);
        my_casedn_str(system_charset_info, tbuf);
        ref_db= dbuf;
        ref_table= tbuf;
      }

      mdl_request.init(MDL_key::TABLE, ref_db, ref_table, MDL_SHARED_NO_WRITE,
                       MDL_TRANSACTION);
      if (thd->mdl_context.acquire_lock(&mdl_request,
                                        thd->variables.lock_wait_timeout))
        DBUG_RETURN(true);
    }
  }

  DBUG_RETURN(false);
}

/**
  Rename temporary table and/or turn indexes on/off without touching .FRM.
  Its a variant of simple_rename_or_index_change() to be used exclusively
  for temporary tables.

  @param thd            Thread handler
  @param table_list     TABLE_LIST for the table to change
  @param keys_onoff     ENABLE or DISABLE KEYS?
  @param alter_ctx      ALTER TABLE runtime context.

  @return Operation status
    @retval false           Success
    @retval true            Failure
*/
static bool
simple_tmp_rename_or_index_change(THD *thd, TABLE_LIST *table_list,
                                  Alter_info::enum_enable_or_disable keys_onoff,
                                  Alter_table_ctx *alter_ctx)
{
  DBUG_ENTER("simple_tmp_rename_or_index_change");

  TABLE *table= table_list->table;
  bool error= false;

  DBUG_ASSERT(table->s->tmp_table);

  if (keys_onoff != Alter_info::LEAVE_AS_IS)
  {
    THD_STAGE_INFO(thd, stage_manage_keys);
    error= alter_table_manage_keys(table, table->file->indexes_are_disabled(),
                                   keys_onoff);
  }

  if (likely(!error) && alter_ctx->is_table_renamed())
  {
    THD_STAGE_INFO(thd, stage_rename);

    /*
      If THD::rename_temporary_table() fails, there is no need to rename it
      back to the original name (unlike the case for non-temporary tables),
      as it was an allocation error and the table was not renamed.
    */
    error= thd->rename_temporary_table(table, &alter_ctx->new_db,
                                       &alter_ctx->new_alias);
  }

  if (likely(!error))
  {
    /*
      We do not replicate alter table statement on temporary tables under
      ROW-based replication.
    */
    if (!thd->is_current_stmt_binlog_format_row())
    {
      error= write_bin_log(thd, true, thd->query(), thd->query_length()) != 0;
    }
    if (likely(!error))
      my_ok(thd);
  }

  DBUG_RETURN(error);
}


/**
  Rename table and/or turn indexes on/off without touching .FRM

  @param thd            Thread handler
  @param table_list     TABLE_LIST for the table to change
  @param keys_onoff     ENABLE or DISABLE KEYS?
  @param alter_ctx      ALTER TABLE runtime context.

  @return Operation status
    @retval false           Success
    @retval true            Failure
*/

static bool
simple_rename_or_index_change(THD *thd, TABLE_LIST *table_list,
                              Alter_info::enum_enable_or_disable keys_onoff,
                              Alter_table_ctx *alter_ctx)
{
  TABLE *table= table_list->table;
  MDL_ticket *mdl_ticket= table->mdl_ticket;
  int error= 0;
  enum ha_extra_function extra_func= thd->locked_tables_mode
                                       ? HA_EXTRA_NOT_USED
                                       : HA_EXTRA_FORCE_REOPEN;
  DBUG_ENTER("simple_rename_or_index_change");

  if (keys_onoff != Alter_info::LEAVE_AS_IS)
  {
    if (wait_while_table_is_used(thd, table, extra_func))
      DBUG_RETURN(true);

    // It's now safe to take the table level lock.
    if (lock_tables(thd, table_list, alter_ctx->tables_opened, 0))
      DBUG_RETURN(true);

    THD_STAGE_INFO(thd, stage_manage_keys);
    error= alter_table_manage_keys(table,
                                   table->file->indexes_are_disabled(),
                                   keys_onoff);
  }

  if (likely(!error) && alter_ctx->is_table_renamed())
  {
    THD_STAGE_INFO(thd, stage_rename);
    handlerton *old_db_type= table->s->db_type();
    /*
      Then do a 'simple' rename of the table. First we need to close all
      instances of 'source' table.
      Note that if wait_while_table_is_used() returns error here (i.e. if
      this thread was killed) then it must be that previous step of
      simple rename did nothing and therefore we can safely return
      without additional clean-up.
    */
    if (wait_while_table_is_used(thd, table, extra_func))
      DBUG_RETURN(true);
    close_all_tables_for_name(thd, table->s, HA_EXTRA_PREPARE_FOR_RENAME,
                              NULL);

    if (mysql_rename_table(old_db_type, &alter_ctx->db, &alter_ctx->table_name,
                           &alter_ctx->new_db, &alter_ctx->new_alias, 0))
      error= -1;
    else if (Table_triggers_list::change_table_name(thd,
                                                 &alter_ctx->db,
                                                 &alter_ctx->alias,
                                                 &alter_ctx->table_name,
                                                 &alter_ctx->new_db,
                                                 &alter_ctx->new_alias))
    {
      (void) mysql_rename_table(old_db_type,
                                &alter_ctx->new_db, &alter_ctx->new_alias,
                                &alter_ctx->db, &alter_ctx->table_name,
                                NO_FK_CHECKS);
      error= -1;
    }
    /* Update stat tables last. This is to be able to handle rename of a stat table */
    if (error == 0)
      (void) rename_table_in_stat_tables(thd, &alter_ctx->db,
                                         &alter_ctx->table_name,
                                         &alter_ctx->new_db,
                                         &alter_ctx->new_alias);
  }

  if (likely(!error))
  {
    error= write_bin_log(thd, TRUE, thd->query(), thd->query_length());

    if (likely(!error))
      my_ok(thd);
  }
  table_list->table= NULL;                    // For query cache
  query_cache_invalidate3(thd, table_list, 0);

  if ((thd->locked_tables_mode == LTM_LOCK_TABLES ||
       thd->locked_tables_mode == LTM_PRELOCKED_UNDER_LOCK_TABLES))
  {
    /*
      Under LOCK TABLES we should adjust meta-data locks before finishing
      statement. Otherwise we can rely on them being released
      along with the implicit commit.
    */
    if (alter_ctx->is_table_renamed())
      thd->mdl_context.release_all_locks_for_name(mdl_ticket);
    else
      mdl_ticket->downgrade_lock(MDL_SHARED_NO_READ_WRITE);
  }
  DBUG_RETURN(error != 0);
}


static void cleanup_table_after_inplace_alter_keep_files(TABLE *table)
{
  TABLE_SHARE *share= table->s;
  closefrm(table);
  free_table_share(share);
}


static void cleanup_table_after_inplace_alter(TABLE *table)
{
  table->file->ha_create_partitioning_metadata(table->s->normalized_path.str, 0,
                                               CHF_DELETE_FLAG);
  deletefrm(table->s->normalized_path.str);
  cleanup_table_after_inplace_alter_keep_files(table);
}


static int create_table_for_inplace_alter(THD *thd,
                                          const Alter_table_ctx &alter_ctx,
                                          LEX_CUSTRING *frm,
                                          TABLE_SHARE *share,
                                          TABLE *table)
{
  init_tmp_table_share(thd, share, alter_ctx.new_db.str, 0,
                       alter_ctx.new_name.str, alter_ctx.get_tmp_path());
  if (share->init_from_binary_frm_image(thd, true, frm->str, frm->length) ||
      open_table_from_share(thd, share, &alter_ctx.new_name, 0,
                            EXTRA_RECORD, thd->open_options,
                            table, false))
  {
    free_table_share(share);
    deletefrm(alter_ctx.get_tmp_path());
    return 1;
  }
  if (table->internal_tables && open_and_lock_internal_tables(table, false))
  {
    cleanup_table_after_inplace_alter(table);
    return 1;
  }
  return 0;
}


/**
  Alter table

  @param thd              Thread handle
  @param new_db           If there is a RENAME clause
  @param new_name         If there is a RENAME clause
  @param create_info      Information from the parsing phase about new
                          table properties.
  @param table_list       The table to change.
  @param alter_info       Lists of fields, keys to be changed, added
                          or dropped.
  @param order_num        How many ORDER BY fields has been specified.
  @param order            List of fields to ORDER BY.
  @param ignore           Whether we have ALTER IGNORE TABLE

  @retval   true          Error
  @retval   false         Success

  This is a veery long function and is everything but the kitchen sink :)
  It is used to alter a table and not only by ALTER TABLE but also
  CREATE|DROP INDEX are mapped on this function.

  When the ALTER TABLE statement just does a RENAME or ENABLE|DISABLE KEYS,
  or both, then this function short cuts its operation by renaming
  the table and/or enabling/disabling the keys. In this case, the FRM is
  not changed, directly by mysql_alter_table. However, if there is a
  RENAME + change of a field, or an index, the short cut is not used.
  See how `create_list` is used to generate the new FRM regarding the
  structure of the fields. The same is done for the indices of the table.

  Altering a table can be done in two ways. The table can be modified
  directly using an in-place algorithm, or the changes can be done using
  an intermediate temporary table (copy). In-place is the preferred
  algorithm as it avoids copying table data. The storage engine
  selects which algorithm to use in check_if_supported_inplace_alter()
  based on information about the table changes from fill_alter_inplace_info().
*/

bool mysql_alter_table(THD *thd, const LEX_CSTRING *new_db,
                       const LEX_CSTRING *new_name,
                       HA_CREATE_INFO *create_info,
                       TABLE_LIST *table_list,
                       Alter_info *alter_info,
                       uint order_num, ORDER *order, bool ignore)
{
  DBUG_ENTER("mysql_alter_table");

  /*
    Check if we attempt to alter mysql.slow_log or
    mysql.general_log table and return an error if
    it is the case.
    TODO: this design is obsolete and will be removed.
  */
  int table_kind= check_if_log_table(table_list, FALSE, NullS);

  if (table_kind)
  {
    /* Disable alter of enabled log tables */
    if (logger.is_log_table_enabled(table_kind))
    {
      my_error(ER_BAD_LOG_STATEMENT, MYF(0), "ALTER");
      DBUG_RETURN(true);
    }

    /* Disable alter of log tables to unsupported engine */
    if ((create_info->used_fields & HA_CREATE_USED_ENGINE) &&
        (!create_info->db_type || /* unknown engine */
         !(create_info->db_type->flags & HTON_SUPPORT_LOG_TABLES)))
    {
      my_error(ER_UNSUPORTED_LOG_ENGINE, MYF(0),
               hton_name(create_info->db_type)->str);
      DBUG_RETURN(true);
    }

#ifdef WITH_PARTITION_STORAGE_ENGINE
    if (alter_info->partition_flags & ALTER_PARTITION_INFO)
    {
      my_error(ER_WRONG_USAGE, MYF(0), "PARTITION", "log table");
      DBUG_RETURN(true);
    }
#endif
  }

  THD_STAGE_INFO(thd, stage_init_update);

  /*
    Code below can handle only base tables so ensure that we won't open a view.
    Note that RENAME TABLE the only ALTER clause which is supported for views
    has been already processed.
  */
  table_list->required_type= TABLE_TYPE_NORMAL;

  Alter_table_prelocking_strategy alter_prelocking_strategy;

  DEBUG_SYNC(thd, "alter_table_before_open_tables");
  uint tables_opened;

  thd->open_options|= HA_OPEN_FOR_ALTER;
  thd->mdl_backup_ticket= 0;
  bool error= open_tables(thd, &table_list, &tables_opened, 0,
                          &alter_prelocking_strategy);
  thd->open_options&= ~HA_OPEN_FOR_ALTER;

  TABLE *table= table_list->table;
  bool versioned= table && table->versioned();

  if (versioned)
  {
    if (handlerton *hton1= create_info->db_type)
    {
      handlerton *hton2= table->file->partition_ht();
      if (hton1 != hton2 &&
          (ha_check_storage_engine_flag(hton1, HTON_NATIVE_SYS_VERSIONING) ||
           ha_check_storage_engine_flag(hton2, HTON_NATIVE_SYS_VERSIONING)))
      {
        my_error(ER_VERS_ALTER_ENGINE_PROHIBITED, MYF(0), table_list->db.str,
                 table_list->table_name.str);
        DBUG_RETURN(true);
      }
    }
    if (alter_info->vers_prohibited(thd))
    {
      my_error(ER_VERS_ALTER_NOT_ALLOWED, MYF(0),
               table_list->db.str, table_list->table_name.str);
      DBUG_RETURN(true);
    }
  }

  DEBUG_SYNC(thd, "alter_opened_table");

#ifdef WITH_WSREP
  DBUG_EXECUTE_IF("sync.alter_opened_table",
                  {
                    const char act[]=
                      "now "
                      "wait_for signal.alter_opened_table";
                    DBUG_ASSERT(!debug_sync_set_action(thd,
                                                       STRING_WITH_LEN(act)));
                  };);
#endif // WITH_WSREP

  if (unlikely(error))
    DBUG_RETURN(true);

  table->use_all_columns();
  MDL_ticket *mdl_ticket= table->mdl_ticket;

  /*
    Prohibit changing of the UNION list of a non-temporary MERGE table
    under LOCK tables. It would be quite difficult to reuse a shrinked
    set of tables from the old table or to open a new TABLE object for
    an extended list and verify that they belong to locked tables.
  */
  if ((thd->locked_tables_mode == LTM_LOCK_TABLES ||
       thd->locked_tables_mode == LTM_PRELOCKED_UNDER_LOCK_TABLES) &&
      (create_info->used_fields & HA_CREATE_USED_UNION) &&
      (table->s->tmp_table == NO_TMP_TABLE))
  {
    my_error(ER_LOCK_OR_ACTIVE_TRANSACTION, MYF(0));
    DBUG_RETURN(true);
  }

  Alter_table_ctx alter_ctx(thd, table_list, tables_opened, new_db, new_name);

  MDL_request target_mdl_request;

  /* Check that we are not trying to rename to an existing table */
  if (alter_ctx.is_table_renamed())
  {
    if (table->s->tmp_table != NO_TMP_TABLE)
    {
      /*
        Check whether a temporary table exists with same requested new name.
        If such table exists, there must be a corresponding TABLE_SHARE in
        THD::all_temp_tables list.
      */
      if (thd->find_tmp_table_share(alter_ctx.new_db.str, alter_ctx.new_name.str))
      {
        my_error(ER_TABLE_EXISTS_ERROR, MYF(0), alter_ctx.new_alias.str);
        DBUG_RETURN(true);
      }
    }
    else
    {
      MDL_request_list mdl_requests;
      MDL_request target_db_mdl_request;

      target_mdl_request.init(MDL_key::TABLE,
                              alter_ctx.new_db.str, alter_ctx.new_name.str,
                              MDL_EXCLUSIVE, MDL_TRANSACTION);
      mdl_requests.push_front(&target_mdl_request);

      /*
        If we are moving the table to a different database, we also
        need IX lock on the database name so that the target database
        is protected by MDL while the table is moved.
      */
      if (alter_ctx.is_database_changed())
      {
        target_db_mdl_request.init(MDL_key::SCHEMA, alter_ctx.new_db.str, "",
                                   MDL_INTENTION_EXCLUSIVE,
                                   MDL_TRANSACTION);
        mdl_requests.push_front(&target_db_mdl_request);
      }

      /*
        Protection against global read lock must have been acquired when table
        to be altered was being opened.
      */
      DBUG_ASSERT(thd->mdl_context.is_lock_owner(MDL_key::BACKUP,
                                                 "", "",
                                                 MDL_BACKUP_DDL));

      if (thd->mdl_context.acquire_locks(&mdl_requests,
                                         thd->variables.lock_wait_timeout))
        DBUG_RETURN(true);

      DEBUG_SYNC(thd, "locked_table_name");
      /*
        Table maybe does not exist, but we got an exclusive lock
        on the name, now we can safely try to find out for sure.
      */
      if (ha_table_exists(thd, &alter_ctx.new_db, &alter_ctx.new_name))
      {
        /* Table will be closed in do_command() */
        my_error(ER_TABLE_EXISTS_ERROR, MYF(0), alter_ctx.new_alias.str);
        DBUG_RETURN(true);
      }
    }
  }

  if (!create_info->db_type)
  {
#ifdef WITH_PARTITION_STORAGE_ENGINE
    if (table->part_info &&
        create_info->used_fields & HA_CREATE_USED_ENGINE)
    {
      /*
        This case happens when the user specified
        ENGINE = x where x is a non-existing storage engine
        We set create_info->db_type to default_engine_type
        to ensure we don't change underlying engine type
        due to a erroneously given engine name.
      */
      create_info->db_type= table->part_info->default_engine_type;
    }
    else
#endif
      create_info->db_type= table->s->db_type();
  }

  if (check_engine(thd, alter_ctx.new_db.str, alter_ctx.new_name.str, create_info))
    DBUG_RETURN(true);

  if (create_info->vers_info.fix_alter_info(thd, alter_info, create_info, table))
  {
    DBUG_RETURN(true);
  }

  if ((create_info->db_type != table->s->db_type() ||
       (alter_info->partition_flags & ALTER_PARTITION_INFO)) &&
      !table->file->can_switch_engines())
  {
    my_error(ER_ROW_IS_REFERENCED, MYF(0));
    DBUG_RETURN(true);
  }

  /*
   If foreign key is added then check permission to access parent table.

   In function "check_fk_parent_table_access", create_info->db_type is used
   to identify whether engine supports FK constraint or not. Since
   create_info->db_type is set here, check to parent table access is delayed
   till this point for the alter operation.
  */
  if ((alter_info->flags & ALTER_ADD_FOREIGN_KEY) &&
      check_fk_parent_table_access(thd, create_info, alter_info, new_db->str))
    DBUG_RETURN(true);

  /*
    If this is an ALTER TABLE and no explicit row type specified reuse
    the table's row type.
    Note: this is the same as if the row type was specified explicitly.
  */
  if (create_info->row_type == ROW_TYPE_NOT_USED)
  {
    /* ALTER TABLE without explicit row type */
    create_info->row_type= table->s->row_type;
  }
  else
  {
    /* ALTER TABLE with specific row type */
    create_info->used_fields |= HA_CREATE_USED_ROW_FORMAT;
  }

  DBUG_PRINT("info", ("old type: %s  new type: %s",
             ha_resolve_storage_engine_name(table->s->db_type()),
             ha_resolve_storage_engine_name(create_info->db_type)));
  if (ha_check_storage_engine_flag(table->s->db_type(), HTON_ALTER_NOT_SUPPORTED))
  {
    DBUG_PRINT("info", ("doesn't support alter"));
    my_error(ER_ILLEGAL_HA, MYF(0), hton_name(table->s->db_type())->str,
             alter_ctx.db.str, alter_ctx.table_name.str);
    DBUG_RETURN(true);
  }

  if (ha_check_storage_engine_flag(create_info->db_type,
                                   HTON_ALTER_NOT_SUPPORTED))
  {
    DBUG_PRINT("info", ("doesn't support alter"));
    my_error(ER_ILLEGAL_HA, MYF(0), hton_name(create_info->db_type)->str,
             alter_ctx.new_db.str, alter_ctx.new_name.str);
    DBUG_RETURN(true);
  }

  if (table->s->tmp_table == NO_TMP_TABLE)
    mysql_audit_alter_table(thd, table_list);

  THD_STAGE_INFO(thd, stage_setup);

  if (alter_info->flags & ALTER_DROP_CHECK_CONSTRAINT)
  {
    /*
      ALTER TABLE DROP CONSTRAINT
      should be replaced with ... DROP [FOREIGN] KEY
      if the constraint is the FOREIGN KEY or UNIQUE one.
    */

    List_iterator<Alter_drop> drop_it(alter_info->drop_list);
    Alter_drop *drop;
    List <FOREIGN_KEY_INFO> fk_child_key_list;
    table->file->get_foreign_key_list(thd, &fk_child_key_list);

    alter_info->flags&= ~ALTER_DROP_CHECK_CONSTRAINT;

    while ((drop= drop_it++))
    {
      if (drop->type == Alter_drop::CHECK_CONSTRAINT)
      {
        {
          /* Test if there is a FOREIGN KEY with this name. */
          FOREIGN_KEY_INFO *f_key;
          List_iterator<FOREIGN_KEY_INFO> fk_key_it(fk_child_key_list);

          while ((f_key= fk_key_it++))
          {
            if (my_strcasecmp(system_charset_info, f_key->foreign_id->str,
                  drop->name) == 0)
            {
              drop->type= Alter_drop::FOREIGN_KEY;
              alter_info->flags|= ALTER_DROP_FOREIGN_KEY;
              goto do_continue;
            }
          }
        }

        {
          /* Test if there is an UNIQUE with this name. */
          uint n_key;

          for (n_key=0; n_key < table->s->keys; n_key++)
          {
            if ((table->key_info[n_key].flags & HA_NOSAME) &&
                my_strcasecmp(system_charset_info,
                              drop->name, table->key_info[n_key].name.str) == 0) // Merge todo: review '.str'
            {
              drop->type= Alter_drop::KEY;
              alter_info->flags|= ALTER_DROP_INDEX;
              goto do_continue;
            }
          }
        }
      }
      alter_info->flags|= ALTER_DROP_CHECK_CONSTRAINT;
do_continue:;
    }
  }

  if (handle_if_exists_options(thd, table, alter_info,
                               &create_info->period_info) ||
      fix_constraints_names(thd, &alter_info->check_constraint_list,
                            create_info))
    DBUG_RETURN(true);

  /*
    Look if we have to do anything at all.
    ALTER can become NOOP after handling
    the IF (NOT) EXISTS options.
  */
  if (alter_info->flags == 0 && alter_info->partition_flags == 0)
  {
    my_snprintf(alter_ctx.tmp_buff, sizeof(alter_ctx.tmp_buff),
                ER_THD(thd, ER_INSERT_INFO), 0L, 0L,
                thd->get_stmt_da()->current_statement_warn_count());
    my_ok(thd, 0L, 0L, alter_ctx.tmp_buff);

    /* We don't replicate alter table statement on temporary tables */
    if (table->s->tmp_table == NO_TMP_TABLE ||
        !thd->is_current_stmt_binlog_format_row())
    {
      if (write_bin_log(thd, true, thd->query(), thd->query_length()))
        DBUG_RETURN(true);
    }

    DBUG_RETURN(false);
  }

  /*
     Test if we are only doing RENAME or KEYS ON/OFF. This works
     as we are testing if flags == 0 above.
  */
  if (!(alter_info->flags & ~(ALTER_RENAME | ALTER_KEYS_ONOFF)) &&
      alter_info->partition_flags == 0 &&
      alter_info->requested_algorithm !=
      Alter_info::ALTER_TABLE_ALGORITHM_COPY)   // No need to touch frm.
  {
    bool res;

    if (!table->s->tmp_table)
    {
      // This requires X-lock, no other lock levels supported.
      if (alter_info->requested_lock != Alter_info::ALTER_TABLE_LOCK_DEFAULT &&
          alter_info->requested_lock != Alter_info::ALTER_TABLE_LOCK_EXCLUSIVE)
      {
        my_error(ER_ALTER_OPERATION_NOT_SUPPORTED, MYF(0),
                 "LOCK=NONE/SHARED", "LOCK=EXCLUSIVE");
        DBUG_RETURN(true);
      }
      res= simple_rename_or_index_change(thd, table_list,
                                         alter_info->keys_onoff,
                                         &alter_ctx);
    }
    else
    {
      res= simple_tmp_rename_or_index_change(thd, table_list,
                                             alter_info->keys_onoff,
                                             &alter_ctx);
    }
    DBUG_RETURN(res);
  }

  /* We have to do full alter table. */

#ifdef WITH_PARTITION_STORAGE_ENGINE
  bool partition_changed= false;
  bool fast_alter_partition= false;
  {
    if (prep_alter_part_table(thd, table, alter_info, create_info,
                              &alter_ctx, &partition_changed,
                              &fast_alter_partition))
    {
      DBUG_RETURN(true);
    }
  }
#endif

  if (mysql_prepare_alter_table(thd, table, create_info, alter_info,
                                &alter_ctx))
  {
    DBUG_RETURN(true);
  }

  set_table_default_charset(thd, create_info, alter_ctx.db);

  if (create_info->check_period_fields(thd, alter_info)
      || create_info->fix_period_fields(thd, alter_info))
    DBUG_RETURN(true);

  if (!opt_explicit_defaults_for_timestamp)
    promote_first_timestamp_column(&alter_info->create_list);

#ifdef WITH_PARTITION_STORAGE_ENGINE
  if (fast_alter_partition)
  {
    /*
      ALGORITHM and LOCK clauses are generally not allowed by the
      parser for operations related to partitioning.
      The exceptions are ALTER_PARTITION_INFO and ALTER_PARTITION_REMOVE.
      For consistency, we report ER_ALTER_OPERATION_NOT_SUPPORTED here.
    */
    if (alter_info->requested_lock !=
        Alter_info::ALTER_TABLE_LOCK_DEFAULT)
    {
      my_error(ER_ALTER_OPERATION_NOT_SUPPORTED_REASON, MYF(0),
               "LOCK=NONE/SHARED/EXCLUSIVE",
               ER_THD(thd, ER_ALTER_OPERATION_NOT_SUPPORTED_REASON_PARTITION),
               "LOCK=DEFAULT");
      DBUG_RETURN(true);
    }
    else if (alter_info->requested_algorithm !=
             Alter_info::ALTER_TABLE_ALGORITHM_DEFAULT)
    {
      my_error(ER_ALTER_OPERATION_NOT_SUPPORTED_REASON, MYF(0),
               "ALGORITHM=COPY/INPLACE",
               ER_THD(thd, ER_ALTER_OPERATION_NOT_SUPPORTED_REASON_PARTITION),
               "ALGORITHM=DEFAULT");
      DBUG_RETURN(true);
    }

    /*
      Upgrade from MDL_SHARED_UPGRADABLE to MDL_SHARED_NO_WRITE.
      Afterwards it's safe to take the table level lock.
    */
    if ((thd->mdl_context.upgrade_shared_lock(mdl_ticket, MDL_SHARED_NO_WRITE,
             thd->variables.lock_wait_timeout)) ||
        lock_tables(thd, table_list, alter_ctx.tables_opened, 0))
    {
      DBUG_RETURN(true);
    }

    // In-place execution of ALTER TABLE for partitioning.
    DBUG_RETURN(fast_alter_partition_table(thd, table, alter_info,
                                           create_info, table_list,
                                           &alter_ctx.db,
                                           &alter_ctx.table_name));
  }
#endif

  /*
    Use copy algorithm if:
    - old_alter_table system variable is set without in-place requested using
      the ALGORITHM clause.
    - Or if in-place is impossible for given operation.
    - Changes to partitioning which were not handled by fast_alter_part_table()
      needs to be handled using table copying algorithm unless the engine
      supports auto-partitioning as such engines can do some changes
      using in-place API.
  */
  if ((thd->variables.alter_algorithm == Alter_info::ALTER_TABLE_ALGORITHM_COPY &&
       alter_info->requested_algorithm !=
       Alter_info::ALTER_TABLE_ALGORITHM_INPLACE)
      || is_inplace_alter_impossible(table, create_info, alter_info)
      || IF_PARTITIONING((partition_changed &&
          !(table->s->db_type()->partition_flags() & HA_USE_AUTO_PARTITION)), 0))
  {
    if (alter_info->requested_algorithm ==
        Alter_info::ALTER_TABLE_ALGORITHM_INPLACE)
    {
      my_error(ER_ALTER_OPERATION_NOT_SUPPORTED, MYF(0),
               "ALGORITHM=INPLACE", "ALGORITHM=COPY");
      DBUG_RETURN(true);
    }
    alter_info->requested_algorithm= Alter_info::ALTER_TABLE_ALGORITHM_COPY;
  }

  /*
    ALTER TABLE ... ENGINE to the same engine is a common way to
    request table rebuild. Set ALTER_RECREATE flag to force table
    rebuild.
  */
  if (create_info->db_type == table->s->db_type() &&
      create_info->used_fields & HA_CREATE_USED_ENGINE)
    alter_info->flags|= ALTER_RECREATE;

  /*
    If the old table had partitions and we are doing ALTER TABLE ...
    engine= <new_engine>, the new table must preserve the original
    partitioning. This means that the new engine is still the
    partitioning engine, not the engine specified in the parser.
    This is discovered in prep_alter_part_table, which in such case
    updates create_info->db_type.
    It's therefore important that the assignment below is done
    after prep_alter_part_table.
  */
  handlerton *new_db_type= create_info->db_type;
  handlerton *old_db_type= table->s->db_type();
  TABLE *new_table= NULL;
  ha_rows copied=0,deleted=0;

  /*
    Handling of symlinked tables:
    If no rename:
      Create new data file and index file on the same disk as the
      old data and index files.
      Copy data.
      Rename new data file over old data file and new index file over
      old index file.
      Symlinks are not changed.

   If rename:
      Create new data file and index file on the same disk as the
      old data and index files.  Create also symlinks to point at
      the new tables.
      Copy data.
      At end, rename intermediate tables, and symlinks to intermediate
      table, to final table name.
      Remove old table and old symlinks

    If rename is made to another database:
      Create new tables in new database.
      Copy data.
      Remove old table and symlinks.
  */
  char index_file[FN_REFLEN], data_file[FN_REFLEN];

  if (!alter_ctx.is_database_changed())
  {
    if (create_info->index_file_name)
    {
      /* Fix index_file_name to have 'tmp_name' as basename */
      strmov(index_file, alter_ctx.tmp_name.str);
      create_info->index_file_name=fn_same(index_file,
                                           create_info->index_file_name,
                                           1);
    }
    if (create_info->data_file_name)
    {
      /* Fix data_file_name to have 'tmp_name' as basename */
      strmov(data_file, alter_ctx.tmp_name.str);
      create_info->data_file_name=fn_same(data_file,
                                          create_info->data_file_name,
                                          1);
    }
  }
  else
  {
    /* Ignore symlink if db is changed. */
    create_info->data_file_name=create_info->index_file_name=0;
  }

  DEBUG_SYNC(thd, "alter_table_before_create_table_no_lock");

  /*
    Create .FRM for new version of table with a temporary name.
    We don't log the statement, it will be logged later.

    Keep information about keys in newly created table as it
    will be used later to construct Alter_inplace_info object
    and by fill_alter_inplace_info() call.
  */
  KEY *key_info;
  uint key_count;
  /*
    Remember if the new definition has new VARCHAR column;
    create_info->varchar will be reset in create_table_impl()/
    mysql_prepare_create_table().
  */
  bool varchar= create_info->varchar;
  LEX_CUSTRING frm= {0,0};

  tmp_disable_binlog(thd);
  create_info->options|=HA_CREATE_TMP_ALTER;
  error= create_table_impl(thd, alter_ctx.db, alter_ctx.table_name,
                           alter_ctx.new_db, alter_ctx.tmp_name,
                           alter_ctx.get_tmp_path(),
                           thd->lex->create_info, create_info, alter_info,
                           C_ALTER_TABLE_FRM_ONLY, NULL,
                           &key_info, &key_count, &frm);
  reenable_binlog(thd);
  if (unlikely(error))
  {
    my_free(const_cast<uchar*>(frm.str));
    DBUG_RETURN(true);
  }

  /* Remember that we have not created table in storage engine yet. */
  bool no_ha_table= true;

  if (alter_info->requested_algorithm != Alter_info::ALTER_TABLE_ALGORITHM_COPY)
  {
    Alter_inplace_info ha_alter_info(create_info, alter_info,
                                     key_info, key_count,
                                     IF_PARTITIONING(thd->work_part_info, NULL),
                                     ignore);
    TABLE_SHARE altered_share;
    TABLE altered_table;
    bool use_inplace= true;

    /* Fill the Alter_inplace_info structure. */
    if (fill_alter_inplace_info(thd, table, varchar, &ha_alter_info))
      goto err_new_table_cleanup;

    /*
      We can ignore ALTER_COLUMN_ORDER and instead check
      ALTER_STORED_COLUMN_ORDER & ALTER_VIRTUAL_COLUMN_ORDER. This
      is ok as ALTER_COLUMN_ORDER may be wrong if we use AFTER last_field
      ALTER_COLUMN_NAME is set if field really was renamed.
    */

    if (!(ha_alter_info.handler_flags &
          ~(ALTER_COLUMN_ORDER | ALTER_RENAME_COLUMN)))
    {
      /*
        No-op ALTER, no need to call handler API functions.

        If this code path is entered for an ALTER statement that
        should not be a real no-op, new handler flags should be added
        and fill_alter_inplace_info() adjusted.

        Note that we can end up here if an ALTER statement has clauses
        that cancel each other out (e.g. ADD/DROP identically index).

        Also note that we ignore the LOCK clause here.

        TODO don't create partitioning metadata in the first place
      */
      table->file->ha_create_partitioning_metadata(alter_ctx.get_tmp_path(),
                                                   NULL, CHF_DELETE_FLAG);
      my_free(const_cast<uchar*>(frm.str));
      goto end_inplace;
    }

    // We assume that the table is non-temporary.
    DBUG_ASSERT(!table->s->tmp_table);

    if (create_table_for_inplace_alter(thd, alter_ctx, &frm, &altered_share,
                                       &altered_table))
      goto err_new_table_cleanup;

    /* Set markers for fields in TABLE object for altered table. */
    update_altered_table(ha_alter_info, &altered_table);

    /*
      Mark all columns in 'altered_table' as used to allow usage
      of its record[0] buffer and Field objects during in-place
      ALTER TABLE.
    */
    altered_table.column_bitmaps_set_no_signal(&altered_table.s->all_set,
                                               &altered_table.s->all_set);
    restore_record(&altered_table, s->default_values); // Create empty record
    /* Check that we can call default functions with default field values */
    thd->count_cuted_fields= CHECK_FIELD_EXPRESSION;
<<<<<<< HEAD
    altered_table.reset_default_fields();
    if (altered_table.default_field &&
        altered_table.update_default_fields(0, 1))
    {
      cleanup_table_after_inplace_alter(&altered_table);
=======
    altered_table->reset_default_fields();
    if (altered_table->default_field &&
        altered_table->update_default_fields(true))
>>>>>>> 2842c369
      goto err_new_table_cleanup;
    }
    thd->count_cuted_fields= CHECK_FIELD_IGNORE;

    if (alter_info->requested_lock == Alter_info::ALTER_TABLE_LOCK_NONE)
      ha_alter_info.online= true;
    // Ask storage engine whether to use copy or in-place
    enum_alter_inplace_result inplace_supported=
      table->file->check_if_supported_inplace_alter(&altered_table,
                                                    &ha_alter_info);

    if (alter_info->supports_algorithm(thd, inplace_supported, &ha_alter_info) ||
        alter_info->supports_lock(thd, inplace_supported, &ha_alter_info))
    {
      cleanup_table_after_inplace_alter(&altered_table);
      goto err_new_table_cleanup;
    }

    // If SHARED lock and no particular algorithm was requested, use COPY.
    if (inplace_supported == HA_ALTER_INPLACE_EXCLUSIVE_LOCK &&
        alter_info->requested_lock == Alter_info::ALTER_TABLE_LOCK_SHARED &&
         alter_info->requested_algorithm ==
                 Alter_info::ALTER_TABLE_ALGORITHM_DEFAULT &&
         thd->variables.alter_algorithm ==
                 Alter_info::ALTER_TABLE_ALGORITHM_DEFAULT)
      use_inplace= false;

    if (inplace_supported == HA_ALTER_INPLACE_NOT_SUPPORTED)
      use_inplace= false;

    if (use_inplace)
    {
      table->s->frm_image= &frm;
      enum_check_fields save_count_cuted_fields= thd->count_cuted_fields;
      /*
        Set the truncated column values of thd as warning
        for alter table.
      */
      thd->count_cuted_fields = CHECK_FIELD_WARN;
      int res= mysql_inplace_alter_table(thd, table_list, table, &altered_table,
                                         &ha_alter_info, inplace_supported,
                                         &target_mdl_request, &alter_ctx);
      thd->count_cuted_fields= save_count_cuted_fields;
      my_free(const_cast<uchar*>(frm.str));

      if (res)
      {
        cleanup_table_after_inplace_alter(&altered_table);
        DBUG_RETURN(true);
      }
      cleanup_table_after_inplace_alter_keep_files(&altered_table);

      goto end_inplace;
    }
    else
      cleanup_table_after_inplace_alter_keep_files(&altered_table);
  }

  /* ALTER TABLE using copy algorithm. */

  /* Check if ALTER TABLE is compatible with foreign key definitions. */
  if (fk_prepare_copy_alter_table(thd, table, alter_info, &alter_ctx))
    goto err_new_table_cleanup;

  if (!table->s->tmp_table)
  {
    // COPY algorithm doesn't work with concurrent writes.
    if (alter_info->requested_lock == Alter_info::ALTER_TABLE_LOCK_NONE)
    {
      my_error(ER_ALTER_OPERATION_NOT_SUPPORTED_REASON, MYF(0),
               "LOCK=NONE",
               ER_THD(thd, ER_ALTER_OPERATION_NOT_SUPPORTED_REASON_COPY),
               "LOCK=SHARED");
      goto err_new_table_cleanup;
    }

    // If EXCLUSIVE lock is requested, upgrade already.
    if (alter_info->requested_lock == Alter_info::ALTER_TABLE_LOCK_EXCLUSIVE &&
        wait_while_table_is_used(thd, table, HA_EXTRA_FORCE_REOPEN))
      goto err_new_table_cleanup;

    /*
      Otherwise upgrade to SHARED_NO_WRITE.
      Note that under LOCK TABLES, we will already have SHARED_NO_READ_WRITE.
    */
    if (alter_info->requested_lock != Alter_info::ALTER_TABLE_LOCK_EXCLUSIVE &&
        thd->mdl_context.upgrade_shared_lock(mdl_ticket, MDL_SHARED_NO_WRITE,
                                             thd->variables.lock_wait_timeout))
      goto err_new_table_cleanup;

    DEBUG_SYNC(thd, "alter_table_copy_after_lock_upgrade");
  }
  else
    thd->close_unused_temporary_table_instances(table_list);

  // It's now safe to take the table level lock.
  if (lock_tables(thd, table_list, alter_ctx.tables_opened,
                  MYSQL_LOCK_USE_MALLOC))
    goto err_new_table_cleanup;

  if (ha_create_table(thd, alter_ctx.get_tmp_path(),
                      alter_ctx.new_db.str, alter_ctx.new_name.str,
                      create_info, &frm))
    goto err_new_table_cleanup;

  /* Mark that we have created table in storage engine. */
  no_ha_table= false;
  DEBUG_SYNC(thd, "alter_table_intermediate_table_created");

  /* Open the table since we need to copy the data. */
  new_table= thd->create_and_open_tmp_table(&frm,
                                            alter_ctx.get_tmp_path(),
                                            alter_ctx.new_db.str,
                                            alter_ctx.new_name.str,
                                            true);
  if (!new_table)
    goto err_new_table_cleanup;

  if (table->s->tmp_table != NO_TMP_TABLE)
  {
    /* in case of alter temp table send the tracker in OK packet */
    SESSION_TRACKER_CHANGED(thd, SESSION_STATE_CHANGE_TRACKER, NULL);
  }

  /*
    Note: In case of MERGE table, we do not attach children. We do not
    copy data for MERGE tables. Only the children have data.
  */

  /* Copy the data if necessary. */
  thd->count_cuted_fields= CHECK_FIELD_WARN;	// calc cuted fields
  thd->cuted_fields=0L;

  /*
    We do not copy data for MERGE tables. Only the children have data.
    MERGE tables have HA_NO_COPY_ON_ALTER set.
  */
  if (!(new_table->file->ha_table_flags() & HA_NO_COPY_ON_ALTER))
  {
    new_table->next_number_field=new_table->found_next_number_field;
    THD_STAGE_INFO(thd, stage_copy_to_tmp_table);
    DBUG_EXECUTE_IF("abort_copy_table", {
        my_error(ER_LOCK_WAIT_TIMEOUT, MYF(0));
        goto err_new_table_cleanup;
      });
    if (copy_data_between_tables(thd, table, new_table,
                                 alter_info->create_list, ignore,
                                 order_num, order, &copied, &deleted,
                                 alter_info->keys_onoff,
                                 &alter_ctx))
    {
      goto err_new_table_cleanup;
    }
  }
  else
  {
    if (!table->s->tmp_table &&
        wait_while_table_is_used(thd, table, HA_EXTRA_FORCE_REOPEN))
      goto err_new_table_cleanup;
    THD_STAGE_INFO(thd, stage_manage_keys);
    alter_table_manage_keys(table, table->file->indexes_are_disabled(),
                            alter_info->keys_onoff);
    if (trans_commit_stmt(thd) || trans_commit_implicit(thd))
      goto err_new_table_cleanup;
  }
  thd->count_cuted_fields= CHECK_FIELD_IGNORE;

  if (table->s->tmp_table != NO_TMP_TABLE)
  {
    /* Close lock if this is a transactional table */
    if (thd->lock)
    {
      if (thd->locked_tables_mode != LTM_LOCK_TABLES &&
          thd->locked_tables_mode != LTM_PRELOCKED_UNDER_LOCK_TABLES)
      {
        mysql_unlock_tables(thd, thd->lock);
        thd->lock= NULL;
      }
      else
      {
        /*
          If LOCK TABLES list is not empty and contains this table,
          unlock the table and remove the table from this list.
        */
        mysql_lock_remove(thd, thd->lock, table);
      }
    }
    new_table->s->table_creation_was_logged=
      table->s->table_creation_was_logged;
    /* Remove link to old table and rename the new one */
    thd->drop_temporary_table(table, NULL, true);
    /* Should pass the 'new_name' as we store table name in the cache */
    if (thd->rename_temporary_table(new_table, &alter_ctx.new_db,
                                    &alter_ctx.new_name))
      goto err_new_table_cleanup;
    /* We don't replicate alter table statement on temporary tables */
    if (!thd->is_current_stmt_binlog_format_row() &&
        write_bin_log(thd, true, thd->query(), thd->query_length()))
      DBUG_RETURN(true);
    my_free(const_cast<uchar*>(frm.str));
    goto end_temporary;
  }

  /*
    Close the intermediate table that will be the new table, but do
    not delete it! Even though MERGE tables do not have their children
    attached here it is safe to call THD::drop_temporary_table().
  */
  thd->drop_temporary_table(new_table, NULL, false);
  new_table= NULL;

  DEBUG_SYNC(thd, "alter_table_before_rename_result_table");

  /*
    Data is copied. Now we:
    1) Wait until all other threads will stop using old version of table
       by upgrading shared metadata lock to exclusive one.
    2) Close instances of table open by this thread and replace them
       with placeholders to simplify reopen process.
    3) Rename the old table to a temp name, rename the new one to the
       old name.
    4) If we are under LOCK TABLES and don't do ALTER TABLE ... RENAME
       we reopen new version of table.
    5) Write statement to the binary log.
    6) If we are under LOCK TABLES and do ALTER TABLE ... RENAME we
       remove placeholders and release metadata locks.
    7) If we are not not under LOCK TABLES we rely on the caller
      (mysql_execute_command()) to release metadata locks.
  */

  THD_STAGE_INFO(thd, stage_rename_result_table);

  if (wait_while_table_is_used(thd, table, HA_EXTRA_PREPARE_FOR_RENAME))
    goto err_new_table_cleanup;

  close_all_tables_for_name(thd, table->s,
                            alter_ctx.is_table_renamed() ?
                            HA_EXTRA_PREPARE_FOR_RENAME: 
                            HA_EXTRA_NOT_USED,
                            NULL);
  table_list->table= table= NULL;                  /* Safety */
  my_free(const_cast<uchar*>(frm.str));

  /*
    Rename the old table to temporary name to have a backup in case
    anything goes wrong while renaming the new table.
  */
  char backup_name_buff[FN_LEN];
  LEX_CSTRING backup_name;
  backup_name.str= backup_name_buff;

  backup_name.length= my_snprintf(backup_name_buff, sizeof(backup_name_buff),
                                  "%s2-%lx-%lx", tmp_file_prefix,
                                    current_pid, (long) thd->thread_id);
  if (lower_case_table_names)
    my_casedn_str(files_charset_info, backup_name_buff);
  if (mysql_rename_table(old_db_type, &alter_ctx.db, &alter_ctx.table_name,
                         &alter_ctx.db, &backup_name, FN_TO_IS_TMP))
  {
    // Rename to temporary name failed, delete the new table, abort ALTER.
    (void) quick_rm_table(thd, new_db_type, &alter_ctx.new_db,
                          &alter_ctx.tmp_name, FN_IS_TMP);
    goto err_with_mdl;
  }

  // Rename the new table to the correct name.
  if (mysql_rename_table(new_db_type, &alter_ctx.new_db, &alter_ctx.tmp_name,
                         &alter_ctx.new_db, &alter_ctx.new_alias,
                         FN_FROM_IS_TMP))
  {
    // Rename failed, delete the temporary table.
    (void) quick_rm_table(thd, new_db_type, &alter_ctx.new_db,
                          &alter_ctx.tmp_name, FN_IS_TMP);

    // Restore the backup of the original table to the old name.
    (void) mysql_rename_table(old_db_type, &alter_ctx.db, &backup_name,
                              &alter_ctx.db, &alter_ctx.alias,
                              FN_FROM_IS_TMP | NO_FK_CHECKS);
    goto err_with_mdl;
  }

  // Check if we renamed the table and if so update trigger files.
  if (alter_ctx.is_table_renamed())
  {
    if (Table_triggers_list::change_table_name(thd,
                                               &alter_ctx.db,
                                               &alter_ctx.alias,
                                               &alter_ctx.table_name,
                                               &alter_ctx.new_db,
                                               &alter_ctx.new_alias))
    {
      // Rename succeeded, delete the new table.
      (void) quick_rm_table(thd, new_db_type,
                            &alter_ctx.new_db, &alter_ctx.new_alias, 0);
      // Restore the backup of the original table to the old name.
      (void) mysql_rename_table(old_db_type, &alter_ctx.db, &backup_name,
                                &alter_ctx.db, &alter_ctx.alias,
                                FN_FROM_IS_TMP | NO_FK_CHECKS);
      goto err_with_mdl;
    }
    rename_table_in_stat_tables(thd, &alter_ctx.db, &alter_ctx.alias,
                                &alter_ctx.new_db, &alter_ctx.new_alias);
  }

  // ALTER TABLE succeeded, delete the backup of the old table.
  if (quick_rm_table(thd, old_db_type, &alter_ctx.db, &backup_name, FN_IS_TMP))
  {
    /*
      The fact that deletion of the backup failed is not critical
      error, but still worth reporting as it might indicate serious
      problem with server.
    */
    goto err_with_mdl_after_alter;
  }

end_inplace:

  if (thd->locked_tables_list.reopen_tables(thd, false))
    goto err_with_mdl_after_alter;

  THD_STAGE_INFO(thd, stage_end);

  DEBUG_SYNC(thd, "alter_table_before_main_binlog");

  DBUG_ASSERT(!(mysql_bin_log.is_open() &&
                thd->is_current_stmt_binlog_format_row() &&
                (create_info->tmp_table())));
  if (write_bin_log(thd, true, thd->query(), thd->query_length()))
    DBUG_RETURN(true);

  table_list->table= NULL;			// For query cache
  query_cache_invalidate3(thd, table_list, false);

  if (thd->locked_tables_mode == LTM_LOCK_TABLES ||
      thd->locked_tables_mode == LTM_PRELOCKED_UNDER_LOCK_TABLES)
  {
    if (alter_ctx.is_table_renamed())
      thd->mdl_context.release_all_locks_for_name(mdl_ticket);
    else
      mdl_ticket->downgrade_lock(MDL_SHARED_NO_READ_WRITE);
  }

end_temporary:
  my_snprintf(alter_ctx.tmp_buff, sizeof(alter_ctx.tmp_buff),
              ER_THD(thd, ER_INSERT_INFO),
	      (ulong) (copied + deleted), (ulong) deleted,
	      (ulong) thd->get_stmt_da()->current_statement_warn_count());
  my_ok(thd, copied + deleted, 0L, alter_ctx.tmp_buff);
  DEBUG_SYNC(thd, "alter_table_inplace_trans_commit");
  DBUG_RETURN(false);

err_new_table_cleanup:
  my_free(const_cast<uchar*>(frm.str));
  /*
    No default value was provided for a DATE/DATETIME field, the
    current sql_mode doesn't allow the '0000-00-00' value and
    the table to be altered isn't empty.
    Report error here.
  */
  if (unlikely(alter_ctx.error_if_not_empty &&
               thd->get_stmt_da()->current_row_for_warning()))
  {
    const char *f_val= "0000-00-00";
    const char *f_type= "date";
    switch (alter_ctx.datetime_field->real_field_type())
    {
      case MYSQL_TYPE_DATE:
      case MYSQL_TYPE_NEWDATE:
        break;
      case MYSQL_TYPE_DATETIME:
      case MYSQL_TYPE_DATETIME2:
        f_val= "0000-00-00 00:00:00";
        f_type= "datetime";
        break;
      default:
        /* Shouldn't get here. */
        DBUG_ASSERT(0);
    }
    bool save_abort_on_warning= thd->abort_on_warning;
    thd->abort_on_warning= true;
    thd->push_warning_truncated_value_for_field(Sql_condition::WARN_LEVEL_WARN,
                                                f_type, f_val,
                                                new_table->s,
                                                alter_ctx.datetime_field->
                                                field_name.str);
    thd->abort_on_warning= save_abort_on_warning;
  }

  if (new_table)
  {
    thd->drop_temporary_table(new_table, NULL, true);
  }
  else
    (void) quick_rm_table(thd, new_db_type,
                          &alter_ctx.new_db, &alter_ctx.tmp_name,
                          (FN_IS_TMP | (no_ha_table ? NO_HA_TABLE : 0)),
                          alter_ctx.get_tmp_path());

  DBUG_RETURN(true);

err_with_mdl_after_alter:
  /* the table was altered. binlog the operation */
  DBUG_ASSERT(!(mysql_bin_log.is_open() &&
                thd->is_current_stmt_binlog_format_row() &&
                (create_info->tmp_table())));
  write_bin_log(thd, true, thd->query(), thd->query_length());

err_with_mdl:
  /*
    An error happened while we were holding exclusive name metadata lock
    on table being altered. To be safe under LOCK TABLES we should
    remove all references to the altered table from the list of locked
    tables and release the exclusive metadata lock.
  */
  thd->locked_tables_list.unlink_all_closed_tables(thd, NULL, 0);
  if (!table_list->table)
    thd->mdl_context.release_all_locks_for_name(mdl_ticket);
  DBUG_RETURN(true);
}



/**
  Prepare the transaction for the alter table's copy phase.
*/

bool mysql_trans_prepare_alter_copy_data(THD *thd)
{
  DBUG_ENTER("mysql_trans_prepare_alter_copy_data");
  /*
    Turn off recovery logging since rollback of an alter table is to
    delete the new table so there is no need to log the changes to it.
    
    This needs to be done before external_lock.
  */
  DBUG_RETURN(ha_enable_transaction(thd, FALSE) != 0);
}


/**
  Commit the copy phase of the alter table.
*/

bool mysql_trans_commit_alter_copy_data(THD *thd)
{
  bool error= FALSE;
  uint save_unsafe_rollback_flags;
  DBUG_ENTER("mysql_trans_commit_alter_copy_data");

  /* Save flags as trans_commit_implicit are deleting them */
  save_unsafe_rollback_flags= thd->transaction.stmt.m_unsafe_rollback_flags;

  DEBUG_SYNC(thd, "alter_table_copy_trans_commit");

  if (ha_enable_transaction(thd, TRUE))
    DBUG_RETURN(TRUE);

  /*
    Ensure that the new table is saved properly to disk before installing
    the new .frm.
    And that InnoDB's internal latches are released, to avoid deadlock
    when waiting on other instances of the table before rename (Bug#54747).
  */
  if (trans_commit_stmt(thd))
    error= TRUE;
  if (trans_commit_implicit(thd))
    error= TRUE;

  thd->transaction.stmt.m_unsafe_rollback_flags= save_unsafe_rollback_flags;
  DBUG_RETURN(error);
}


static int
copy_data_between_tables(THD *thd, TABLE *from, TABLE *to,
			 List<Create_field> &create, bool ignore,
			 uint order_num, ORDER *order,
			 ha_rows *copied, ha_rows *deleted,
                         Alter_info::enum_enable_or_disable keys_onoff,
                         Alter_table_ctx *alter_ctx)
{
  int error= 1;
  Copy_field *copy= NULL, *copy_end;
  ha_rows found_count= 0, delete_count= 0;
  SORT_INFO  *file_sort= 0;
  READ_RECORD info;
  TABLE_LIST   tables;
  List<Item>   fields;
  List<Item>   all_fields;
  bool auto_increment_field_copied= 0;
  bool cleanup_done= 0;
  bool init_read_record_done= 0;
  sql_mode_t save_sql_mode= thd->variables.sql_mode;
  ulonglong prev_insert_id, time_to_report_progress;
  Field **dfield_ptr= to->default_field;
  bool make_versioned= !from->versioned() && to->versioned();
  bool make_unversioned= from->versioned() && !to->versioned();
  bool keep_versioned= from->versioned() && to->versioned();
  bool drop_history= false; // XXX
  Field *to_row_start= NULL, *to_row_end= NULL, *from_row_end= NULL;
  MYSQL_TIME query_start;
  DBUG_ENTER("copy_data_between_tables");

  /* Two or 3 stages; Sorting, copying data and update indexes */
  thd_progress_init(thd, 2 + MY_TEST(order));

  if (!(copy= new (thd->mem_root) Copy_field[to->s->fields]))
    DBUG_RETURN(-1);

  if (mysql_trans_prepare_alter_copy_data(thd))
  {
    delete [] copy;
    DBUG_RETURN(-1);
  }

  /* We need external lock before we can disable/enable keys */
  if (to->file->ha_external_lock(thd, F_WRLCK))
  {
    /* Undo call to mysql_trans_prepare_alter_copy_data() */
    ha_enable_transaction(thd, TRUE);
    delete [] copy;
    DBUG_RETURN(-1);
  }

  backup_set_alter_copy_lock(thd, from);

  alter_table_manage_keys(to, from->file->indexes_are_disabled(), keys_onoff);

  from->default_column_bitmaps();

  /* We can abort alter table for any table type */
  thd->abort_on_warning= !ignore && thd->is_strict_mode();

  from->file->info(HA_STATUS_VARIABLE);
  to->file->extra(HA_EXTRA_PREPARE_FOR_ALTER_TABLE);
  to->file->ha_start_bulk_insert(from->file->stats.records,
                                 ignore ? 0 : HA_CREATE_UNIQUE_INDEX_BY_SORT);
  List_iterator<Create_field> it(create);
  Create_field *def;
  copy_end=copy;
  to->s->default_fields= 0;
  for (Field **ptr=to->field ; *ptr ; ptr++)
  {
    def=it++;
    if (def->field)
    {
      if (*ptr == to->next_number_field)
      {
        auto_increment_field_copied= TRUE;
        /*
          If we are going to copy contents of one auto_increment column to
          another auto_increment column it is sensible to preserve zeroes.
          This condition also covers case when we are don't actually alter
          auto_increment column.
        */
        if (def->field == from->found_next_number_field)
          thd->variables.sql_mode|= MODE_NO_AUTO_VALUE_ON_ZERO;
      }
      if (!(*ptr)->vcol_info)
      {
        bitmap_set_bit(from->read_set, def->field->field_index);
        (copy_end++)->set(*ptr,def->field,0);
      }
    }
    else
    {
      /*
        Update the set of auto-update fields to contain only the new fields
        added to the table. Only these fields should be updated automatically.
        Old fields keep their current values, and therefore should not be
        present in the set of autoupdate fields.
      */
      if ((*ptr)->default_value)
      {
        *(dfield_ptr++)= *ptr;
        ++to->s->default_fields;
      }
    }
  }
  if (dfield_ptr)
    *dfield_ptr= NULL;

  if (order)
  {
    if (to->s->primary_key != MAX_KEY &&
        to->file->ha_table_flags() & HA_TABLE_SCAN_ON_INDEX)
    {
      char warn_buff[MYSQL_ERRMSG_SIZE];
      bool save_abort_on_warning= thd->abort_on_warning;
      thd->abort_on_warning= false;
      my_snprintf(warn_buff, sizeof(warn_buff), 
                  "ORDER BY ignored as there is a user-defined clustered index"
                  " in the table '%-.192s'", from->s->table_name.str);
      push_warning(thd, Sql_condition::WARN_LEVEL_WARN, ER_UNKNOWN_ERROR,
                   warn_buff);
      thd->abort_on_warning= save_abort_on_warning;
    }
    else
    {
      bzero((char *) &tables, sizeof(tables));
      tables.table= from;
      tables.alias= tables.table_name= from->s->table_name;
      tables.db= from->s->db;

      THD_STAGE_INFO(thd, stage_sorting);
      Filesort_tracker dummy_tracker(false);
      Filesort fsort(order, HA_POS_ERROR, true, NULL);

      if (thd->lex->first_select_lex()->setup_ref_array(thd, order_num) ||
          setup_order(thd, thd->lex->first_select_lex()->ref_pointer_array,
                      &tables, fields, all_fields, order))
        goto err;

      if (!(file_sort= filesort(thd, from, &fsort, &dummy_tracker)))
        goto err;
    }
    thd_progress_next_stage(thd);
  }

  if (make_versioned)
  {
    query_start= thd->query_start_TIME();
    to_row_start= to->vers_start_field();
    to_row_end= to->vers_end_field();
  }
  else if (make_unversioned)
  {
    from_row_end= from->vers_end_field();
  }
  else if (keep_versioned && drop_history)
  {
    from_row_end= from->vers_end_field();
  }

  if (from_row_end)
    bitmap_set_bit(from->read_set, from_row_end->field_index);

  from->file->column_bitmaps_signal();

  THD_STAGE_INFO(thd, stage_copy_to_tmp_table);
  /* Tell handler that we have values for all columns in the to table */
  to->use_all_columns();
  /* Add virtual columns to vcol_set to ensure they are updated */
  if (to->vfield)
    to->mark_virtual_columns_for_write(TRUE);
  if (init_read_record(&info, thd, from, (SQL_SELECT *) 0, file_sort, 1, 1,
                       FALSE))
    goto err;
  init_read_record_done= 1;

  if (ignore && !alter_ctx->fk_error_if_delete_row)
    to->file->extra(HA_EXTRA_IGNORE_DUP_KEY);
  thd->get_stmt_da()->reset_current_row_for_warning();
  restore_record(to, s->default_values);        // Create empty record
  to->reset_default_fields();

  thd->progress.max_counter= from->file->records();
  time_to_report_progress= MY_HOW_OFTEN_TO_WRITE/10;
  if (!ignore) /* for now, InnoDB needs the undo log for ALTER IGNORE */
    to->file->extra(HA_EXTRA_BEGIN_ALTER_COPY);

  while (likely(!(error= info.read_record())))
  {
    if (unlikely(thd->killed))
    {
      thd->send_kill_message();
      error= 1;
      break;
    }
    if (unlikely(++thd->progress.counter >= time_to_report_progress))
    {
      time_to_report_progress+= MY_HOW_OFTEN_TO_WRITE/10;
      thd_progress_report(thd, thd->progress.counter,
                          thd->progress.max_counter);
    }

    /* Return error if source table isn't empty. */
    if (unlikely(alter_ctx->error_if_not_empty))
    {
      error= 1;
      break;
    }

    for (Copy_field *copy_ptr=copy ; copy_ptr != copy_end ; copy_ptr++)
    {
      copy_ptr->do_copy(copy_ptr);
    }

    if (drop_history && from_row_end && !from_row_end->is_max())
      continue;

    if (make_versioned)
    {
      to_row_start->set_notnull();
      to_row_start->store_time(&query_start);
      to_row_end->set_max();
    }
    else if (make_unversioned)
    {
      if (!from_row_end->is_max())
        continue; // Drop history rows.
    }

    prev_insert_id= to->file->next_insert_id;
    if (to->default_field)
      to->update_default_fields(ignore);
    if (to->vfield)
      to->update_virtual_fields(to->file, VCOL_UPDATE_FOR_WRITE);

    /* This will set thd->is_error() if fatal failure */
    if (to->verify_constraints(ignore) == VIEW_CHECK_SKIP)
      continue;
    if (unlikely(thd->is_error()))
    {
      error= 1;
      break;
    }
    if (keep_versioned && to->versioned(VERS_TRX_ID))
      to->vers_write= false;

    if (to->next_number_field)
    {
      if (auto_increment_field_copied)
        to->auto_increment_field_not_null= TRUE;
      else
        to->next_number_field->reset();
    }
    error= to->file->ha_write_row(to->record[0]);
    to->auto_increment_field_not_null= FALSE;
    if (unlikely(error))
    {
      if (to->file->is_fatal_error(error, HA_CHECK_DUP))
      {
        /* Not a duplicate key error. */
	to->file->print_error(error, MYF(0));
        error= 1;
	break;
      }
      else
      {
        /* Duplicate key error. */
        if (unlikely(alter_ctx->fk_error_if_delete_row))
        {
          /*
            We are trying to omit a row from the table which serves as parent
            in a foreign key. This might have broken referential integrity so
            emit an error. Note that we can't ignore this error even if we are
            executing ALTER IGNORE TABLE. IGNORE allows to skip rows, but
            doesn't allow to break unique or foreign key constraints,
          */
          my_error(ER_FK_CANNOT_DELETE_PARENT, MYF(0),
                   alter_ctx->fk_error_id,
                   alter_ctx->fk_error_table);
          break;
        }

        if (ignore)
        {
          /* This ALTER IGNORE TABLE. Simply skip row and continue. */
          to->file->restore_auto_increment(prev_insert_id);
          delete_count++;
        }
        else
        {
          /* Ordinary ALTER TABLE. Report duplicate key error. */
          uint key_nr= to->file->get_dup_key(error);
          if ((int) key_nr >= 0)
          {
            const char *err_msg= ER_THD(thd, ER_DUP_ENTRY_WITH_KEY_NAME);
            if (key_nr == 0 && to->s->keys > 0 &&
                (to->key_info[0].key_part[0].field->flags &
                 AUTO_INCREMENT_FLAG))
              err_msg= ER_THD(thd, ER_DUP_ENTRY_AUTOINCREMENT_CASE);
            print_keydup_error(to,
                               key_nr >= to->s->keys ? NULL :
                                   &to->key_info[key_nr],
                               err_msg, MYF(0));
          }
          else
            to->file->print_error(error, MYF(0));
          break;
        }
      }
    }
    else
      found_count++;
    thd->get_stmt_da()->inc_current_row_for_warning();
  }

  THD_STAGE_INFO(thd, stage_enabling_keys);
  thd_progress_next_stage(thd);

  if (error > 0 && !from->s->tmp_table)
  {
    /* We are going to drop the temporary table */
    to->file->extra(HA_EXTRA_PREPARE_FOR_DROP);
  }
  if (unlikely(to->file->ha_end_bulk_insert()) && error <= 0)
  {
    /* Give error, if not already given */
    if (!thd->is_error())
      to->file->print_error(my_errno,MYF(0));
    error= 1;
  }
  if (!ignore)
    to->file->extra(HA_EXTRA_END_ALTER_COPY);

  cleanup_done= 1;
  to->file->extra(HA_EXTRA_NO_IGNORE_DUP_KEY);

  if (backup_reset_alter_copy_lock(thd))
    error= 1;

  if (unlikely(mysql_trans_commit_alter_copy_data(thd)))
    error= 1;

 err:
  /* Free resources */
  if (init_read_record_done)
    end_read_record(&info);
  delete [] copy;
  delete file_sort;

  thd->variables.sql_mode= save_sql_mode;
  thd->abort_on_warning= 0;
  *copied= found_count;
  *deleted=delete_count;
  to->file->ha_release_auto_increment();

  if (!cleanup_done)
  {
    /* This happens if we get an error during initialization of data */
    DBUG_ASSERT(error);
    to->file->ha_end_bulk_insert();
    ha_enable_transaction(thd, TRUE);
  }

  if (to->file->ha_external_lock(thd,F_UNLCK))
    error=1;
  if (error < 0 && !from->s->tmp_table &&
      to->file->extra(HA_EXTRA_PREPARE_FOR_RENAME))
    error= 1;
  thd_progress_end(thd);
  DBUG_RETURN(error > 0 ? -1 : 0);
}


/*
  Recreates one table by calling mysql_alter_table().

  SYNOPSIS
    mysql_recreate_table()
    thd			Thread handler
    table_list          Table to recreate
    table_copy          Recreate the table by using
                        ALTER TABLE COPY algorithm

 RETURN
    Like mysql_alter_table().
*/

bool mysql_recreate_table(THD *thd, TABLE_LIST *table_list, bool table_copy)
{
  HA_CREATE_INFO create_info;
  Alter_info alter_info;
  TABLE_LIST *next_table= table_list->next_global;
  DBUG_ENTER("mysql_recreate_table");

  /* Set lock type which is appropriate for ALTER TABLE. */
  table_list->lock_type= TL_READ_NO_INSERT;
  /* Same applies to MDL request. */
  table_list->mdl_request.set_type(MDL_SHARED_NO_WRITE);
  /* hide following tables from open_tables() */
  table_list->next_global= NULL;

  bzero((char*) &create_info, sizeof(create_info));
  create_info.row_type=ROW_TYPE_NOT_USED;
  create_info.default_table_charset=default_charset_info;
  /* Force alter table to recreate table */
  alter_info.flags= (ALTER_CHANGE_COLUMN | ALTER_RECREATE);

  if (table_copy)
    alter_info.requested_algorithm= Alter_info::ALTER_TABLE_ALGORITHM_COPY;

  bool res= mysql_alter_table(thd, &null_clex_str, &null_clex_str, &create_info,
                                table_list, &alter_info, 0,
                                (ORDER *) 0, 0);
  table_list->next_global= next_table;
  DBUG_RETURN(res);
}


bool mysql_checksum_table(THD *thd, TABLE_LIST *tables,
                          HA_CHECK_OPT *check_opt)
{
  TABLE_LIST *table;
  List<Item> field_list;
  Item *item;
  Protocol *protocol= thd->protocol;
  DBUG_ENTER("mysql_checksum_table");

  /*
    CHECKSUM TABLE returns results and rollbacks statement transaction,
    so it should not be used in stored function or trigger.
  */
  DBUG_ASSERT(! thd->in_sub_stmt);

  field_list.push_back(item= new (thd->mem_root)
                       Item_empty_string(thd, "Table", NAME_LEN*2),
                       thd->mem_root);
  item->maybe_null= 1;
  field_list.push_back(item= new (thd->mem_root)
                       Item_int(thd, "Checksum", (longlong) 1,
                                MY_INT64_NUM_DECIMAL_DIGITS),
                       thd->mem_root);
  item->maybe_null= 1;
  if (protocol->send_result_set_metadata(&field_list,
                            Protocol::SEND_NUM_ROWS | Protocol::SEND_EOF))
    DBUG_RETURN(TRUE);

  /*
    Close all temporary tables which were pre-open to simplify
    privilege checking. Clear all references to closed tables.
  */
  close_thread_tables(thd);
  for (table= tables; table; table= table->next_local)
    table->table= NULL;

  /* Open one table after the other to keep lock time as short as possible. */
  for (table= tables; table; table= table->next_local)
  {
    char table_name[SAFE_NAME_LEN*2+2];
    TABLE *t;
    TABLE_LIST *save_next_global;

    strxmov(table_name, table->db.str ,".", table->table_name.str, NullS);

    /* Remember old 'next' pointer and break the list.  */
    save_next_global= table->next_global;
    table->next_global= NULL;
    table->lock_type= TL_READ;
    /* Allow to open real tables only. */
    table->required_type= TABLE_TYPE_NORMAL;

    if (thd->open_temporary_tables(table) ||
        open_and_lock_tables(thd, table, FALSE, 0))
    {
      t= NULL;
    }
    else
      t= table->table;

    table->next_global= save_next_global;

    protocol->prepare_for_resend();
    protocol->store(table_name, system_charset_info);

    if (!t)
    {
      /* Table didn't exist */
      protocol->store_null();
    }
    else
    {
      /* Call ->checksum() if the table checksum matches 'old_mode' settings */
      if (!(check_opt->flags & T_EXTEND) &&
          (((t->file->ha_table_flags() & HA_HAS_OLD_CHECKSUM) && thd->variables.old_mode) ||
           ((t->file->ha_table_flags() & HA_HAS_NEW_CHECKSUM) && !thd->variables.old_mode)))
      {
        if (t->file->info(HA_STATUS_VARIABLE) || t->file->stats.checksum_null)
          protocol->store_null();
        else
          protocol->store((longlong)t->file->stats.checksum);
      }
      else if (check_opt->flags & T_QUICK)
        protocol->store_null();
      else
      {
        int error= t->file->calculate_checksum();
        if (thd->killed)
        {
          /*
             we've been killed; let handler clean up, and remove the
             partial current row from the recordset (embedded lib)
          */
          t->file->ha_rnd_end();
          thd->protocol->remove_last_row();
          goto err;
        }
        if (error || t->file->stats.checksum_null)
          protocol->store_null();
        else
          protocol->store((longlong)t->file->stats.checksum);
      }
      trans_rollback_stmt(thd);
      close_thread_tables(thd);
    }

    if (thd->transaction_rollback_request)
    {
      /*
        If transaction rollback was requested we honor it. To do this we
        abort statement and return error as not only CHECKSUM TABLE is
        rolled back but the whole transaction in which it was used.
      */
      thd->protocol->remove_last_row();
      goto err;
    }

    /* Hide errors from client. Return NULL for problematic tables instead. */
    thd->clear_error();

    if (protocol->write())
      goto err;
  }

  my_eof(thd);
  DBUG_RETURN(FALSE);

err:
  DBUG_RETURN(TRUE);
}

/**
  @brief Check if the table can be created in the specified storage engine.

  Checks if the storage engine is enabled and supports the given table
  type (e.g. normal, temporary, system). May do engine substitution
  if the requested engine is disabled.

  @param thd          Thread descriptor.
  @param db_name      Database name.
  @param table_name   Name of table to be created.
  @param create_info  Create info from parser, including engine.

  @retval true  Engine not available/supported, error has been reported.
  @retval false Engine available/supported.
*/
bool check_engine(THD *thd, const char *db_name,
                  const char *table_name, HA_CREATE_INFO *create_info)
{
  DBUG_ENTER("check_engine");
  handlerton **new_engine= &create_info->db_type;
  handlerton *req_engine= *new_engine;
  handlerton *enf_engine= NULL;
  bool no_substitution= thd->variables.sql_mode & MODE_NO_ENGINE_SUBSTITUTION;
  *new_engine= ha_checktype(thd, req_engine, no_substitution);
  DBUG_ASSERT(*new_engine);
  if (!*new_engine)
    DBUG_RETURN(true);

  /* Enforced storage engine should not be used in
  ALTER TABLE that does not use explicit ENGINE = x to
  avoid unwanted unrelated changes.*/
  if (!(thd->lex->sql_command == SQLCOM_ALTER_TABLE &&
        !(create_info->used_fields & HA_CREATE_USED_ENGINE)))
    enf_engine= thd->variables.enforced_table_plugin ?
       plugin_hton(thd->variables.enforced_table_plugin) : NULL;

  if (enf_engine && enf_engine != *new_engine)
  {
    if (no_substitution)
    {
      const char *engine_name= ha_resolve_storage_engine_name(req_engine);
      my_error(ER_UNKNOWN_STORAGE_ENGINE, MYF(0), engine_name);
      DBUG_RETURN(TRUE);
    }
    *new_engine= enf_engine;
  }

  if (req_engine && req_engine != *new_engine)
  {
    push_warning_printf(thd, Sql_condition::WARN_LEVEL_NOTE,
                        ER_WARN_USING_OTHER_HANDLER,
                        ER_THD(thd, ER_WARN_USING_OTHER_HANDLER),
                        ha_resolve_storage_engine_name(*new_engine),
                        table_name);
  }
  if (create_info->tmp_table() &&
      ha_check_storage_engine_flag(*new_engine, HTON_TEMPORARY_NOT_SUPPORTED))
  {
    if (create_info->used_fields & HA_CREATE_USED_ENGINE)
    {
      my_error(ER_ILLEGAL_HA_CREATE_OPTION, MYF(0),
               hton_name(*new_engine)->str, "TEMPORARY");
      *new_engine= 0;
      DBUG_RETURN(true);
    }
    *new_engine= myisam_hton;
  }

  DBUG_RETURN(false);
}


bool Sql_cmd_create_table_like::execute(THD *thd)
{
  DBUG_ENTER("Sql_cmd_create_table::execute");
  LEX *lex= thd->lex;
  SELECT_LEX *select_lex= lex->first_select_lex();
  TABLE_LIST *first_table= select_lex->table_list.first;
  DBUG_ASSERT(first_table == lex->query_tables && first_table != 0);
  bool link_to_local;
  TABLE_LIST *create_table= first_table;
  TABLE_LIST *select_tables= lex->create_last_non_select_table->next_global;
  /* most outer SELECT_LEX_UNIT of query */
  SELECT_LEX_UNIT *unit= &lex->unit;
  int res= 0;

  const bool used_engine= lex->create_info.used_fields & HA_CREATE_USED_ENGINE;
  DBUG_ASSERT((m_storage_engine_name.str != NULL) == used_engine);
  if (used_engine)
  {
    if (resolve_storage_engine_with_error(thd, &lex->create_info.db_type,
                                          lex->create_info.tmp_table()))
      DBUG_RETURN(true); // Engine not found, substitution is not allowed

    if (!lex->create_info.db_type) // Not found, but substitution is allowed
    {
      lex->create_info.use_default_db_type(thd);
      push_warning_printf(thd, Sql_condition::WARN_LEVEL_WARN,
                          ER_WARN_USING_OTHER_HANDLER,
                          ER_THD(thd, ER_WARN_USING_OTHER_HANDLER),
                          hton_name(lex->create_info.db_type)->str,
                          create_table->table_name.str);
    }
  }

  if (lex->tmp_table())
  {
    status_var_decrement(thd->status_var.com_stat[SQLCOM_CREATE_TABLE]);
    status_var_increment(thd->status_var.com_create_tmp_table);
  }

  /*
    Code below (especially in mysql_create_table() and select_create
    methods) may modify HA_CREATE_INFO structure in LEX, so we have to
    use a copy of this structure to make execution prepared statement-
    safe. A shallow copy is enough as this code won't modify any memory
    referenced from this structure.
  */
  Table_specification_st create_info(lex->create_info);
  /*
    We need to copy alter_info for the same reasons of re-execution
    safety, only in case of Alter_info we have to do (almost) a deep
    copy.
  */
  Alter_info alter_info(lex->alter_info, thd->mem_root);

  if (unlikely(thd->is_fatal_error))
  {
    /* If out of memory when creating a copy of alter_info. */
    res= 1;
    goto end_with_restore_list;
  }

  /* Check privileges */
  if ((res= create_table_precheck(thd, select_tables, create_table)))
    goto end_with_restore_list;

  /* Might have been updated in create_table_precheck */
  create_info.alias= create_table->alias;

  /* Fix names if symlinked or relocated tables */
  if (append_file_to_dir(thd, &create_info.data_file_name,
                         &create_table->table_name) ||
      append_file_to_dir(thd, &create_info.index_file_name,
                         &create_table->table_name))
    goto end_with_restore_list;

  /*
    If no engine type was given, work out the default now
    rather than at parse-time.
  */
  if (!(create_info.used_fields & HA_CREATE_USED_ENGINE))
    create_info.use_default_db_type(thd);
  /*
    If we are using SET CHARSET without DEFAULT, add an implicit
    DEFAULT to not confuse old users. (This may change).
  */
  if ((create_info.used_fields &
       (HA_CREATE_USED_DEFAULT_CHARSET | HA_CREATE_USED_CHARSET)) ==
      HA_CREATE_USED_CHARSET)
  {
    create_info.used_fields&= ~HA_CREATE_USED_CHARSET;
    create_info.used_fields|= HA_CREATE_USED_DEFAULT_CHARSET;
    create_info.default_table_charset= create_info.table_charset;
    create_info.table_charset= 0;
  }

  /*
    If we are a slave, we should add OR REPLACE if we don't have
    IF EXISTS. This will help a slave to recover from
    CREATE TABLE OR EXISTS failures by dropping the table and
    retrying the create.
  */
  if (thd->slave_thread &&
      slave_ddl_exec_mode_options == SLAVE_EXEC_MODE_IDEMPOTENT &&
      !lex->create_info.if_not_exists())
  {
    create_info.add(DDL_options_st::OPT_OR_REPLACE);
    create_info.add(DDL_options_st::OPT_OR_REPLACE_SLAVE_GENERATED);
  }

#ifdef WITH_PARTITION_STORAGE_ENGINE
  thd->work_part_info= 0;
  {
    partition_info *part_info= thd->lex->part_info;
    if (part_info && !(part_info= part_info->get_clone(thd)))
    {
      res= -1;
      goto end_with_restore_list;
    }
    thd->work_part_info= part_info;
  }
#endif

  if (select_lex->item_list.elements)		// With select
  {
    select_result *result;

    /*
      CREATE TABLE...IGNORE/REPLACE SELECT... can be unsafe, unless
      ORDER BY PRIMARY KEY clause is used in SELECT statement. We therefore
      use row based logging if mixed or row based logging is available.
      TODO: Check if the order of the output of the select statement is
      deterministic. Waiting for BUG#42415
    */
    if(lex->ignore)
      lex->set_stmt_unsafe(LEX::BINLOG_STMT_UNSAFE_CREATE_IGNORE_SELECT);

    if(lex->duplicates == DUP_REPLACE)
      lex->set_stmt_unsafe(LEX::BINLOG_STMT_UNSAFE_CREATE_REPLACE_SELECT);

    /*
      If:
      a) we inside an SP and there was NAME_CONST substitution,
      b) binlogging is on (STMT mode),
      c) we log the SP as separate statements
      raise a warning, as it may cause problems
      (see 'NAME_CONST issues' in 'Binary Logging of Stored Programs')
     */
    if (thd->query_name_consts && mysql_bin_log.is_open() &&
        thd->wsrep_binlog_format() == BINLOG_FORMAT_STMT &&
        !mysql_bin_log.is_query_in_union(thd, thd->query_id))
    {
      List_iterator_fast<Item> it(select_lex->item_list);
      Item *item;
      uint splocal_refs= 0;
      /* Count SP local vars in the top-level SELECT list */
      while ((item= it++))
      {
        if (item->get_item_splocal())
          splocal_refs++;
      }
      /*
        If it differs from number of NAME_CONST substitution applied,
        we may have a SOME_FUNC(NAME_CONST()) in the SELECT list,
        that may cause a problem with binary log (see BUG#35383),
        raise a warning.
      */
      if (splocal_refs != thd->query_name_consts)
        push_warning(thd,
                     Sql_condition::WARN_LEVEL_WARN,
                     ER_UNKNOWN_ERROR,
"Invoked routine ran a statement that may cause problems with "
"binary log, see 'NAME_CONST issues' in 'Binary Logging of Stored Programs' "
"section of the manual.");
    }

    select_lex->options|= SELECT_NO_UNLOCK;
    unit->set_limit(select_lex);

    /*
      Disable non-empty MERGE tables with CREATE...SELECT. Too
      complicated. See Bug #26379. Empty MERGE tables are read-only
      and don't allow CREATE...SELECT anyway.
    */
    if (create_info.used_fields & HA_CREATE_USED_UNION)
    {
      my_error(ER_WRONG_OBJECT, MYF(0), create_table->db.str,
               create_table->table_name.str, "BASE TABLE");
      res= 1;
      goto end_with_restore_list;
    }

    res= open_and_lock_tables(thd, create_info, lex->query_tables, TRUE, 0);
    if (unlikely(res))
    {
      /* Got error or warning. Set res to 1 if error */
      if (!(res= thd->is_error()))
        my_ok(thd);                           // CREATE ... IF NOT EXISTS
      goto end_with_restore_list;
    }

    /* Ensure we don't try to create something from which we select from */
    if (create_info.or_replace() && !create_info.tmp_table())
    {
      if (TABLE_LIST *duplicate= unique_table(thd, lex->query_tables,
                                              lex->query_tables->next_global,
                                              CHECK_DUP_FOR_CREATE |
                                              CHECK_DUP_SKIP_TEMP_TABLE))
      {
        update_non_unique_table_error(lex->query_tables, "CREATE",
                                      duplicate);
        res= TRUE;
        goto end_with_restore_list;
      }
    }
    {
      /*
        Remove target table from main select and name resolution
        context. This can't be done earlier as it will break view merging in
        statements like "CREATE TABLE IF NOT EXISTS existing_view SELECT".
      */
      lex->unlink_first_table(&link_to_local);

      /* Store reference to table in case of LOCK TABLES */
      create_info.table= create_table->table;

      /*
        select_create is currently not re-execution friendly and
        needs to be created for every execution of a PS/SP.
        Note: In wsrep-patch, CTAS is handled like a regular transaction.
      */
      if ((result= new (thd->mem_root) select_create(thd, create_table,
                                                     &create_info,
                                                     &alter_info,
                                                     select_lex->item_list,
                                                     lex->duplicates,
                                                     lex->ignore,
                                                     select_tables)))
      {
        /*
          CREATE from SELECT give its SELECT_LEX for SELECT,
          and item_list belong to SELECT
        */
        if (!(res= handle_select(thd, lex, result, 0)))
        {
          if (create_info.tmp_table())
            thd->variables.option_bits|= OPTION_KEEP_LOG;
        }
        delete result;
      }
      lex->link_first_table_back(create_table, link_to_local);
    }
  }
  else
  {
    /* regular create */
    if (create_info.like())
    {
      /* CREATE TABLE ... LIKE ... */
      res= mysql_create_like_table(thd, create_table, select_tables,
                                   &create_info);
    }
    else
    {
      if (create_info.fix_create_fields(thd, &alter_info, *create_table) ||
          create_info.check_fields(thd, &alter_info, *create_table))
	goto end_with_restore_list;

      /*
        In STATEMENT format, we probably have to replicate also temporary
        tables, like mysql replication does. Also check if the requested
        engine is allowed/supported.
      */
      if (WSREP(thd) &&
          !check_engine(thd, create_table->db.str, create_table->table_name.str,
                        &create_info) &&
          (!thd->is_current_stmt_binlog_format_row() ||
           !create_info.tmp_table()))
      {
        WSREP_TO_ISOLATION_BEGIN(create_table->db.str, create_table->table_name.str, NULL);
      }
      /* Regular CREATE TABLE */
      res= mysql_create_table(thd, create_table, &create_info, &alter_info);
    }
    if (!res)
    {
      /* So that CREATE TEMPORARY TABLE gets to binlog at commit/rollback */
      if (create_info.tmp_table())
        thd->variables.option_bits|= OPTION_KEEP_LOG;
      /* in case of create temp tables if @@session_track_state_change is
         ON then send session state notification in OK packet */
      if (create_info.options & HA_LEX_CREATE_TMP_TABLE)
      {
        SESSION_TRACKER_CHANGED(thd, SESSION_STATE_CHANGE_TRACKER, NULL);
      }
      my_ok(thd);
    }
  }

end_with_restore_list:
  DBUG_RETURN(res);

#ifdef WITH_WSREP
wsrep_error_label:
  DBUG_RETURN(true);
#endif
}<|MERGE_RESOLUTION|>--- conflicted
+++ resolved
@@ -10045,17 +10045,11 @@
     restore_record(&altered_table, s->default_values); // Create empty record
     /* Check that we can call default functions with default field values */
     thd->count_cuted_fields= CHECK_FIELD_EXPRESSION;
-<<<<<<< HEAD
     altered_table.reset_default_fields();
     if (altered_table.default_field &&
-        altered_table.update_default_fields(0, 1))
+        altered_table.update_default_fields(true))
     {
       cleanup_table_after_inplace_alter(&altered_table);
-=======
-    altered_table->reset_default_fields();
-    if (altered_table->default_field &&
-        altered_table->update_default_fields(true))
->>>>>>> 2842c369
       goto err_new_table_cleanup;
     }
     thd->count_cuted_fields= CHECK_FIELD_IGNORE;
