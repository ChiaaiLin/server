--- conflicted
+++ resolved
@@ -2019,27 +2019,12 @@
 static my_xid wsrep_order_and_check_continuity(XID *list, int len)
 {
   wsrep_sort_xid_array(list, len);
-<<<<<<< HEAD
   wsrep::gtid cur_position= wsrep_get_SE_checkpoint();
   long long cur_seqno= cur_position.seqno().get();
   for (int i= 0; i < len; ++i)
   {
     if (!wsrep_is_wsrep_xid(list + i) ||
         wsrep_xid_seqno(list + i) != cur_seqno + 1)
-=======
-  wsrep_uuid_t uuid;
-  wsrep_seqno_t seqno;
-  if (wsrep_get_SE_checkpoint(uuid, seqno))
-  {
-    WSREP_ERROR("Could not read wsrep SE checkpoint for recovery");
-    return 0;
-  }
-  long long cur_seqno= seqno;
-  for (int i= 0; i < len; ++i)
-  {
-    if (!wsrep_is_wsrep_xid(list + i) ||
-        wsrep_xid_seqno(*(list + i)) != cur_seqno + 1)
->>>>>>> ab2458c6
     {
       WSREP_WARN("Discovered discontinuity in recovered wsrep "
                  "transaction XIDs. Truncating the recovery list to "
@@ -2052,10 +2037,6 @@
   return (cur_seqno < 0 ? 0 : cur_seqno);
 }
 #endif /* WITH_WSREP */
-<<<<<<< HEAD
-=======
-
->>>>>>> ab2458c6
 /**
   recover() step of xa.
 
@@ -2098,7 +2079,6 @@
          recovered XIDs is checked for continuity. All the XIDs which
          are in continuous range can be safely committed if binlog
          is off since they have already ordered and certified in the
-<<<<<<< HEAD
          cluster.
 
          The discontinuity of wsrep XIDs may happen because the GTID
@@ -2110,19 +2090,12 @@
          crashes after T2 finishes prepare step but before T1 starts
          the prepare.
       */
-=======
-         cluster. */
->>>>>>> ab2458c6
       my_xid wsrep_limit= 0;
       if (WSREP_ON)
       {
         wsrep_limit= wsrep_order_and_check_continuity(info->list, got);
       }
 #endif /* WITH_WSREP */
-<<<<<<< HEAD
-=======
-
->>>>>>> ab2458c6
       for (int i=0; i < got; i ++)
       {
         my_xid x= IF_WSREP(WSREP_ON && wsrep_is_wsrep_xid(&info->list[i]) ?
