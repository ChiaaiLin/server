/* Copyright 2006-2008 MySQL AB, 2008 Sun Microsystems, Inc.

   This program is free software; you can redistribute it and/or modify
   it under the terms of the GNU General Public License as published by
   the Free Software Foundation; version 2 of the License.

   This program is distributed in the hope that it will be useful,
   but WITHOUT ANY WARRANTY; without even the implied warranty of
   MERCHANTABILITY or FITNESS FOR A PARTICULAR PURPOSE.  See the
   GNU General Public License for more details.

   You should have received a copy of the GNU General Public License
   along with this program; if not, write to the Free Software
   Foundation, Inc., 51 Franklin St, Fifth Floor, Boston, MA  02110-1301  USA */

#ifndef SQL_STATISTICS_H
#define SQL_STATISTICS_H

typedef
enum enum_use_stat_tables_mode
{
  NEVER,
  COMPLEMENTARY,
  PREFERABLY,
} Use_stat_tables_mode;

typedef
enum enum_histogram_type
{
  SINGLE_PREC_HB,
  DOUBLE_PREC_HB
} Histogram_type;

enum enum_stat_tables
{
  TABLE_STAT,
  COLUMN_STAT,
  INDEX_STAT,
};


/* 
  These enumeration types comprise the dictionary of three
  statistical tables table_stat, column_stat and index_stat
  as they defined in ../scripts/mysql_system_tables.sql.

  It would be nice if the declarations of these types were
  generated automatically by the table definitions.   
*/

enum enum_table_stat_col
{
  TABLE_STAT_DB_NAME,
  TABLE_STAT_TABLE_NAME,
  TABLE_STAT_CARDINALITY,
  TABLE_STAT_N_FIELDS
};

enum enum_column_stat_col
{
  COLUMN_STAT_DB_NAME,
  COLUMN_STAT_TABLE_NAME,
  COLUMN_STAT_COLUMN_NAME,
  COLUMN_STAT_MIN_VALUE,
  COLUMN_STAT_MAX_VALUE,
  COLUMN_STAT_NULLS_RATIO,
  COLUMN_STAT_AVG_LENGTH,
  COLUMN_STAT_AVG_FREQUENCY,
  COLUMN_STAT_HIST_SIZE,
  COLUMN_STAT_HIST_TYPE,
  COLUMN_STAT_HISTOGRAM,
  COLUMN_STAT_N_FIELDS
};

enum enum_index_stat_col
{
  INDEX_STAT_DB_NAME,
  INDEX_STAT_TABLE_NAME,
  INDEX_STAT_INDEX_NAME,
  INDEX_STAT_PREFIX_ARITY,
  INDEX_STAT_AVG_FREQUENCY,
  INDEX_STAT_N_FIELDS
};

inline
Use_stat_tables_mode get_use_stat_tables_mode(THD *thd)
{ 
  return (Use_stat_tables_mode) (thd->variables.use_stat_tables);
}

int read_statistics_for_tables_if_needed(THD *thd, TABLE_LIST *tables);
int collect_statistics_for_table(THD *thd, TABLE *table);
int alloc_statistics_for_table_share(THD* thd, TABLE_SHARE *share,
                                     bool is_safe);
void delete_stat_values_for_table_share(TABLE_SHARE *table_share);
int alloc_statistics_for_table(THD *thd, TABLE *table);
int update_statistics_for_table(THD *thd, TABLE *table);
int delete_statistics_for_table(THD *thd, const LEX_CSTRING *db, const LEX_CSTRING *tab);
int delete_statistics_for_column(THD *thd, TABLE *tab, Field *col);
int delete_statistics_for_index(THD *thd, TABLE *tab, KEY *key_info,
                                bool ext_prefixes_only);
int rename_table_in_stat_tables(THD *thd, const LEX_CSTRING *db, const LEX_CSTRING *tab,
                                const LEX_CSTRING *new_db, const LEX_CSTRING *new_tab);
int rename_column_in_stat_tables(THD *thd, TABLE *tab, Field *col,
                                  const char *new_name);
void set_statistics_for_table(THD *thd, TABLE *table);

double get_column_avg_frequency(Field * field);

double get_column_range_cardinality(Field *field,
                                    key_range *min_endp,
                                    key_range *max_endp,
                                    uint range_flag);
<<<<<<< HEAD
bool is_stat_table(const LEX_CSTRING *db, LEX_CSTRING *table);
=======
bool is_stat_table(const char *db, const char *table);
bool is_eits_usable(Field* field);
>>>>>>> 91173f98

class Histogram
{

private:
  Histogram_type type;
  uint8 size; /* Size of values array, in bytes */
  uchar *values;

  uint prec_factor()
  {
    switch (type) {
    case SINGLE_PREC_HB:
      return ((uint) (1 << 8) - 1);
    case DOUBLE_PREC_HB:
      return ((uint) (1 << 16) - 1);
    }
    return 1;
  }

public:
  uint get_width()
  {
    switch (type) {
    case SINGLE_PREC_HB:
      return size;
    case DOUBLE_PREC_HB:
      return size / 2;
    }
    return 0;
  }

private:
  uint get_value(uint i)
  {
    DBUG_ASSERT(i < get_width());
    switch (type) {
    case SINGLE_PREC_HB:
      return (uint) (((uint8 *) values)[i]);
    case DOUBLE_PREC_HB:
      return (uint) uint2korr(values + i * 2);
    }
    return 0;
  }

  /* Find the bucket which value 'pos' falls into. */
  uint find_bucket(double pos, bool first)
  {
    uint val= (uint) (pos * prec_factor());
    int lp= 0;
    int rp= get_width() - 1;
    int d= get_width() / 2;
    uint i= lp + d;
    for ( ; d;  d= (rp - lp) / 2, i= lp + d)
    {
      if (val == get_value(i))
	break; 
      if (val < get_value(i))
        rp= i;
      else if (val > get_value(i + 1))
        lp= i + 1;
      else
        break;
    }

    if (val > get_value(i) && i < (get_width() - 1))
      i++;

    if (val == get_value(i))
    {
      if (first)
      {
        while(i && val == get_value(i - 1))
          i--;
      }
      else
      {
        while(i + 1 < get_width() && val == get_value(i + 1))
          i++;
      }
    }
    return i;
  }

public:

  uint get_size() { return (uint) size; }

  Histogram_type get_type() { return type; }

  uchar *get_values() { return (uchar *) values; }

  void set_size (ulonglong sz) { size= (uint8) sz; }

  void set_type (Histogram_type t) { type= t; }

  void set_values (uchar *vals) { values= (uchar *) vals; }

  bool is_available() { return get_size() > 0 && get_values(); }

  void set_value(uint i, double val)
  {
    switch (type) {
    case SINGLE_PREC_HB:   
      ((uint8 *) values)[i]= (uint8) (val * prec_factor());
      return;
    case DOUBLE_PREC_HB:
      int2store(values + i * 2, val * prec_factor());
      return;
    }
  }

  void set_prev_value(uint i)
  {
    switch (type) {
    case SINGLE_PREC_HB:   
      ((uint8 *) values)[i]= ((uint8 *) values)[i-1];
      return;
    case DOUBLE_PREC_HB:
      int2store(values + i * 2, uint2korr(values + i * 2 - 2));
      return;
    }
  }

  double range_selectivity(double min_pos, double max_pos)
  {
    double sel;
    double bucket_sel= 1.0/(get_width() + 1);  
    uint min= find_bucket(min_pos, TRUE);
    uint max= find_bucket(max_pos, FALSE);
    sel= bucket_sel * (max - min + 1);
    return sel;
  } 
  
  /*
    Estimate selectivity of "col=const" using a histogram
  */
  double point_selectivity(double pos, double avg_sel);
};


class Columns_statistics;
class Index_statistics;

/* Statistical data on a table */

class Table_statistics
{

public:
  my_bool cardinality_is_null;      /* TRUE if the cardinality is unknown */
  ha_rows cardinality;              /* Number of rows in the table        */
  uchar *min_max_record_buffers;    /* Record buffers for min/max values  */
  Column_statistics *column_stats;  /* Array of statistical data for columns */
  Index_statistics *index_stats;    /* Array of statistical data for indexes */
  ulong *idx_avg_frequency;   /* Array of records per key for index prefixes */
  ulong total_hist_size;            /* Total size of all histograms */
  uchar *histograms;                /* Sequence of histograms       */                    
};


/* 
  Statistical data on a column 

  Note: objects of this class may be "empty", where they have almost all fields
  as zeros, for example, get_avg_frequency() will return 0.

  objects are allocated in alloc_statistics_for_table[_share].
*/

class Column_statistics
{

private:
  static const uint Scale_factor_nulls_ratio= 100000;
  static const uint Scale_factor_avg_length= 100000;
  static const uint Scale_factor_avg_frequency= 100000;

public:
  /* 
    Bitmap indicating  what statistical characteristics
    are available for the column
  */
  uint32 column_stat_nulls;
  
  /* For the below two, see comments in get_column_range_cardinality() */
  /* Minimum value for the column */
  Field *min_value; 
  /* Maximum value for the column */   
  Field *max_value;

private:

  /* 
    The ratio Z/N multiplied by the scale factor Scale_factor_nulls_ratio,
    where 
      N is the total number of rows,
      Z is the number of nulls in the column
  */
  ulong nulls_ratio;
 
  /*
    Average number of bytes occupied by the representation of a
    value of the column in memory buffers such as join buffer
    multiplied by the scale factor Scale_factor_avg_length.
    CHAR values are stripped of trailing spaces.
    Flexible values are stripped of their length prefixes.
  */
  ulong avg_length;

  /*
    The ratio N/D multiplied by the scale factor Scale_factor_avg_frequency,
    where
       N is the number of rows with not null value in the column,
       D the number of distinct values among them
  */
  ulong avg_frequency;

public:

  Histogram histogram;

  uint32 no_values_provided_bitmap()
  {
    return
     ((1 << (COLUMN_STAT_HISTOGRAM-COLUMN_STAT_COLUMN_NAME))-1) <<
      (COLUMN_STAT_COLUMN_NAME+1);
  }
 
  void set_all_nulls()
  {
    column_stat_nulls= no_values_provided_bitmap();
  }

  void set_not_null(uint stat_field_no)
  {
    column_stat_nulls&= ~(1 << stat_field_no);
  }

  bool is_null(uint stat_field_no)
  {
    return MY_TEST(column_stat_nulls & (1 << stat_field_no));
  }

  double get_nulls_ratio()
  {
    return (double) nulls_ratio /  Scale_factor_nulls_ratio;
  }

  double get_avg_length()
  {
    return (double) avg_length / Scale_factor_avg_length;
  }

  double get_avg_frequency()
  {
    return (double) avg_frequency / Scale_factor_avg_frequency;
  }

  void set_nulls_ratio (double val)
  {
    nulls_ratio= (ulong) (val * Scale_factor_nulls_ratio);
  }

  void set_avg_length (double val)
  {
    avg_length= (ulong) (val * Scale_factor_avg_length);
  }

  void set_avg_frequency (double val)
  {
    avg_frequency= (ulong) (val * Scale_factor_avg_frequency);
  }

  bool min_max_values_are_provided()
  {
    return !is_null(COLUMN_STAT_MIN_VALUE) && 
      !is_null(COLUMN_STAT_MAX_VALUE);
  }
  /*
    This function checks whether the values for the fields of the statistical
    tables that were NULL by DEFAULT for a column have changed or not.

    @retval
    TRUE: Statistics are not present for a column
    FALSE: Statisitics are present for a column
  */
  bool no_stat_values_provided()
  {
    if (column_stat_nulls == no_values_provided_bitmap())
      return true;
    return false;
  }
};


/* Statistical data on an index prefixes */

class Index_statistics
{

private:
  static const uint Scale_factor_avg_frequency= 100000;
  /*
    The k-th element of this array contains the ratio N/D
    multiplied by the scale factor Scale_factor_avg_frequency, 
    where N is the number of index entries without nulls 
    in the first k components, and D is the number of distinct
    k-component prefixes among them 
  */
  ulong *avg_frequency;

public:

  void init_avg_frequency(ulong *ptr) { avg_frequency= ptr; }

  bool avg_frequency_is_inited() { return avg_frequency != NULL; }

  double get_avg_frequency(uint i)
  {
    return (double) avg_frequency[i] / Scale_factor_avg_frequency;
  }

  void set_avg_frequency(uint i, double val)
  {
    avg_frequency[i]= (ulong) (val * Scale_factor_avg_frequency);
  }

};

#endif /* SQL_STATISTICS_H */<|MERGE_RESOLUTION|>--- conflicted
+++ resolved
@@ -111,12 +111,8 @@
                                     key_range *min_endp,
                                     key_range *max_endp,
                                     uint range_flag);
-<<<<<<< HEAD
 bool is_stat_table(const LEX_CSTRING *db, LEX_CSTRING *table);
-=======
-bool is_stat_table(const char *db, const char *table);
 bool is_eits_usable(Field* field);
->>>>>>> 91173f98
 
 class Histogram
 {
