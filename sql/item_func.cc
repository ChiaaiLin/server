--- conflicted
+++ resolved
@@ -1,9 +1,5 @@
 /* Copyright (c) 2000, 2014, Oracle and/or its affiliates.
-<<<<<<< HEAD
-   Copyright (c) 2009, 2014, SkySQL Ab.
-=======
    Copyright (c) 2009, 2015, MariaDB
->>>>>>> fdd6c111
 
    This program is free software; you can redistribute it and/or modify
    it under the terms of the GNU General Public License as published by
