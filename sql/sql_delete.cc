/* Copyright (C) 2000 MySQL AB

   This program is free software; you can redistribute it and/or modify
   it under the terms of the GNU General Public License as published by
   the Free Software Foundation; version 2 of the License.

   This program is distributed in the hope that it will be useful,
   but WITHOUT ANY WARRANTY; without even the implied warranty of
   MERCHANTABILITY or FITNESS FOR A PARTICULAR PURPOSE.  See the
   GNU General Public License for more details.

   You should have received a copy of the GNU General Public License
   along with this program; if not, write to the Free Software
   Foundation, Inc., 59 Temple Place, Suite 330, Boston, MA  02111-1307  USA */

/*
  Delete of records and truncate of tables.

  Multi-table deletes were introduced by Monty and Sinisa
*/

#include "mysql_priv.h"
#include "sql_select.h"
#include "sp_head.h"
#include "sql_trigger.h"

bool mysql_delete(THD *thd, TABLE_LIST *table_list, COND *conds,
                  SQL_LIST *order, ha_rows limit, ulonglong options,
                  bool reset_auto_increment)
{
  bool          will_batch;
  int		error, loc_error;
  TABLE		*table;
  SQL_SELECT	*select=0;
  READ_RECORD	info;
  bool          using_limit=limit != HA_POS_ERROR;
  bool		transactional_table, safe_update, const_cond;
  ha_rows	deleted= 0;
  uint usable_index= MAX_KEY;
  SELECT_LEX   *select_lex= &thd->lex->select_lex;
  DBUG_ENTER("mysql_delete");

  if (open_and_lock_tables(thd, table_list))
    DBUG_RETURN(TRUE);
  if (!(table= table_list->table))
  {
    my_error(ER_VIEW_DELETE_MERGE_VIEW, MYF(0),
	     table_list->view_db.str, table_list->view_name.str);
    DBUG_RETURN(TRUE);
  }
  thd->proc_info="init";
  table->map=1;

  if (mysql_prepare_delete(thd, table_list, &conds))
    DBUG_RETURN(TRUE);

  const_cond= (!conds || conds->const_item());
  safe_update=test(thd->options & OPTION_SAFE_UPDATES);
  if (safe_update && const_cond)
  {
    my_message(ER_UPDATE_WITHOUT_KEY_IN_SAFE_MODE,
               ER(ER_UPDATE_WITHOUT_KEY_IN_SAFE_MODE), MYF(0));
    DBUG_RETURN(TRUE);
  }

  select_lex->no_error= thd->lex->ignore;

  /*
    Test if the user wants to delete all rows and deletion doesn't have
    any side-effects (because of triggers), so we can use optimized
    handler::delete_all_rows() method.
    We implement fast TRUNCATE for InnoDB even if triggers are present. 
    TRUNCATE ignores triggers.
  */
  if (!using_limit && const_cond && (!conds || conds->val_int()) &&
      !(specialflag & (SPECIAL_NO_NEW_FUNC | SPECIAL_SAFE_MODE)) &&
      (thd->lex->sql_command == SQLCOM_TRUNCATE ||
       !(table->triggers && table->triggers->has_delete_triggers())) &&
      !thd->current_stmt_binlog_row_based)
  {
    /* Update the table->file->stats.records number */
    table->file->info(HA_STATUS_VARIABLE | HA_STATUS_NO_LOCK);
    ha_rows const maybe_deleted= table->file->stats.records;
    DBUG_PRINT("debug", ("Trying to use delete_all_rows()"));
    if (!(error=table->file->delete_all_rows()))
    {
      error= -1;				// ok
      deleted= maybe_deleted;
      goto cleanup;
    }
    if (error != HA_ERR_WRONG_COMMAND)
    {
      table->file->print_error(error,MYF(0));
      error=0;
      goto cleanup;
    }
    /* Handler didn't support fast delete; Delete rows one by one */
  }
  if (conds)
  {
    Item::cond_result result;
    conds= remove_eq_conds(thd, conds, &result);
    if (result == Item::COND_FALSE)             // Impossible where
      limit= 0;
  }

#ifdef WITH_PARTITION_STORAGE_ENGINE
  if (prune_partitions(thd, table, conds))
  {
    free_underlaid_joins(thd, select_lex);
    thd->row_count_func= 0;
    send_ok(thd);				// No matching records
    DBUG_RETURN(0);
  }
#endif
  /* Update the table->file->stats.records number */
  table->file->info(HA_STATUS_VARIABLE | HA_STATUS_NO_LOCK);

  table->used_keys.clear_all();
  table->quick_keys.clear_all();		// Can't use 'only index'
  select=make_select(table, 0, 0, conds, 0, &error);
  if (error)
    DBUG_RETURN(TRUE);
  if ((select && select->check_quick(thd, safe_update, limit)) || !limit)
  {
    delete select;
    free_underlaid_joins(thd, select_lex);
    thd->row_count_func= 0;
    send_ok(thd,0L);
    /*
      We don't need to call reset_auto_increment in this case, because
      mysql_truncate always gives a NULL conds argument, hence we never
      get here.
    */
    DBUG_RETURN(0);				// Nothing to delete
  }

  /* If running in safe sql mode, don't allow updates without keys */
  if (table->quick_keys.is_clear_all())
  {
    thd->server_status|=SERVER_QUERY_NO_INDEX_USED;
    if (safe_update && !using_limit)
    {
      delete select;
      free_underlaid_joins(thd, select_lex);
      my_message(ER_UPDATE_WITHOUT_KEY_IN_SAFE_MODE,
                 ER(ER_UPDATE_WITHOUT_KEY_IN_SAFE_MODE), MYF(0));
      DBUG_RETURN(TRUE);
    }
  }
  if (options & OPTION_QUICK)
    (void) table->file->extra(HA_EXTRA_QUICK);

  if (order && order->elements)
  {
    uint         length= 0;
    SORT_FIELD  *sortorder;
    TABLE_LIST   tables;
    List<Item>   fields;
    List<Item>   all_fields;
    ha_rows examined_rows;

    bzero((char*) &tables,sizeof(tables));
    tables.table = table;
    tables.alias = table_list->alias;

      if (select_lex->setup_ref_array(thd, order->elements) ||
	  setup_order(thd, select_lex->ref_pointer_array, &tables,
                    fields, all_fields, (ORDER*) order->first))
    {
      delete select;
      free_underlaid_joins(thd, &thd->lex->select_lex);
      DBUG_RETURN(TRUE);
    }
    
    if ((!select || table->quick_keys.is_clear_all()) && limit != HA_POS_ERROR)
      usable_index= get_index_for_order(table, (ORDER*)(order->first), limit);

    if (usable_index == MAX_KEY)
    {
      table->sort.io_cache= (IO_CACHE *) my_malloc(sizeof(IO_CACHE),
                                                   MYF(MY_FAE | MY_ZEROFILL));
    
      if (!(sortorder= make_unireg_sortorder((ORDER*) order->first,
                                             &length, NULL)) ||
	  (table->sort.found_records = filesort(thd, table, sortorder, length,
                                                select, HA_POS_ERROR, 1,
                                                &examined_rows))
	  == HA_POS_ERROR)
      {
        delete select;
        free_underlaid_joins(thd, &thd->lex->select_lex);
        DBUG_RETURN(TRUE);
      }
      /*
        Filesort has already found and selected the rows we want to delete,
        so we don't need the where clause
      */
      delete select;
      free_underlaid_joins(thd, select_lex);
      select= 0;
    }
  }

  /* If quick select is used, initialize it before retrieving rows. */
  if (select && select->quick && select->quick->reset())
  {
    delete select;
    free_underlaid_joins(thd, select_lex);
    DBUG_RETURN(TRUE);
  }
  if (usable_index==MAX_KEY)
    init_read_record(&info,thd,table,select,1,1);
  else
    init_read_record_idx(&info, thd, table, 1, usable_index);

  init_ftfuncs(thd, select_lex, 1);
  thd->proc_info="updating";
  will_batch= !table->file->start_bulk_delete();


<<<<<<< HEAD
  table->mark_columns_needed_for_delete();
=======
  if (table->triggers)
  {
    table->triggers->mark_fields_used(thd, TRG_EVENT_DELETE);
    if (table->triggers->has_triggers(TRG_EVENT_DELETE,
                                      TRG_ACTION_AFTER))
    {
      /*
	The table has AFTER DELETE triggers that might access to subject table
	and therefore might need delete to be done immediately. So we turn-off
	the batching.
      */
      (void) table->file->extra(HA_EXTRA_DELETE_CANNOT_BATCH);
    }
  }
>>>>>>> 625a2629

  while (!(error=info.read_record(&info)) && !thd->killed &&
	 !thd->net.report_error)
  {
    // thd->net.report_error is tested to disallow delete row on error
    if (!(select && select->skip_record())&& !thd->net.report_error )
    {

      if (table->triggers &&
          table->triggers->process_triggers(thd, TRG_EVENT_DELETE,
                                            TRG_ACTION_BEFORE, FALSE))
      {
        error= 1;
        break;
      }

      if (!(error= table->file->ha_delete_row(table->record[0])))
      {
	deleted++;
        if (table->triggers &&
            table->triggers->process_triggers(thd, TRG_EVENT_DELETE,
                                              TRG_ACTION_AFTER, FALSE))
        {
          error= 1;
          break;
        }
	if (!--limit && using_limit)
	{
	  error= -1;
	  break;
	}
      }
      else
      {
	table->file->print_error(error,MYF(0));
	/*
	  In < 4.0.14 we set the error number to 0 here, but that
	  was not sensible, because then MySQL would not roll back the
	  failed DELETE, and also wrote it to the binlog. For MyISAM
	  tables a DELETE probably never should fail (?), but for
	  InnoDB it can fail in a FOREIGN KEY error or an
	  out-of-tablespace error.
	*/
 	error= 1;
	break;
      }
    }
    else
      table->file->unlock_row();  // Row failed selection, release lock on it
  }
  if (thd->killed && !error)
    error= 1;					// Aborted
  if (will_batch && (loc_error= table->file->end_bulk_delete()))
  {
    if (error != 1)
      table->file->print_error(loc_error,MYF(0));
    error=1;
  }
  thd->proc_info= "end";
  end_read_record(&info);
  if (options & OPTION_QUICK)
    (void) table->file->extra(HA_EXTRA_NORMAL);

  if (reset_auto_increment && (error < 0))
  {
    /*
      We're really doing a truncate and need to reset the table's
      auto-increment counter.
    */
    int error2= table->file->reset_auto_increment(0);

    if (error2 && (error2 != HA_ERR_WRONG_COMMAND))
    {
      table->file->print_error(error2, MYF(0));
      error= 1;
    }
  }

cleanup:
  /*
    Invalidate the table in the query cache if something changed. This must
    be before binlog writing and ha_autocommit_...
  */
  if (deleted)
  {
    query_cache_invalidate3(thd, table_list, 1);
  }

  delete select;
  transactional_table= table->file->has_transactions();

  /* See similar binlogging code in sql_update.cc, for comments */
  if ((error < 0) || (deleted && !transactional_table))
  {
    if (mysql_bin_log.is_open())
    {
      if (error < 0)
        thd->clear_error();

      /*
        [binlog]: If 'handler::delete_all_rows()' was called and the
        storage engine does not inject the rows itself, we replicate
        statement-based; otherwise, 'ha_delete_row()' was used to
        delete specific rows which we might log row-based.
      */
      int log_result= thd->binlog_query(THD::ROW_QUERY_TYPE,
                                        thd->query, thd->query_length,
                                        transactional_table, FALSE);

      if (log_result && transactional_table)
      {
	error=1;
      }
    }
    if (!transactional_table)
      thd->options|=OPTION_STATUS_NO_TRANS_UPDATE;
  }
  free_underlaid_joins(thd, select_lex);
  if (transactional_table)
  {
    if (ha_autocommit_or_rollback(thd,error >= 0))
      error=1;
  }

  if (thd->lock)
  {
    mysql_unlock_tables(thd, thd->lock);
    thd->lock=0;
  }
  if (error < 0 || (thd->lex->ignore && !thd->is_fatal_error))
  {
    thd->row_count_func= deleted;
    send_ok(thd,deleted);
    DBUG_PRINT("info",("%ld records deleted",(long) deleted));
  }
  DBUG_RETURN(error >= 0 || thd->net.report_error);
}


/*
  Prepare items in DELETE statement

  SYNOPSIS
    mysql_prepare_delete()
    thd			- thread handler
    table_list		- global/local table list
    conds		- conditions

  RETURN VALUE
    FALSE OK
    TRUE  error
*/
bool mysql_prepare_delete(THD *thd, TABLE_LIST *table_list, Item **conds)
{
  Item *fake_conds= 0;
  SELECT_LEX *select_lex= &thd->lex->select_lex;
  DBUG_ENTER("mysql_prepare_delete");

  thd->lex->allow_sum_func= 0;
  if (setup_tables_and_check_access(thd, &thd->lex->select_lex.context,
                                    &thd->lex->select_lex.top_join_list,
                                    table_list, 
                                    &select_lex->leaf_tables, FALSE, 
                                    DELETE_ACL, SELECT_ACL) ||
      setup_conds(thd, table_list, select_lex->leaf_tables, conds) ||
      setup_ftfuncs(select_lex))
    DBUG_RETURN(TRUE);
  if (!table_list->updatable || check_key_in_view(thd, table_list))
  {
    my_error(ER_NON_UPDATABLE_TABLE, MYF(0), table_list->alias, "DELETE");
    DBUG_RETURN(TRUE);
  }
  {
    TABLE_LIST *duplicate;
    if ((duplicate= unique_table(thd, table_list, table_list->next_global)))
    {
      update_non_unique_table_error(table_list, "DELETE", duplicate);
      DBUG_RETURN(TRUE);
    }
  }
  select_lex->fix_prepare_information(thd, conds, &fake_conds);
  DBUG_RETURN(FALSE);
}


/***************************************************************************
  Delete multiple tables from join 
***************************************************************************/

#define MEM_STRIP_BUF_SIZE current_thd->variables.sortbuff_size

extern "C" int refpos_order_cmp(void* arg, const void *a,const void *b)
{
  handler *file= (handler*)arg;
  return file->cmp_ref((const byte*)a, (const byte*)b);
}

/*
  make delete specific preparation and checks after opening tables

  SYNOPSIS
    mysql_multi_delete_prepare()
    thd         thread handler

  RETURN
    FALSE OK
    TRUE  Error
*/

bool mysql_multi_delete_prepare(THD *thd)
{
  LEX *lex= thd->lex;
  TABLE_LIST *aux_tables= (TABLE_LIST *)lex->auxiliary_table_list.first;
  TABLE_LIST *target_tbl;
  DBUG_ENTER("mysql_multi_delete_prepare");

  /*
    setup_tables() need for VIEWs. JOIN::prepare() will not do it second
    time.

    lex->query_tables also point on local list of DELETE SELECT_LEX
  */
  if (setup_tables_and_check_access(thd, &thd->lex->select_lex.context,
                                    &thd->lex->select_lex.top_join_list,
                                    lex->query_tables,
                                    &lex->select_lex.leaf_tables, FALSE, 
                                    DELETE_ACL, SELECT_ACL))
    DBUG_RETURN(TRUE);


  /*
    Multi-delete can't be constructed over-union => we always have
    single SELECT on top and have to check underlying SELECTs of it
  */
  lex->select_lex.exclude_from_table_unique_test= TRUE;
  /* Fix tables-to-be-deleted-from list to point at opened tables */
  for (target_tbl= (TABLE_LIST*) aux_tables;
       target_tbl;
       target_tbl= target_tbl->next_local)
  {
    if (!(target_tbl->table= target_tbl->correspondent_table->table))
    {
      DBUG_ASSERT(target_tbl->correspondent_table->view &&
                  target_tbl->correspondent_table->merge_underlying_list &&
                  target_tbl->correspondent_table->merge_underlying_list->
                  next_local);
      my_error(ER_VIEW_DELETE_MERGE_VIEW, MYF(0),
               target_tbl->correspondent_table->view_db.str,
               target_tbl->correspondent_table->view_name.str);
      DBUG_RETURN(TRUE);
    }

    if (!target_tbl->correspondent_table->updatable ||
        check_key_in_view(thd, target_tbl->correspondent_table))
    {
      my_error(ER_NON_UPDATABLE_TABLE, MYF(0),
               target_tbl->table_name, "DELETE");
      DBUG_RETURN(TRUE);
    }
    /*
      Check that table from which we delete is not used somewhere
      inside subqueries/view.
    */
    {
      TABLE_LIST *duplicate;
      if ((duplicate= unique_table(thd, target_tbl->correspondent_table,
                                   lex->query_tables)))
      {
        update_non_unique_table_error(target_tbl->correspondent_table,
                                      "DELETE", duplicate);
        DBUG_RETURN(TRUE);
      }
    }
  }
  DBUG_RETURN(FALSE);
}


multi_delete::multi_delete(TABLE_LIST *dt, uint num_of_tables_arg)
  : delete_tables(dt), deleted(0), found(0),
    num_of_tables(num_of_tables_arg), error(0),
    do_delete(0), transactional_tables(0), normal_tables(0)
{
  tempfiles= (Unique **) sql_calloc(sizeof(Unique *) * num_of_tables);
}


int
multi_delete::prepare(List<Item> &values, SELECT_LEX_UNIT *u)
{
  DBUG_ENTER("multi_delete::prepare");
  unit= u;
  do_delete= 1;
  thd->proc_info="deleting from main table";
  DBUG_RETURN(0);
}


bool
multi_delete::initialize_tables(JOIN *join)
{
  TABLE_LIST *walk;
  Unique **tempfiles_ptr;
  DBUG_ENTER("initialize_tables");

  if ((thd->options & OPTION_SAFE_UPDATES) && error_if_full_join(join))
    DBUG_RETURN(1);

  table_map tables_to_delete_from=0;
  for (walk= delete_tables; walk; walk= walk->next_local)
    tables_to_delete_from|= walk->table->map;

  walk= delete_tables;
  delete_while_scanning= 1;
  for (JOIN_TAB *tab=join->join_tab, *end=join->join_tab+join->tables;
       tab < end;
       tab++)
  {
    if (tab->table->map & tables_to_delete_from)
    {
      /* We are going to delete from this table */
      TABLE *tbl=walk->table=tab->table;
      walk= walk->next_local;
      /* Don't use KEYREAD optimization on this table */
      tbl->no_keyread=1;
      /* Don't use record cache */
      tbl->no_cache= 1;
      tbl->used_keys.clear_all();
      if (tbl->file->has_transactions())
	transactional_tables= 1;
      else
	normal_tables= 1;
<<<<<<< HEAD
      tbl->prepare_for_position();
      tbl->mark_columns_needed_for_delete();
=======
      if (tbl->triggers)
      {
        tbl->triggers->mark_fields_used(thd, TRG_EVENT_DELETE);
	if (tbl->triggers->has_triggers(TRG_EVENT_DELETE,
                                      TRG_ACTION_AFTER))
	{
	  /*
	    The table has AFTER DELETE triggers that might access to subject 
	    table and therefore might need delete to be done immediately. 
	    So we turn-off the batching.
	  */
	  (void) tbl->file->extra(HA_EXTRA_DELETE_CANNOT_BATCH);
	}
      }
>>>>>>> 625a2629
    }
    else if ((tab->type != JT_SYSTEM && tab->type != JT_CONST) &&
             walk == delete_tables)
    {
      /*
        We are not deleting from the table we are scanning. In this
        case send_data() shouldn't delete any rows a we may touch
        the rows in the deleted table many times
      */
      delete_while_scanning= 0;
    }
  }
  walk= delete_tables;
  tempfiles_ptr= tempfiles;
  if (delete_while_scanning)
  {
    table_being_deleted= delete_tables;
    walk= walk->next_local;
  }
  for (;walk ;walk= walk->next_local)
  {
    TABLE *table=walk->table;
    *tempfiles_ptr++= new Unique (refpos_order_cmp,
				  (void *) table->file,
				  table->file->ref_length,
				  MEM_STRIP_BUF_SIZE);
  }
  init_ftfuncs(thd, thd->lex->current_select, 1);
  DBUG_RETURN(thd->is_fatal_error != 0);
}


multi_delete::~multi_delete()
{
  for (table_being_deleted= delete_tables;
       table_being_deleted;
       table_being_deleted= table_being_deleted->next_local)
  {
    TABLE *table= table_being_deleted->table;
    table->no_keyread=0;
  }

  for (uint counter= 0; counter < num_of_tables; counter++)
  {
    if (tempfiles[counter])
      delete tempfiles[counter];
  }
}


bool multi_delete::send_data(List<Item> &values)
{
  int secure_counter= delete_while_scanning ? -1 : 0;
  TABLE_LIST *del_table;
  DBUG_ENTER("multi_delete::send_data");

  for (del_table= delete_tables;
       del_table;
       del_table= del_table->next_local, secure_counter++)
  {
    TABLE *table= del_table->table;

    /* Check if we are using outer join and we didn't find the row */
    if (table->status & (STATUS_NULL_ROW | STATUS_DELETED))
      continue;

    table->file->position(table->record[0]);
    found++;

    if (secure_counter < 0)
    {
      /* We are scanning the current table */
      DBUG_ASSERT(del_table == table_being_deleted);
      if (table->triggers &&
          table->triggers->process_triggers(thd, TRG_EVENT_DELETE,
                                            TRG_ACTION_BEFORE, FALSE))
	DBUG_RETURN(1);
      table->status|= STATUS_DELETED;
      if (!(error=table->file->ha_delete_row(table->record[0])))
      {
	deleted++;
        if (table->triggers &&
            table->triggers->process_triggers(thd, TRG_EVENT_DELETE,
                                              TRG_ACTION_AFTER, FALSE))
	  DBUG_RETURN(1);
      }
      else
      {
	table->file->print_error(error,MYF(0));
	DBUG_RETURN(1);
      }
    }
    else
    {
      error=tempfiles[secure_counter]->unique_add((char*) table->file->ref);
      if (error)
      {
	error= 1;                               // Fatal error
	DBUG_RETURN(1);
      }
    }
  }
  DBUG_RETURN(0);
}


void multi_delete::send_error(uint errcode,const char *err)
{
  DBUG_ENTER("multi_delete::send_error");

  /* First send error what ever it is ... */
  my_message(errcode, err, MYF(0));

  /* If nothing deleted return */
  if (!deleted)
    DBUG_VOID_RETURN;

  /* Something already deleted so we have to invalidate cache */
  query_cache_invalidate3(thd, delete_tables, 1);

  /*
    If rows from the first table only has been deleted and it is
    transactional, just do rollback.
    The same if all tables are transactional, regardless of where we are.
    In all other cases do attempt deletes ...
  */
  if ((table_being_deleted == delete_tables &&
       table_being_deleted->table->file->has_transactions()) ||
      !normal_tables)
    ha_rollback_stmt(thd);
  else if (do_delete)
  {
    /*
      We have to execute the recorded do_deletes() and write info into the
      error log
    */
    error= 1;
    send_eof();
  }
  DBUG_VOID_RETURN;
}


/*
  Do delete from other tables.
  Returns values:
	0 ok
	1 error
*/

int multi_delete::do_deletes()
{
  int local_error= 0, counter= 0, error;
  bool will_batch;
  DBUG_ENTER("do_deletes");
  DBUG_ASSERT(do_delete);

  do_delete= 0;                                 // Mark called
  if (!found)
    DBUG_RETURN(0);

  table_being_deleted= (delete_while_scanning ? delete_tables->next_local :
                        delete_tables);
 
  for (; table_being_deleted;
       table_being_deleted= table_being_deleted->next_local, counter++)
  { 
    TABLE *table = table_being_deleted->table;
    if (tempfiles[counter]->get(table))
    {
      local_error=1;
      break;
    }

    READ_RECORD	info;
    init_read_record(&info,thd,table,NULL,0,1);
    /*
      Ignore any rows not found in reference tables as they may already have
      been deleted by foreign key handling
    */
    info.ignore_not_found_rows= 1;
    will_batch= !table->file->start_bulk_delete();
    while (!(local_error=info.read_record(&info)) && !thd->killed)
    {
      if (table->triggers &&
          table->triggers->process_triggers(thd, TRG_EVENT_DELETE,
                                            TRG_ACTION_BEFORE, FALSE))
      {
        local_error= 1;
        break;
      }
      if ((local_error=table->file->ha_delete_row(table->record[0])))
      {
	table->file->print_error(local_error,MYF(0));
	break;
      }
      deleted++;
      if (table->triggers &&
          table->triggers->process_triggers(thd, TRG_EVENT_DELETE,
                                            TRG_ACTION_AFTER, FALSE))
      {
        local_error= 1;
        break;
      }
    }
    if (will_batch && (error= table->file->end_bulk_delete()))
    {
      if (!local_error)
      {
        local_error= error;
        table->file->print_error(local_error,MYF(0));
      }
    }
    end_read_record(&info);
    if (thd->killed && !local_error)
      local_error= 1;
    if (local_error == -1)				// End of file
      local_error = 0;
  }
  DBUG_RETURN(local_error);
}


/*
  Send ok to the client

  return:  0 sucess
	   1 error
*/

bool multi_delete::send_eof()
{
  thd->proc_info="deleting from reference tables";

  /* Does deletes for the last n - 1 tables, returns 0 if ok */
  int local_error= do_deletes();		// returns 0 if success

  /* compute a total error to know if something failed */
  local_error= local_error || error;

  /* reset used flags */
  thd->proc_info="end";

  /*
    We must invalidate the query cache before binlog writing and
    ha_autocommit_...
  */
  if (deleted)
  {
    query_cache_invalidate3(thd, delete_tables, 1);
  }

  if ((local_error == 0) || (deleted && normal_tables))
  {
    if (mysql_bin_log.is_open())
    {
      if (local_error == 0)
        thd->clear_error();
      if (thd->binlog_query(THD::ROW_QUERY_TYPE,
                            thd->query, thd->query_length,
                            transactional_tables, FALSE) &&
          !normal_tables)
      {
	local_error=1;  // Log write failed: roll back the SQL statement
      }
    }
    if (!transactional_tables)
      thd->options|=OPTION_STATUS_NO_TRANS_UPDATE;
  }
  /* Commit or rollback the current SQL statement */
  if (transactional_tables)
    if (ha_autocommit_or_rollback(thd,local_error > 0))
      local_error=1;

  if (!local_error)
  {
    thd->row_count_func= deleted;
    ::send_ok(thd, deleted);
  }
  return 0;
}


/***************************************************************************
  TRUNCATE TABLE
****************************************************************************/

/*
  Optimize delete of all rows by doing a full generate of the table
  This will work even if the .ISM and .ISD tables are destroyed

  dont_send_ok should be set if:
  - We should always wants to generate the table (even if the table type
    normally can't safely do this.
  - We don't want an ok to be sent to the end user.
  - We don't want to log the truncate command
  - If we want to have a name lock on the table on exit without errors.
*/

bool mysql_truncate(THD *thd, TABLE_LIST *table_list, bool dont_send_ok)
{
  HA_CREATE_INFO create_info;
  char path[FN_REFLEN];
  TABLE *table;
  bool error;
  uint closed_log_tables= 0, lock_logger= 0;
  uint path_length;
  uint log_type;
  DBUG_ENTER("mysql_truncate");

  bzero((char*) &create_info,sizeof(create_info));
  /* If it is a temporary table, close and regenerate it */
  if (!dont_send_ok && (table= find_temporary_table(thd, table_list)))
  {
    handlerton *table_type= table->s->db_type;
    TABLE_SHARE *share= table->s;
    if (!ha_check_storage_engine_flag(table_type, HTON_CAN_RECREATE))
      goto trunc_by_del;

    table->file->info(HA_STATUS_AUTO | HA_STATUS_NO_LOCK);
    
    close_temporary_table(thd, table, 0, 0);    // Don't free share
    ha_create_table(thd, share->normalized_path.str,
                    share->db.str, share->table_name.str, &create_info, 1);
    // We don't need to call invalidate() because this table is not in cache
    if ((error= (int) !(open_temporary_table(thd, share->path.str,
                                             share->db.str,
					     share->table_name.str, 1))))
      (void) rm_temporary_table(table_type, path);
    free_table_share(share);
    my_free((char*) table,MYF(0));
    /*
      If we return here we will not have logged the truncation to the bin log
      and we will not send_ok() to the client.
    */
    goto end;
  }

  path_length= build_table_filename(path, sizeof(path), table_list->db,
                                    table_list->table_name, reg_ext, 0);

  if (!dont_send_ok)
  {
    enum legacy_db_type table_type;
    mysql_frm_type(thd, path, &table_type);
    if (table_type == DB_TYPE_UNKNOWN)
    {
      my_error(ER_NO_SUCH_TABLE, MYF(0),
               table_list->db, table_list->table_name);
      DBUG_RETURN(TRUE);
    }
    if (!ha_check_storage_engine_flag(ha_resolve_by_legacy_type(thd, table_type),
                                      HTON_CAN_RECREATE))
      goto trunc_by_del;

    if (lock_and_wait_for_table_name(thd, table_list))
      DBUG_RETURN(TRUE);
  }

  log_type= check_if_log_table(table_list->db_length, table_list->db,
                               table_list->table_name_length,
                               table_list->table_name, 1);
  /* close log tables in use */
  if (log_type)
  {
    lock_logger= 1;
    logger.lock();
    logger.close_log_table(log_type, FALSE);
    closed_log_tables= closed_log_tables | log_type;
  }

  // Remove the .frm extension AIX 5.2 64-bit compiler bug (BUG#16155): this
  // crashes, replacement works.  *(path + path_length - reg_ext_length)=
  // '\0';
  path[path_length - reg_ext_length] = 0;
  VOID(pthread_mutex_lock(&LOCK_open));
  error= ha_create_table(thd, path, table_list->db, table_list->table_name,
                         &create_info, 1);
  VOID(pthread_mutex_unlock(&LOCK_open));
  query_cache_invalidate3(thd, table_list, 0);

end:
  if (!dont_send_ok)
  {
    if (!error)
    {
      if (mysql_bin_log.is_open())
      {
        /*
          TRUNCATE must always be statement-based binlogged (not row-based) so
          we don't test current_stmt_binlog_row_based.
        */
        thd->clear_error();
        thd->binlog_query(THD::STMT_QUERY_TYPE,
                          thd->query, thd->query_length, FALSE, FALSE);
      }
      send_ok(thd);		// This should return record count
    }
    VOID(pthread_mutex_lock(&LOCK_open));
    unlock_table_name(thd, table_list);
    VOID(pthread_mutex_unlock(&LOCK_open));

    if (opt_slow_log && (closed_log_tables & QUERY_LOG_SLOW))
      logger.reopen_log_table(QUERY_LOG_SLOW);

    if (opt_log && (closed_log_tables & QUERY_LOG_GENERAL))
      logger.reopen_log_table(QUERY_LOG_GENERAL);
    if (lock_logger)
      logger.unlock();
  }
  else if (error)
  {
    VOID(pthread_mutex_lock(&LOCK_open));
    unlock_table_name(thd, table_list);
    VOID(pthread_mutex_unlock(&LOCK_open));
  }
  DBUG_RETURN(error);

trunc_by_del:
  /* Probably InnoDB table */
  ulonglong save_options= thd->options;
  table_list->lock_type= TL_WRITE;
  thd->options&= ~(ulong) (OPTION_BEGIN | OPTION_NOT_AUTOCOMMIT);
  ha_enable_transaction(thd, FALSE);
  mysql_init_select(thd->lex);
  bool save_binlog_row_based= thd->current_stmt_binlog_row_based;
  thd->clear_current_stmt_binlog_row_based();
  error= mysql_delete(thd, table_list, (COND*) 0, (SQL_LIST*) 0,
                      HA_POS_ERROR, LL(0), TRUE);
  ha_enable_transaction(thd, TRUE);
  thd->options= save_options;
  thd->current_stmt_binlog_row_based= save_binlog_row_based;
  DBUG_RETURN(error);
}<|MERGE_RESOLUTION|>--- conflicted
+++ resolved
@@ -216,27 +216,23 @@
 
   init_ftfuncs(thd, select_lex, 1);
   thd->proc_info="updating";
-  will_batch= !table->file->start_bulk_delete();
-
-
-<<<<<<< HEAD
+  if (table->triggers && 
+      table->triggers->has_triggers(TRG_EVENT_DELETE,
+                                    TRG_ACTION_AFTER))
+  {
+    /*
+      The table has AFTER DELETE triggers that might access to subject table
+      and therefore might need delete to be done immediately. So we turn-off
+      the batching.
+    */
+    (void) table->file->extra(HA_EXTRA_DELETE_CANNOT_BATCH);
+    will_batch= FALSE;
+  }
+  else
+    will_batch= !table->file->start_bulk_delete();
+
+
   table->mark_columns_needed_for_delete();
-=======
-  if (table->triggers)
-  {
-    table->triggers->mark_fields_used(thd, TRG_EVENT_DELETE);
-    if (table->triggers->has_triggers(TRG_EVENT_DELETE,
-                                      TRG_ACTION_AFTER))
-    {
-      /*
-	The table has AFTER DELETE triggers that might access to subject table
-	and therefore might need delete to be done immediately. So we turn-off
-	the batching.
-      */
-      (void) table->file->extra(HA_EXTRA_DELETE_CANNOT_BATCH);
-    }
-  }
->>>>>>> 625a2629
 
   while (!(error=info.read_record(&info)) && !thd->killed &&
 	 !thd->net.report_error)
@@ -569,25 +565,19 @@
 	transactional_tables= 1;
       else
 	normal_tables= 1;
-<<<<<<< HEAD
+      if (tbl->triggers &&
+          tbl->triggers->has_triggers(TRG_EVENT_DELETE,
+                                      TRG_ACTION_AFTER))
+      {
+	/*
+          The table has AFTER DELETE triggers that might access to subject 
+          table and therefore might need delete to be done immediately. 
+          So we turn-off the batching.
+        */
+	(void) tbl->file->extra(HA_EXTRA_DELETE_CANNOT_BATCH);
+      }
       tbl->prepare_for_position();
       tbl->mark_columns_needed_for_delete();
-=======
-      if (tbl->triggers)
-      {
-        tbl->triggers->mark_fields_used(thd, TRG_EVENT_DELETE);
-	if (tbl->triggers->has_triggers(TRG_EVENT_DELETE,
-                                      TRG_ACTION_AFTER))
-	{
-	  /*
-	    The table has AFTER DELETE triggers that might access to subject 
-	    table and therefore might need delete to be done immediately. 
-	    So we turn-off the batching.
-	  */
-	  (void) tbl->file->extra(HA_EXTRA_DELETE_CANNOT_BATCH);
-	}
-      }
->>>>>>> 625a2629
     }
     else if ((tab->type != JT_SYSTEM && tab->type != JT_CONST) &&
              walk == delete_tables)
