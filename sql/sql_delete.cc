/*
<<<<<<< HEAD
   Copyright (c) 2000, 2010, Oracle and/or its affiliates.
=======
   Copyright (c) 2000, 2019, Oracle and/or its affiliates.
>>>>>>> 584d2132
   Copyright (c) 2010, 2019, MariaDB

   This program is free software; you can redistribute it and/or modify
   it under the terms of the GNU General Public License as published by
   the Free Software Foundation; version 2 of the License.

   This program is distributed in the hope that it will be useful,
   but WITHOUT ANY WARRANTY; without even the implied warranty of
   MERCHANTABILITY or FITNESS FOR A PARTICULAR PURPOSE.  See the
   GNU General Public License for more details.

   You should have received a copy of the GNU General Public License
   along with this program; if not, write to the Free Software
   Foundation, Inc., 51 Franklin St, Fifth Floor, Boston, MA 02110-1335  USA */

/*
  Delete of records tables.

  Multi-table deletes were introduced by Monty and Sinisa
*/

#include <my_global.h>
#include "sql_priv.h"
#include "unireg.h"
#include "sql_delete.h"
#include "sql_cache.h"                          // query_cache_*
#include "sql_base.h"                           // open_temprary_table
#include "lock.h"                              // unlock_table_name
#include "sql_view.h"             // check_key_in_view, mysql_frm_type
#include "sql_parse.h"            // mysql_init_select
#include "sql_acl.h"              // *_ACL
#include "filesort.h"             // filesort
#include "sql_handler.h"          // mysql_ha_rm_tables
#include "sql_select.h"
#include "sp_head.h"
#include "sql_trigger.h"
#include "sql_statistics.h"
#include "transaction.h"
#include "records.h"                            // init_read_record,
#include "filesort.h"
#include "uniques.h"
#include "sql_derived.h"                        // mysql_handle_derived
                                                // end_read_record
#include "sql_partition.h"       // make_used_partitions_str

/*
  @brief
    Print query plan of a single-table DELETE command
  
  @detail
    This function is used by EXPLAIN DELETE and by SHOW EXPLAIN when it is
    invoked on a running DELETE statement.
*/

Explain_delete* Delete_plan::save_explain_delete_data(MEM_ROOT *mem_root, THD *thd)
{
  Explain_query *query= thd->lex->explain;
  Explain_delete *explain= 
     new (mem_root) Explain_delete(mem_root, thd->lex->analyze_stmt);

  if (deleting_all_rows)
  {
    explain->deleting_all_rows= true;
    explain->select_type= "SIMPLE";
    explain->rows= scanned_rows;
  }
  else
  {
    explain->deleting_all_rows= false;
    Update_plan::save_explain_data_intern(mem_root, explain, 
                                          thd->lex->analyze_stmt);
  }
 
  query->add_upd_del_plan(explain);
  return explain;
}


Explain_update* 
Update_plan::save_explain_update_data(MEM_ROOT *mem_root, THD *thd)
{
  Explain_query *query= thd->lex->explain;
  Explain_update* explain= 
    new (mem_root) Explain_update(mem_root, thd->lex->analyze_stmt);
  save_explain_data_intern(mem_root, explain, thd->lex->analyze_stmt);
  query->add_upd_del_plan(explain);
  return explain;
}


void Update_plan::save_explain_data_intern(MEM_ROOT *mem_root,
                                           Explain_update *explain,
                                           bool is_analyze)
{
  explain->select_type= "SIMPLE";
  explain->table_name.append(table->pos_in_table_list->alias);
  
  explain->impossible_where= false;
  explain->no_partitions= false;

  if (impossible_where)
  {
    explain->impossible_where= true;
    return;
  }

  if (no_partitions)
  {
    explain->no_partitions= true;
    return;
  }
  
  if (is_analyze)
    table->file->set_time_tracker(&explain->table_tracker);

  select_lex->set_explain_type(TRUE);
  explain->select_type= select_lex->type;
  /* Partitions */
  {
#ifdef WITH_PARTITION_STORAGE_ENGINE
    partition_info *part_info;
    if ((part_info= table->part_info))
    {          
      make_used_partitions_str(mem_root, part_info, &explain->used_partitions,
                               explain->used_partitions_list);
      explain->used_partitions_set= true;
    }
    else
      explain->used_partitions_set= false;
#else
    /* just produce empty column if partitioning is not compiled in */
    explain->used_partitions_set= false;
#endif
  }


  /* Set jtype */
  if (select && select->quick)
  {
    int quick_type= select->quick->get_type();
    if ((quick_type == QUICK_SELECT_I::QS_TYPE_INDEX_MERGE) ||
        (quick_type == QUICK_SELECT_I::QS_TYPE_INDEX_INTERSECT) ||
        (quick_type == QUICK_SELECT_I::QS_TYPE_ROR_INTERSECT) ||
        (quick_type == QUICK_SELECT_I::QS_TYPE_ROR_UNION))
      explain->jtype= JT_INDEX_MERGE;
    else
      explain->jtype= JT_RANGE;
  }
  else
  {
    if (index == MAX_KEY)
      explain->jtype= JT_ALL;
    else
      explain->jtype= JT_NEXT;
  }

  explain->using_where= MY_TEST(select && select->cond);
  explain->where_cond= select? select->cond: NULL;

  if (using_filesort)
    explain->filesort_tracker= new (mem_root) Filesort_tracker(is_analyze);
  explain->using_io_buffer= using_io_buffer;

  append_possible_keys(mem_root, explain->possible_keys, table, 
                       possible_keys);

  explain->quick_info= NULL;

  /* Calculate key_len */
  if (select && select->quick)
  {
    explain->quick_info= select->quick->get_explain(mem_root);
  }
  else
  {
    if (index != MAX_KEY)
    {
      explain->key.set(mem_root, &table->key_info[index],
                       table->key_info[index].key_length);
    }
  }
  explain->rows= scanned_rows;

  if (select && select->quick && 
      select->quick->get_type() == QUICK_SELECT_I::QS_TYPE_RANGE)
  {
    explain_append_mrr_info((QUICK_RANGE_SELECT*)select->quick, 
                            &explain->mrr_type);
  }

  bool skip= updating_a_view;

  /* Save subquery children */
  for (SELECT_LEX_UNIT *unit= select_lex->first_inner_unit();
       unit;
       unit= unit->next_unit())
  {
    if (skip)
    {
      skip= false;
      continue;
    }
    /* 
      Display subqueries only if they are not parts of eliminated WHERE/ON
      clauses.
    */
    if (!(unit->item && unit->item->eliminated))
      explain->add_child(unit->first_select()->select_number);
  }
}


/**
  Implement DELETE SQL word.

  @note Like implementations of other DDL/DML in MySQL, this function
  relies on the caller to close the thread tables. This is done in the
  end of dispatch_command().
*/

bool mysql_delete(THD *thd, TABLE_LIST *table_list, COND *conds,
                  SQL_I_List<ORDER> *order_list, ha_rows limit,
                  ulonglong options, select_result *result)
{
  bool          will_batch;
  int		error, loc_error;
  TABLE		*table;
  SQL_SELECT	*select=0;
  SORT_INFO	*file_sort= 0;
  READ_RECORD	info;
  bool          using_limit=limit != HA_POS_ERROR;
  bool		transactional_table, safe_update, const_cond;
  bool          const_cond_result;
  bool		return_error= 0;
  ha_rows	deleted= 0;
  bool          reverse= FALSE;
  ORDER *order= (ORDER *) ((order_list && order_list->elements) ?
                           order_list->first : NULL);
  SELECT_LEX   *select_lex= &thd->lex->select_lex;
  killed_state killed_status= NOT_KILLED;
  THD::enum_binlog_query_type query_type= THD::ROW_QUERY_TYPE;
  bool with_select= !select_lex->item_list.is_empty();
  Explain_delete *explain;
  Delete_plan query_plan(thd->mem_root);
  query_plan.index= MAX_KEY;
  query_plan.using_filesort= FALSE;
  DBUG_ENTER("mysql_delete");

  create_explain_query(thd->lex, thd->mem_root);
  if (open_and_lock_tables(thd, table_list, TRUE, 0))
    DBUG_RETURN(TRUE);

  if (thd->lex->handle_list_of_derived(table_list, DT_MERGE_FOR_INSERT))
    DBUG_RETURN(TRUE);
  if (thd->lex->handle_list_of_derived(table_list, DT_PREPARE))
    DBUG_RETURN(TRUE);

  if (!table_list->single_table_updatable())
  {
     my_error(ER_NON_UPDATABLE_TABLE, MYF(0), table_list->alias, "DELETE");
     DBUG_RETURN(TRUE);
  }
  if (!(table= table_list->table) || !table->is_created())
  {
      my_error(ER_VIEW_DELETE_MERGE_VIEW, MYF(0),
	       table_list->view_db.str, table_list->view_name.str);
    DBUG_RETURN(TRUE);
  }
  THD_STAGE_INFO(thd, stage_init);
  table->map=1;
  query_plan.select_lex= &thd->lex->select_lex;
  query_plan.table= table;
  query_plan.updating_a_view= MY_TEST(table_list->view);

  if (mysql_prepare_delete(thd, table_list, select_lex->with_wild,
                                            select_lex->item_list, &conds))
    DBUG_RETURN(TRUE);
  
  if (with_select)
    (void) result->prepare(select_lex->item_list, NULL);

  if (thd->lex->current_select->first_cond_optimization)
  {
    thd->lex->current_select->save_leaf_tables(thd);
    thd->lex->current_select->first_cond_optimization= 0;
  }
  /* check ORDER BY even if it can be ignored */
  if (order)
  {
    TABLE_LIST   tables;
    List<Item>   fields;
    List<Item>   all_fields;

    bzero((char*) &tables,sizeof(tables));
    tables.table = table;
    tables.alias = table_list->alias;

      if (select_lex->setup_ref_array(thd, order_list->elements) ||
	  setup_order(thd, select_lex->ref_pointer_array, &tables,
                    fields, all_fields, order))
    {
      free_underlaid_joins(thd, &thd->lex->select_lex);
      DBUG_RETURN(TRUE);
    }
  }

  /* Apply the IN=>EXISTS transformation to all subqueries and optimize them. */
  if (select_lex->optimize_unflattened_subqueries(false))
    DBUG_RETURN(TRUE);

  const_cond= (!conds || conds->const_item());
  safe_update= MY_TEST(thd->variables.option_bits & OPTION_SAFE_UPDATES);
  if (safe_update && const_cond)
  {
    my_message(ER_UPDATE_WITHOUT_KEY_IN_SAFE_MODE,
               ER_THD(thd, ER_UPDATE_WITHOUT_KEY_IN_SAFE_MODE), MYF(0));
    DBUG_RETURN(TRUE);
  }

  const_cond_result= const_cond && (!conds || conds->val_int());
  if (thd->is_error())
  {
    /* Error evaluating val_int(). */
    DBUG_RETURN(TRUE);
  }

  /*
    Test if the user wants to delete all rows and deletion doesn't have
    any side-effects (because of triggers), so we can use optimized
    handler::delete_all_rows() method.

    We can use delete_all_rows() if and only if:
    - We allow new functions (not using option --skip-new), and are
      not in safe mode (not using option --safe-mode)
    - There is no limit clause
    - The condition is constant
    - If there is a condition, then it it produces a non-zero value
    - If the current command is DELETE FROM with no where clause, then:
      - We should not be binlogging this statement in row-based, and
      - there should be no delete triggers associated with the table.
  */
  if (!with_select && !using_limit && const_cond_result &&
      (!thd->is_current_stmt_binlog_format_row() &&
       !(table->triggers && table->triggers->has_delete_triggers())))
  {
    /* Update the table->file->stats.records number */
    table->file->info(HA_STATUS_VARIABLE | HA_STATUS_NO_LOCK);
    ha_rows const maybe_deleted= table->file->stats.records;
    DBUG_PRINT("debug", ("Trying to use delete_all_rows()"));

    query_plan.set_delete_all_rows(maybe_deleted);
    if (thd->lex->describe)
      goto produce_explain_and_leave;

    if (!(error=table->file->ha_delete_all_rows()))
    {
      /*
        If delete_all_rows() is used, it is not possible to log the
        query in row format, so we have to log it in statement format.
      */
      query_type= THD::STMT_QUERY_TYPE;
      error= -1;
      deleted= maybe_deleted;
      query_plan.save_explain_delete_data(thd->mem_root, thd);
      goto cleanup;
    }
    if (error != HA_ERR_WRONG_COMMAND)
    {
      table->file->print_error(error,MYF(0));
      error=0;
      goto cleanup;
    }
    /* Handler didn't support fast delete; Delete rows one by one */
    query_plan.cancel_delete_all_rows();
  }
  if (conds)
  {
    Item::cond_result result;
    conds= conds->remove_eq_conds(thd, &result, true);
    if (result == Item::COND_FALSE)             // Impossible where
    {
      limit= 0;
      query_plan.set_impossible_where();
      if (thd->lex->describe || thd->lex->analyze_stmt)
        goto produce_explain_and_leave;
    }
  }

#ifdef WITH_PARTITION_STORAGE_ENGINE
  if (prune_partitions(thd, table, conds))
  {
    free_underlaid_joins(thd, select_lex);

    query_plan.set_no_partitions();
    if (thd->lex->describe || thd->lex->analyze_stmt)
      goto produce_explain_and_leave;

    my_ok(thd, 0);
    DBUG_RETURN(0);
  }
#endif
  /* Update the table->file->stats.records number */
  table->file->info(HA_STATUS_VARIABLE | HA_STATUS_NO_LOCK);
  set_statistics_for_table(thd, table);

  table->covering_keys.clear_all();
  table->quick_keys.clear_all();		// Can't use 'only index'

  select=make_select(table, 0, 0, conds, (SORT_INFO*) 0, 0, &error);
  if (error)
    DBUG_RETURN(TRUE);
  if ((select && select->check_quick(thd, safe_update, limit)) || !limit)
  {
    query_plan.set_impossible_where();
    if (thd->lex->describe || thd->lex->analyze_stmt)
      goto produce_explain_and_leave;

    delete select;
    free_underlaid_joins(thd, select_lex);
    /* 
      Error was already created by quick select evaluation (check_quick()).
      TODO: Add error code output parameter to Item::val_xxx() methods.
      Currently they rely on the user checking DA for
      errors when unwinding the stack after calling Item::val_xxx().
    */
    if (thd->is_error())
      DBUG_RETURN(TRUE);
    my_ok(thd, 0);
    DBUG_RETURN(0);				// Nothing to delete
  }

  /* If running in safe sql mode, don't allow updates without keys */
  if (table->quick_keys.is_clear_all())
  {
    thd->set_status_no_index_used();
    if (safe_update && !using_limit)
    {
      delete select;
      free_underlaid_joins(thd, select_lex);
      my_message(ER_UPDATE_WITHOUT_KEY_IN_SAFE_MODE,
                 ER_THD(thd, ER_UPDATE_WITHOUT_KEY_IN_SAFE_MODE), MYF(0));
      DBUG_RETURN(TRUE);
    }
  }
  if (options & OPTION_QUICK)
    (void) table->file->extra(HA_EXTRA_QUICK);

  query_plan.scanned_rows= select? select->records: table->file->stats.records;
  if (order)
  {
    table->update_const_key_parts(conds);
    order= simple_remove_const(order, conds);

    if (select && select->quick && select->quick->unique_key_range())
    { // Single row select (always "ordered")
      query_plan.using_filesort= FALSE;
      query_plan.index= MAX_KEY;
    }
    else
    {
      ha_rows scanned_limit= query_plan.scanned_rows;
      query_plan.index= get_index_for_order(order, table, select, limit,
                                            &scanned_limit,
                                            &query_plan.using_filesort, 
                                            &reverse);
      if (!query_plan.using_filesort)
        query_plan.scanned_rows= scanned_limit;
    }
  }

  query_plan.select= select;
  query_plan.possible_keys= select? select->possible_keys: key_map(0);
  
  /*
    Ok, we have generated a query plan for the DELETE.
     - if we're running EXPLAIN DELETE, goto produce explain output 
     - otherwise, execute the query plan
  */
  if (thd->lex->describe)
    goto produce_explain_and_leave;
  
  explain= query_plan.save_explain_delete_data(thd->mem_root, thd);
  ANALYZE_START_TRACKING(&explain->command_tracker);

  DBUG_EXECUTE_IF("show_explain_probe_delete_exec_start", 
                  dbug_serve_apcs(thd, 1););

  if (!(select && select->quick))
    status_var_increment(thd->status_var.delete_scan_count);

  if (query_plan.using_filesort)
  {

    {
      Filesort fsort(order, HA_POS_ERROR, true, select);
      DBUG_ASSERT(query_plan.index == MAX_KEY);

      Filesort_tracker *fs_tracker= 
        thd->lex->explain->get_upd_del_plan()->filesort_tracker;

      if (!(file_sort= filesort(thd, table, &fsort, fs_tracker)))
        goto got_error;

      thd->inc_examined_row_count(file_sort->examined_rows);
      /*
        Filesort has already found and selected the rows we want to delete,
        so we don't need the where clause
      */
      delete select;

      /*
        If we are not in DELETE ... RETURNING, we can free subqueries. (in
        DELETE ... RETURNING we can't, because the RETURNING part may have
        a subquery in it)
      */
      if (!with_select)
        free_underlaid_joins(thd, select_lex);
      select= 0;
    }
  }

  /* If quick select is used, initialize it before retrieving rows. */
  if (select && select->quick && select->quick->reset())
    goto got_error;

  if (query_plan.index == MAX_KEY || (select && select->quick))
    error= init_read_record(&info, thd, table, select, file_sort, 1, 1, FALSE);
  else
    error= init_read_record_idx(&info, thd, table, 1, query_plan.index,
                                reverse);
  if (error)
    goto got_error;
  
  init_ftfuncs(thd, select_lex, 1);
  THD_STAGE_INFO(thd, stage_updating);

  if (table->prepare_triggers_for_delete_stmt_or_event())
  {
    will_batch= FALSE;
  }
  else
    will_batch= !table->file->start_bulk_delete();

  table->mark_columns_needed_for_delete();

  if (with_select)
  {
    if (result->send_result_set_metadata(select_lex->item_list,
                                         Protocol::SEND_NUM_ROWS |
                                         Protocol::SEND_EOF))
      goto cleanup;
  }

  explain= (Explain_delete*)thd->lex->explain->get_upd_del_plan();
  explain->tracker.on_scan_init();

  while (!(error=info.read_record(&info)) && !thd->killed &&
	 ! thd->is_error())
  {
    explain->tracker.on_record_read();
    thd->inc_examined_row_count(1);
    if (table->vfield)
      (void) table->update_virtual_fields(table->file, VCOL_UPDATE_FOR_DELETE);
    if (!select || select->skip_record(thd) > 0)
    {
      explain->tracker.on_record_after_where();
      if (table->triggers &&
          table->triggers->process_triggers(thd, TRG_EVENT_DELETE,
                                            TRG_ACTION_BEFORE, FALSE))
      {
        error= 1;
        break;
      }

      if (with_select && result->send_data(select_lex->item_list) < 0)
      {
        error=1;
        break;
      }

      if (!(error= table->file->ha_delete_row(table->record[0])))
      {
	deleted++;
        if (table->triggers &&
            table->triggers->process_triggers(thd, TRG_EVENT_DELETE,
                                              TRG_ACTION_AFTER, FALSE))
        {
          error= 1;
          break;
        }
	if (!--limit && using_limit)
	{
	  error= -1;
	  break;
	}
      }
      else
      {
	table->file->print_error(error,
                                 MYF(thd->lex->ignore ? ME_JUST_WARNING : 0));
        if (thd->is_error())
        {
          error= 1;
          break;
        }
      }
    }
    /*
      Don't try unlocking the row if skip_record reported an error since in
      this case the transaction might have been rolled back already.
    */
    else if (!thd->is_error())
      table->file->unlock_row();  // Row failed selection, release lock on it
    else
      break;
  }
  killed_status= thd->killed;
  if (killed_status != NOT_KILLED || thd->is_error())
    error= 1;					// Aborted
  if (will_batch && (loc_error= table->file->end_bulk_delete()))
  {
    if (error != 1)
      table->file->print_error(loc_error,MYF(0));
    error=1;
  }
  THD_STAGE_INFO(thd, stage_end);
  end_read_record(&info);
  if (options & OPTION_QUICK)
    (void) table->file->extra(HA_EXTRA_NORMAL);
  ANALYZE_STOP_TRACKING(&explain->command_tracker);

cleanup:
  /*
    Invalidate the table in the query cache if something changed. This must
    be before binlog writing and ha_autocommit_...
  */
  if (deleted)
  {
    query_cache_invalidate3(thd, table_list, 1);
  }

  if (thd->lex->current_select->first_cond_optimization)
  {
    thd->lex->current_select->save_leaf_tables(thd);
    thd->lex->current_select->first_cond_optimization= 0;
  }

  delete select;
  select= NULL;
  transactional_table= table->file->has_transactions();

  if (!transactional_table && deleted > 0)
    thd->transaction.stmt.modified_non_trans_table=
      thd->transaction.all.modified_non_trans_table= TRUE;

  /* See similar binlogging code in sql_update.cc, for comments */
  if ((error < 0) || thd->transaction.stmt.modified_non_trans_table)
  {
    if (WSREP_EMULATE_BINLOG(thd) || mysql_bin_log.is_open())
    {
      int errcode= 0;
      if (error < 0)
        thd->clear_error();
      else
        errcode= query_error_code(thd, killed_status == NOT_KILLED);

      /*
        [binlog]: If 'handler::delete_all_rows()' was called and the
        storage engine does not inject the rows itself, we replicate
        statement-based; otherwise, 'ha_delete_row()' was used to
        delete specific rows which we might log row-based.
      */
      int log_result= thd->binlog_query(query_type,
                                        thd->query(), thd->query_length(),
                                        transactional_table, FALSE, FALSE,
                                        errcode);

      if (log_result)
      {
	error=1;
      }
    }
  }
  DBUG_ASSERT(transactional_table || !deleted || thd->transaction.stmt.modified_non_trans_table);
  
  if (error < 0 || 
      (thd->lex->ignore && !thd->is_error() && !thd->is_fatal_error))
  {
    if (thd->lex->analyze_stmt)
      goto send_nothing_and_leave;

    if (with_select)
      result->send_eof();
    else
      my_ok(thd, deleted);
    DBUG_PRINT("info",("%ld records deleted",(long) deleted));
  }
  delete file_sort;
  free_underlaid_joins(thd, select_lex);
  DBUG_RETURN(error >= 0 || thd->is_error());
  
  /* Special exits */
produce_explain_and_leave:
  /* 
    We come here for various "degenerate" query plans: impossible WHERE,
    no-partitions-used, impossible-range, etc.
  */
  query_plan.save_explain_delete_data(thd->mem_root, thd);

send_nothing_and_leave:
  /* 
    ANALYZE DELETE jumps here. We can't send explain right here, because
    we might be using ANALYZE DELETE ...RETURNING, in which case we have 
    Protocol_discard active.
  */

  delete select;
  delete file_sort;
  free_underlaid_joins(thd, select_lex);
  //table->set_keyread(false);

  DBUG_ASSERT(!return_error || thd->is_error() || thd->killed);
  DBUG_RETURN((return_error || thd->is_error() || thd->killed) ? 1 : 0);

got_error:
  return_error= 1;
  goto send_nothing_and_leave;
}


/*
  Prepare items in DELETE statement

  SYNOPSIS
    mysql_prepare_delete()
    thd			- thread handler
    table_list		- global/local table list
    wild_num            - number of wildcards used in optional SELECT clause 
    field_list          - list of items in optional SELECT clause
    conds		- conditions
l
  RETURN VALUE
    FALSE OK
    TRUE  error
*/
  int mysql_prepare_delete(THD *thd, TABLE_LIST *table_list,
                           uint wild_num, List<Item> &field_list, Item **conds)
{
  Item *fake_conds= 0;
  SELECT_LEX *select_lex= &thd->lex->select_lex;
  DBUG_ENTER("mysql_prepare_delete");
  List<Item> all_fields;

  thd->lex->allow_sum_func= 0;
  if (setup_tables_and_check_access(thd, &thd->lex->select_lex.context,
                                    &thd->lex->select_lex.top_join_list,
                                    table_list, 
                                    select_lex->leaf_tables, FALSE, 
                                    DELETE_ACL, SELECT_ACL, TRUE))
    DBUG_RETURN(TRUE);
  if ((wild_num && setup_wild(thd, table_list, field_list, NULL, wild_num,
                              &select_lex->hidden_bit_fields)) ||
      setup_fields(thd, Ref_ptr_array(),
                   field_list, MARK_COLUMNS_READ, NULL, NULL, 0) ||
      setup_conds(thd, table_list, select_lex->leaf_tables, conds) ||
      setup_ftfuncs(select_lex))
    DBUG_RETURN(TRUE);
  if (!table_list->single_table_updatable() ||
      check_key_in_view(thd, table_list))
  {
    my_error(ER_NON_UPDATABLE_TABLE, MYF(0), table_list->alias, "DELETE");
    DBUG_RETURN(TRUE);
  }
  {
    TABLE_LIST *duplicate;
    if ((duplicate= unique_table(thd, table_list, table_list->next_global, 0)))
    {
      update_non_unique_table_error(table_list, "DELETE", duplicate);
      DBUG_RETURN(TRUE);
    }
  }

  if (select_lex->inner_refs_list.elements &&
    fix_inner_refs(thd, all_fields, select_lex, select_lex->ref_pointer_array))
    DBUG_RETURN(TRUE);

  select_lex->fix_prepare_information(thd, conds, &fake_conds); 
  DBUG_RETURN(FALSE);
}


/***************************************************************************
  Delete multiple tables from join 
***************************************************************************/

#define MEM_STRIP_BUF_SIZE (size_t)(current_thd->variables.sortbuff_size)

extern "C" int refpos_order_cmp(void* arg, const void *a,const void *b)
{
  handler *file= (handler*)arg;
  return file->cmp_ref((const uchar*)a, (const uchar*)b);
}

/*
  make delete specific preparation and checks after opening tables

  SYNOPSIS
    mysql_multi_delete_prepare()
    thd         thread handler

  RETURN
    FALSE OK
    TRUE  Error
*/

int mysql_multi_delete_prepare(THD *thd)
{
  LEX *lex= thd->lex;
  TABLE_LIST *aux_tables= lex->auxiliary_table_list.first;
  TABLE_LIST *target_tbl;
  DBUG_ENTER("mysql_multi_delete_prepare");

  if (mysql_handle_derived(lex, DT_INIT))
    DBUG_RETURN(TRUE);
  if (mysql_handle_derived(lex, DT_MERGE_FOR_INSERT))
    DBUG_RETURN(TRUE);
  if (mysql_handle_derived(lex, DT_PREPARE))
    DBUG_RETURN(TRUE);
  /*
    setup_tables() need for VIEWs. JOIN::prepare() will not do it second
    time.

    lex->query_tables also point on local list of DELETE SELECT_LEX
  */
  if (setup_tables_and_check_access(thd, &thd->lex->select_lex.context,
                                    &thd->lex->select_lex.top_join_list,
                                    lex->query_tables,
                                    lex->select_lex.leaf_tables, FALSE, 
                                    DELETE_ACL, SELECT_ACL, FALSE))
    DBUG_RETURN(TRUE);

  if (lex->select_lex.handle_derived(thd->lex, DT_MERGE))  
    DBUG_RETURN(TRUE);

  /*
    Multi-delete can't be constructed over-union => we always have
    single SELECT on top and have to check underlying SELECTs of it
  */
  lex->select_lex.exclude_from_table_unique_test= TRUE;
  /* Fix tables-to-be-deleted-from list to point at opened tables */
  for (target_tbl= (TABLE_LIST*) aux_tables;
       target_tbl;
       target_tbl= target_tbl->next_local)
  {

    target_tbl->table= target_tbl->correspondent_table->table;
    if (target_tbl->correspondent_table->is_multitable())
    {
       my_error(ER_VIEW_DELETE_MERGE_VIEW, MYF(0),
                target_tbl->correspondent_table->view_db.str,
                target_tbl->correspondent_table->view_name.str);
       DBUG_RETURN(TRUE);
    }

    if (!target_tbl->correspondent_table->single_table_updatable() ||
        check_key_in_view(thd, target_tbl->correspondent_table))
    {
      my_error(ER_NON_UPDATABLE_TABLE, MYF(0),
               target_tbl->table_name, "DELETE");
      DBUG_RETURN(TRUE);
    }
    /*
      Check that table from which we delete is not used somewhere
      inside subqueries/view.
    */
    {
      TABLE_LIST *duplicate;
      if ((duplicate= unique_table(thd, target_tbl->correspondent_table,
                                   lex->query_tables, 0)))
      {
        update_non_unique_table_error(target_tbl->correspondent_table,
                                      "DELETE", duplicate);
        DBUG_RETURN(TRUE);
      }
    }
  }
  /*
    Reset the exclude flag to false so it doesn't interfare
    with further calls to unique_table
  */
  lex->select_lex.exclude_from_table_unique_test= FALSE;
  
  if (lex->save_prep_leaf_tables())
    DBUG_RETURN(TRUE);
  
  DBUG_RETURN(FALSE);
}


multi_delete::multi_delete(THD *thd_arg, TABLE_LIST *dt, uint num_of_tables_arg):
    select_result_interceptor(thd_arg), delete_tables(dt), deleted(0), found(0),
    num_of_tables(num_of_tables_arg), error(0),
    do_delete(0), transactional_tables(0), normal_tables(0), error_handled(0)
{
  tempfiles= (Unique **) thd_arg->calloc(sizeof(Unique *) * num_of_tables);
}


int
multi_delete::prepare(List<Item> &values, SELECT_LEX_UNIT *u)
{
  DBUG_ENTER("multi_delete::prepare");
  unit= u;
  do_delete= 1;
  THD_STAGE_INFO(thd, stage_deleting_from_main_table);
  SELECT_LEX *select_lex= u->first_select();
  if (select_lex->first_cond_optimization)
  {
    if (select_lex->handle_derived(thd->lex, DT_MERGE))
      DBUG_RETURN(TRUE);
  }
  DBUG_RETURN(0);
}

void multi_delete::prepare_to_read_rows()
{
  /* see multi_update::prepare_to_read_rows() */
  for (TABLE_LIST *walk= delete_tables; walk; walk= walk->next_local)
  {
    TABLE_LIST *tbl= walk->correspondent_table->find_table_for_update();
    tbl->table->mark_columns_needed_for_delete();
  }
}

bool
multi_delete::initialize_tables(JOIN *join)
{
  TABLE_LIST *walk;
  Unique **tempfiles_ptr;
  DBUG_ENTER("initialize_tables");

  if ((thd->variables.option_bits & OPTION_SAFE_UPDATES) && error_if_full_join(join))
    DBUG_RETURN(1);

  table_map tables_to_delete_from=0;
  delete_while_scanning= 1;
  for (walk= delete_tables; walk; walk= walk->next_local)
  {
    TABLE_LIST *tbl= walk->correspondent_table->find_table_for_update();
    tables_to_delete_from|= tbl->table->map;
    if (delete_while_scanning &&
        unique_table(thd, tbl, join->tables_list, 0))
    {
      /*
        If the table we are going to delete from appears
        in join, we need to defer delete. So the delete
        doesn't interfers with the scaning of results.
      */
      delete_while_scanning= 0;
    }
  }

  walk= delete_tables;

  for (JOIN_TAB *tab= first_linear_tab(join, WITHOUT_BUSH_ROOTS,
                                       WITH_CONST_TABLES);
       tab; 
       tab= next_linear_tab(join, tab, WITHOUT_BUSH_ROOTS))
  {
    if (!tab->bush_children && tab->table->map & tables_to_delete_from)
    {
      /* We are going to delete from this table */
      TABLE *tbl=walk->table=tab->table;
      walk= walk->next_local;
      /* Don't use KEYREAD optimization on this table */
      tbl->no_keyread=1;
      /* Don't use record cache */
      tbl->no_cache= 1;
      tbl->covering_keys.clear_all();
      if (tbl->file->has_transactions())
	transactional_tables= 1;
      else
	normal_tables= 1;
      tbl->prepare_triggers_for_delete_stmt_or_event();
      tbl->prepare_for_position();
    }
    else if ((tab->type != JT_SYSTEM && tab->type != JT_CONST) &&
             walk == delete_tables)
    {
      /*
        We are not deleting from the table we are scanning. In this
        case send_data() shouldn't delete any rows a we may touch
        the rows in the deleted table many times
      */
      delete_while_scanning= 0;
    }
  }
  walk= delete_tables;
  tempfiles_ptr= tempfiles;
  if (delete_while_scanning)
  {
    table_being_deleted= delete_tables;
    walk= walk->next_local;
  }
  for (;walk ;walk= walk->next_local)
  {
    TABLE *table=walk->table;
    *tempfiles_ptr++= new Unique (refpos_order_cmp,
				  (void *) table->file,
				  table->file->ref_length,
				  MEM_STRIP_BUF_SIZE);
  }
  init_ftfuncs(thd, thd->lex->current_select, 1);
  DBUG_RETURN(thd->is_fatal_error != 0);
}


multi_delete::~multi_delete()
{
  for (table_being_deleted= delete_tables;
       table_being_deleted;
       table_being_deleted= table_being_deleted->next_local)
  {
    TABLE *table= table_being_deleted->table;
    table->no_keyread=0;
    table->no_cache= 0;
  }

  for (uint counter= 0; counter < num_of_tables; counter++)
  {
    if (tempfiles[counter])
      delete tempfiles[counter];
  }
}


int multi_delete::send_data(List<Item> &values)
{
  int secure_counter= delete_while_scanning ? -1 : 0;
  TABLE_LIST *del_table;
  DBUG_ENTER("multi_delete::send_data");

  bool ignore= thd->lex->ignore;

  for (del_table= delete_tables;
       del_table;
       del_table= del_table->next_local, secure_counter++)
  {
    TABLE *table= del_table->table;

    /* Check if we are using outer join and we didn't find the row */
    if (table->status & (STATUS_NULL_ROW | STATUS_DELETED))
      continue;

    table->file->position(table->record[0]);
    found++;

    if (secure_counter < 0)
    {
      /* We are scanning the current table */
      DBUG_ASSERT(del_table == table_being_deleted);
      if (table->triggers &&
          table->triggers->process_triggers(thd, TRG_EVENT_DELETE,
                                            TRG_ACTION_BEFORE, FALSE))
        DBUG_RETURN(1);
      table->status|= STATUS_DELETED;
      if (!(error=table->file->ha_delete_row(table->record[0])))
      {
        deleted++;
        if (!table->file->has_transactions())
          thd->transaction.stmt.modified_non_trans_table= TRUE;
        if (table->triggers &&
            table->triggers->process_triggers(thd, TRG_EVENT_DELETE,
                                              TRG_ACTION_AFTER, FALSE))
          DBUG_RETURN(1);
      }
      else if (!ignore)
      {
        /*
          If the IGNORE option is used errors caused by ha_delete_row don't
          have to stop the iteration.
        */
        table->file->print_error(error,MYF(0));
        DBUG_RETURN(1);
      }
    }
    else
    {
      error=tempfiles[secure_counter]->unique_add((char*) table->file->ref);
      if (error)
      {
	error= 1;                               // Fatal error
	DBUG_RETURN(1);
      }
    }
  }
  DBUG_RETURN(0);
}


void multi_delete::abort_result_set()
{
  DBUG_ENTER("multi_delete::abort_result_set");

  /* the error was handled or nothing deleted and no side effects return */
  if (error_handled ||
      (!thd->transaction.stmt.modified_non_trans_table && !deleted))
    DBUG_VOID_RETURN;

  /* Something already deleted so we have to invalidate cache */
  if (deleted)
    query_cache_invalidate3(thd, delete_tables, 1);

  if (thd->transaction.stmt.modified_non_trans_table)
    thd->transaction.all.modified_non_trans_table= TRUE;
  thd->transaction.all.m_unsafe_rollback_flags|=
    (thd->transaction.stmt.m_unsafe_rollback_flags & THD_TRANS::DID_WAIT);

  /*
    If rows from the first table only has been deleted and it is
    transactional, just do rollback.
    The same if all tables are transactional, regardless of where we are.
    In all other cases do attempt deletes ...
  */
  if (do_delete && normal_tables &&
      (table_being_deleted != delete_tables ||
       !table_being_deleted->table->file->has_transactions()))
  {
    /*
      We have to execute the recorded do_deletes() and write info into the
      error log
    */
    error= 1;
    send_eof();
    DBUG_ASSERT(error_handled);
    DBUG_VOID_RETURN;
  }

  if (thd->transaction.stmt.modified_non_trans_table)
  {
    /*
       there is only side effects; to binlog with the error
    */
    if (WSREP_EMULATE_BINLOG(thd) || mysql_bin_log.is_open())
    {
      int errcode= query_error_code(thd, thd->killed == NOT_KILLED);
      /* possible error of writing binary log is ignored deliberately */
      (void) thd->binlog_query(THD::ROW_QUERY_TYPE,
                               thd->query(), thd->query_length(),
                               transactional_tables, FALSE, FALSE, errcode);
    }
  }
  DBUG_VOID_RETURN;
}



/**
  Do delete from other tables.

  @retval 0 ok
  @retval 1 error

  @todo Is there any reason not use the normal nested-loops join? If not, and
  there is no documentation supporting it, this method and callee should be
  removed and there should be hooks within normal execution.
*/

int multi_delete::do_deletes()
{
  DBUG_ENTER("do_deletes");
  DBUG_ASSERT(do_delete);

  do_delete= 0;                                 // Mark called
  if (!found)
    DBUG_RETURN(0);

  table_being_deleted= (delete_while_scanning ? delete_tables->next_local :
                        delete_tables);
 
  for (uint counter= 0; table_being_deleted;
       table_being_deleted= table_being_deleted->next_local, counter++)
  { 
    TABLE *table = table_being_deleted->table;
    int local_error; 
    if (tempfiles[counter]->get(table))
      DBUG_RETURN(1);

    local_error= do_table_deletes(table, &tempfiles[counter]->sort,
                                  thd->lex->ignore);

    if (thd->killed && !local_error)
      DBUG_RETURN(1);

    if (local_error == -1)				// End of file
      local_error = 0;

    if (local_error)
      DBUG_RETURN(local_error);
  }
  DBUG_RETURN(0);
}


/**
   Implements the inner loop of nested-loops join within multi-DELETE
   execution.

   @param table The table from which to delete.

   @param ignore If used, all non fatal errors will be translated
   to warnings and we should not break the row-by-row iteration.

   @return Status code

   @retval  0 All ok.
   @retval  1 Triggers or handler reported error.
   @retval -1 End of file from handler.
*/
int multi_delete::do_table_deletes(TABLE *table, SORT_INFO *sort_info,
                                   bool ignore)
{
  int local_error= 0;
  READ_RECORD info;
  ha_rows last_deleted= deleted;
  DBUG_ENTER("do_deletes_for_table");

  if (init_read_record(&info, thd, table, NULL, sort_info, 0, 1, FALSE))
    DBUG_RETURN(1);

  /*
    Ignore any rows not found in reference tables as they may already have
    been deleted by foreign key handling
  */
  info.ignore_not_found_rows= 1;
  bool will_batch= !table->file->start_bulk_delete();
  while (!(local_error= info.read_record(&info)) && !thd->killed)
  {
    if (table->triggers &&
        table->triggers->process_triggers(thd, TRG_EVENT_DELETE,
                                          TRG_ACTION_BEFORE, FALSE))
    {
      local_error= 1;
      break;
    }
      
    local_error= table->file->ha_delete_row(table->record[0]);
    if (local_error && !ignore)
    {
      table->file->print_error(local_error, MYF(0));
      break;
    }
      
    /*
      Increase the reported number of deleted rows only if no error occurred
      during ha_delete_row.
      Also, don't execute the AFTER trigger if the row operation failed.
    */
    if (!local_error)
    {
      deleted++;
      if (table->triggers &&
          table->triggers->process_triggers(thd, TRG_EVENT_DELETE,
                                            TRG_ACTION_AFTER, FALSE))
      {
        local_error= 1;
        break;
      }
    }
  }
  if (will_batch)
  {
    int tmp_error= table->file->end_bulk_delete();
    if (tmp_error && !local_error)
    {
      local_error= tmp_error;
      table->file->print_error(local_error, MYF(0));
    }
  }
  if (last_deleted != deleted && !table->file->has_transactions())
    thd->transaction.stmt.modified_non_trans_table= TRUE;

  end_read_record(&info);

  DBUG_RETURN(local_error);
}

/*
  Send ok to the client

  return:  0 sucess
	   1 error
*/

bool multi_delete::send_eof()
{
  killed_state killed_status= NOT_KILLED;
  THD_STAGE_INFO(thd, stage_deleting_from_reference_tables);

  /* Does deletes for the last n - 1 tables, returns 0 if ok */
  int local_error= do_deletes();		// returns 0 if success

  /* compute a total error to know if something failed */
  local_error= local_error || error;
  killed_status= (local_error == 0)? NOT_KILLED : thd->killed;
  /* reset used flags */
  THD_STAGE_INFO(thd, stage_end);

  if (thd->transaction.stmt.modified_non_trans_table)
    thd->transaction.all.modified_non_trans_table= TRUE;
  thd->transaction.all.m_unsafe_rollback_flags|=
    (thd->transaction.stmt.m_unsafe_rollback_flags & THD_TRANS::DID_WAIT);

  /*
    We must invalidate the query cache before binlog writing and
    ha_autocommit_...
  */
  if (deleted)
  {
    query_cache_invalidate3(thd, delete_tables, 1);
  }
  if ((local_error == 0) || thd->transaction.stmt.modified_non_trans_table)
  {
    if(WSREP_EMULATE_BINLOG(thd) || mysql_bin_log.is_open())
    {
      int errcode= 0;
      if (local_error == 0)
        thd->clear_error();
      else
        errcode= query_error_code(thd, killed_status == NOT_KILLED);
      thd->thread_specific_used= TRUE;
      if (thd->binlog_query(THD::ROW_QUERY_TYPE,
                            thd->query(), thd->query_length(),
                            transactional_tables, FALSE, FALSE, errcode) &&
          !normal_tables)
      {
	local_error=1;  // Log write failed: roll back the SQL statement
      }
    }
  }
  if (local_error != 0)
    error_handled= TRUE; // to force early leave from ::abort_result_set()

  if (!local_error && !thd->lex->analyze_stmt)
  {
    ::my_ok(thd, deleted);
  }
  return 0;
}<|MERGE_RESOLUTION|>--- conflicted
+++ resolved
@@ -1,9 +1,5 @@
 /*
-<<<<<<< HEAD
-   Copyright (c) 2000, 2010, Oracle and/or its affiliates.
-=======
    Copyright (c) 2000, 2019, Oracle and/or its affiliates.
->>>>>>> 584d2132
    Copyright (c) 2010, 2019, MariaDB
 
    This program is free software; you can redistribute it and/or modify
