/*
   Copyright (c) 2000, 2010, Oracle and/or its affiliates.

   This program is free software; you can redistribute it and/or modify
   it under the terms of the GNU General Public License as published by
   the Free Software Foundation; version 2 of the License.

   This program is distributed in the hope that it will be useful,
   but WITHOUT ANY WARRANTY; without even the implied warranty of
   MERCHANTABILITY or FITNESS FOR A PARTICULAR PURPOSE.  See the
   GNU General Public License for more details.

   You should have received a copy of the GNU General Public License
   along with this program; if not, write to the Free Software
   Foundation, Inc., 51 Franklin St, Fifth Floor, Boston, MA 02110-1301  USA
*/

/*
  Delete of records and truncate of tables.

  Multi-table deletes were introduced by Monty and Sinisa
*/

#include "mysql_priv.h"
#include "sql_select.h"
#include "sp_head.h"
#include "sql_trigger.h"
#include "sql_handler.h"

/**
  Implement DELETE SQL word.

  @note Like implementations of other DDL/DML in MySQL, this function
  relies on the caller to close the thread tables. This is done in the
  end of dispatch_command().
*/

bool mysql_delete(THD *thd, TABLE_LIST *table_list, COND *conds,
                  SQL_I_List<ORDER> *order, ha_rows limit, ulonglong options,
                  bool reset_auto_increment)
{
  bool          will_batch;
  int		error, loc_error;
  TABLE		*table;
  SQL_SELECT	*select=0;
  READ_RECORD	info;
  bool          using_limit=limit != HA_POS_ERROR;
  bool		transactional_table, safe_update, const_cond;
  bool          const_cond_result;
  ha_rows	deleted= 0;
  bool          triggers_applicable;
  uint usable_index= MAX_KEY;
  SELECT_LEX   *select_lex= &thd->lex->select_lex;
  killed_state killed_status= NOT_KILLED;
  DBUG_ENTER("mysql_delete");
  bool save_binlog_row_based;

  THD::enum_binlog_query_type query_type=
    thd->lex->sql_command == SQLCOM_TRUNCATE ?
    THD::STMT_QUERY_TYPE :
    THD::ROW_QUERY_TYPE;

  if (open_and_lock_tables(thd, table_list))
    DBUG_RETURN(TRUE);

  if (mysql_handle_list_of_derived(thd->lex, table_list, DT_MERGE_FOR_INSERT))
    DBUG_RETURN(TRUE);
  if (mysql_handle_list_of_derived(thd->lex, table_list, DT_PREPARE))
    DBUG_RETURN(TRUE);

  if (!table_list->single_table_updatable())
  {
     my_error(ER_NON_UPDATABLE_TABLE, MYF(0), table_list->alias, "DELETE");
     DBUG_RETURN(TRUE);
  }
  if (!(table= table_list->table) || !table->created)
  {
      my_error(ER_VIEW_DELETE_MERGE_VIEW, MYF(0),
	       table_list->view_db.str, table_list->view_name.str);
    DBUG_RETURN(TRUE);
  }
  thd_proc_info(thd, "init");
  table->map=1;

  if (mysql_prepare_delete(thd, table_list, &conds))
    DBUG_RETURN(TRUE);

  if (thd->lex->current_select->first_cond_optimization)
  {
    thd->lex->current_select->save_leaf_tables(thd);
    thd->lex->current_select->first_cond_optimization= 0;
  }
  /* check ORDER BY even if it can be ignored */
  if (order && order->elements)
  {
    TABLE_LIST   tables;
    List<Item>   fields;
    List<Item>   all_fields;

    bzero((char*) &tables,sizeof(tables));
    tables.table = table;
    tables.alias = table_list->alias;

      if (select_lex->setup_ref_array(thd, order->elements) ||
	  setup_order(thd, select_lex->ref_pointer_array, &tables,
                    fields, all_fields, order->first))
    {
      delete select;
      free_underlaid_joins(thd, &thd->lex->select_lex);
      DBUG_RETURN(TRUE);
    }
  }

  /* Apply the IN=>EXISTS transformation to all subqueries and optimize them. */
  if (select_lex->optimize_unflattened_subqueries())
    DBUG_RETURN(TRUE);

  const_cond= (!conds || conds->const_item());
  safe_update=test(thd->options & OPTION_SAFE_UPDATES);
  if (safe_update && const_cond)
  {
    my_message(ER_UPDATE_WITHOUT_KEY_IN_SAFE_MODE,
               ER(ER_UPDATE_WITHOUT_KEY_IN_SAFE_MODE), MYF(0));
    DBUG_RETURN(TRUE);
  }

  const_cond_result= const_cond && (!conds || conds->val_int());
  if (thd->is_error())
  {
    /* Error evaluating val_int(). */
    DBUG_RETURN(TRUE);
  }

  /*
    Test if the user wants to delete all rows and deletion doesn't have
    any side-effects (because of triggers), so we can use optimized
    handler::delete_all_rows() method.

    We implement fast TRUNCATE for InnoDB even if triggers are
    present.  TRUNCATE ignores triggers.

    We can use delete_all_rows() if and only if:
    - We allow new functions (not using option --skip-new), and are
      not in safe mode (not using option --safe-mode)
    - There is no limit clause
    - The condition is constant
    - If there is a condition, then it it produces a non-zero value
    - If the current command is DELETE FROM with no where clause
      (i.e., not TRUNCATE) then:
      - We should not be binlogging this statement row-based, and
      - there should be no delete triggers associated with the table.
  */
  if (!using_limit && const_cond_result &&
      (thd->lex->sql_command == SQLCOM_TRUNCATE ||
       (!thd->current_stmt_binlog_row_based &&
        !(table->triggers && table->triggers->has_delete_triggers()))))
  {
    /* Update the table->file->stats.records number */
    table->file->info(HA_STATUS_VARIABLE | HA_STATUS_NO_LOCK);
    ha_rows const maybe_deleted= table->file->stats.records;
    DBUG_PRINT("debug", ("Trying to use delete_all_rows()"));
    if (!(error=table->file->ha_delete_all_rows()))
    {
      /*
        If delete_all_rows() is used, it is not possible to log the
        query in row format, so we have to log it in statement format.
      */
      query_type= THD::STMT_QUERY_TYPE;
      error= -1;				// ok
      deleted= maybe_deleted;
      save_binlog_row_based= thd->current_stmt_binlog_row_based;
      goto cleanup;
    }
    if (error != HA_ERR_WRONG_COMMAND)
    {
      table->file->print_error(error,MYF(0));
      error=0;
      save_binlog_row_based= thd->current_stmt_binlog_row_based;
      goto cleanup;
    }
    /* Handler didn't support fast delete; Delete rows one by one */
  }
  if (conds)
  {
    Item::cond_result result;
    conds= remove_eq_conds(thd, conds, &result);
    if (result == Item::COND_FALSE)             // Impossible where
      limit= 0;
  }

#ifdef WITH_PARTITION_STORAGE_ENGINE
  if (prune_partitions(thd, table, conds))
  {
    free_underlaid_joins(thd, select_lex);
    thd->row_count_func= 0;
    my_ok(thd, (ha_rows) thd->row_count_func);  // No matching records
    DBUG_RETURN(0);
  }
#endif
  /* Update the table->file->stats.records number */
  table->file->info(HA_STATUS_VARIABLE | HA_STATUS_NO_LOCK);

  table->covering_keys.clear_all();
  table->quick_keys.clear_all();		// Can't use 'only index'
  select=make_select(table, 0, 0, conds, 0, &error);
  if (error)
    DBUG_RETURN(TRUE);
  if ((select && select->check_quick(thd, safe_update, limit)) || !limit)
  {
    delete select;
    free_underlaid_joins(thd, select_lex);
    thd->row_count_func= 0;
    /* 
      Error was already created by quick select evaluation (check_quick()).
      TODO: Add error code output parameter to Item::val_xxx() methods.
      Currently they rely on the user checking DA for
      errors when unwinding the stack after calling Item::val_xxx().
    */
    if (thd->is_error())
      DBUG_RETURN(TRUE);
    my_ok(thd, (ha_rows) thd->row_count_func);
    /*
      We don't need to call reset_auto_increment in this case, because
      mysql_truncate always gives a NULL conds argument, hence we never
      get here.
    */
    DBUG_RETURN(0);				// Nothing to delete
  }

  /* If running in safe sql mode, don't allow updates without keys */
  if (table->quick_keys.is_clear_all())
  {
    thd->server_status|=SERVER_QUERY_NO_INDEX_USED;
    if (safe_update && !using_limit)
    {
      delete select;
      free_underlaid_joins(thd, select_lex);
      my_message(ER_UPDATE_WITHOUT_KEY_IN_SAFE_MODE,
                 ER(ER_UPDATE_WITHOUT_KEY_IN_SAFE_MODE), MYF(0));
      DBUG_RETURN(TRUE);
    }
  }
  if (options & OPTION_QUICK)
    (void) table->file->extra(HA_EXTRA_QUICK);

  if (order && order->elements)
  {
    uint         length= 0;
    SORT_FIELD  *sortorder;
    ha_rows examined_rows;
    
    if ((!select || table->quick_keys.is_clear_all()) && limit != HA_POS_ERROR)
      usable_index= get_index_for_order(table, order->first, limit);

    if (usable_index == MAX_KEY)
    {
      table->sort.io_cache= (IO_CACHE *) my_malloc(sizeof(IO_CACHE),
                                                   MYF(MY_FAE | MY_ZEROFILL));
    
      if (!(sortorder= make_unireg_sortorder(order->first,
                                             &length, NULL)) ||
	  (table->sort.found_records = filesort(thd, table, sortorder, length,
                                                select, HA_POS_ERROR, 1,
                                                &examined_rows))
	  == HA_POS_ERROR)
      {
        delete select;
        free_underlaid_joins(thd, &thd->lex->select_lex);
        DBUG_RETURN(TRUE);
      }
      thd->examined_row_count+= examined_rows;
      /*
        Filesort has already found and selected the rows we want to delete,
        so we don't need the where clause
      */
      delete select;
      free_underlaid_joins(thd, select_lex);
      select= 0;
    }
  }

  /* If quick select is used, initialize it before retrieving rows. */
  if (select && select->quick && select->quick->reset())
  {
    delete select;
    free_underlaid_joins(thd, select_lex);
    DBUG_RETURN(TRUE);
  }
  if (usable_index == MAX_KEY || (select && select->quick))
  {
    if (init_read_record(&info, thd, table, select, 1, 1, FALSE))
    {
      delete select;
      free_underlaid_joins(thd, select_lex);
      DBUG_RETURN(TRUE);
    }
  }
  else
    init_read_record_idx(&info, thd, table, 1, usable_index);

  init_ftfuncs(thd, select_lex, 1);
  thd_proc_info(thd, "updating");

  /* NOTE: TRUNCATE must not invoke triggers. */

  triggers_applicable= table->triggers &&
                       thd->lex->sql_command != SQLCOM_TRUNCATE;

  if (triggers_applicable &&
      table->triggers->has_triggers(TRG_EVENT_DELETE,
                                    TRG_ACTION_AFTER))
  {
    /*
      The table has AFTER DELETE triggers that might access to subject table
      and therefore might need delete to be done immediately. So we turn-off
      the batching.
    */
    (void) table->file->extra(HA_EXTRA_DELETE_CANNOT_BATCH);
    will_batch= FALSE;
  }
  else
    will_batch= !table->file->start_bulk_delete();


  table->mark_columns_needed_for_delete();

  save_binlog_row_based= thd->current_stmt_binlog_row_based;
  if (thd->lex->sql_command == SQLCOM_TRUNCATE &&
      thd->current_stmt_binlog_row_based)
    thd->clear_current_stmt_binlog_row_based();

  while (!(error=info.read_record(&info)) && !thd->killed &&
	 ! thd->is_error())
  {
<<<<<<< HEAD
    if (table->vfield)
      update_virtual_fields(thd, table);
=======
    update_virtual_fields(thd, table,
                          triggers_applicable ? VCOL_UPDATE_ALL :
                                                VCOL_UPDATE_FOR_READ);
>>>>>>> 4abff25a
    thd->examined_row_count++;
    // thd->is_error() is tested to disallow delete row on error
    if (!select || select->skip_record(thd) > 0)
    {
      if (triggers_applicable &&
          table->triggers->process_triggers(thd, TRG_EVENT_DELETE,
                                            TRG_ACTION_BEFORE, FALSE))
      {
        error= 1;
        break;
      }

      if (!(error= table->file->ha_delete_row(table->record[0])))
      {
	deleted++;
        if (triggers_applicable &&
            table->triggers->process_triggers(thd, TRG_EVENT_DELETE,
                                              TRG_ACTION_AFTER, FALSE))
        {
          error= 1;
          break;
        }
	if (!--limit && using_limit)
	{
	  error= -1;
	  break;
	}
      }
      else
      {
	table->file->print_error(error,
                                 MYF(thd->lex->ignore ? ME_JUST_WARNING : 0));
        if (thd->is_error())
        {
          error= 1;
          break;
        }
      }
    }
    else
      table->file->unlock_row();  // Row failed selection, release lock on it
  }
  killed_status= thd->killed;
  if (killed_status != NOT_KILLED || thd->is_error())
    error= 1;					// Aborted
  if (will_batch && (loc_error= table->file->end_bulk_delete()))
  {
    if (error != 1)
      table->file->print_error(loc_error,MYF(0));
    error=1;
  }
  thd_proc_info(thd, "end");
  end_read_record(&info);
  if (options & OPTION_QUICK)
    (void) table->file->extra(HA_EXTRA_NORMAL);

  if (reset_auto_increment && (error < 0))
  {
    /*
      We're really doing a truncate and need to reset the table's
      auto-increment counter.
    */
    int error2= table->file->ha_reset_auto_increment(0);

    if (error2 && (error2 != HA_ERR_WRONG_COMMAND))
    {
      table->file->print_error(error2, MYF(0));
      error= 1;
    }
  }

cleanup:
  /*
    Invalidate the table in the query cache if something changed. This must
    be before binlog writing and ha_autocommit_...
  */
  if (deleted)
  {
    query_cache_invalidate3(thd, table_list, 1);
  }

  if (thd->lex->current_select->first_cond_optimization)
  {
    thd->lex->current_select->save_leaf_tables(thd);
    thd->lex->current_select->first_cond_optimization= 0;
  }

  delete select;
  transactional_table= table->file->has_transactions();

  if (!transactional_table && deleted > 0)
    thd->transaction.stmt.modified_non_trans_table= TRUE;
  
  /* See similar binlogging code in sql_update.cc, for comments */
  if ((error < 0) || thd->transaction.stmt.modified_non_trans_table)
  {
    if (mysql_bin_log.is_open() &&
        !(thd->lex->sql_command == SQLCOM_TRUNCATE &&
          thd->current_stmt_binlog_row_based &&
          find_temporary_table(thd, table_list)))
    {
      bool const is_trans=
        thd->lex->sql_command == SQLCOM_TRUNCATE ?
        FALSE :
        transactional_table;

      int errcode= 0;
      if (error < 0)
        thd->clear_error();
      else
        errcode= query_error_code(thd, killed_status == NOT_KILLED);
      
      /*
        [binlog]: If 'handler::delete_all_rows()' was called and the
        storage engine does not inject the rows itself, we replicate
        statement-based; otherwise, 'ha_delete_row()' was used to
        delete specific rows which we might log row-based.

        Note that TRUNCATE TABLE is not transactional and should
        therefore be treated as a DDL.
      */
      int log_result= thd->binlog_query(query_type,
                                        thd->query(), thd->query_length(),
                                        is_trans, FALSE, errcode);

      if (log_result)
      {
	error=1;
      }
    }
    if (thd->transaction.stmt.modified_non_trans_table)
      thd->transaction.all.modified_non_trans_table= TRUE;
  }
  thd->current_stmt_binlog_row_based= save_binlog_row_based;
  DBUG_ASSERT(transactional_table || !deleted || thd->transaction.stmt.modified_non_trans_table);
  free_underlaid_joins(thd, select_lex);
  if (error < 0 || 
      (thd->lex->ignore && !thd->is_error() && !thd->is_fatal_error))
  {
    /*
      If a TRUNCATE TABLE was issued, the number of rows should be reported as
      zero since the exact number is unknown.
    */
    thd->row_count_func= reset_auto_increment ? 0 : deleted;
    my_ok(thd, (ha_rows) thd->row_count_func);
    DBUG_PRINT("info",("%ld records deleted",(long) deleted));
  }
  DBUG_RETURN(error >= 0 || thd->is_error());
}


/*
  Prepare items in DELETE statement

  SYNOPSIS
    mysql_prepare_delete()
    thd			- thread handler
    table_list		- global/local table list
    conds		- conditions

  RETURN VALUE
    FALSE OK
    TRUE  error
*/
int mysql_prepare_delete(THD *thd, TABLE_LIST *table_list, Item **conds)
{
  Item *fake_conds= 0;
  SELECT_LEX *select_lex= &thd->lex->select_lex;
  DBUG_ENTER("mysql_prepare_delete");
  List<Item> all_fields;

  /*
    Statement-based replication of DELETE ... LIMIT is not safe as order of
    rows is not defined, so in mixed mode we go to row-based.

    Note that we may consider a statement as safe if ORDER BY primary_key
    is present. However it may confuse users to see very similiar statements
    replicated differently.
  */
  if (thd->lex->current_select->select_limit)
  {
    thd->lex->set_stmt_unsafe();
    thd->set_current_stmt_binlog_row_based_if_mixed();
  }
  thd->lex->allow_sum_func= 0;
  if (setup_tables_and_check_access(thd, &thd->lex->select_lex.context,
                                    &thd->lex->select_lex.top_join_list,
                                    table_list, 
                                    select_lex->leaf_tables, FALSE, 
                                    DELETE_ACL, SELECT_ACL, TRUE) ||
      setup_conds(thd, table_list, select_lex->leaf_tables, conds) ||
      setup_ftfuncs(select_lex))
    DBUG_RETURN(TRUE);
  if (!table_list->single_table_updatable() ||
      check_key_in_view(thd, table_list))
  {
    my_error(ER_NON_UPDATABLE_TABLE, MYF(0), table_list->alias, "DELETE");
    DBUG_RETURN(TRUE);
  }
  {
    TABLE_LIST *duplicate;
    if ((duplicate= unique_table(thd, table_list, table_list->next_global, 0)))
    {
      update_non_unique_table_error(table_list, "DELETE", duplicate);
      DBUG_RETURN(TRUE);
    }
  }

  if (select_lex->inner_refs_list.elements &&
    fix_inner_refs(thd, all_fields, select_lex, select_lex->ref_pointer_array))
    DBUG_RETURN(TRUE);

  select_lex->fix_prepare_information(thd, conds, &fake_conds); 
  DBUG_RETURN(FALSE);
}


/***************************************************************************
  Delete multiple tables from join 
***************************************************************************/

#define MEM_STRIP_BUF_SIZE current_thd->variables.sortbuff_size

extern "C" int refpos_order_cmp(void* arg, const void *a,const void *b)
{
  handler *file= (handler*)arg;
  return file->cmp_ref((const uchar*)a, (const uchar*)b);
}

/*
  make delete specific preparation and checks after opening tables

  SYNOPSIS
    mysql_multi_delete_prepare()
    thd         thread handler

  RETURN
    FALSE OK
    TRUE  Error
*/

int mysql_multi_delete_prepare(THD *thd)
{
  LEX *lex= thd->lex;
  TABLE_LIST *aux_tables= lex->auxiliary_table_list.first;
  TABLE_LIST *target_tbl;
  DBUG_ENTER("mysql_multi_delete_prepare");

  if (mysql_handle_derived(lex, DT_INIT))
    DBUG_RETURN(TRUE);
  if (mysql_handle_derived(lex, DT_MERGE_FOR_INSERT))
    DBUG_RETURN(TRUE);
  if (mysql_handle_derived(lex, DT_PREPARE))
    DBUG_RETURN(TRUE);
  /*
    setup_tables() need for VIEWs. JOIN::prepare() will not do it second
    time.

    lex->query_tables also point on local list of DELETE SELECT_LEX
  */
  if (setup_tables_and_check_access(thd, &thd->lex->select_lex.context,
                                    &thd->lex->select_lex.top_join_list,
                                    lex->query_tables,
                                    lex->select_lex.leaf_tables, FALSE, 
                                    DELETE_ACL, SELECT_ACL, FALSE))
    DBUG_RETURN(TRUE);

  if (lex->select_lex.handle_derived(thd->lex, DT_MERGE))  
    DBUG_RETURN(TRUE);

  /*
    Multi-delete can't be constructed over-union => we always have
    single SELECT on top and have to check underlying SELECTs of it
  */
  lex->select_lex.exclude_from_table_unique_test= TRUE;
  /* Fix tables-to-be-deleted-from list to point at opened tables */
  for (target_tbl= (TABLE_LIST*) aux_tables;
       target_tbl;
       target_tbl= target_tbl->next_local)
  {

    target_tbl->table= target_tbl->correspondent_table->table;
    if (target_tbl->correspondent_table->is_multitable())
    {
       my_error(ER_VIEW_DELETE_MERGE_VIEW, MYF(0),
                target_tbl->correspondent_table->view_db.str,
                target_tbl->correspondent_table->view_name.str);
       DBUG_RETURN(TRUE);
    }

    if (!target_tbl->correspondent_table->single_table_updatable() ||
        check_key_in_view(thd, target_tbl->correspondent_table))
    {
      my_error(ER_NON_UPDATABLE_TABLE, MYF(0),
               target_tbl->table_name, "DELETE");
      DBUG_RETURN(TRUE);
    }
    /*
      Check that table from which we delete is not used somewhere
      inside subqueries/view.
    */
    {
      TABLE_LIST *duplicate;
      if ((duplicate= unique_table(thd, target_tbl->correspondent_table,
                                   lex->query_tables, 0)))
      {
        update_non_unique_table_error(target_tbl->correspondent_table,
                                      "DELETE", duplicate);
        DBUG_RETURN(TRUE);
      }
    }
  }
  /*
    Reset the exclude flag to false so it doesn't interfare
    with further calls to unique_table
  */
  lex->select_lex.exclude_from_table_unique_test= FALSE;
  
  if (lex->select_lex.save_prep_leaf_tables(thd))
    DBUG_RETURN(TRUE);
  
  DBUG_RETURN(FALSE);
}


multi_delete::multi_delete(TABLE_LIST *dt, uint num_of_tables_arg)
  : delete_tables(dt), deleted(0), found(0),
    num_of_tables(num_of_tables_arg), error(0),
    do_delete(0), transactional_tables(0), normal_tables(0), error_handled(0)
{
  tempfiles= (Unique **) sql_calloc(sizeof(Unique *) * num_of_tables);
}


int
multi_delete::prepare(List<Item> &values, SELECT_LEX_UNIT *u)
{
  DBUG_ENTER("multi_delete::prepare");
  unit= u;
  do_delete= 1;
  thd_proc_info(thd, "deleting from main table");
  SELECT_LEX *select_lex= u->first_select();
  if (select_lex->first_cond_optimization)
  {
    if (select_lex->handle_derived(thd->lex, DT_MERGE))
      DBUG_RETURN(TRUE);
  }
  DBUG_RETURN(0);
}


bool
multi_delete::initialize_tables(JOIN *join)
{
  TABLE_LIST *walk;
  Unique **tempfiles_ptr;
  DBUG_ENTER("initialize_tables");

  if ((thd->options & OPTION_SAFE_UPDATES) && error_if_full_join(join))
    DBUG_RETURN(1);

  table_map tables_to_delete_from=0;
  delete_while_scanning= 1;
  for (walk= delete_tables; walk; walk= walk->next_local)
  {
    tables_to_delete_from|= walk->table->map;
    if (delete_while_scanning &&
        unique_table(thd, walk, join->tables_list, false))
    {
      /*
        If the table we are going to delete from appears
        in join, we need to defer delete. So the delete
        doesn't interfers with the scaning of results.
      */
      delete_while_scanning= 0;
    }
  }


  walk= delete_tables;

  for (JOIN_TAB *tab= first_linear_tab(join, WITH_CONST_TABLES); 
       tab; 
       tab= next_linear_tab(join, tab, WITHOUT_BUSH_ROOTS))
  {
    if (tab->table->map & tables_to_delete_from)
    {
      /* We are going to delete from this table */
      TABLE *tbl=walk->table=tab->table;
      walk= walk->next_local;
      /* Don't use KEYREAD optimization on this table */
      tbl->no_keyread=1;
      /* Don't use record cache */
      tbl->no_cache= 1;
      tbl->covering_keys.clear_all();
      if (tbl->file->has_transactions())
	transactional_tables= 1;
      else
	normal_tables= 1;
      if (tbl->triggers &&
          tbl->triggers->has_triggers(TRG_EVENT_DELETE,
                                      TRG_ACTION_AFTER))
      {
	/*
          The table has AFTER DELETE triggers that might access to subject 
          table and therefore might need delete to be done immediately. 
          So we turn-off the batching.
        */
	(void) tbl->file->extra(HA_EXTRA_DELETE_CANNOT_BATCH);
      }
      tbl->prepare_for_position();
      tbl->mark_columns_needed_for_delete();
    }
    else if ((tab->type != JT_SYSTEM && tab->type != JT_CONST) &&
             walk == delete_tables)
    {
      /*
        We are not deleting from the table we are scanning. In this
        case send_data() shouldn't delete any rows a we may touch
        the rows in the deleted table many times
      */
      delete_while_scanning= 0;
    }
  }
  walk= delete_tables;
  tempfiles_ptr= tempfiles;
  if (delete_while_scanning)
  {
    table_being_deleted= delete_tables;
    walk= walk->next_local;
  }
  for (;walk ;walk= walk->next_local)
  {
    TABLE *table=walk->table;
    *tempfiles_ptr++= new Unique (refpos_order_cmp,
				  (void *) table->file,
				  table->file->ref_length,
				  MEM_STRIP_BUF_SIZE);
  }
  init_ftfuncs(thd, thd->lex->current_select, 1);
  DBUG_RETURN(thd->is_fatal_error != 0);
}


multi_delete::~multi_delete()
{
  for (table_being_deleted= delete_tables;
       table_being_deleted;
       table_being_deleted= table_being_deleted->next_local)
  {
    TABLE *table= table_being_deleted->table;
    table->no_keyread=0;
  }

  for (uint counter= 0; counter < num_of_tables; counter++)
  {
    if (tempfiles[counter])
      delete tempfiles[counter];
  }
}


int multi_delete::send_data(List<Item> &values)
{
  int secure_counter= delete_while_scanning ? -1 : 0;
  TABLE_LIST *del_table;
  DBUG_ENTER("multi_delete::send_data");

  bool ignore= thd->lex->ignore;

  for (del_table= delete_tables;
       del_table;
       del_table= del_table->next_local, secure_counter++)
  {
    TABLE *table= del_table->table;

    /* Check if we are using outer join and we didn't find the row */
    if (table->status & (STATUS_NULL_ROW | STATUS_DELETED))
      continue;

    table->file->position(table->record[0]);
    found++;

    if (secure_counter < 0)
    {
      /* We are scanning the current table */
      DBUG_ASSERT(del_table == table_being_deleted);
      if (table->triggers &&
          table->triggers->process_triggers(thd, TRG_EVENT_DELETE,
                                            TRG_ACTION_BEFORE, FALSE))
        DBUG_RETURN(1);
      table->status|= STATUS_DELETED;
      if (!(error=table->file->ha_delete_row(table->record[0])))
      {
        deleted++;
        if (!table->file->has_transactions())
          thd->transaction.stmt.modified_non_trans_table= TRUE;
        if (table->triggers &&
            table->triggers->process_triggers(thd, TRG_EVENT_DELETE,
                                              TRG_ACTION_AFTER, FALSE))
          DBUG_RETURN(1);
      }
      else if (!ignore)
      {
        /*
          If the IGNORE option is used errors caused by ha_delete_row don't
          have to stop the iteration.
        */
        table->file->print_error(error,MYF(0));
        DBUG_RETURN(1);
      }
    }
    else
    {
      error=tempfiles[secure_counter]->unique_add((char*) table->file->ref);
      if (error)
      {
	error= 1;                               // Fatal error
	DBUG_RETURN(1);
      }
    }
  }
  DBUG_RETURN(0);
}


void multi_delete::send_error(uint errcode,const char *err)
{
  DBUG_ENTER("multi_delete::send_error");

  /* First send error what ever it is ... */
  my_message(errcode, err, MYF(0));

  DBUG_VOID_RETURN;
}


void multi_delete::abort()
{
  DBUG_ENTER("multi_delete::abort");

  /* the error was handled or nothing deleted and no side effects return */
  if (error_handled ||
      (!thd->transaction.stmt.modified_non_trans_table && !deleted))
    DBUG_VOID_RETURN;

  /* Something already deleted so we have to invalidate cache */
  if (deleted)
    query_cache_invalidate3(thd, delete_tables, 1);

  /*
    If rows from the first table only has been deleted and it is
    transactional, just do rollback.
    The same if all tables are transactional, regardless of where we are.
    In all other cases do attempt deletes ...
  */
  if (do_delete && normal_tables &&
      (table_being_deleted != delete_tables ||
       !table_being_deleted->table->file->has_transactions()))
  {
    /*
      We have to execute the recorded do_deletes() and write info into the
      error log
    */
    error= 1;
    send_eof();
    DBUG_ASSERT(error_handled);
    DBUG_VOID_RETURN;
  }
  
  if (thd->transaction.stmt.modified_non_trans_table)
  {
    /* 
       there is only side effects; to binlog with the error
    */
    if (mysql_bin_log.is_open())
    {
      int errcode= query_error_code(thd, thd->killed == NOT_KILLED);
      /* possible error of writing binary log is ignored deliberately */
      (void) thd->binlog_query(THD::ROW_QUERY_TYPE,
                              thd->query(), thd->query_length(),
                              transactional_tables, FALSE, errcode);
    }
    thd->transaction.all.modified_non_trans_table= true;
  }
  DBUG_VOID_RETURN;
}



/**
  Do delete from other tables.

  @retval 0 ok
  @retval 1 error

  @todo Is there any reason not use the normal nested-loops join? If not, and
  there is no documentation supporting it, this method and callee should be
  removed and there should be hooks within normal execution.
*/

int multi_delete::do_deletes()
{
  DBUG_ENTER("do_deletes");
  DBUG_ASSERT(do_delete);

  do_delete= 0;                                 // Mark called
  if (!found)
    DBUG_RETURN(0);

  table_being_deleted= (delete_while_scanning ? delete_tables->next_local :
                        delete_tables);
 
  for (uint counter= 0; table_being_deleted;
       table_being_deleted= table_being_deleted->next_local, counter++)
  { 
    TABLE *table = table_being_deleted->table;
    int local_error; 
    if (tempfiles[counter]->get(table))
      DBUG_RETURN(1);

    local_error= do_table_deletes(table, thd->lex->ignore);

    if (thd->killed && !local_error)
      DBUG_RETURN(1);

    if (local_error == -1)				// End of file
      local_error = 0;

    if (local_error)
      DBUG_RETURN(local_error);
  }
  DBUG_RETURN(0);
}


/**
   Implements the inner loop of nested-loops join within multi-DELETE
   execution.

   @param table The table from which to delete.

   @param ignore If used, all non fatal errors will be translated
   to warnings and we should not break the row-by-row iteration.

   @return Status code

   @retval  0 All ok.
   @retval  1 Triggers or handler reported error.
   @retval -1 End of file from handler.
*/
int multi_delete::do_table_deletes(TABLE *table, bool ignore)
{
  int local_error= 0;
  READ_RECORD info;
  ha_rows last_deleted= deleted;
  DBUG_ENTER("do_deletes_for_table");

  if (init_read_record(&info, thd, table, NULL, 0, 1, FALSE))
    DBUG_RETURN(1);

  /*
    Ignore any rows not found in reference tables as they may already have
    been deleted by foreign key handling
  */
  info.ignore_not_found_rows= 1;
  bool will_batch= !table->file->start_bulk_delete();
  while (!(local_error= info.read_record(&info)) && !thd->killed)
  {
    if (table->triggers &&
        table->triggers->process_triggers(thd, TRG_EVENT_DELETE,
                                          TRG_ACTION_BEFORE, FALSE))
    {
      local_error= 1;
      break;
    }
      
    local_error= table->file->ha_delete_row(table->record[0]);
    if (local_error && !ignore)
    {
      table->file->print_error(local_error, MYF(0));
      break;
    }
      
    /*
      Increase the reported number of deleted rows only if no error occurred
      during ha_delete_row.
      Also, don't execute the AFTER trigger if the row operation failed.
    */
    if (!local_error)
    {
      deleted++;
      if (table->triggers &&
          table->triggers->process_triggers(thd, TRG_EVENT_DELETE,
                                            TRG_ACTION_AFTER, FALSE))
      {
        local_error= 1;
        break;
      }
    }
  }
  if (will_batch)
  {
    int tmp_error= table->file->end_bulk_delete();
    if (tmp_error && !local_error)
    {
      local_error= tmp_error;
      table->file->print_error(local_error, MYF(0));
    }
  }
  if (last_deleted != deleted && !table->file->has_transactions())
    thd->transaction.stmt.modified_non_trans_table= TRUE;

  end_read_record(&info);

  DBUG_RETURN(local_error);
}

/*
  Send ok to the client

  return:  0 sucess
	   1 error
*/

bool multi_delete::send_eof()
{
  killed_state killed_status= NOT_KILLED;
  thd_proc_info(thd, "deleting from reference tables");

  /* Does deletes for the last n - 1 tables, returns 0 if ok */
  int local_error= do_deletes();		// returns 0 if success

  /* compute a total error to know if something failed */
  local_error= local_error || error;
  killed_status= (local_error == 0)? NOT_KILLED : thd->killed;
  /* reset used flags */
  thd_proc_info(thd, "end");

  /*
    We must invalidate the query cache before binlog writing and
    ha_autocommit_...
  */
  if (deleted)
  {
    query_cache_invalidate3(thd, delete_tables, 1);
  }
  if ((local_error == 0) || thd->transaction.stmt.modified_non_trans_table)
  {
    if (mysql_bin_log.is_open())
    {
      int errcode= 0;
      if (local_error == 0)
        thd->clear_error();
      else
        errcode= query_error_code(thd, killed_status == NOT_KILLED);
      if (thd->binlog_query(THD::ROW_QUERY_TYPE,
                            thd->query(), thd->query_length(),
                            transactional_tables, FALSE, errcode) &&
          !normal_tables)
      {
	local_error=1;  // Log write failed: roll back the SQL statement
      }
    }
    if (thd->transaction.stmt.modified_non_trans_table)
      thd->transaction.all.modified_non_trans_table= TRUE;
  }
  if (local_error != 0)
    error_handled= TRUE; // to force early leave from ::send_error()

  if (!local_error)
  {
    thd->row_count_func= deleted;
    ::my_ok(thd, (ha_rows) thd->row_count_func);
  }
  return 0;
}


/***************************************************************************
  TRUNCATE TABLE
****************************************************************************/

/*
  Row-by-row truncation if the engine does not support table recreation.
  Probably a InnoDB table.
*/

static bool mysql_truncate_by_delete(THD *thd, TABLE_LIST *table_list)
{
  bool error;
  DBUG_ENTER("mysql_truncate_by_delete");
  table_list->lock_type= TL_WRITE;
  mysql_init_select(thd->lex);
  error= mysql_delete(thd, table_list, NULL, NULL, HA_POS_ERROR, LL(0), TRUE);
  ha_autocommit_or_rollback(thd, error);
  end_trans(thd, error ? ROLLBACK : COMMIT);
  DBUG_RETURN(error);
}


/*
  Optimize delete of all rows by doing a full generate of the table
  This will work even if the .ISM and .ISD tables are destroyed

  dont_send_ok should be set if:
  - We should always wants to generate the table (even if the table type
    normally can't safely do this.
  - We don't want an ok to be sent to the end user.
  - We don't want to log the truncate command
  - If we want to have a name lock on the table on exit without errors.
*/

bool mysql_truncate(THD *thd, TABLE_LIST *table_list, bool dont_send_ok)
{
  HA_CREATE_INFO create_info;
  char path[FN_REFLEN + 1];
  TABLE *table;
  TABLE_LIST *tbl;
  bool error;
  uint path_length;
  bool is_temporary_table= false;
  DBUG_ENTER("mysql_truncate");

  bzero((char*) &create_info,sizeof(create_info));

  /* Remove tables from the HANDLER's hash. */
  mysql_ha_rm_tables(thd, table_list, FALSE);

  /* If it is a temporary table, close and regenerate it */
  if (!dont_send_ok && (table= find_temporary_table(thd, table_list)))
  {
    TABLE_SHARE *share= table->s;
    handlerton *table_type= share->db_type();
    is_temporary_table= true;

    if (!ha_check_storage_engine_flag(table_type, HTON_CAN_RECREATE))
      goto trunc_by_del;

    for (tbl= table_list; tbl; tbl= tbl->next_local)
      tbl->deleting= TRUE; /* to trigger HA_PREPARE_FOR_DROP */

    table->file->info(HA_STATUS_AUTO | HA_STATUS_NO_LOCK);

    create_info.options|= HA_LEX_CREATE_TMP_TABLE;
    close_temporary_table(thd, table, 0, 0);    // Don't free share
    ha_create_table(thd, share->normalized_path.str,
                    share->db.str, share->table_name.str, &create_info, 1);
    // We don't need to call invalidate() because this table is not in cache
    if ((error= (int) !(open_temporary_table(thd, share->path.str,
                                             share->db.str,
					     share->table_name.str, 1))))
      (void) rm_temporary_table(table_type, share->path.str);
    else
      thd->thread_specific_used= TRUE;
    
    free_table_share(share);
    my_free((char*) table,MYF(0));
    /*
      If we return here we will not have logged the truncation to the bin log
      and we will not my_ok() to the client.
    */
    goto end;
  }

  path_length= build_table_filename(path, sizeof(path) - 1, table_list->db,
                                    table_list->table_name, reg_ext, 0);

  if (!dont_send_ok)
  {
    enum legacy_db_type table_type;
    mysql_frm_type(thd, path, &table_type);
    if (table_type == DB_TYPE_UNKNOWN)
    {
      my_error(ER_NO_SUCH_TABLE, MYF(0),
               table_list->db, table_list->table_name);
      DBUG_RETURN(TRUE);
    }
    if (!ha_check_storage_engine_flag(ha_resolve_by_legacy_type(thd,
                                                                table_type),
                                      HTON_CAN_RECREATE))
      goto trunc_by_del;

    if (lock_and_wait_for_table_name(thd, table_list))
      DBUG_RETURN(TRUE);
  }

  /*
    Remove the .frm extension AIX 5.2 64-bit compiler bug (BUG#16155): this
    crashes, replacement works.  *(path + path_length - reg_ext_length)=
     '\0';
  */
  path[path_length - reg_ext_length] = 0;
  VOID(pthread_mutex_lock(&LOCK_open));
  error= ha_create_table(thd, path, table_list->db, table_list->table_name,
                         &create_info, 1);
  VOID(pthread_mutex_unlock(&LOCK_open));
  query_cache_invalidate3(thd, table_list, 0);

end:
  if (!dont_send_ok)
  {
    if (!error)
    {
      /* In RBR, the statement is not binlogged if the table is temporary. */
      if (!is_temporary_table || !thd->current_stmt_binlog_row_based)
        error= write_bin_log(thd, TRUE, thd->query(), thd->query_length());
      if (!error)
        my_ok(thd);		// This should return record count
    }
    VOID(pthread_mutex_lock(&LOCK_open));
    unlock_table_name(thd, table_list);
    VOID(pthread_mutex_unlock(&LOCK_open));
  }
  else if (error)
  {
    VOID(pthread_mutex_lock(&LOCK_open));
    unlock_table_name(thd, table_list);
    VOID(pthread_mutex_unlock(&LOCK_open));
  }
  DBUG_RETURN(error);

trunc_by_del:
  error= mysql_truncate_by_delete(thd, table_list);
  DBUG_RETURN(error);
}<|MERGE_RESOLUTION|>--- conflicted
+++ resolved
@@ -332,14 +332,10 @@
   while (!(error=info.read_record(&info)) && !thd->killed &&
 	 ! thd->is_error())
   {
-<<<<<<< HEAD
     if (table->vfield)
-      update_virtual_fields(thd, table);
-=======
-    update_virtual_fields(thd, table,
-                          triggers_applicable ? VCOL_UPDATE_ALL :
-                                                VCOL_UPDATE_FOR_READ);
->>>>>>> 4abff25a
+      update_virtual_fields(thd, table,
+                            triggers_applicable ? VCOL_UPDATE_ALL :
+                                                  VCOL_UPDATE_FOR_READ);
     thd->examined_row_count++;
     // thd->is_error() is tested to disallow delete row on error
     if (!select || select->skip_record(thd) > 0)
