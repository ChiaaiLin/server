/* Copyright (C) 2000 MySQL AB

   This program is free software; you can redistribute it and/or modify
   it under the terms of the GNU General Public License as published by
   the Free Software Foundation; either version 2 of the License, or
   (at your option) any later version.

   This program is distributed in the hope that it will be useful,
   but WITHOUT ANY WARRANTY; without even the implied warranty of
   MERCHANTABILITY or FITNESS FOR A PARTICULAR PURPOSE.  See the
   GNU General Public License for more details.

   You should have received a copy of the GNU General Public License
   along with this program; if not, write to the Free Software
   Foundation, Inc., 59 Temple Place, Suite 330, Boston, MA  02111-1307  USA */

/*
  Write and read of logical packets to/from socket

  Writes are cached into net_buffer_length big packets.
  Read packets are reallocated dynamicly when reading big packets.
  Each logical packet has the following pre-info:
  3 byte length & 1 byte package-number.
*/

#ifdef __WIN__
#include <winsock.h>
#endif
#include <my_global.h>
#include <mysql.h>
#include <mysql_embed.h>
#include <mysql_com.h>
#include <mysqld_error.h>
#include <my_sys.h>
#include <m_string.h>
#include <my_net.h>
#include <violite.h>
#include <signal.h>
#include <errno.h>

/*
  The following handles the differences when this is linked between the
  client and the server.

  This gives an error if a too big packet is found
  The server can change this with the -O switch, but because the client
  can't normally do this the client should have a bigger max_allowed_packet.
*/

#if defined(__WIN__) || !defined(MYSQL_SERVER)
  /* The following is because alarms doesn't work on windows. */
#define NO_ALARM
#endif
  
#ifndef NO_ALARM
#include "my_pthread.h"
void sql_print_error(const char *format,...);
#else
#define DONT_USE_THR_ALARM
#endif /* NO_ALARM */

#include "thr_alarm.h"

#ifdef MYSQL_SERVER
#define USE_QUERY_CACHE
extern uint test_flags;
extern void query_cache_insert(NET *net, const char *packet, ulong length);
extern ulong bytes_sent, bytes_received;
extern pthread_mutex_t LOCK_bytes_sent , LOCK_bytes_received;
#else
#undef statistic_add
#define statistic_add(A,B,C)
#endif

#define TEST_BLOCKING		8
#define MAX_PACKET_LENGTH (256L*256L*256L-1)

static my_bool net_write_buff(NET *net,const char *packet,ulong len);


	/* Init with packet info */

int my_net_init(NET *net, Vio* vio)
{
  DBUG_ENTER("my_net_init");
  my_net_local_init(net);			/* Set some limits */
  if (!(net->buff=(uchar*) my_malloc((uint32) net->max_packet+
				     NET_HEADER_SIZE + COMP_HEADER_SIZE,
				     MYF(MY_WME))))
    DBUG_RETURN(1);
  net->buff_end=net->buff+net->max_packet;
  net->vio = vio;
  net->no_send_ok = 0;
  net->error=0; net->return_errno=0; net->return_status=0;
  net->pkt_nr=net->compress_pkt_nr=0;
  net->write_pos=net->read_pos = net->buff;
  net->last_error[0]=0;
  net->compress=0; net->reading_or_writing=0;
  net->where_b = net->remain_in_buf=0;
  net->last_errno=0;
  net->query_cache_query=0;

  if (vio != 0)					/* If real connection */
  {
    net->fd  = vio_fd(vio);			/* For perl DBI/DBD */
#if defined(MYSQL_SERVER) && !defined(___WIN__) && !defined(__EMX__) && !defined(OS2)
    if (!(test_flags & TEST_BLOCKING))
    {
      my_bool old_mode;
      vio_blocking(vio, FALSE, &old_mode);
    }
#endif
    vio_fastsend(vio);
  }
  DBUG_RETURN(0);
}


void net_end(NET *net)
{
  DBUG_ENTER("net_end");
  my_free((gptr) net->buff,MYF(MY_ALLOW_ZERO_PTR));
  net->buff=0;
  DBUG_VOID_RETURN;
}


/* Realloc the packet buffer */

static my_bool net_realloc(NET *net, ulong length)
{
  uchar *buff;
  ulong pkt_length;
  DBUG_ENTER("net_realloc");
  DBUG_PRINT("enter",("length: %lu", length));

  if (length >= net->max_packet_size)
  {
    DBUG_PRINT("error",("Packet too large. Max sixe: %lu",
			net->max_packet_size));
    net->error=1;
    net->last_errno=ER_NET_PACKET_TOO_LARGE;
    DBUG_RETURN(1);
  }
  pkt_length = (length+IO_SIZE-1) & ~(IO_SIZE-1); 
  /*
    We must allocate some extra bytes for the end 0 and to be able to
    read big compressed blocks
  */
  if (!(buff=(uchar*) my_realloc((char*) net->buff, (uint32) pkt_length +
				 NET_HEADER_SIZE + COMP_HEADER_SIZE,
				 MYF(MY_WME))))
  {
    net->error=1;
#ifdef MYSQL_SERVER
    net->last_errno=ER_OUT_OF_RESOURCES;
#endif
    DBUG_RETURN(1);
  }
  net->buff=net->write_pos=buff;
  net->buff_end=buff+(net->max_packet=pkt_length);
  DBUG_RETURN(0);
}

	/* Remove unwanted characters from connection */

void net_clear(NET *net)
{
  DBUG_ENTER("net_clear");
#if !defined(EXTRA_DEBUG) && !defined(EMBEDDED_LIBRARY)
  {
    int count;					/* One may get 'unused' warn */
    my_bool old_mode;
    if (!vio_blocking(net->vio, FALSE, &old_mode))
    {
      while ((count = vio_read(net->vio, (char*) (net->buff),
			       (uint32) net->max_packet)) > 0)
	DBUG_PRINT("info",("skipped %d bytes from file: %s",
			   count, vio_description(net->vio)));
      vio_blocking(net->vio, TRUE, &old_mode);
    }
  }
#endif /* EXTRA_DEBUG */
  net->pkt_nr=net->compress_pkt_nr=0;		/* Ready for new command */
  net->write_pos=net->buff;
  DBUG_VOID_RETURN;
}

	/* Flush write_buffer if not empty. */

int net_flush(NET *net)
{
  int error=0;
  DBUG_ENTER("net_flush");
  if (net->buff != net->write_pos)
  {
    error=net_real_write(net,(char*) net->buff,
			 (ulong) (net->write_pos - net->buff));
    net->write_pos=net->buff;
  }
  /* Sync packet number if using compression */
  if (net->compress)
    net->pkt_nr=net->compress_pkt_nr;
  DBUG_RETURN(error);
}


/*****************************************************************************
** Write something to server/client buffer
*****************************************************************************/

/*
** Write a logical packet with packet header
** Format: Packet length (3 bytes), packet number(1 byte)
**         When compression is used a 3 byte compression length is added
** NOTE: If compression is used the original package is modified!
*/

int
my_net_write(NET *net,const char *packet,ulong len)
{
  uchar buff[NET_HEADER_SIZE];
  /*
    Big packets are handled by splitting them in packets of MAX_PACKET_LENGTH
    length. The last packet is always a packet that is < MAX_PACKET_LENGTH.
    (The last packet may even have a length of 0)
  */
  while (len >= MAX_PACKET_LENGTH)
  {
    const ulong z_size = MAX_PACKET_LENGTH;
    int3store(buff, z_size);
    buff[3]= (uchar) net->pkt_nr++;
    if (net_write_buff(net, (char*) buff, NET_HEADER_SIZE) ||
	net_write_buff(net, packet, z_size))
      return 1;
    packet += z_size;
    len-=     z_size;
  }
  /* Write last packet */
  int3store(buff,len);
  buff[3]= (uchar) net->pkt_nr++;
  if (net_write_buff(net,(char*) buff,NET_HEADER_SIZE))
    return 1;
  DBUG_DUMP("packet_header",(char*) buff,NET_HEADER_SIZE);
  return test(net_write_buff(net,packet,len));
}

/*
  Send a command to the server.
  As the command is part of the first data packet, we have to do some data
  juggling to put the command in there, without having to create a new
  packet.
  This function will split big packets into sub-packets if needed.
  (Each sub packet can only be 2^24 bytes)
*/

int
net_write_command(NET *net,uchar command,const char *packet,ulong len)
{
  ulong length=len+1;				/* 1 extra byte for command */
  uchar buff[NET_HEADER_SIZE+1];
  uint header_size=NET_HEADER_SIZE+1;
  DBUG_ENTER("net_write_command");
  DBUG_PRINT("enter",("length: %lu", len));

  buff[4]=command;				/* For first packet */

  if (length >= MAX_PACKET_LENGTH)
  {
    /* Take into account that we have the command in the first header */
    len= MAX_PACKET_LENGTH -1;
    do
    {
      int3store(buff, MAX_PACKET_LENGTH);
      buff[3]= (uchar) net->pkt_nr++;
      if (net_write_buff(net,(char*) buff, header_size) ||
	  net_write_buff(net,packet,len))
	DBUG_RETURN(1);
      packet+= len;
      length-= MAX_PACKET_LENGTH;
      len= MAX_PACKET_LENGTH;
      header_size= NET_HEADER_SIZE;
    } while (length >= MAX_PACKET_LENGTH);
    len=length;					/* Data left to be written */
  }
  int3store(buff,length);
  buff[3]= (uchar) net->pkt_nr++;
  DBUG_RETURN(test(net_write_buff(net,(char*) buff,header_size) ||
		   net_write_buff(net,packet,len) || net_flush(net)));
}

/*
  Caching the data in a local buffer before sending it.

  SYNOPSIS
    net_write_buff()
    net		Network handler
    packet	Packet to send
    len		Length of packet

  DESCRIPTION
    Fill up net->buffer and send it to the client when full.

    If the rest of the to-be-sent-packet is bigger than buffer,
    send it in one big block (to avoid copying to internal buffer).
    If not, copy the rest of the data to the buffer and return without
    sending data.

  NOTES
    The cached buffer can be sent as it is with 'net_flush()'.

    In this code we have to be careful to not send a packet longer than
    MAX_PACKET_LENGTH to net_real_write() if we are using the compressed protocol
    as we store the length of the compressed packet in 3 bytes.

  RETURN
  0	ok
  1
*/

static my_bool
net_write_buff(NET *net,const char *packet,ulong len)
{
  ulong left_length;
  if (net->compress && net->max_packet > MAX_PACKET_LENGTH)
    left_length= MAX_PACKET_LENGTH - (net->write_pos - net->buff);
  else
    left_length= (ulong) (net->buff_end - net->write_pos);

  if (len > left_length)
  {
    if (net->write_pos != net->buff)
    {
      /* Fill up already used packet and write it */
      memcpy((char*) net->write_pos,packet,left_length);
      if (net_real_write(net,(char*) net->buff, 
			 (ulong) (net->write_pos - net->buff) + left_length))
	return 1;
      net->write_pos= net->buff;
      packet+= left_length;
      len-= left_length;
    }
    if (net->compress)
    {
      /*
	We can't have bigger packets than 16M with compression
	Because the uncompressed length is stored in 3 bytes
      */
      left_length= MAX_PACKET_LENGTH;
      while (len > left_length)
      {
	if (net_real_write(net, packet, left_length))
	  return 1;
	packet+= left_length;
	len-= left_length;
      }
    }
    if (len > net->max_packet)
      return net_real_write(net, packet, len) ? 1 : 0;
    /* Send out rest of the blocks as full sized blocks */
  }
  memcpy((char*) net->write_pos,packet,len);
  net->write_pos+= len;
  return 0;
}


/*
  Read and write one packet using timeouts.
  If needed, the packet is compressed before sending.
*/

int
net_real_write(NET *net,const char *packet,ulong len)
{
  long int length;
  char *pos,*end;
  thr_alarm_t alarmed;
#ifndef NO_ALARM
  ALARM alarm_buff;
#endif
  uint retry_count=0;
  my_bool net_blocking = vio_is_blocking(net->vio);
  DBUG_ENTER("net_real_write");

#if defined(MYSQL_SERVER) && defined(HAVE_QUERY_CACHE)
  if (net->query_cache_query != 0)
    query_cache_insert(net, packet, len);
#endif

  if (net->error == 2)
    DBUG_RETURN(-1);				/* socket can't be used */

  net->reading_or_writing=2;
#ifdef HAVE_COMPRESS
  if (net->compress)
  {
    ulong complen;
    uchar *b;
    uint header_length=NET_HEADER_SIZE+COMP_HEADER_SIZE;
    if (!(b=(uchar*) my_malloc((uint32) len + NET_HEADER_SIZE +
			       COMP_HEADER_SIZE, MYF(MY_WME))))
    {
#ifdef MYSQL_SERVER
      net->last_errno=ER_OUT_OF_RESOURCES;
      net->error=2;
#endif
      net->reading_or_writing=0;
      DBUG_RETURN(1);
    }
    memcpy(b+header_length,packet,len);

    if (my_compress((byte*) b+header_length,&len,&complen))
      complen=0;
    int3store(&b[NET_HEADER_SIZE],complen);
    int3store(b,len);
    b[3]=(uchar) (net->compress_pkt_nr++);
    len+= header_length;
    packet= (char*) b;
  }
#endif /* HAVE_COMPRESS */

  /* DBUG_DUMP("net",packet,len); */
#ifndef NO_ALARM
  thr_alarm_init(&alarmed);
  if (net_blocking)
    thr_alarm(&alarmed,(uint) net->write_timeout,&alarm_buff);
#else
  alarmed=0;
#endif /* NO_ALARM */

  pos=(char*) packet; end=pos+len;
  while (pos != end)
  {
    if ((long) (length=vio_write(net->vio,pos,(uint32) (end-pos))) <= 0)
    {
      my_bool interrupted = vio_should_retry(net->vio);
#if (!defined(__WIN__) && !defined(__EMX__) && !defined(OS2))
      if ((interrupted || length==0) && !thr_alarm_in_use(&alarmed))
      {
        if (!thr_alarm(&alarmed,(uint) net->write_timeout,&alarm_buff))
        {                                       /* Always true for client */
	  my_bool old_mode;
	  while (vio_blocking(net->vio, TRUE, &old_mode) < 0)
	  {
	    if (vio_should_retry(net->vio) && retry_count++ < net->retry_count)
	      continue;
#ifdef EXTRA_DEBUG
	    fprintf(stderr,
		    "%s: my_net_write: fcntl returned error %d, aborting thread\n",
		    my_progname,vio_errno(net->vio));
#endif /* EXTRA_DEBUG */
#ifdef MYSQL_SERVER	    
	    net->last_errno=ER_NET_ERROR_ON_WRITE;
#endif
	    net->error=2;                     /* Close socket */
	    goto end;
	  }
	  retry_count=0;
	  continue;
	}
      }
      else
#endif /* (!defined(__WIN__) && !defined(__EMX__)) */
	if (thr_alarm_in_use(&alarmed) && !thr_got_alarm(&alarmed) &&
	    interrupted)
      {
	if (retry_count++ < net->retry_count)
	    continue;
#ifdef EXTRA_DEBUG
	  fprintf(stderr, "%s: write looped, aborting thread\n",
		  my_progname);
#endif /* EXTRA_DEBUG */
      }
#if defined(THREAD_SAFE_CLIENT) && !defined(MYSQL_SERVER)
      if (vio_errno(net->vio) == SOCKET_EINTR)
      {
	DBUG_PRINT("warning",("Interrupted write. Retrying..."));
	continue;
      }
#endif /* defined(THREAD_SAFE_CLIENT) && !defined(MYSQL_SERVER) */
      net->error=2;				/* Close socket */
#ifdef MYSQL_SERVER
      net->last_errno= (interrupted ? ER_NET_WRITE_INTERRUPTED :
			ER_NET_ERROR_ON_WRITE);
#endif /* MYSQL_SERVER */
      break;
    }
    pos+=length;
    statistic_add(bytes_sent,length,&LOCK_bytes_sent);
  }
#ifndef __WIN__
 end:
#endif
#ifdef HAVE_COMPRESS
  if (net->compress)
    my_free((char*) packet,MYF(0));
#endif
  if (thr_alarm_in_use(&alarmed))
  {
    my_bool old_mode;
    thr_end_alarm(&alarmed);
    vio_blocking(net->vio, net_blocking, &old_mode);
  }
  net->reading_or_writing=0;
  DBUG_RETURN(((int) (pos != end)));
}


/*****************************************************************************
** Read something from server/clinet
*****************************************************************************/

#ifndef NO_ALARM

static my_bool net_safe_read(NET *net, char *buff, uint32 length,
			     thr_alarm_t *alarmed)
{
  uint retry_count=0;
  while (length > 0)
  {
    int tmp;
    if ((tmp=vio_read(net->vio,(char*) net->buff, length)) <= 0)
    {
      my_bool interrupted = vio_should_retry(net->vio);
      if (!thr_got_alarm(&alarmed) && interrupted)
      {					/* Probably in MIT threads */
	if (retry_count++ < net->retry_count)
	  continue;
      }
      return 1;
    }
    length-= tmp;
  }
  return 0;
}

/*
  Help function to clear the commuication buffer when we get a too big packet.

  SYNOPSIS
    my_net_skip_rest()
    net		Communication handle
    remain	Bytes to read
    alarmed	Parameter for thr_alarm()
    alarm_buff	Parameter for thr_alarm()

  RETURN VALUES
   0	Was able to read the whole packet
   1	Got mailformed packet from client
*/

<<<<<<< HEAD
static my_bool my_net_skip_rest(NET *net, uint32 remain, thr_alarm_t *alarmed,
				ALARM *alarm_buff)
{
  uint32 old=remain;
  DBUG_ENTER("my_net_skip_rest");
  DBUG_PRINT("enter",("bytes_to_skip: %u", (uint) remain));

  if (!thr_alarm_in_use(&alarmed))
  {
    my_bool old_mode;
    if (!thr_alarm(alarmed,net->read_timeout, alarm_buff) ||
	vio_blocking(net->vio, TRUE, &old_mode) < 0)
      DBUG_RETURN(1);				/* Can't setup, abort */
=======
static void my_net_skip_rest(NET *net, ulong remain, thr_alarm_t *alarmed,
			     ALARM *alarm_buff)
{
  uint retry_count=0;
  if (!thr_alarm_in_use(alarmed))
  {
    if (!thr_alarm(alarmed,net->timeout,alarm_buff) ||
	(!vio_is_blocking(net->vio) && vio_blocking(net->vio,TRUE) < 0))
      return;					/* Can't setup, abort */
>>>>>>> 9b73c709
  }
  for (;;)
  {
    while (remain > 0)
    {
      uint length= min(remain, net->max_packet);
      if (net_safe_read(net, (char*) net->buff, length, alarmed))
	DBUG_RETURN(1);
      statistic_add(bytes_received, length, &LOCK_bytes_received);
      remain -= (uint32) length;
    }
    if (old != MAX_PACKET_LENGTH)
      break;
    if (net_safe_read(net, (char*) net->buff, NET_HEADER_SIZE, alarmed))
      DBUG_RETURN(1);
    old=remain= uint3korr(net->buff);
    net->pkt_nr++;
  }
  DBUG_RETURN(0);
}
#endif /* NO_ALARM */


/*
  Reads one packet to net->buff + net->where_b
  Returns length of packet.  Long packets are handled by my_net_read().
  This function reallocates the net->buff buffer if necessary.
*/

static ulong
my_real_read(NET *net, ulong *complen)
{
  uchar *pos;
  long length;
  uint i,retry_count=0;
  ulong len=packet_error;
  thr_alarm_t alarmed;
#ifndef NO_ALARM
  ALARM alarm_buff;
#endif
  my_bool net_blocking=vio_is_blocking(net->vio);
  uint32 remain= (net->compress ? NET_HEADER_SIZE+COMP_HEADER_SIZE :
		  NET_HEADER_SIZE);
  *complen = 0;

  net->reading_or_writing=1;
  thr_alarm_init(&alarmed);
#ifndef NO_ALARM
  if (net_blocking)
    thr_alarm(&alarmed,net->read_timeout,&alarm_buff);
#endif /* NO_ALARM */

    pos = net->buff + net->where_b;		/* net->packet -4 */
    for (i=0 ; i < 2 ; i++)
    {
      while (remain > 0)
      {
	/* First read is done with non blocking mode */
        if ((int) (length=vio_read(net->vio,(char*) pos,remain)) <= 0L)
        {
          my_bool interrupted = vio_should_retry(net->vio);

	  DBUG_PRINT("info",("vio_read returned %d,  errno: %d",
			     length, vio_errno(net->vio)));
#if (!defined(__WIN__) && !defined(__EMX__) && !defined(OS2)) || defined(MYSQL_SERVER)
	  /*
	    We got an error that there was no data on the socket. We now set up
	    an alarm to not 'read forever', change the socket to non blocking
	    mode and try again
	  */
	  if ((interrupted || length == 0) && !thr_alarm_in_use(&alarmed))
	  {
	    if (!thr_alarm(&alarmed,net->read_timeout,&alarm_buff)) /* Don't wait too long */
	    {
	      my_bool old_mode;
	      while (vio_blocking(net->vio, TRUE, &old_mode) < 0)
	      {
		if (vio_should_retry(net->vio) &&
		    retry_count++ < net->retry_count)
		  continue;
		DBUG_PRINT("error",
			   ("fcntl returned error %d, aborting thread",
			    vio_errno(net->vio)));
#ifdef EXTRA_DEBUG
		fprintf(stderr,
			"%s: read: fcntl returned error %d, aborting thread\n",
			my_progname,vio_errno(net->vio));
#endif /* EXTRA_DEBUG */
		len= packet_error;
		net->error=2;                 /* Close socket */
#ifdef MYSQL_SERVER
		net->last_errno=ER_NET_FCNTL_ERROR;
#endif
		goto end;
	      }
	      retry_count=0;
	      continue;
	    }
	  }
#endif /* (!defined(__WIN__) && !defined(__EMX__)) || defined(MYSQL_SERVER) */
	  if (thr_alarm_in_use(&alarmed) && !thr_got_alarm(&alarmed) &&
	      interrupted)
	  {					/* Probably in MIT threads */
	    if (retry_count++ < net->retry_count)
	      continue;
#ifdef EXTRA_DEBUG
	    fprintf(stderr, "%s: read looped with error %d, aborting thread\n",
		    my_progname,vio_errno(net->vio));
#endif /* EXTRA_DEBUG */
	  }
#if defined(THREAD_SAFE_CLIENT) && !defined(MYSQL_SERVER)
	  if (vio_should_retry(net->vio))
	  {
	    DBUG_PRINT("warning",("Interrupted read. Retrying..."));
	    continue;
	  }
#endif
	  DBUG_PRINT("error",("Couldn't read packet: remain: %u  errno: %d  length: %ld",
			      remain, vio_errno(net->vio), length));
	  len= packet_error;
	  net->error=2;				/* Close socket */
#ifdef MYSQL_SERVER
	  net->last_errno= (interrupted ? ER_NET_READ_INTERRUPTED :
			    ER_NET_READ_ERROR);
#endif
	  goto end;
	}
	remain -= (uint32) length;
	pos+= (ulong) length;
	statistic_add(bytes_received,(ulong) length,&LOCK_bytes_received);
      }
      if (i == 0)
      {					/* First parts is packet length */
	ulong helping;
	if (net->buff[net->where_b + 3] != (uchar) net->pkt_nr)
	{
	  if (net->buff[net->where_b] != (uchar) 255)
	  {
	    DBUG_PRINT("error",
		       ("Packets out of order (Found: %d, expected %u)",
			(int) net->buff[net->where_b + 3],
			net->pkt_nr));
	    DBUG_DUMP("packet_header",(char*) net->buff+net->where_b, 4);
#ifdef EXTRA_DEBUG
	    fprintf(stderr,"Packets out of order (Found: %d, expected %d)\n",
		    (int) net->buff[net->where_b + 3],
		    (uint) (uchar) net->pkt_nr);
#endif
	  }
	  len= packet_error;
#ifdef MYSQL_SERVER
	  net->last_errno=ER_NET_PACKETS_OUT_OF_ORDER;
#endif
	  goto end;
	}
	net->compress_pkt_nr= ++net->pkt_nr;
#ifdef HAVE_COMPRESS
	if (net->compress)
	{
	  /*
	    If the packet is compressed then complen > 0 and contains the
	    number of bytes in the uncompressed packet
	  */
	  *complen=uint3korr(&(net->buff[net->where_b + NET_HEADER_SIZE]));
	}
#endif

	len=uint3korr(net->buff+net->where_b);
	if (!len)				/* End of big multi-packet */
	  goto end;
	helping = max(len,*complen) + net->where_b;
	/* The necessary size of net->buff */
	if (helping >= net->max_packet)
	{
	  if (net_realloc(net,helping))
	  {
<<<<<<< HEAD
#if defined(MYSQL_SERVER) && !defined(NO_ALARM)
	    if (!net->compress &&
		!my_net_skip_rest(net, (uint32) len, &alarmed, &alarm_buff))
	      net->error= 3;		/* Successfully skiped packet */
=======
#ifdef MYSQL_SERVER
	    if (i == 1)
	      my_net_skip_rest(net, len, &alarmed, &alarm_buff);
>>>>>>> 9b73c709
#endif
	    len= packet_error;          /* Return error and close connection */
	    goto end;
	  }
	}
	pos=net->buff + net->where_b;
	remain = (uint32) len;
      }
    }

end:
  if (thr_alarm_in_use(&alarmed))
  {
    my_bool old_mode;
    thr_end_alarm(&alarmed);
    vio_blocking(net->vio, net_blocking, &old_mode);
  }
  net->reading_or_writing=0;
  return(len);
}


/*
  Read a packet from the client/server and return it without the internal
  package header.
  If the packet is the first packet of a multi-packet packet
  (which is indicated by the length of the packet = 0xffffff) then
  all sub packets are read and concatenated.
  If the packet was compressed, its uncompressed and the length of the
  uncompressed packet is returned.

  The function returns the length of the found packet or packet_error.
  net->read_pos points to the read data.
*/

ulong
my_net_read(NET *net)
{
  ulong len,complen;

#ifdef HAVE_COMPRESS
  if (!net->compress)
  {
#endif
    len = my_real_read(net,&complen);
    if (len == MAX_PACKET_LENGTH)
    {
      /* First packet of a multi-packet.  Concatenate the packets */
      ulong save_pos = net->where_b;
      ulong total_length=0;
      do
      {
	net->where_b += len;
	total_length += len;
	len = my_real_read(net,&complen);
      } while (len == MAX_PACKET_LENGTH);
      if (len != packet_error)
	len+= total_length;
      net->where_b = save_pos;
    }
    net->read_pos = net->buff + net->where_b;
    if (len != packet_error)
      net->read_pos[len]=0;		/* Safeguard for mysql_use_result */
    return len;
#ifdef HAVE_COMPRESS
  }
  else
  {
    /* We are using the compressed protocol */

    ulong buf_length=       net->buf_length;
    ulong start_of_packet=  net->buf_length - net->remain_in_buf;
    ulong first_packet_offset=start_of_packet;
    uint read_length, multi_byte_packet=0;

    if (net->remain_in_buf)
    {
      /* Restore the character that was overwritten by the end 0 */
      net->buff[start_of_packet]=net->save_char;
    }
    else
    {
      /* reuse buffer, as there is nothing in it that we need */
      buf_length=start_of_packet=first_packet_offset=0;
    }
    for (;;)
    {
      ulong packet_len;

      if (buf_length - start_of_packet >= NET_HEADER_SIZE)
      {
	read_length = uint3korr(net->buff+start_of_packet);
	if (!read_length)
	{ 
	  /* End of multi-byte packet */
	  start_of_packet += NET_HEADER_SIZE;
	  break;
	}
	if (read_length + NET_HEADER_SIZE <= buf_length - start_of_packet)
	{
	  if (multi_byte_packet)
	  {
	    /* Remove packet header for second packet */
	    memmove(net->buff + first_packet_offset + start_of_packet,
		    net->buff + first_packet_offset + start_of_packet +
		    NET_HEADER_SIZE,
		    buf_length - start_of_packet);
	    start_of_packet += read_length;
	    buf_length -= NET_HEADER_SIZE;
	  }
	  else
	    start_of_packet+= read_length + NET_HEADER_SIZE;

	  if (read_length != MAX_PACKET_LENGTH)	/* last package */
	  {
	    multi_byte_packet= 0;		/* No last zero len packet */
	    break;
	  }
	  multi_byte_packet= NET_HEADER_SIZE;
	  /* Move data down to read next data packet after current one */
	  if (first_packet_offset)
	  {
	    memmove(net->buff,net->buff+first_packet_offset,
		    buf_length-first_packet_offset);
	    buf_length-=first_packet_offset;
	    start_of_packet -= first_packet_offset;
	    first_packet_offset=0;
	  }
	  continue;
	}
      }
      /* Move data down to read next data packet after current one */
      if (first_packet_offset)
      {
	memmove(net->buff,net->buff+first_packet_offset,
		buf_length-first_packet_offset);
	buf_length-=first_packet_offset;
	start_of_packet -= first_packet_offset;
	first_packet_offset=0;
      }

      net->where_b=buf_length;
      if ((packet_len = my_real_read(net,&complen)) == packet_error)
	return packet_error;
      if (my_uncompress((byte*) net->buff + net->where_b, &packet_len,
			&complen))
      {
	net->error=2;			/* caller will close socket */
#ifdef MYSQL_SERVER
	net->last_errno=ER_NET_UNCOMPRESS_ERROR;
#endif
	return packet_error;
      }
      buf_length+=packet_len;
    }

    net->read_pos=      net->buff+ first_packet_offset + NET_HEADER_SIZE;
    net->buf_length=    buf_length;
    net->remain_in_buf= (ulong) (buf_length - start_of_packet);
    len = ((ulong) (start_of_packet - first_packet_offset) - NET_HEADER_SIZE -
           multi_byte_packet);
    net->save_char= net->read_pos[len];	/* Must be saved */
    net->read_pos[len]=0;		/* Safeguard for mysql_use_result */
  }
#endif /* HAVE_COMPRESS */
  return len;
}

bool net_request_file(NET* net, const char* fname)
{
  char tmp [FN_REFLEN+1],*end;
  DBUG_ENTER("net_request_file");
  tmp[0] = (char) 251;				/* NULL_LENGTH */
  end=strnmov(tmp+1,fname,sizeof(tmp)-2);
  DBUG_RETURN(my_net_write(net,tmp,(uint) (end-tmp)) ||
	      net_flush(net));
}<|MERGE_RESOLUTION|>--- conflicted
+++ resolved
@@ -523,7 +523,7 @@
     if ((tmp=vio_read(net->vio,(char*) net->buff, length)) <= 0)
     {
       my_bool interrupted = vio_should_retry(net->vio);
-      if (!thr_got_alarm(&alarmed) && interrupted)
+      if (!thr_got_alarm(alarmed) && interrupted)
       {					/* Probably in MIT threads */
 	if (retry_count++ < net->retry_count)
 	  continue;
@@ -550,7 +550,6 @@
    1	Got mailformed packet from client
 */
 
-<<<<<<< HEAD
 static my_bool my_net_skip_rest(NET *net, uint32 remain, thr_alarm_t *alarmed,
 				ALARM *alarm_buff)
 {
@@ -558,23 +557,12 @@
   DBUG_ENTER("my_net_skip_rest");
   DBUG_PRINT("enter",("bytes_to_skip: %u", (uint) remain));
 
-  if (!thr_alarm_in_use(&alarmed))
+  if (!thr_alarm_in_use(alarmed))
   {
     my_bool old_mode;
     if (!thr_alarm(alarmed,net->read_timeout, alarm_buff) ||
 	vio_blocking(net->vio, TRUE, &old_mode) < 0)
       DBUG_RETURN(1);				/* Can't setup, abort */
-=======
-static void my_net_skip_rest(NET *net, ulong remain, thr_alarm_t *alarmed,
-			     ALARM *alarm_buff)
-{
-  uint retry_count=0;
-  if (!thr_alarm_in_use(alarmed))
-  {
-    if (!thr_alarm(alarmed,net->timeout,alarm_buff) ||
-	(!vio_is_blocking(net->vio) && vio_blocking(net->vio,TRUE) < 0))
-      return;					/* Can't setup, abort */
->>>>>>> 9b73c709
   }
   for (;;)
   {
@@ -751,16 +739,10 @@
 	{
 	  if (net_realloc(net,helping))
 	  {
-<<<<<<< HEAD
 #if defined(MYSQL_SERVER) && !defined(NO_ALARM)
 	    if (!net->compress &&
 		!my_net_skip_rest(net, (uint32) len, &alarmed, &alarm_buff))
 	      net->error= 3;		/* Successfully skiped packet */
-=======
-#ifdef MYSQL_SERVER
-	    if (i == 1)
-	      my_net_skip_rest(net, len, &alarmed, &alarm_buff);
->>>>>>> 9b73c709
 #endif
 	    len= packet_error;          /* Return error and close connection */
 	    goto end;
