--- conflicted
+++ resolved
@@ -537,16 +537,8 @@
       {
 	if (lower_case_table_names)
 	{
-<<<<<<< HEAD
-          if (my_wildcmp(files_charset_info,
-                         uname, uname + file_name_len,
-                         wild, wild + wild_length,
-                         wild_prefix, wild_one, wild_many))
-            continue;
-=======
-	  if (wild_case_compare(files_charset_info, file->name, wild))
+	  if (wild_case_compare(files_charset_info, uname, wild))
 	    continue;
->>>>>>> 374f49b2
 	}
 	else if (wild_compare(uname, wild, 0))
 	  continue;
