/* Copyright (C) 2000-2003 MySQL AB

  This program is free software; you can redistribute it and/or modify
  it under the terms of the GNU General Public License as published by
  the Free Software Foundation; either version 2 of the License, or
  (at your option) any later version.

  This program is distributed in the hope that it will be useful,
  but WITHOUT ANY WARRANTY; without even the implied warranty of
  MERCHANTABILITY or FITNESS FOR A PARTICULAR PURPOSE.  See the
  GNU General Public License for more details.

  You should have received a copy of the GNU General Public License
  along with this program; if not, write to the Free Software
  Foundation, Inc., 59 Temple Place, Suite 330, Boston, MA  02111-1307  USA
*/

/*
  This file defines the NDB Cluster handler: the interface between MySQL and
  NDB Cluster
*/

#ifdef USE_PRAGMA_IMPLEMENTATION
#pragma implementation				// gcc: Class implementation
#endif

#include "mysql_priv.h"

#include <my_dir.h>
#ifdef WITH_NDBCLUSTER_STORAGE_ENGINE
#include "ha_ndbcluster.h"
#include <ndbapi/NdbApi.hpp>
#include <ndbapi/NdbScanFilter.hpp>
#include <../util/Bitmask.hpp>
#include <ndbapi/NdbIndexStat.hpp>

#include "ha_ndbcluster_binlog.h"
#include "ha_ndbcluster_tables.h"

#include <mysql/plugin.h>

#ifdef ndb_dynamite
#undef assert
#define assert(x) do { if(x) break; ::printf("%s %d: assert failed: %s\n", __FILE__, __LINE__, #x); ::fflush(stdout); ::signal(SIGABRT,SIG_DFL); ::abort(); ::kill(::getpid(),6); ::kill(::getpid(),9); } while (0)
#endif

// options from from mysqld.cc
extern my_bool opt_ndb_optimized_node_selection;
extern const char *opt_ndbcluster_connectstring;
extern ulong opt_ndb_cache_check_time;

// ndb interface initialization/cleanup
#ifdef  __cplusplus
extern "C" {
#endif
extern void ndb_init_internal();
extern void ndb_end_internal();
#ifdef  __cplusplus
}
#endif

const char *ndb_distribution_names[]= {"KEYHASH", "LINHASH", NullS};
TYPELIB ndb_distribution_typelib= { array_elements(ndb_distribution_names)-1,
                                    "", ndb_distribution_names, NULL };
const char *opt_ndb_distribution= ndb_distribution_names[ND_KEYHASH];
enum ndb_distribution opt_ndb_distribution_id= ND_KEYHASH;

// Default value for parallelism
static const int parallelism= 0;

// Default value for max number of transactions
// createable against NDB from this handler
static const int max_transactions= 3; // should really be 2 but there is a transaction to much allocated when loch table is used

static uint ndbcluster_partition_flags();
static uint ndbcluster_alter_table_flags(uint flags);
static int ndbcluster_init(void *);
static int ndbcluster_end(handlerton *hton, ha_panic_function flag);
static bool ndbcluster_show_status(handlerton *hton, THD*,
                                   stat_print_fn *,
                                   enum ha_stat_type);
static int ndbcluster_alter_tablespace(handlerton *hton,
                                       THD* thd, 
                                       st_alter_tablespace *info);
static int ndbcluster_fill_files_table(handlerton *hton,
                                       THD *thd, 
                                       TABLE_LIST *tables, 
                                       COND *cond);

handlerton *ndbcluster_hton;

static handler *ndbcluster_create_handler(handlerton *hton,
                                          TABLE_SHARE *table,
                                          MEM_ROOT *mem_root)
{
  return new (mem_root) ha_ndbcluster(hton, table);
}

static uint ndbcluster_partition_flags()
{
  return (HA_CAN_PARTITION | HA_CAN_UPDATE_PARTITION_KEY |
          HA_CAN_PARTITION_UNIQUE | HA_USE_AUTO_PARTITION);
}

static uint ndbcluster_alter_table_flags(uint flags)
{
  if (flags & ALTER_DROP_PARTITION)
    return 0;
  else
    return (HA_ONLINE_ADD_INDEX | HA_ONLINE_DROP_INDEX |
            HA_ONLINE_ADD_UNIQUE_INDEX | HA_ONLINE_DROP_UNIQUE_INDEX |
            HA_PARTITION_FUNCTION_SUPPORTED);

}

#define NDB_AUTO_INCREMENT_RETRIES 10

#define ERR_PRINT(err) \
  DBUG_PRINT("error", ("%d  message: %s", err.code, err.message))

#define ERR_RETURN(err)                  \
{                                        \
  const NdbError& tmp= err;              \
  ERR_PRINT(tmp);                        \
  DBUG_RETURN(ndb_to_mysql_error(&tmp)); \
}

#define ERR_BREAK(err, code)             \
{                                        \
  const NdbError& tmp= err;              \
  ERR_PRINT(tmp);                        \
  code= ndb_to_mysql_error(&tmp);        \
  break;                                 \
}

static int ndbcluster_inited= 0;
int ndbcluster_util_inited= 0;

static Ndb* g_ndb= NULL;
Ndb_cluster_connection* g_ndb_cluster_connection= NULL;
uchar g_node_id_map[max_ndb_nodes];

// Handler synchronization
pthread_mutex_t ndbcluster_mutex;

// Table lock handling
HASH ndbcluster_open_tables;

static byte *ndbcluster_get_key(NDB_SHARE *share,uint *length,
                                my_bool not_used __attribute__((unused)));
#ifdef HAVE_NDB_BINLOG
static int rename_share(NDB_SHARE *share, const char *new_key);
#endif
static void ndb_set_fragmentation(NDBTAB &tab, TABLE *table, uint pk_len);
static int ndb_get_table_statistics(ha_ndbcluster*, bool, Ndb*, const NDBTAB *, 
                                    struct Ndb_statistics *);


// Util thread variables
pthread_t ndb_util_thread;
pthread_mutex_t LOCK_ndb_util_thread;
pthread_cond_t COND_ndb_util_thread;
pthread_handler_t ndb_util_thread_func(void *arg);
ulong ndb_cache_check_time;

/*
  Dummy buffer to read zero pack_length fields
  which are mapped to 1 char
*/
static uint32 dummy_buf;

/*
  Stats that can be retrieved from ndb
*/

struct Ndb_statistics {
  Uint64 row_count;
  Uint64 commit_count;
  Uint64 row_size;
  Uint64 fragment_memory;
};

/* Status variables shown with 'show status like 'Ndb%' */

static long ndb_cluster_node_id= 0;
static const char * ndb_connected_host= 0;
static long ndb_connected_port= 0;
static long ndb_number_of_replicas= 0;
long ndb_number_of_data_nodes= 0;
long ndb_number_of_ready_data_nodes= 0;
long ndb_connect_count= 0;

static int update_status_variables(Ndb_cluster_connection *c)
{
  ndb_cluster_node_id=         c->node_id();
  ndb_connected_port=          c->get_connected_port();
  ndb_connected_host=          c->get_connected_host();
  ndb_number_of_replicas=      0;
  ndb_number_of_ready_data_nodes= c->get_no_ready();
  ndb_number_of_data_nodes=     c->no_db_nodes();
  ndb_connect_count= c->get_connect_count();
  return 0;
}

SHOW_VAR ndb_status_variables[]= {
  {"cluster_node_id",        (char*) &ndb_cluster_node_id,         SHOW_LONG},
  {"config_from_host",         (char*) &ndb_connected_host,      SHOW_CHAR_PTR},
  {"config_from_port",         (char*) &ndb_connected_port,          SHOW_LONG},
//  {"number_of_replicas",     (char*) &ndb_number_of_replicas,      SHOW_LONG},
  {"number_of_data_nodes",(char*) &ndb_number_of_data_nodes, SHOW_LONG},
  {NullS, NullS, SHOW_LONG}
};

/*
  Error handling functions
*/

/* Note for merge: old mapping table, moved to storage/ndb/ndberror.c */

static int ndb_to_mysql_error(const NdbError *ndberr)
{
  /* read the mysql mapped error code */
  int error= ndberr->mysql_code;

  switch (error)
  {
    /* errors for which we do not add warnings, just return mapped error code
    */
  case HA_ERR_NO_SUCH_TABLE:
  case HA_ERR_KEY_NOT_FOUND:
  case HA_ERR_FOUND_DUPP_KEY:
    return error;

    /* Mapping missing, go with the ndb error code*/
  case -1:
    error= ndberr->code;
    break;

    /* Mapping exists, go with the mapped code */
  default:
    break;
  }

  /*
    Push the NDB error message as warning
    - Used to be able to use SHOW WARNINGS toget more info on what the error is
    - Used by replication to see if the error was temporary
  */
  if (ndberr->status == NdbError::TemporaryError)
    push_warning_printf(current_thd, MYSQL_ERROR::WARN_LEVEL_ERROR,
			ER_GET_TEMPORARY_ERRMSG, ER(ER_GET_TEMPORARY_ERRMSG),
			ndberr->code, ndberr->message, "NDB");
  else
    push_warning_printf(current_thd, MYSQL_ERROR::WARN_LEVEL_ERROR,
			ER_GET_ERRMSG, ER(ER_GET_ERRMSG),
			ndberr->code, ndberr->message, "NDB");
  return error;
}

int execute_no_commit_ignore_no_key(ha_ndbcluster *h, NdbTransaction *trans)
{
  int res= trans->execute(NdbTransaction::NoCommit,
                          NdbTransaction::AO_IgnoreError,
                          h->m_force_send);
  if (res == 0)
    return 0;

  const NdbError &err= trans->getNdbError();
  if (err.classification != NdbError::ConstraintViolation &&
      err.classification != NdbError::NoDataFound)
    return res;

  return 0;
}

inline
int execute_no_commit(ha_ndbcluster *h, NdbTransaction *trans,
		      bool force_release)
{
#ifdef NOT_USED
  int m_batch_execute= 0;
  if (m_batch_execute)
    return 0;
#endif
  h->release_completed_operations(trans, force_release);
  return h->m_ignore_no_key ?
    execute_no_commit_ignore_no_key(h,trans) :
    trans->execute(NdbTransaction::NoCommit,
		   NdbTransaction::AbortOnError,
		   h->m_force_send);
}

inline
int execute_commit(ha_ndbcluster *h, NdbTransaction *trans)
{
#ifdef NOT_USED
  int m_batch_execute= 0;
  if (m_batch_execute)
    return 0;
#endif
  return trans->execute(NdbTransaction::Commit,
                        NdbTransaction::AbortOnError,
                        h->m_force_send);
}

inline
int execute_commit(THD *thd, NdbTransaction *trans)
{
#ifdef NOT_USED
  int m_batch_execute= 0;
  if (m_batch_execute)
    return 0;
#endif
  return trans->execute(NdbTransaction::Commit,
                        NdbTransaction::AbortOnError,
                        thd->variables.ndb_force_send);
}

inline
int execute_no_commit_ie(ha_ndbcluster *h, NdbTransaction *trans,
			 bool force_release)
{
#ifdef NOT_USED
  int m_batch_execute= 0;
  if (m_batch_execute)
    return 0;
#endif
  h->release_completed_operations(trans, force_release);
  return trans->execute(NdbTransaction::NoCommit,
                        NdbTransaction::AO_IgnoreError,
                        h->m_force_send);
}

/*
  Place holder for ha_ndbcluster thread specific data
*/
static
byte *thd_ndb_share_get_key(THD_NDB_SHARE *thd_ndb_share, uint *length,
                            my_bool not_used __attribute__((unused)))
{
  *length= sizeof(thd_ndb_share->key);
  return (byte*) &thd_ndb_share->key;
}

Thd_ndb::Thd_ndb()
{
  ndb= new Ndb(g_ndb_cluster_connection, "");
  lock_count= 0;
  count= 0;
  all= NULL;
  stmt= NULL;
  error= 0;
  query_state&= NDB_QUERY_NORMAL;
  options= 0;
  (void) hash_init(&open_tables, &my_charset_bin, 5, 0, 0,
                   (hash_get_key)thd_ndb_share_get_key, 0, 0);
}

Thd_ndb::~Thd_ndb()
{
  if (ndb)
  {
#ifndef DBUG_OFF
    Ndb::Free_list_usage tmp;
    tmp.m_name= 0;
    while (ndb->get_free_list_usage(&tmp))
    {
      uint leaked= (uint) tmp.m_created - tmp.m_free;
      if (leaked)
        fprintf(stderr, "NDB: Found %u %s%s that %s not been released\n",
                leaked, tmp.m_name,
                (leaked == 1)?"":"'s",
                (leaked == 1)?"has":"have");
    }
#endif
    delete ndb;
    ndb= NULL;
  }
  changed_tables.empty();
  hash_free(&open_tables);
}

void
Thd_ndb::init_open_tables()
{
  count= 0;
  error= 0;
  my_hash_reset(&open_tables);
}

THD_NDB_SHARE *
Thd_ndb::get_open_table(THD *thd, const void *key)
{
  DBUG_ENTER("Thd_ndb::get_open_table");
  HASH_SEARCH_STATE state;
  THD_NDB_SHARE *thd_ndb_share=
    (THD_NDB_SHARE*)hash_first(&open_tables, (byte *)&key, sizeof(key), &state);
  while (thd_ndb_share && thd_ndb_share->key != key)
    thd_ndb_share= (THD_NDB_SHARE*)hash_next(&open_tables, (byte *)&key, sizeof(key), &state);
  if (thd_ndb_share == 0)
  {
    thd_ndb_share= (THD_NDB_SHARE *) alloc_root(&thd->transaction.mem_root,
                                                sizeof(THD_NDB_SHARE));
    thd_ndb_share->key= key;
    thd_ndb_share->stat.last_count= count;
    thd_ndb_share->stat.no_uncommitted_rows_count= 0;
    thd_ndb_share->stat.records= ~(ha_rows)0;
    my_hash_insert(&open_tables, (byte *)thd_ndb_share);
  }
  else if (thd_ndb_share->stat.last_count != count)
  {
    thd_ndb_share->stat.last_count= count;
    thd_ndb_share->stat.no_uncommitted_rows_count= 0;
    thd_ndb_share->stat.records= ~(ha_rows)0;
  }
  DBUG_PRINT("exit", ("thd_ndb_share: 0x%x  key: 0x%x", thd_ndb_share, key));
  DBUG_RETURN(thd_ndb_share);
}

inline
Ndb *ha_ndbcluster::get_ndb()
{
  return get_thd_ndb(current_thd)->ndb;
}

/*
 * manage uncommitted insert/deletes during transactio to get records correct
 */

void ha_ndbcluster::set_rec_per_key()
{
  DBUG_ENTER("ha_ndbcluster::get_status_const");
  for (uint i=0 ; i < table_share->keys ; i++)
  {
    table->key_info[i].rec_per_key[table->key_info[i].key_parts-1]= 1;
  }
  DBUG_VOID_RETURN;
}

ha_rows ha_ndbcluster::records()
{
  ha_rows retval;
  DBUG_ENTER("ha_ndbcluster::records");
  struct Ndb_local_table_statistics *info= m_table_info;
  DBUG_PRINT("info", ("id=%d, no_uncommitted_rows_count=%d",
                      ((const NDBTAB *)m_table)->getTableId(),
                      info->no_uncommitted_rows_count));

  Ndb *ndb= get_ndb();
  ndb->setDatabaseName(m_dbname);
  struct Ndb_statistics stat;
  if (ndb_get_table_statistics(this, true, ndb, m_table, &stat) == 0)
  {
    retval= stat.row_count;
  }
  else
  {
    DBUG_RETURN(HA_POS_ERROR);
  }

  THD *thd= current_thd;
  if (get_thd_ndb(thd)->error)
    info->no_uncommitted_rows_count= 0;

  DBUG_RETURN(retval + info->no_uncommitted_rows_count);
}

int ha_ndbcluster::records_update()
{
  if (m_ha_not_exact_count)
    return 0;
  DBUG_ENTER("ha_ndbcluster::records_update");
  int result= 0;

  struct Ndb_local_table_statistics *info= m_table_info;
  DBUG_PRINT("info", ("id=%d, no_uncommitted_rows_count=%d",
                      ((const NDBTAB *)m_table)->getTableId(),
                      info->no_uncommitted_rows_count));
  //  if (info->records == ~(ha_rows)0)
  {
    Ndb *ndb= get_ndb();
    struct Ndb_statistics stat;
    ndb->setDatabaseName(m_dbname);
    result= ndb_get_table_statistics(this, true, ndb, m_table, &stat);
    if (result == 0)
    {
      stats.mean_rec_length= stat.row_size;
      stats.data_file_length= stat.fragment_memory;
      info->records= stat.row_count;
    }
  }
  {
    THD *thd= current_thd;
    if (get_thd_ndb(thd)->error)
      info->no_uncommitted_rows_count= 0;
  }
  if(result==0)
    stats.records= info->records+ info->no_uncommitted_rows_count;
  DBUG_RETURN(result);
}

void ha_ndbcluster::no_uncommitted_rows_execute_failure()
{
  if (m_ha_not_exact_count)
    return;
  DBUG_ENTER("ha_ndbcluster::no_uncommitted_rows_execute_failure");
  get_thd_ndb(current_thd)->error= 1;
  DBUG_VOID_RETURN;
}

void ha_ndbcluster::no_uncommitted_rows_update(int c)
{
  if (m_ha_not_exact_count)
    return;
  DBUG_ENTER("ha_ndbcluster::no_uncommitted_rows_update");
  struct Ndb_local_table_statistics *info= m_table_info;
  info->no_uncommitted_rows_count+= c;
  DBUG_PRINT("info", ("id=%d, no_uncommitted_rows_count=%d",
                      ((const NDBTAB *)m_table)->getTableId(),
                      info->no_uncommitted_rows_count));
  DBUG_VOID_RETURN;
}

void ha_ndbcluster::no_uncommitted_rows_reset(THD *thd)
{
  if (m_ha_not_exact_count)
    return;
  DBUG_ENTER("ha_ndbcluster::no_uncommitted_rows_reset");
  Thd_ndb *thd_ndb= get_thd_ndb(thd);
  thd_ndb->count++;
  thd_ndb->error= 0;
  DBUG_VOID_RETURN;
}

int ha_ndbcluster::ndb_err(NdbTransaction *trans)
{
  int res;
  NdbError err= trans->getNdbError();
  DBUG_ENTER("ndb_err");
  
  ERR_PRINT(err);
  switch (err.classification) {
  case NdbError::SchemaError:
  {
    // TODO perhaps we need to do more here, invalidate also in the cache
    m_table->setStatusInvalid();
    /* Close other open handlers not used by any thread */
    TABLE_LIST table_list;
    bzero((char*) &table_list,sizeof(table_list));
    table_list.db= m_dbname;
    table_list.alias= table_list.table_name= m_tabname;
    close_cached_tables(current_thd, 0, &table_list);
    break;
  }
  default:
    break;
  }
  res= ndb_to_mysql_error(&err);
  DBUG_PRINT("info", ("transformed ndbcluster error %d to mysql error %d", 
                      err.code, res));
  if (res == HA_ERR_FOUND_DUPP_KEY)
  {
    if (m_rows_to_insert == 1)
    {
      /*
	We can only distinguish between primary and non-primary
	violations here, so we need to return MAX_KEY for non-primary
	to signal that key is unknown
      */
      m_dupkey= err.code == 630 ? table_share->primary_key : MAX_KEY; 
    }
    else
    {
      /* We are batching inserts, offending key is not available */
      m_dupkey= (uint) -1;
    }
  }
  DBUG_RETURN(res);
}


/*
  Override the default get_error_message in order to add the 
  error message of NDB 
 */

bool ha_ndbcluster::get_error_message(int error, 
                                      String *buf)
{
  DBUG_ENTER("ha_ndbcluster::get_error_message");
  DBUG_PRINT("enter", ("error: %d", error));

  Ndb *ndb= get_ndb();
  if (!ndb)
    DBUG_RETURN(FALSE);

  const NdbError err= ndb->getNdbError(error);
  bool temporary= err.status==NdbError::TemporaryError;
  buf->set(err.message, strlen(err.message), &my_charset_bin);
  DBUG_PRINT("exit", ("message: %s, temporary: %d", buf->ptr(), temporary));
  DBUG_RETURN(temporary);
}


#ifndef DBUG_OFF
/*
  Check if type is supported by NDB.
*/

static bool ndb_supported_type(enum_field_types type)
{
  switch (type) {
  case MYSQL_TYPE_TINY:        
  case MYSQL_TYPE_SHORT:
  case MYSQL_TYPE_LONG:
  case MYSQL_TYPE_INT24:       
  case MYSQL_TYPE_LONGLONG:
  case MYSQL_TYPE_FLOAT:
  case MYSQL_TYPE_DOUBLE:
  case MYSQL_TYPE_DECIMAL:    
  case MYSQL_TYPE_NEWDECIMAL:
  case MYSQL_TYPE_TIMESTAMP:
  case MYSQL_TYPE_DATETIME:    
  case MYSQL_TYPE_DATE:
  case MYSQL_TYPE_NEWDATE:
  case MYSQL_TYPE_TIME:        
  case MYSQL_TYPE_YEAR:        
  case MYSQL_TYPE_STRING:      
  case MYSQL_TYPE_VAR_STRING:
  case MYSQL_TYPE_VARCHAR:
  case MYSQL_TYPE_TINY_BLOB:
  case MYSQL_TYPE_BLOB:    
  case MYSQL_TYPE_MEDIUM_BLOB:   
  case MYSQL_TYPE_LONG_BLOB:  
  case MYSQL_TYPE_ENUM:
  case MYSQL_TYPE_SET:         
  case MYSQL_TYPE_BIT:
  case MYSQL_TYPE_GEOMETRY:
    return TRUE;
  case MYSQL_TYPE_NULL:   
    break;
  }
  return FALSE;
}
#endif /* !DBUG_OFF */


/*
  Instruct NDB to set the value of the hidden primary key
*/

bool ha_ndbcluster::set_hidden_key(NdbOperation *ndb_op,
                                   uint fieldnr, const byte *field_ptr)
{
  DBUG_ENTER("set_hidden_key");
  DBUG_RETURN(ndb_op->equal(fieldnr, (char*)field_ptr) != 0);
}


/*
  Instruct NDB to set the value of one primary key attribute
*/

int ha_ndbcluster::set_ndb_key(NdbOperation *ndb_op, Field *field,
                               uint fieldnr, const byte *field_ptr)
{
  uint32 pack_len= field->pack_length();
  DBUG_ENTER("set_ndb_key");
  DBUG_PRINT("enter", ("%d: %s, ndb_type: %u, len=%d", 
                       fieldnr, field->field_name, field->type(),
                       pack_len));
  DBUG_DUMP("key", (char*)field_ptr, pack_len);
  
  DBUG_ASSERT(ndb_supported_type(field->type()));
  DBUG_ASSERT(! (field->flags & BLOB_FLAG));
  // Common implementation for most field types
  DBUG_RETURN(ndb_op->equal(fieldnr, (char*) field_ptr, pack_len) != 0);
}


/*
 Instruct NDB to set the value of one attribute
*/

int ha_ndbcluster::set_ndb_value(NdbOperation *ndb_op, Field *field, 
                                 uint fieldnr, int row_offset,
                                 bool *set_blob_value)
{
  const byte* field_ptr= field->ptr + row_offset;
  uint32 pack_len= field->pack_length();
  DBUG_ENTER("set_ndb_value");
  DBUG_PRINT("enter", ("%d: %s  type: %u  len=%d  is_null=%s", 
                       fieldnr, field->field_name, field->type(), 
                       pack_len, field->is_null(row_offset) ? "Y" : "N"));
  DBUG_DUMP("value", (char*) field_ptr, pack_len);

  DBUG_ASSERT(ndb_supported_type(field->type()));
  {
    // ndb currently does not support size 0
    uint32 empty_field;
    if (pack_len == 0)
    {
      pack_len= sizeof(empty_field);
      field_ptr= (byte *)&empty_field;
      if (field->is_null(row_offset))
        empty_field= 0;
      else
        empty_field= 1;
    }
    if (! (field->flags & BLOB_FLAG))
    {
      if (field->type() != MYSQL_TYPE_BIT)
      {
        if (field->is_null(row_offset))
        {
          DBUG_PRINT("info", ("field is NULL"));
          // Set value to NULL
          DBUG_RETURN((ndb_op->setValue(fieldnr, (char*)NULL) != 0));
	}
        // Common implementation for most field types
        DBUG_RETURN(ndb_op->setValue(fieldnr, (char*)field_ptr) != 0);
      }
      else // if (field->type() == MYSQL_TYPE_BIT)
      {
        longlong bits= field->val_int();
 
        // Round up bit field length to nearest word boundry
        pack_len= ((pack_len + 3) >> 2) << 2;
        DBUG_ASSERT(pack_len <= 8);
        if (field->is_null(row_offset))
          // Set value to NULL
          DBUG_RETURN((ndb_op->setValue(fieldnr, (char*)NULL) != 0));
        DBUG_PRINT("info", ("bit field"));
        DBUG_DUMP("value", (char*)&bits, pack_len);
#ifdef WORDS_BIGENDIAN
        if (pack_len < 5)
        {
          DBUG_RETURN(ndb_op->setValue(fieldnr, ((char*)&bits)+4) != 0);
        }
#endif
        DBUG_RETURN(ndb_op->setValue(fieldnr, (char*)&bits) != 0);
      }
    }
    // Blob type
    NdbBlob *ndb_blob= ndb_op->getBlobHandle(fieldnr);
    if (ndb_blob != NULL)
    {
      if (field->is_null(row_offset))
        DBUG_RETURN(ndb_blob->setNull() != 0);

      Field_blob *field_blob= (Field_blob*)field;

      // Get length and pointer to data
      uint32 blob_len= field_blob->get_length(field_ptr);
      char* blob_ptr= NULL;
      field_blob->get_ptr(&blob_ptr);

      // Looks like NULL ptr signals length 0 blob
      if (blob_ptr == NULL) {
        DBUG_ASSERT(blob_len == 0);
        blob_ptr= (char*)"";
      }

      DBUG_PRINT("value", ("set blob ptr=%p len=%u",
                           blob_ptr, blob_len));
      DBUG_DUMP("value", (char*)blob_ptr, min(blob_len, 26));

      if (set_blob_value)
        *set_blob_value= TRUE;
      // No callback needed to write value
      DBUG_RETURN(ndb_blob->setValue(blob_ptr, blob_len) != 0);
    }
    DBUG_RETURN(1);
  }
}


/*
  Callback to read all blob values.
  - not done in unpack_record because unpack_record is valid
    after execute(Commit) but reading blobs is not
  - may only generate read operations; they have to be executed
    somewhere before the data is available
  - due to single buffer for all blobs, we let the last blob
    process all blobs (last so that all are active)
  - null bit is still set in unpack_record
  - TODO allocate blob part aligned buffers
*/

NdbBlob::ActiveHook g_get_ndb_blobs_value;

int g_get_ndb_blobs_value(NdbBlob *ndb_blob, void *arg)
{
  DBUG_ENTER("g_get_ndb_blobs_value");
  if (ndb_blob->blobsNextBlob() != NULL)
    DBUG_RETURN(0);
  ha_ndbcluster *ha= (ha_ndbcluster *)arg;
  int ret= get_ndb_blobs_value(ha->table, ha->m_value,
                               ha->m_blobs_buffer, ha->m_blobs_buffer_size,
                               ha->m_blobs_offset);
  DBUG_RETURN(ret);
}

/*
  This routine is shared by injector.  There is no common blobs buffer
  so the buffer and length are passed by reference.  Injector also
  passes a record pointer diff.
 */
int get_ndb_blobs_value(TABLE* table, NdbValue* value_array,
                        byte*& buffer, uint& buffer_size,
                        my_ptrdiff_t ptrdiff)
{
  DBUG_ENTER("get_ndb_blobs_value");

  // Field has no field number so cannot use TABLE blob_field
  // Loop twice, first only counting total buffer size
  for (int loop= 0; loop <= 1; loop++)
  {
    uint32 offset= 0;
    for (uint i= 0; i < table->s->fields; i++)
    {
      Field *field= table->field[i];
      NdbValue value= value_array[i];
      if (! (field->flags & BLOB_FLAG))
        continue;
      if (value.blob == NULL)
      {
        DBUG_PRINT("info",("[%u] skipped", i));
        continue;
      }
      Field_blob *field_blob= (Field_blob *)field;
      NdbBlob *ndb_blob= value.blob;
      int isNull;
      if (ndb_blob->getNull(isNull) != 0)
        ERR_RETURN(ndb_blob->getNdbError());
      if (isNull == 0) {
        Uint64 len64= 0;
        if (ndb_blob->getLength(len64) != 0)
          ERR_RETURN(ndb_blob->getNdbError());
        // Align to Uint64
        uint32 size= len64;
        if (size % 8 != 0)
          size+= 8 - size % 8;
        if (loop == 1)
        {
          char *buf= buffer + offset;
          uint32 len= 0xffffffff;  // Max uint32
          if (ndb_blob->readData(buf, len) != 0)
            ERR_RETURN(ndb_blob->getNdbError());
          DBUG_PRINT("info", ("[%u] offset=%u buf=%p len=%u [ptrdiff=%d]",
                              i, offset, buf, len, (int)ptrdiff));
          DBUG_ASSERT(len == len64);
          // Ugly hack assumes only ptr needs to be changed
          field_blob->ptr+= ptrdiff;
          field_blob->set_ptr(len, buf);
          field_blob->ptr-= ptrdiff;
        }
        offset+= size;
      }
      else if (loop == 1) // undefined or null
      {
        // have to set length even in this case
        char *buf= buffer + offset; // or maybe NULL
        uint32 len= 0;
        field_blob->ptr+= ptrdiff;
        field_blob->set_ptr(len, buf);
        field_blob->ptr-= ptrdiff;
        DBUG_PRINT("info", ("[%u] isNull=%d", i, isNull));
      }
    }
    if (loop == 0 && offset > buffer_size)
    {
      my_free(buffer, MYF(MY_ALLOW_ZERO_PTR));
      buffer_size= 0;
      DBUG_PRINT("info", ("allocate blobs buffer size %u", offset));
      buffer= my_malloc(offset, MYF(MY_WME));
      if (buffer == NULL)
        DBUG_RETURN(-1);
      buffer_size= offset;
    }
  }
  DBUG_RETURN(0);
}


/*
  Instruct NDB to fetch one field
  - data is read directly into buffer provided by field
    if field is NULL, data is read into memory provided by NDBAPI
*/

int ha_ndbcluster::get_ndb_value(NdbOperation *ndb_op, Field *field,
                                 uint fieldnr, byte* buf)
{
  DBUG_ENTER("get_ndb_value");
  DBUG_PRINT("enter", ("fieldnr: %d flags: %o", fieldnr,
                       (int)(field != NULL ? field->flags : 0)));

  if (field != NULL)
  {
      DBUG_ASSERT(buf);
      DBUG_ASSERT(ndb_supported_type(field->type()));
      DBUG_ASSERT(field->ptr != NULL);
      if (! (field->flags & BLOB_FLAG))
      { 
        if (field->type() != MYSQL_TYPE_BIT)
        {
          byte *field_buf;
          if (field->pack_length() != 0)
            field_buf= buf + (field->ptr - table->record[0]);
          else
            field_buf= (byte *)&dummy_buf;
          m_value[fieldnr].rec= ndb_op->getValue(fieldnr, 
                                                 field_buf);
        }
        else // if (field->type() == MYSQL_TYPE_BIT)
        {
          m_value[fieldnr].rec= ndb_op->getValue(fieldnr);
        }
        DBUG_RETURN(m_value[fieldnr].rec == NULL);
      }

      // Blob type
      NdbBlob *ndb_blob= ndb_op->getBlobHandle(fieldnr);
      m_value[fieldnr].blob= ndb_blob;
      if (ndb_blob != NULL)
      {
        // Set callback
	m_blobs_offset= buf - (byte*) table->record[0];
        void *arg= (void *)this;
        DBUG_RETURN(ndb_blob->setActiveHook(g_get_ndb_blobs_value, arg) != 0);
      }
      DBUG_RETURN(1);
  }

  // Used for hidden key only
  m_value[fieldnr].rec= ndb_op->getValue(fieldnr, m_ref);
  DBUG_RETURN(m_value[fieldnr].rec == NULL);
}

/*
  Instruct NDB to fetch the partition id (fragment id)
*/
int ha_ndbcluster::get_ndb_partition_id(NdbOperation *ndb_op)
{
  DBUG_ENTER("get_ndb_partition_id");
  DBUG_RETURN(ndb_op->getValue(NdbDictionary::Column::FRAGMENT, 
                               (char *)&m_part_id) == NULL);
}

/*
  Check if any set or get of blob value in current query.
*/

bool ha_ndbcluster::uses_blob_value()
{
  uint blob_fields;
  MY_BITMAP *bitmap;
  uint *blob_index, *blob_index_end;
  if (table_share->blob_fields == 0)
    return FALSE;

  bitmap= m_write_op ? table->write_set : table->read_set;
  blob_index=     table_share->blob_field;
  blob_index_end= blob_index + table_share->blob_fields;
  do
  {
    if (bitmap_is_set(table->write_set,
                      table->field[*blob_index]->field_index))
      return TRUE;
  } while (++blob_index != blob_index_end);
  return FALSE;
}


/*
  Get metadata for this table from NDB 

  IMPLEMENTATION
    - check that frm-file on disk is equal to frm-file
      of table accessed in NDB

  RETURN
    0    ok
    -2   Meta data has changed; Re-read data and try again
*/

int cmp_frm(const NDBTAB *ndbtab, const void *pack_data,
            uint pack_length)
{
  DBUG_ENTER("cmp_frm");
  /*
    Compare FrmData in NDB with frm file from disk.
  */
  if ((pack_length != ndbtab->getFrmLength()) || 
      (memcmp(pack_data, ndbtab->getFrmData(), pack_length)))
    DBUG_RETURN(1);
  DBUG_RETURN(0);
}

int ha_ndbcluster::get_metadata(const char *path)
{
  Ndb *ndb= get_ndb();
  NDBDICT *dict= ndb->getDictionary();
  const NDBTAB *tab;
  int error;
  DBUG_ENTER("get_metadata");
  DBUG_PRINT("enter", ("m_tabname: %s, path: %s", m_tabname, path));

  DBUG_ASSERT(m_table == NULL);
  DBUG_ASSERT(m_table_info == NULL);

  const void *data, *pack_data;
  uint length, pack_length;

  /*
    Compare FrmData in NDB with frm file from disk.
  */
  error= 0;
  if (readfrm(path, &data, &length) ||
      packfrm(data, length, &pack_data, &pack_length))
  {
    my_free((char*)data, MYF(MY_ALLOW_ZERO_PTR));
    my_free((char*)pack_data, MYF(MY_ALLOW_ZERO_PTR));
    DBUG_RETURN(1);
  }
    
  Ndb_table_guard ndbtab_g(dict, m_tabname);
  if (!(tab= ndbtab_g.get_table()))
    ERR_RETURN(dict->getNdbError());

  if (get_ndb_share_state(m_share) != NSS_ALTERED 
      && cmp_frm(tab, pack_data, pack_length))
  {
    DBUG_PRINT("error", 
               ("metadata, pack_length: %d  getFrmLength: %d  memcmp: %d",
                pack_length, tab->getFrmLength(),
                memcmp(pack_data, tab->getFrmData(), pack_length)));
    DBUG_DUMP("pack_data", (char*)pack_data, pack_length);
    DBUG_DUMP("frm", (char*)tab->getFrmData(), tab->getFrmLength());
    error= HA_ERR_TABLE_DEF_CHANGED;
  }
  my_free((char*)data, MYF(0));
  my_free((char*)pack_data, MYF(0));

  if (error)
    goto err;

  DBUG_PRINT("info", ("fetched table %s", tab->getName()));
  m_table= tab;
  if ((error= open_indexes(ndb, table, FALSE)) == 0)
  {
    ndbtab_g.release();
    DBUG_RETURN(0);
  }
err:
  ndbtab_g.invalidate();
  m_table= NULL;
  DBUG_RETURN(error);
}

static int fix_unique_index_attr_order(NDB_INDEX_DATA &data,
                                       const NDBINDEX *index,
                                       KEY *key_info)
{
  DBUG_ENTER("fix_unique_index_attr_order");
  unsigned sz= index->getNoOfIndexColumns();

  if (data.unique_index_attrid_map)
    my_free((char*)data.unique_index_attrid_map, MYF(0));
  data.unique_index_attrid_map= (uchar*)my_malloc(sz,MYF(MY_WME));

  KEY_PART_INFO* key_part= key_info->key_part;
  KEY_PART_INFO* end= key_part+key_info->key_parts;
  DBUG_ASSERT(key_info->key_parts == sz);
  for (unsigned i= 0; key_part != end; key_part++, i++) 
  {
    const char *field_name= key_part->field->field_name;
#ifndef DBUG_OFF
   data.unique_index_attrid_map[i]= 255;
#endif
    for (unsigned j= 0; j < sz; j++)
    {
      const NDBCOL *c= index->getColumn(j);
      if (strcmp(field_name, c->getName()) == 0)
      {
        data.unique_index_attrid_map[i]= j;
        break;
      }
    }
    DBUG_ASSERT(data.unique_index_attrid_map[i] != 255);
  }
  DBUG_RETURN(0);
}

/*
  Create all the indexes for a table.
  If any index should fail to be created,
  the error is returned immediately
*/
int ha_ndbcluster::create_indexes(Ndb *ndb, TABLE *tab)
{
  uint i;
  int error= 0;
  const char *index_name;
  KEY* key_info= tab->key_info;
  const char **key_name= tab->s->keynames.type_names;
  NDBDICT *dict= ndb->getDictionary();
  DBUG_ENTER("ha_ndbcluster::create_indexes");
  
  for (i= 0; i < tab->s->keys; i++, key_info++, key_name++)
  {
    index_name= *key_name;
    NDB_INDEX_TYPE idx_type= get_index_type_from_table(i);
    error= create_index(index_name, key_info, idx_type, i);
    if (error)
    {
      DBUG_PRINT("error", ("Failed to create index %u", i));
      break;
    }
  }

  DBUG_RETURN(error);
}

static void ndb_init_index(NDB_INDEX_DATA &data)
{
  data.type= UNDEFINED_INDEX;
  data.status= UNDEFINED;
  data.unique_index= NULL;
  data.index= NULL;
  data.unique_index_attrid_map= NULL;
  data.index_stat=NULL;
  data.index_stat_cache_entries=0;
  data.index_stat_update_freq=0;
  data.index_stat_query_count=0;
}

static void ndb_clear_index(NDB_INDEX_DATA &data)
{
  if (data.unique_index_attrid_map)
  {
    my_free((char*)data.unique_index_attrid_map, MYF(0));
  }
  if (data.index_stat)
  {
    delete data.index_stat;
  }
  ndb_init_index(data);
}

/*
  Associate a direct reference to an index handle
  with an index (for faster access)
 */
int ha_ndbcluster::add_index_handle(THD *thd, NDBDICT *dict, KEY *key_info,
                                    const char *index_name, uint index_no)
{
  int error= 0;
  NDB_INDEX_TYPE idx_type= get_index_type_from_table(index_no);
  m_index[index_no].type= idx_type;
  DBUG_ENTER("ha_ndbcluster::add_index_handle");
  DBUG_PRINT("enter", ("table %s", m_tabname));

  if (idx_type != PRIMARY_KEY_INDEX && idx_type != UNIQUE_INDEX)
  {
    DBUG_PRINT("info", ("Get handle to index %s", index_name));
    const NDBINDEX *index;
    do
    {
      index= dict->getIndexGlobal(index_name, *m_table);
      if (!index)
        ERR_RETURN(dict->getNdbError());
      DBUG_PRINT("info", ("index: 0x%x  id: %d  version: %d.%d  status: %d",
                          index,
                          index->getObjectId(),
                          index->getObjectVersion() & 0xFFFFFF,
                          index->getObjectVersion() >> 24,
                          index->getObjectStatus()));
      DBUG_ASSERT(index->getObjectStatus() ==
                  NdbDictionary::Object::Retrieved);
      break;
    } while (1);
    m_index[index_no].index= index;
    // ordered index - add stats
    NDB_INDEX_DATA& d=m_index[index_no];
    delete d.index_stat;
    d.index_stat=NULL;
    if (thd->variables.ndb_index_stat_enable)
    {
      d.index_stat=new NdbIndexStat(index);
      d.index_stat_cache_entries=thd->variables.ndb_index_stat_cache_entries;
      d.index_stat_update_freq=thd->variables.ndb_index_stat_update_freq;
      d.index_stat_query_count=0;
      d.index_stat->alloc_cache(d.index_stat_cache_entries);
      DBUG_PRINT("info", ("index %s stat=on cache_entries=%u update_freq=%u",
                          index->getName(),
                          d.index_stat_cache_entries,
                          d.index_stat_update_freq));
    } else
    {
      DBUG_PRINT("info", ("index %s stat=off", index->getName()));
    }
  }
  if (idx_type == UNIQUE_ORDERED_INDEX || idx_type == UNIQUE_INDEX)
  {
    char unique_index_name[FN_LEN];
    static const char* unique_suffix= "$unique";
    m_has_unique_index= TRUE;
    strxnmov(unique_index_name, FN_LEN, index_name, unique_suffix, NullS);
    DBUG_PRINT("info", ("Get handle to unique_index %s", unique_index_name));
    const NDBINDEX *index;
    do
    {
      index= dict->getIndexGlobal(unique_index_name, *m_table);
      if (!index)
        ERR_RETURN(dict->getNdbError());
      DBUG_PRINT("info", ("index: 0x%x  id: %d  version: %d.%d  status: %d",
                          index,
                          index->getObjectId(),
                          index->getObjectVersion() & 0xFFFFFF,
                          index->getObjectVersion() >> 24,
                          index->getObjectStatus()));
      DBUG_ASSERT(index->getObjectStatus() ==
                  NdbDictionary::Object::Retrieved);
      break;
    } while (1);
    m_index[index_no].unique_index= index;
    error= fix_unique_index_attr_order(m_index[index_no], index, key_info);
  }
  if (!error)
    m_index[index_no].status= ACTIVE;
  
  DBUG_RETURN(error);
}

/*
  Associate index handles for each index of a table
*/
int ha_ndbcluster::open_indexes(Ndb *ndb, TABLE *tab, bool ignore_error)
{
  uint i;
  int error= 0;
  THD *thd=current_thd;
  NDBDICT *dict= ndb->getDictionary();
  const char *index_name;
  KEY* key_info= tab->key_info;
  const char **key_name= tab->s->keynames.type_names;
  DBUG_ENTER("ha_ndbcluster::open_indexes");
  m_has_unique_index= FALSE;
  for (i= 0; i < tab->s->keys; i++, key_info++, key_name++)
  {
    if ((error= add_index_handle(thd, dict, key_info, *key_name, i)))
      if (ignore_error)
        m_index[i].index= m_index[i].unique_index= NULL;
      else
        break;
  }

  if (error && !ignore_error)
  {
    while (i > 0)
    {
      i--;
      if (m_index[i].index)
      {
         dict->removeIndexGlobal(*m_index[i].index, 1);
         m_index[i].index= NULL;
      }
      if (m_index[i].unique_index)
      {
         dict->removeIndexGlobal(*m_index[i].unique_index, 1);
         m_index[i].unique_index= NULL;
      }
    }
  }

  DBUG_ASSERT(error == 0 || error == 4243);

  DBUG_RETURN(error);
}

/*
  Renumber indexes in index list by shifting out
  indexes that are to be dropped
 */
void ha_ndbcluster::renumber_indexes(Ndb *ndb, TABLE *tab)
{
  uint i;
  const char *index_name;
  KEY* key_info= tab->key_info;
  const char **key_name= tab->s->keynames.type_names;
  NDBDICT *dict= ndb->getDictionary();
  DBUG_ENTER("ha_ndbcluster::renumber_indexes");
  
  for (i= 0; i < tab->s->keys; i++, key_info++, key_name++)
  {
    index_name= *key_name;
    NDB_INDEX_TYPE idx_type= get_index_type_from_table(i);
    m_index[i].type= idx_type;
    if (m_index[i].status == TO_BE_DROPPED) 
    {
      DBUG_PRINT("info", ("Shifting index %s(%i) out of the list", 
                          index_name, i));
      NDB_INDEX_DATA tmp;
      uint j= i + 1;
      // Shift index out of list
      while(j != MAX_KEY && m_index[j].status != UNDEFINED)
      {
        tmp=  m_index[j - 1];
        m_index[j - 1]= m_index[j];
        m_index[j]= tmp;
        j++;
      }
    }
  }

  DBUG_VOID_RETURN;
}

/*
  Drop all indexes that are marked for deletion
*/
int ha_ndbcluster::drop_indexes(Ndb *ndb, TABLE *tab)
{
  uint i;
  int error= 0;
  const char *index_name;
  KEY* key_info= tab->key_info;
  NDBDICT *dict= ndb->getDictionary();
  DBUG_ENTER("ha_ndbcluster::drop_indexes");
  
  for (i= 0; i < tab->s->keys; i++, key_info++)
  {
    NDB_INDEX_TYPE idx_type= get_index_type_from_table(i);
    m_index[i].type= idx_type;
    if (m_index[i].status == TO_BE_DROPPED)
    {
      const NdbDictionary::Index *index= m_index[i].index;
      const NdbDictionary::Index *unique_index= m_index[i].unique_index;
      
      if (index)
      {
        index_name= index->getName();
        DBUG_PRINT("info", ("Dropping index %u: %s", i, index_name));  
        // Drop ordered index from ndb
        error= dict->dropIndexGlobal(*index);
        if (!error)
        {
          dict->removeIndexGlobal(*index, 1);
          m_index[i].index= NULL;
        }
      }
      if (!error && unique_index)
      {
        index_name= unique_index->getName();
        DBUG_PRINT("info", ("Dropping unique index %u: %s", i, index_name));
        // Drop unique index from ndb
        error= dict->dropIndexGlobal(*unique_index);
        if (!error)
        {
          dict->removeIndexGlobal(*unique_index, 1);
          m_index[i].unique_index= NULL;
        }
      }
      if (error)
        DBUG_RETURN(error);
      ndb_clear_index(m_index[i]);
      continue;
    }
  }
  
  DBUG_RETURN(error);
}

/*
  Decode the type of an index from information 
  provided in table object
*/
NDB_INDEX_TYPE ha_ndbcluster::get_index_type_from_table(uint inx) const
{
  return get_index_type_from_key(inx, table_share->key_info,
                                 inx == table_share->primary_key);
}

NDB_INDEX_TYPE ha_ndbcluster::get_index_type_from_key(uint inx,
                                                      KEY *key_info,
                                                      bool primary) const
{
  bool is_hash_index=  (key_info[inx].algorithm == 
                        HA_KEY_ALG_HASH);
  if (primary)
    return is_hash_index ? PRIMARY_KEY_INDEX : PRIMARY_KEY_ORDERED_INDEX;
  
  return ((key_info[inx].flags & HA_NOSAME) ? 
          (is_hash_index ? UNIQUE_INDEX : UNIQUE_ORDERED_INDEX) :
          ORDERED_INDEX);
} 

int ha_ndbcluster::check_index_fields_not_null(KEY* key_info)
{
  KEY_PART_INFO* key_part= key_info->key_part;
  KEY_PART_INFO* end= key_part+key_info->key_parts;
  DBUG_ENTER("ha_ndbcluster::check_index_fields_not_null");
  
  for (; key_part != end; key_part++) 
    {
      Field* field= key_part->field;
      if (field->maybe_null())
      {
        my_printf_error(ER_NULL_COLUMN_IN_INDEX,ER(ER_NULL_COLUMN_IN_INDEX),
                        MYF(0),field->field_name);
        DBUG_RETURN(ER_NULL_COLUMN_IN_INDEX);
      }
    }
  
  DBUG_RETURN(0);
}

void ha_ndbcluster::release_metadata(THD *thd, Ndb *ndb)
{
  uint i;

  DBUG_ENTER("release_metadata");
  DBUG_PRINT("enter", ("m_tabname: %s", m_tabname));

  NDBDICT *dict= ndb->getDictionary();
  int invalidate_indexes= 0;
  if (thd && thd->lex && thd->lex->sql_command == SQLCOM_FLUSH)
  {
    invalidate_indexes = 1;
  }
  if (m_table != NULL)
  {
    if (m_table->getObjectStatus() == NdbDictionary::Object::Invalid)
      invalidate_indexes= 1;
    dict->removeTableGlobal(*m_table, invalidate_indexes);
  }
  // TODO investigate
  DBUG_ASSERT(m_table_info == NULL);
  m_table_info= NULL;

  // Release index list 
  for (i= 0; i < MAX_KEY; i++)
  {
    if (m_index[i].unique_index)
    {
      DBUG_ASSERT(m_table != NULL);
      dict->removeIndexGlobal(*m_index[i].unique_index, invalidate_indexes);
    }
    if (m_index[i].index)
    {
      DBUG_ASSERT(m_table != NULL);
      dict->removeIndexGlobal(*m_index[i].index, invalidate_indexes);
    }
    ndb_clear_index(m_index[i]);
  }

  m_table= NULL;
  DBUG_VOID_RETURN;
}

int ha_ndbcluster::get_ndb_lock_type(enum thr_lock_type type)
{
  if (type >= TL_WRITE_ALLOW_WRITE)
    return NdbOperation::LM_Exclusive;
  if (type ==  TL_READ_WITH_SHARED_LOCKS ||
      uses_blob_value())
    return NdbOperation::LM_Read;
  return NdbOperation::LM_CommittedRead;
}

static const ulong index_type_flags[]=
{
  /* UNDEFINED_INDEX */
  0,                         

  /* PRIMARY_KEY_INDEX */
  HA_ONLY_WHOLE_INDEX, 

  /* PRIMARY_KEY_ORDERED_INDEX */
  /* 
     Enable HA_KEYREAD_ONLY when "sorted" indexes are supported, 
     thus ORDERD BY clauses can be optimized by reading directly 
     through the index.
  */
  // HA_KEYREAD_ONLY | 
  HA_READ_NEXT |
  HA_READ_PREV |
  HA_READ_RANGE |
  HA_READ_ORDER,

  /* UNIQUE_INDEX */
  HA_ONLY_WHOLE_INDEX,

  /* UNIQUE_ORDERED_INDEX */
  HA_READ_NEXT |
  HA_READ_PREV |
  HA_READ_RANGE |
  HA_READ_ORDER,

  /* ORDERED_INDEX */
  HA_READ_NEXT |
  HA_READ_PREV |
  HA_READ_RANGE |
  HA_READ_ORDER
};

static const int index_flags_size= sizeof(index_type_flags)/sizeof(ulong);

inline NDB_INDEX_TYPE ha_ndbcluster::get_index_type(uint idx_no) const
{
  DBUG_ASSERT(idx_no < MAX_KEY);
  return m_index[idx_no].type;
}


/*
  Get the flags for an index

  RETURN
    flags depending on the type of the index.
*/

inline ulong ha_ndbcluster::index_flags(uint idx_no, uint part,
                                        bool all_parts) const 
{ 
  DBUG_ENTER("ha_ndbcluster::index_flags");
  DBUG_PRINT("enter", ("idx_no: %u", idx_no));
  DBUG_ASSERT(get_index_type_from_table(idx_no) < index_flags_size);
  DBUG_RETURN(index_type_flags[get_index_type_from_table(idx_no)] | 
              HA_KEY_SCAN_NOT_ROR);
}

static void shrink_varchar(Field* field, const byte* & ptr, char* buf)
{
  if (field->type() == MYSQL_TYPE_VARCHAR && ptr != NULL) {
    Field_varstring* f= (Field_varstring*)field;
    if (f->length_bytes == 1) {
      uint pack_len= field->pack_length();
      DBUG_ASSERT(1 <= pack_len && pack_len <= 256);
      if (ptr[1] == 0) {
        buf[0]= ptr[0];
      } else {
        DBUG_ASSERT(FALSE);
        buf[0]= 255;
      }
      memmove(buf + 1, ptr + 2, pack_len - 1);
      ptr= buf;
    }
  }
}

int ha_ndbcluster::set_primary_key(NdbOperation *op, const byte *key)
{
  KEY* key_info= table->key_info + table_share->primary_key;
  KEY_PART_INFO* key_part= key_info->key_part;
  KEY_PART_INFO* end= key_part+key_info->key_parts;
  DBUG_ENTER("set_primary_key");

  for (; key_part != end; key_part++) 
  {
    Field* field= key_part->field;
    const byte* ptr= key;
    char buf[256];
    shrink_varchar(field, ptr, buf);
    if (set_ndb_key(op, field, 
                    key_part->fieldnr-1, ptr))
      ERR_RETURN(op->getNdbError());
    key += key_part->store_length;
  }
  DBUG_RETURN(0);
}


int ha_ndbcluster::set_primary_key_from_record(NdbOperation *op, const byte *record)
{
  KEY* key_info= table->key_info + table_share->primary_key;
  KEY_PART_INFO* key_part= key_info->key_part;
  KEY_PART_INFO* end= key_part+key_info->key_parts;
  DBUG_ENTER("set_primary_key_from_record");

  for (; key_part != end; key_part++) 
  {
    Field* field= key_part->field;
    if (set_ndb_key(op, field, 
		    key_part->fieldnr-1, record+key_part->offset))
      ERR_RETURN(op->getNdbError());
  }
  DBUG_RETURN(0);
}

int ha_ndbcluster::set_index_key_from_record(NdbOperation *op, 
                                             const byte *record, uint keyno)
{
  KEY* key_info= table->key_info + keyno;
  KEY_PART_INFO* key_part= key_info->key_part;
  KEY_PART_INFO* end= key_part+key_info->key_parts;
  uint i;
  DBUG_ENTER("set_index_key_from_record");
                                                                                
  for (i= 0; key_part != end; key_part++, i++)
  {
    Field* field= key_part->field;
    if (set_ndb_key(op, field, m_index[keyno].unique_index_attrid_map[i],
                    record+key_part->offset))
      ERR_RETURN(m_active_trans->getNdbError());
  }
  DBUG_RETURN(0);
}

int 
ha_ndbcluster::set_index_key(NdbOperation *op, 
                             const KEY *key_info, 
                             const byte * key_ptr)
{
  DBUG_ENTER("ha_ndbcluster::set_index_key");
  uint i;
  KEY_PART_INFO* key_part= key_info->key_part;
  KEY_PART_INFO* end= key_part+key_info->key_parts;
  
  for (i= 0; key_part != end; key_part++, i++) 
  {
    Field* field= key_part->field;
    const byte* ptr= key_part->null_bit ? key_ptr + 1 : key_ptr;
    char buf[256];
    shrink_varchar(field, ptr, buf);
    if (set_ndb_key(op, field, m_index[active_index].unique_index_attrid_map[i], ptr))
      ERR_RETURN(m_active_trans->getNdbError());
    key_ptr+= key_part->store_length;
  }
  DBUG_RETURN(0);
}

inline 
int ha_ndbcluster::define_read_attrs(byte* buf, NdbOperation* op)
{
  uint i;
  DBUG_ENTER("define_read_attrs");  

  // Define attributes to read
  for (i= 0; i < table_share->fields; i++) 
  {
    Field *field= table->field[i];
    if (bitmap_is_set(table->read_set, i) ||
        ((field->flags & PRI_KEY_FLAG)))
    {      
      if (get_ndb_value(op, field, i, buf))
        ERR_RETURN(op->getNdbError());
    } 
    else
    {
      m_value[i].ptr= NULL;
    }
  }
    
  if (table_share->primary_key == MAX_KEY) 
  {
    DBUG_PRINT("info", ("Getting hidden key"));
    // Scanning table with no primary key
    int hidden_no= table_share->fields;      
#ifndef DBUG_OFF
    const NDBTAB *tab= (const NDBTAB *) m_table;    
    if (!tab->getColumn(hidden_no))
      DBUG_RETURN(1);
#endif
    if (get_ndb_value(op, NULL, hidden_no, NULL))
      ERR_RETURN(op->getNdbError());
  }
  DBUG_RETURN(0);
} 


/*
  Read one record from NDB using primary key
*/

int ha_ndbcluster::pk_read(const byte *key, uint key_len, byte *buf,
                           uint32 part_id)
{
  uint no_fields= table_share->fields;
  NdbConnection *trans= m_active_trans;
  NdbOperation *op;

  int res;
  DBUG_ENTER("pk_read");
  DBUG_PRINT("enter", ("key_len: %u", key_len));
  DBUG_DUMP("key", (char*)key, key_len);
  m_write_op= FALSE;

  NdbOperation::LockMode lm=
    (NdbOperation::LockMode)get_ndb_lock_type(m_lock.type);
  if (!(op= trans->getNdbOperation((const NDBTAB *) m_table)) || 
      op->readTuple(lm) != 0)
    ERR_RETURN(trans->getNdbError());
  
  if (table_share->primary_key == MAX_KEY) 
  {
    // This table has no primary key, use "hidden" primary key
    DBUG_PRINT("info", ("Using hidden key"));
    DBUG_DUMP("key", (char*)key, 8);    
    if (set_hidden_key(op, no_fields, key))
      ERR_RETURN(trans->getNdbError());
    
    // Read key at the same time, for future reference
    if (get_ndb_value(op, NULL, no_fields, NULL))
      ERR_RETURN(trans->getNdbError());
  } 
  else 
  {
    if ((res= set_primary_key(op, key)))
      return res;
  }
  
  if ((res= define_read_attrs(buf, op)))
    DBUG_RETURN(res);

  if (m_use_partition_function)
  {
    op->setPartitionId(part_id);
    // If table has user defined partitioning
    // and no indexes, we need to read the partition id
    // to support ORDER BY queries
    if (table_share->primary_key == MAX_KEY &&
        get_ndb_partition_id(op))
      ERR_RETURN(trans->getNdbError());
  }

  if (execute_no_commit_ie(this,trans,false) != 0) 
  {
    table->status= STATUS_NOT_FOUND;
    DBUG_RETURN(ndb_err(trans));
  }

  // The value have now been fetched from NDB  
  unpack_record(buf);
  table->status= 0;     
  DBUG_RETURN(0);
}

/*
  Read one complementing record from NDB using primary key from old_data
  or hidden key
*/

int ha_ndbcluster::complemented_read(const byte *old_data, byte *new_data,
                                     uint32 old_part_id)
{
  uint no_fields= table_share->fields, i;
  NdbTransaction *trans= m_active_trans;
  NdbOperation *op;
  DBUG_ENTER("complemented_read");
  m_write_op= FALSE;

  if (bitmap_is_set_all(table->read_set))
  {
    // We have allready retrieved all fields, nothing to complement
    DBUG_RETURN(0);
  }

  NdbOperation::LockMode lm=
    (NdbOperation::LockMode)get_ndb_lock_type(m_lock.type);
  if (!(op= trans->getNdbOperation((const NDBTAB *) m_table)) || 
      op->readTuple(lm) != 0)
    ERR_RETURN(trans->getNdbError());
  if (table_share->primary_key != MAX_KEY) 
  {
    if (set_primary_key_from_record(op, old_data))
      ERR_RETURN(trans->getNdbError());
  } 
  else 
  {
    // This table has no primary key, use "hidden" primary key
    if (set_hidden_key(op, table->s->fields, m_ref))
      ERR_RETURN(op->getNdbError());
  }

  if (m_use_partition_function)
    op->setPartitionId(old_part_id);
  
  // Read all unreferenced non-key field(s)
  for (i= 0; i < no_fields; i++) 
  {
    Field *field= table->field[i];
    if (!((field->flags & PRI_KEY_FLAG) ||
          bitmap_is_set(table->read_set, i)) &&
        !bitmap_is_set(table->write_set, i))
    {
      if (get_ndb_value(op, field, i, new_data))
        ERR_RETURN(trans->getNdbError());
    }
  }
  
  if (execute_no_commit(this,trans,false) != 0) 
  {
    table->status= STATUS_NOT_FOUND;
    DBUG_RETURN(ndb_err(trans));
  }

  // The value have now been fetched from NDB  
  unpack_record(new_data);
  table->status= 0;     

  /**
   * restore m_value
   */
  for (i= 0; i < no_fields; i++) 
  {
    Field *field= table->field[i];
    if (!((field->flags & PRI_KEY_FLAG) ||
          bitmap_is_set(table->read_set, i)))
    {
      m_value[i].ptr= NULL;
    }
  }
  
  DBUG_RETURN(0);
}

/*
 * Check that all operations between first and last all
 * have gotten the errcode
 * If checking for HA_ERR_KEY_NOT_FOUND then update m_dupkey
 * for all succeeding operations
 */
bool ha_ndbcluster::check_all_operations_for_error(NdbTransaction *trans,
                                                   const NdbOperation *first,
                                                   const NdbOperation *last,
                                                   uint errcode)
{
  const NdbOperation *op= first;
  DBUG_ENTER("ha_ndbcluster::check_all_operations_for_error");

  while(op)
  {
    NdbError err= op->getNdbError();
    if (err.status != NdbError::Success)
    {
      if (ndb_to_mysql_error(&err) != (int) errcode)
        DBUG_RETURN(false);
      if (op == last) break;
      op= trans->getNextCompletedOperation(op);
    }
    else
    {
      // We found a duplicate
      if (op->getType() == NdbOperation::UniqueIndexAccess)
      {
        if (errcode == HA_ERR_KEY_NOT_FOUND)
        {
          NdbIndexOperation *iop= (NdbIndexOperation *) op;
          const NDBINDEX *index= iop->getIndex();
          // Find the key_no of the index
          for(uint i= 0; i<table->s->keys; i++)
          {
            if (m_index[i].unique_index == index)
            {
              m_dupkey= i;
              break;
            }
          }
        }
      }
      else
      {
        // Must have been primary key access
        DBUG_ASSERT(op->getType() == NdbOperation::PrimaryKeyAccess);
        if (errcode == HA_ERR_KEY_NOT_FOUND)
          m_dupkey= table->s->primary_key;
      }
      DBUG_RETURN(false);      
    }
  }
  DBUG_RETURN(true);
}


/*
 * Peek to check if any rows already exist with conflicting
 * primary key or unique index values
*/

int ha_ndbcluster::peek_indexed_rows(const byte *record)
{
  NdbTransaction *trans= m_active_trans;
  NdbOperation *op;
  const NdbOperation *first, *last;
  uint i;
  int res;
  DBUG_ENTER("peek_indexed_rows");

  NdbOperation::LockMode lm=
      (NdbOperation::LockMode)get_ndb_lock_type(m_lock.type);
  first= NULL;
  if (table->s->primary_key != MAX_KEY)
  {
    /*
     * Fetch any row with colliding primary key
     */
    if (!(op= trans->getNdbOperation((const NDBTAB *) m_table)) ||
        op->readTuple(lm) != 0)
      ERR_RETURN(trans->getNdbError());
    
    first= op;
    if ((res= set_primary_key_from_record(op, record)))
      ERR_RETURN(trans->getNdbError());

    if (m_use_partition_function)
    {
      uint32 part_id;
      int error;
      longlong func_value;
      my_bitmap_map *old_map= dbug_tmp_use_all_columns(table, table->read_set);
      error= m_part_info->get_partition_id(m_part_info, &part_id, &func_value);
      dbug_tmp_restore_column_map(table->read_set, old_map);
      if (error)
      {
        m_part_info->err_value= func_value;
        DBUG_RETURN(error);
      }
      op->setPartitionId(part_id);
    }
  }
  /*
   * Fetch any rows with colliding unique indexes
   */
  KEY* key_info;
  KEY_PART_INFO *key_part, *end;
  for (i= 0, key_info= table->key_info; i < table->s->keys; i++, key_info++)
  {
    if (i != table->s->primary_key &&
        key_info->flags & HA_NOSAME)
    {
      // A unique index is defined on table
      NdbIndexOperation *iop;
      const NDBINDEX *unique_index = m_index[i].unique_index;
      key_part= key_info->key_part;
      end= key_part + key_info->key_parts;
      if (!(iop= trans->getNdbIndexOperation(unique_index, m_table)) ||
          iop->readTuple(lm) != 0)
        ERR_RETURN(trans->getNdbError());

      if (!first)
        first= iop;
      if ((res= set_index_key_from_record(iop, record, i)))
        ERR_RETURN(trans->getNdbError());
    }
  }
  last= trans->getLastDefinedOperation();
  if (first)
    res= execute_no_commit_ie(this,trans,false);
  else
  {
    // Table has no keys
    table->status= STATUS_NOT_FOUND;
    DBUG_RETURN(HA_ERR_KEY_NOT_FOUND);
  }
  if (check_all_operations_for_error(trans, first, last, 
                                     HA_ERR_KEY_NOT_FOUND))
  {
    table->status= STATUS_NOT_FOUND;
    DBUG_RETURN(ndb_err(trans));
  } 
  else
  {
    DBUG_PRINT("info", ("m_dupkey %d", m_dupkey));
  }
  DBUG_RETURN(0);
}


/*
  Read one record from NDB using unique secondary index
*/

int ha_ndbcluster::unique_index_read(const byte *key,
                                     uint key_len, byte *buf)
{
  int res;
  NdbTransaction *trans= m_active_trans;
  NdbIndexOperation *op;
  DBUG_ENTER("ha_ndbcluster::unique_index_read");
  DBUG_PRINT("enter", ("key_len: %u, index: %u", key_len, active_index));
  DBUG_DUMP("key", (char*)key, key_len);
  
  NdbOperation::LockMode lm=
    (NdbOperation::LockMode)get_ndb_lock_type(m_lock.type);
  if (!(op= trans->getNdbIndexOperation(m_index[active_index].unique_index, 
                                        m_table)) ||
      op->readTuple(lm) != 0)
    ERR_RETURN(trans->getNdbError());
  
  // Set secondary index key(s)
  if ((res= set_index_key(op, table->key_info + active_index, key)))
    DBUG_RETURN(res);
  
  if ((res= define_read_attrs(buf, op)))
    DBUG_RETURN(res);

  if (execute_no_commit_ie(this,trans,false) != 0) 
  {
    table->status= STATUS_NOT_FOUND;
    DBUG_RETURN(ndb_err(trans));
  }
  // The value have now been fetched from NDB
  unpack_record(buf);
  table->status= 0;
  DBUG_RETURN(0);
}

inline int ha_ndbcluster::fetch_next(NdbScanOperation* cursor)
{
  DBUG_ENTER("fetch_next");
  int check;
  NdbTransaction *trans= m_active_trans;
  
  if (m_lock_tuple)
  {
    /*
      Lock level m_lock.type either TL_WRITE_ALLOW_WRITE
      (SELECT FOR UPDATE) or TL_READ_WITH_SHARED_LOCKS (SELECT
      LOCK WITH SHARE MODE) and row was not explictly unlocked 
      with unlock_row() call
    */
      NdbConnection *trans= m_active_trans;
      NdbOperation *op;
      // Lock row
      DBUG_PRINT("info", ("Keeping lock on scanned row"));
      
      if (!(op= m_active_cursor->lockCurrentTuple()))
      {
	m_lock_tuple= false;
	ERR_RETURN(trans->getNdbError());
      }
      m_ops_pending++;
  }
  m_lock_tuple= false;
  
  bool contact_ndb= m_lock.type < TL_WRITE_ALLOW_WRITE &&
                    m_lock.type != TL_READ_WITH_SHARED_LOCKS;;
  do {
    DBUG_PRINT("info", ("Call nextResult, contact_ndb: %d", contact_ndb));
    /*
      We can only handle one tuple with blobs at a time.
    */
    if (m_ops_pending && m_blobs_pending)
    {
      if (execute_no_commit(this,trans,false) != 0)
        DBUG_RETURN(ndb_err(trans));
      m_ops_pending= 0;
      m_blobs_pending= FALSE;
    }
    
    if ((check= cursor->nextResult(contact_ndb, m_force_send)) == 0)
    {
      /*
	Explicitly lock tuple if "select for update" or
	"select lock in share mode"
      */
      m_lock_tuple= (m_lock.type == TL_WRITE_ALLOW_WRITE
		     || 
		     m_lock.type == TL_READ_WITH_SHARED_LOCKS);
      DBUG_RETURN(0);
    } 
    else if (check == 1 || check == 2)
    {
      // 1: No more records
      // 2: No more cached records
      
      /*
        Before fetching more rows and releasing lock(s),
        all pending update or delete operations should 
        be sent to NDB
      */
      DBUG_PRINT("info", ("ops_pending: %d", m_ops_pending));    
      if (m_ops_pending)
      {
        if (m_transaction_on)
        {
          if (execute_no_commit(this,trans,false) != 0)
            DBUG_RETURN(-1);
        }
        else
        {
          if  (execute_commit(this,trans) != 0)
            DBUG_RETURN(-1);
          if (trans->restart() != 0)
          {
            DBUG_ASSERT(0);
            DBUG_RETURN(-1);
          }
        }
        m_ops_pending= 0;
      }
      contact_ndb= (check == 2);
    }
    else
    {
      DBUG_RETURN(-1);
    }
  } while (check == 2);

  DBUG_RETURN(1);
}

/*
  Get the next record of a started scan. Try to fetch
  it locally from NdbApi cached records if possible, 
  otherwise ask NDB for more.

  NOTE
  If this is a update/delete make sure to not contact 
  NDB before any pending ops have been sent to NDB.

*/

inline int ha_ndbcluster::next_result(byte *buf)
{  
  int res;
  DBUG_ENTER("next_result");
    
  if (!m_active_cursor)
    DBUG_RETURN(HA_ERR_END_OF_FILE);
  
  if ((res= fetch_next(m_active_cursor)) == 0)
  {
    DBUG_PRINT("info", ("One more record found"));    
    
    unpack_record(buf);
    table->status= 0;
    DBUG_RETURN(0);
  }
  else if (res == 1)
  {
    // No more records
    table->status= STATUS_NOT_FOUND;
    
    DBUG_PRINT("info", ("No more records"));
    DBUG_RETURN(HA_ERR_END_OF_FILE);
  }
  else
  {
    DBUG_RETURN(ndb_err(m_active_trans));
  }
}

/*
  Set bounds for ordered index scan.
*/

int ha_ndbcluster::set_bounds(NdbIndexScanOperation *op,
                              uint inx,
                              bool rir,
                              const key_range *keys[2],
                              uint range_no)
{
  const KEY *const key_info= table->key_info + inx;
  const uint key_parts= key_info->key_parts;
  uint key_tot_len[2];
  uint tot_len;
  uint i, j;

  DBUG_ENTER("set_bounds");
  DBUG_PRINT("info", ("key_parts=%d", key_parts));

  for (j= 0; j <= 1; j++)
  {
    const key_range *key= keys[j];
    if (key != NULL)
    {
      // for key->flag see ha_rkey_function
      DBUG_PRINT("info", ("key %d length=%d flag=%d",
                          j, key->length, key->flag));
      key_tot_len[j]= key->length;
    }
    else
    {
      DBUG_PRINT("info", ("key %d not present", j));
      key_tot_len[j]= 0;
    }
  }
  tot_len= 0;

  for (i= 0; i < key_parts; i++)
  {
    KEY_PART_INFO *key_part= &key_info->key_part[i];
    Field *field= key_part->field;
#ifndef DBUG_OFF
    uint part_len= key_part->length;
#endif
    uint part_store_len= key_part->store_length;
    // Info about each key part
    struct part_st {
      bool part_last;
      const key_range *key;
      const byte *part_ptr;
      bool part_null;
      int bound_type;
      const char* bound_ptr;
    };
    struct part_st part[2];

    for (j= 0; j <= 1; j++)
    {
      struct part_st &p= part[j];
      p.key= NULL;
      p.bound_type= -1;
      if (tot_len < key_tot_len[j])
      {
        p.part_last= (tot_len + part_store_len >= key_tot_len[j]);
        p.key= keys[j];
        p.part_ptr= &p.key->key[tot_len];
        p.part_null= key_part->null_bit && *p.part_ptr;
        p.bound_ptr= (const char *)
          p.part_null ? 0 : key_part->null_bit ? p.part_ptr + 1 : p.part_ptr;

        if (j == 0)
        {
          switch (p.key->flag)
          {
            case HA_READ_KEY_EXACT:
              if (! rir)
                p.bound_type= NdbIndexScanOperation::BoundEQ;
              else // differs for records_in_range
                p.bound_type= NdbIndexScanOperation::BoundLE;
              break;
            // ascending
            case HA_READ_KEY_OR_NEXT:
              p.bound_type= NdbIndexScanOperation::BoundLE;
              break;
            case HA_READ_AFTER_KEY:
              if (! p.part_last)
                p.bound_type= NdbIndexScanOperation::BoundLE;
              else
                p.bound_type= NdbIndexScanOperation::BoundLT;
              break;
            // descending
            case HA_READ_PREFIX_LAST:           // weird
              p.bound_type= NdbIndexScanOperation::BoundEQ;
              break;
            case HA_READ_PREFIX_LAST_OR_PREV:   // weird
              p.bound_type= NdbIndexScanOperation::BoundGE;
              break;
            case HA_READ_BEFORE_KEY:
              if (! p.part_last)
                p.bound_type= NdbIndexScanOperation::BoundGE;
              else
                p.bound_type= NdbIndexScanOperation::BoundGT;
              break;
            default:
              break;
          }
        }
        if (j == 1) {
          switch (p.key->flag)
          {
            // ascending
            case HA_READ_BEFORE_KEY:
              if (! p.part_last)
                p.bound_type= NdbIndexScanOperation::BoundGE;
              else
                p.bound_type= NdbIndexScanOperation::BoundGT;
              break;
            case HA_READ_AFTER_KEY:     // weird
              p.bound_type= NdbIndexScanOperation::BoundGE;
              break;
            default:
              break;
            // descending strangely sets no end key
          }
        }

        if (p.bound_type == -1)
        {
          DBUG_PRINT("error", ("key %d unknown flag %d", j, p.key->flag));
          DBUG_ASSERT(FALSE);
          // Stop setting bounds but continue with what we have
          op->end_of_bound(range_no);
          DBUG_RETURN(0);
        }
      }
    }

    // Seen with e.g. b = 1 and c > 1
    if (part[0].bound_type == NdbIndexScanOperation::BoundLE &&
        part[1].bound_type == NdbIndexScanOperation::BoundGE &&
        memcmp(part[0].part_ptr, part[1].part_ptr, part_store_len) == 0)
    {
      DBUG_PRINT("info", ("replace LE/GE pair by EQ"));
      part[0].bound_type= NdbIndexScanOperation::BoundEQ;
      part[1].bound_type= -1;
    }
    // Not seen but was in previous version
    if (part[0].bound_type == NdbIndexScanOperation::BoundEQ &&
        part[1].bound_type == NdbIndexScanOperation::BoundGE &&
        memcmp(part[0].part_ptr, part[1].part_ptr, part_store_len) == 0)
    {
      DBUG_PRINT("info", ("remove GE from EQ/GE pair"));
      part[1].bound_type= -1;
    }

    for (j= 0; j <= 1; j++)
    {
      struct part_st &p= part[j];
      // Set bound if not done with this key
      if (p.key != NULL)
      {
        DBUG_PRINT("info", ("key %d:%d offset=%d length=%d last=%d bound=%d",
                            j, i, tot_len, part_len, p.part_last, p.bound_type));
        DBUG_DUMP("info", (const char*)p.part_ptr, part_store_len);

        // Set bound if not cancelled via type -1
        if (p.bound_type != -1)
        {
          const char* ptr= p.bound_ptr;
          char buf[256];
          shrink_varchar(field, ptr, buf);
          if (op->setBound(i, p.bound_type, ptr))
            ERR_RETURN(op->getNdbError());
        }
      }
    }

    tot_len+= part_store_len;
  }
  op->end_of_bound(range_no);
  DBUG_RETURN(0);
}

/*
  Start ordered index scan in NDB
*/

int ha_ndbcluster::ordered_index_scan(const key_range *start_key,
                                      const key_range *end_key,
                                      bool sorted, bool descending,
                                      byte* buf, part_id_range *part_spec)
{  
  int res;
  bool restart;
  NdbTransaction *trans= m_active_trans;
  NdbIndexScanOperation *op;

  DBUG_ENTER("ha_ndbcluster::ordered_index_scan");
  DBUG_PRINT("enter", ("index: %u, sorted: %d, descending: %d",
             active_index, sorted, descending));  
  DBUG_PRINT("enter", ("Starting new ordered scan on %s", m_tabname));
  m_write_op= FALSE;

  // Check that sorted seems to be initialised
  DBUG_ASSERT(sorted == 0 || sorted == 1);
  
  if (m_active_cursor == 0)
  {
    restart= FALSE;
    NdbOperation::LockMode lm=
      (NdbOperation::LockMode)get_ndb_lock_type(m_lock.type);
   bool need_pk = (lm == NdbOperation::LM_Read);
    if (!(op= trans->getNdbIndexScanOperation(m_index[active_index].index, 
                                              m_table)) ||
        op->readTuples(lm, 0, parallelism, sorted, descending, false, need_pk))
      ERR_RETURN(trans->getNdbError());
    if (m_use_partition_function && part_spec != NULL &&
        part_spec->start_part == part_spec->end_part)
      op->setPartitionId(part_spec->start_part);
    m_active_cursor= op;
  } else {
    restart= TRUE;
    op= (NdbIndexScanOperation*)m_active_cursor;
    
    if (m_use_partition_function && part_spec != NULL &&
        part_spec->start_part == part_spec->end_part)
      op->setPartitionId(part_spec->start_part);
    DBUG_ASSERT(op->getSorted() == sorted);
    DBUG_ASSERT(op->getLockMode() == 
                (NdbOperation::LockMode)get_ndb_lock_type(m_lock.type));
    if (op->reset_bounds(m_force_send))
      DBUG_RETURN(ndb_err(m_active_trans));
  }
  
  {
    const key_range *keys[2]= { start_key, end_key };
    res= set_bounds(op, active_index, false, keys);
    if (res)
      DBUG_RETURN(res);
  }

  if (!restart)
  {
    if (generate_scan_filter(m_cond_stack, op))
      DBUG_RETURN(ndb_err(trans));

    if ((res= define_read_attrs(buf, op)))
    {
      DBUG_RETURN(res);
    }
    
    // If table has user defined partitioning
    // and no primary key, we need to read the partition id
    // to support ORDER BY queries
    if (m_use_partition_function &&
        (table_share->primary_key == MAX_KEY) && 
        (get_ndb_partition_id(op)))
      ERR_RETURN(trans->getNdbError());
  }

  if (execute_no_commit(this,trans,false) != 0)
    DBUG_RETURN(ndb_err(trans));
  
  DBUG_RETURN(next_result(buf));
}

static
int
guess_scan_flags(NdbOperation::LockMode lm, 
		 const NDBTAB* tab, const MY_BITMAP* readset)
{
  int flags= 0;
  flags|= (lm == NdbOperation::LM_Read) ? NdbScanOperation::SF_KeyInfo : 0;
  if (tab->checkColumns(0, 0) & 2)
  {
    int ret = tab->checkColumns(readset->bitmap, no_bytes_in_map(readset));
    
    if (ret & 2)
    { // If disk columns...use disk scan
      flags |= NdbScanOperation::SF_DiskScan;
    }
    else if ((ret & 4) == 0 && (lm == NdbOperation::LM_Exclusive))
    {
      // If no mem column is set and exclusive...guess disk scan
      flags |= NdbScanOperation::SF_DiskScan;
    }
  }
  return flags;
}

/*
  Start full table scan in NDB
 */

int ha_ndbcluster::full_table_scan(byte *buf)
{
  int res;
  NdbScanOperation *op;
  NdbTransaction *trans= m_active_trans;
  part_id_range part_spec;

  DBUG_ENTER("full_table_scan");  
  DBUG_PRINT("enter", ("Starting new scan on %s", m_tabname));
  m_write_op= FALSE;

  NdbOperation::LockMode lm=
    (NdbOperation::LockMode)get_ndb_lock_type(m_lock.type);
  int flags= guess_scan_flags(lm, m_table, table->read_set);
  if (!(op=trans->getNdbScanOperation(m_table)) ||
      op->readTuples(lm, flags, parallelism))
    ERR_RETURN(trans->getNdbError());
  m_active_cursor= op;

  if (m_use_partition_function)
  {
    part_spec.start_part= 0;
    part_spec.end_part= m_part_info->get_tot_partitions() - 1;
    prune_partition_set(table, &part_spec);
    DBUG_PRINT("info", ("part_spec.start_part = %u, part_spec.end_part = %u",
                        part_spec.start_part, part_spec.end_part));
    /*
      If partition pruning has found no partition in set
      we can return HA_ERR_END_OF_FILE
      If partition pruning has found exactly one partition in set
      we can optimize scan to run towards that partition only.
    */
    if (part_spec.start_part > part_spec.end_part)
    {
      DBUG_RETURN(HA_ERR_END_OF_FILE);
    }
    else if (part_spec.start_part == part_spec.end_part)
    {
      /*
        Only one partition is required to scan, if sorted is required we
        don't need it any more since output from one ordered partitioned
        index is always sorted.
      */
      m_active_cursor->setPartitionId(part_spec.start_part);
    }
    // If table has user defined partitioning
    // and no primary key, we need to read the partition id
    // to support ORDER BY queries
    if ((table_share->primary_key == MAX_KEY) && 
        (get_ndb_partition_id(op)))
      ERR_RETURN(trans->getNdbError());
  }

  if (generate_scan_filter(m_cond_stack, op))
    DBUG_RETURN(ndb_err(trans));
  if ((res= define_read_attrs(buf, op)))
    DBUG_RETURN(res);

  if (execute_no_commit(this,trans,false) != 0)
    DBUG_RETURN(ndb_err(trans));
  DBUG_PRINT("exit", ("Scan started successfully"));
  DBUG_RETURN(next_result(buf));
}

/*
  Insert one record into NDB
*/
int ha_ndbcluster::write_row(byte *record)
{
  bool has_auto_increment;
  uint i;
  NdbTransaction *trans= m_active_trans;
  NdbOperation *op;
  int res;
  THD *thd= current_thd;
  longlong func_value= 0;
  DBUG_ENTER("ha_ndbcluster::write_row");

  m_write_op= TRUE;
  has_auto_increment= (table->next_number_field && record == table->record[0]);
  if (table_share->primary_key != MAX_KEY)
  {
    /*
     * Increase any auto_incremented primary key
     */
    if (has_auto_increment) 
    {
      THD *thd= table->in_use;
      int error;

      m_skip_auto_increment= FALSE;
      if ((error= update_auto_increment()))
        DBUG_RETURN(error);
      m_skip_auto_increment= (insert_id_for_cur_row == 0);
    }
  }

  /*
   * If IGNORE the ignore constraint violations on primary and unique keys
   */
  if (!m_use_write && m_ignore_dup_key)
  {
    /*
      compare if expression with that in start_bulk_insert()
      start_bulk_insert will set parameters to ensure that each
      write_row is committed individually
    */
    int peek_res= peek_indexed_rows(record);
    
    if (!peek_res) 
    {
      DBUG_RETURN(HA_ERR_FOUND_DUPP_KEY);
    }
    if (peek_res != HA_ERR_KEY_NOT_FOUND)
      DBUG_RETURN(peek_res);
  }

  statistic_increment(thd->status_var.ha_write_count, &LOCK_status);
  if (table->timestamp_field_type & TIMESTAMP_AUTO_SET_ON_INSERT)
    table->timestamp_field->set_time();

  if (!(op= trans->getNdbOperation(m_table)))
    ERR_RETURN(trans->getNdbError());

  res= (m_use_write) ? op->writeTuple() :op->insertTuple(); 
  if (res != 0)
    ERR_RETURN(trans->getNdbError());  
 
  if (m_use_partition_function)
  {
    uint32 part_id;
    int error;
    my_bitmap_map *old_map= dbug_tmp_use_all_columns(table, table->read_set);
    error= m_part_info->get_partition_id(m_part_info, &part_id, &func_value);
    dbug_tmp_restore_column_map(table->read_set, old_map);
    if (error)
    {
      m_part_info->err_value= func_value;
      DBUG_RETURN(error);
    }
    op->setPartitionId(part_id);
  }

  if (table_share->primary_key == MAX_KEY) 
  {
    // Table has hidden primary key
    Ndb *ndb= get_ndb();
    int ret;
    Uint64 auto_value;
    uint retries= NDB_AUTO_INCREMENT_RETRIES;
    do {
      Ndb_tuple_id_range_guard g(m_share);
      ret= ndb->getAutoIncrementValue(m_table, g.range, auto_value, 1);
    } while (ret == -1 && 
             --retries &&
             ndb->getNdbError().status == NdbError::TemporaryError);
    if (ret == -1)
      ERR_RETURN(ndb->getNdbError());
    if (set_hidden_key(op, table_share->fields, (const byte*)&auto_value))
      ERR_RETURN(op->getNdbError());
  } 
  else 
  {
    int error;
    if ((error= set_primary_key_from_record(op, record)))
      DBUG_RETURN(error);
  }

  // Set non-key attribute(s)
  bool set_blob_value= FALSE;
  my_bitmap_map *old_map= dbug_tmp_use_all_columns(table, table->read_set);
  for (i= 0; i < table_share->fields; i++) 
  {
    Field *field= table->field[i];
    if (!(field->flags & PRI_KEY_FLAG) &&
	(bitmap_is_set(table->write_set, i) || !m_use_write) &&
        set_ndb_value(op, field, i, record-table->record[0], &set_blob_value))
    {
      m_skip_auto_increment= TRUE;
      dbug_tmp_restore_column_map(table->read_set, old_map);
      ERR_RETURN(op->getNdbError());
    }
  }
  dbug_tmp_restore_column_map(table->read_set, old_map);

  if (m_use_partition_function)
  {
    /*
      We need to set the value of the partition function value in
      NDB since the NDB kernel doesn't have easy access to the function
      to calculate the value.
    */
    if (func_value >= INT_MAX32)
      func_value= INT_MAX32;
    uint32 part_func_value= (uint32)func_value;
    uint no_fields= table_share->fields;
    if (table_share->primary_key == MAX_KEY)
      no_fields++;
    op->setValue(no_fields, part_func_value);
  }

  m_rows_changed++;

  /*
    Execute write operation
    NOTE When doing inserts with many values in 
    each INSERT statement it should not be necessary
    to NoCommit the transaction between each row.
    Find out how this is detected!
  */
  m_rows_inserted++;
  no_uncommitted_rows_update(1);
  m_bulk_insert_not_flushed= TRUE;
  if ((m_rows_to_insert == (ha_rows) 1) || 
      ((m_rows_inserted % m_bulk_insert_rows) == 0) ||
      m_primary_key_update ||
      set_blob_value)
  {
    // Send rows to NDB
    DBUG_PRINT("info", ("Sending inserts to NDB, "\
                        "rows_inserted:%d, bulk_insert_rows: %d", 
                        (int)m_rows_inserted, (int)m_bulk_insert_rows));

    m_bulk_insert_not_flushed= FALSE;
    if (m_transaction_on)
    {
      if (execute_no_commit(this,trans,false) != 0)
      {
        m_skip_auto_increment= TRUE;
        no_uncommitted_rows_execute_failure();
        DBUG_RETURN(ndb_err(trans));
      }
    }
    else
    {
      if (execute_commit(this,trans) != 0)
      {
        m_skip_auto_increment= TRUE;
        no_uncommitted_rows_execute_failure();
        DBUG_RETURN(ndb_err(trans));
      }
      if (trans->restart() != 0)
      {
        DBUG_ASSERT(0);
        DBUG_RETURN(-1);
      }
    }
  }
  if ((has_auto_increment) && (m_skip_auto_increment))
  {
    Ndb *ndb= get_ndb();
    Uint64 next_val= (Uint64) table->next_number_field->val_int() + 1;
    char buff[22];
    DBUG_PRINT("info", 
               ("Trying to set next auto increment value to %s",
                llstr(next_val, buff)));
    Ndb_tuple_id_range_guard g(m_share);
    if (ndb->setAutoIncrementValue(m_table, g.range, next_val, TRUE)
        == -1)
      ERR_RETURN(ndb->getNdbError());
  }
  m_skip_auto_increment= TRUE;

  DBUG_PRINT("exit",("ok"));
  DBUG_RETURN(0);
}


/* Compare if a key in a row has changed */

int ha_ndbcluster::key_cmp(uint keynr, const byte * old_row,
                           const byte * new_row)
{
  KEY_PART_INFO *key_part=table->key_info[keynr].key_part;
  KEY_PART_INFO *end=key_part+table->key_info[keynr].key_parts;

  for (; key_part != end ; key_part++)
  {
    if (key_part->null_bit)
    {
      if ((old_row[key_part->null_offset] & key_part->null_bit) !=
          (new_row[key_part->null_offset] & key_part->null_bit))
        return 1;
    }
    if (key_part->key_part_flag & (HA_BLOB_PART | HA_VAR_LENGTH_PART))
    {

      if (key_part->field->cmp_binary((char*) (old_row + key_part->offset),
                                      (char*) (new_row + key_part->offset),
                                      (ulong) key_part->length))
        return 1;
    }
    else
    {
      if (memcmp(old_row+key_part->offset, new_row+key_part->offset,
                 key_part->length))
        return 1;
    }
  }
  return 0;
}

/*
  Update one record in NDB using primary key
*/

int ha_ndbcluster::update_row(const byte *old_data, byte *new_data)
{
  THD *thd= current_thd;
  NdbTransaction *trans= m_active_trans;
  NdbScanOperation* cursor= m_active_cursor;
  NdbOperation *op;
  uint i;
  uint32 old_part_id= 0, new_part_id= 0;
  int error;
  longlong func_value;
  DBUG_ENTER("update_row");
  m_write_op= TRUE;
  
  statistic_increment(thd->status_var.ha_update_count, &LOCK_status);
  if (table->timestamp_field_type & TIMESTAMP_AUTO_SET_ON_UPDATE)
  {
    table->timestamp_field->set_time();
    bitmap_set_bit(table->write_set, table->timestamp_field->field_index);
  }

  if (m_use_partition_function &&
      (error= get_parts_for_update(old_data, new_data, table->record[0],
                                   m_part_info, &old_part_id, &new_part_id,
                                   &func_value)))
  {
    m_part_info->err_value= func_value;
    DBUG_RETURN(error);
  }

  /*
   * Check for update of primary key or partition change
   * for special handling
   */  
  if (((table_share->primary_key != MAX_KEY) &&
       key_cmp(table_share->primary_key, old_data, new_data)) ||
      (old_part_id != new_part_id))
  {
    int read_res, insert_res, delete_res, undo_res;

    DBUG_PRINT("info", ("primary key update or partition change, "
                        "doing read+delete+insert"));
    // Get all old fields, since we optimize away fields not in query
    read_res= complemented_read(old_data, new_data, old_part_id);
    if (read_res)
    {
      DBUG_PRINT("info", ("read failed"));
      DBUG_RETURN(read_res);
    }
    // Delete old row
    m_primary_key_update= TRUE;
    delete_res= delete_row(old_data);
    m_primary_key_update= FALSE;
    if (delete_res)
    {
      DBUG_PRINT("info", ("delete failed"));
      DBUG_RETURN(delete_res);
    }     
    // Insert new row
    DBUG_PRINT("info", ("delete succeded"));
    m_primary_key_update= TRUE;
    insert_res= write_row(new_data);
    m_primary_key_update= FALSE;
    if (insert_res)
    {
      DBUG_PRINT("info", ("insert failed"));
      if (trans->commitStatus() == NdbConnection::Started)
      {
        // Undo delete_row(old_data)
        m_primary_key_update= TRUE;
        undo_res= write_row((byte *)old_data);
        if (undo_res)
          push_warning(current_thd, 
                       MYSQL_ERROR::WARN_LEVEL_WARN, 
                       undo_res, 
                       "NDB failed undoing delete at primary key update");
        m_primary_key_update= FALSE;
      }
      DBUG_RETURN(insert_res);
    }
    DBUG_PRINT("info", ("delete+insert succeeded"));
    DBUG_RETURN(0);
  }

  if (cursor)
  {
    /*
      We are scanning records and want to update the record
      that was just found, call updateTuple on the cursor 
      to take over the lock to a new update operation
      And thus setting the primary key of the record from 
      the active record in cursor
    */
    DBUG_PRINT("info", ("Calling updateTuple on cursor"));
    if (!(op= cursor->updateCurrentTuple()))
      ERR_RETURN(trans->getNdbError());
    m_lock_tuple= false;
    m_ops_pending++;
    if (uses_blob_value())
      m_blobs_pending= TRUE;
    if (m_use_partition_function)
      cursor->setPartitionId(new_part_id);
  }
  else
  {  
    if (!(op= trans->getNdbOperation(m_table)) ||
        op->updateTuple() != 0)
      ERR_RETURN(trans->getNdbError());  
    
    if (m_use_partition_function)
      op->setPartitionId(new_part_id);
    if (table_share->primary_key == MAX_KEY) 
    {
      // This table has no primary key, use "hidden" primary key
      DBUG_PRINT("info", ("Using hidden key"));
      
      // Require that the PK for this record has previously been 
      // read into m_ref
      DBUG_DUMP("key", m_ref, NDB_HIDDEN_PRIMARY_KEY_LENGTH);
      
      if (set_hidden_key(op, table->s->fields, m_ref))
        ERR_RETURN(op->getNdbError());
    } 
    else 
    {
      int res;
      if ((res= set_primary_key_from_record(op, old_data)))
        DBUG_RETURN(res);
    }
  }

  m_rows_changed++;

  // Set non-key attribute(s)
  my_bitmap_map *old_map= dbug_tmp_use_all_columns(table, table->read_set);
  for (i= 0; i < table_share->fields; i++) 
  {
    Field *field= table->field[i];
    if (bitmap_is_set(table->write_set, i) &&
        (!(field->flags & PRI_KEY_FLAG)) &&
        set_ndb_value(op, field, i, new_data - table->record[0]))
    {
      dbug_tmp_restore_column_map(table->read_set, old_map);
      ERR_RETURN(op->getNdbError());
    }
  }
  dbug_tmp_restore_column_map(table->read_set, old_map);

  if (m_use_partition_function)
  {
    if (func_value >= INT_MAX32)
      func_value= INT_MAX32;
    uint32 part_func_value= (uint32)func_value;
    uint no_fields= table_share->fields;
    if (table_share->primary_key == MAX_KEY)
      no_fields++;
    op->setValue(no_fields, part_func_value);
  }
  // Execute update operation
  if (!cursor && execute_no_commit(this,trans,false) != 0) {
    no_uncommitted_rows_execute_failure();
    DBUG_RETURN(ndb_err(trans));
  }
  
  DBUG_RETURN(0);
}


/*
  Delete one record from NDB, using primary key 
*/

int ha_ndbcluster::delete_row(const byte *record)
{
  THD *thd= current_thd;
  NdbTransaction *trans= m_active_trans;
  NdbScanOperation* cursor= m_active_cursor;
  NdbOperation *op;
  uint32 part_id;
  int error;
  DBUG_ENTER("delete_row");
  m_write_op= TRUE;

  statistic_increment(thd->status_var.ha_delete_count,&LOCK_status);
  m_rows_changed++;

  if (m_use_partition_function &&
      (error= get_part_for_delete(record, table->record[0], m_part_info,
                                  &part_id)))
  {
    DBUG_RETURN(error);
  }

  if (cursor)
  {
    /*
      We are scanning records and want to delete the record
      that was just found, call deleteTuple on the cursor 
      to take over the lock to a new delete operation
      And thus setting the primary key of the record from 
      the active record in cursor
    */
    DBUG_PRINT("info", ("Calling deleteTuple on cursor"));
    if (cursor->deleteCurrentTuple() != 0)
      ERR_RETURN(trans->getNdbError());     
    m_lock_tuple= false;
    m_ops_pending++;

    if (m_use_partition_function)
      cursor->setPartitionId(part_id);

    no_uncommitted_rows_update(-1);

    if (!m_primary_key_update)
      // If deleting from cursor, NoCommit will be handled in next_result
      DBUG_RETURN(0);
  }
  else
  {
    
    if (!(op=trans->getNdbOperation(m_table)) || 
        op->deleteTuple() != 0)
      ERR_RETURN(trans->getNdbError());
    
    if (m_use_partition_function)
      op->setPartitionId(part_id);

    no_uncommitted_rows_update(-1);
    
    if (table_share->primary_key == MAX_KEY) 
    {
      // This table has no primary key, use "hidden" primary key
      DBUG_PRINT("info", ("Using hidden key"));
      
      if (set_hidden_key(op, table->s->fields, m_ref))
        ERR_RETURN(op->getNdbError());
    } 
    else 
    {
      if ((error= set_primary_key_from_record(op, record)))
        DBUG_RETURN(error);
    }
  }

  // Execute delete operation
  if (execute_no_commit(this,trans,false) != 0) {
    no_uncommitted_rows_execute_failure();
    DBUG_RETURN(ndb_err(trans));
  }
  DBUG_RETURN(0);
}
  
/*
  Unpack a record read from NDB 

  SYNOPSIS
    unpack_record()
    buf                 Buffer to store read row

  NOTE
    The data for each row is read directly into the
    destination buffer. This function is primarily 
    called in order to check if any fields should be 
    set to null.
*/

void ndb_unpack_record(TABLE *table, NdbValue *value,
                       MY_BITMAP *defined, byte *buf)
{
  Field **p_field= table->field, *field= *p_field;
  my_ptrdiff_t row_offset= (my_ptrdiff_t) (buf - table->record[0]);
  my_bitmap_map *old_map= dbug_tmp_use_all_columns(table, table->write_set);
  DBUG_ENTER("ndb_unpack_record");

  // Set null flag(s)
  bzero(buf, table->s->null_bytes);
  for ( ; field;
       p_field++, value++, field= *p_field)
  {
    if ((*value).ptr)
    {
      if (!(field->flags & BLOB_FLAG))
      {
        int is_null= (*value).rec->isNULL();
        if (is_null)
        {
          if (is_null > 0)
          {
            DBUG_PRINT("info",("[%u] NULL",
                               (*value).rec->getColumn()->getColumnNo()));
            field->set_null(row_offset);
          }
          else
          {
            DBUG_PRINT("info",("[%u] UNDEFINED",
                               (*value).rec->getColumn()->getColumnNo()));
            bitmap_clear_bit(defined,
                             (*value).rec->getColumn()->getColumnNo());
          }
        }
        else if (field->type() == MYSQL_TYPE_BIT)
        {
          Field_bit *field_bit= static_cast<Field_bit*>(field);

          /*
            Move internal field pointer to point to 'buf'.  Calling
            the correct member function directly since we know the
            type of the object.
           */
          field_bit->Field_bit::move_field_offset(row_offset);
          if (field->pack_length() < 5)
          {
            DBUG_PRINT("info", ("bit field H'%.8X", 
                                (*value).rec->u_32_value()));
            field_bit->Field_bit::store((longlong) (*value).rec->u_32_value(),
                                        FALSE);
          }
          else
          {
            DBUG_PRINT("info", ("bit field H'%.8X%.8X",
                                *(Uint32*) (*value).rec->aRef(),
                                *((Uint32*) (*value).rec->aRef()+1)));
            field_bit->Field_bit::store((longlong) (*value).rec->u_64_value(), 
                                        TRUE);
          }
          /*
            Move back internal field pointer to point to original
            value (usually record[0]).
           */
          field_bit->Field_bit::move_field_offset(-row_offset);
          DBUG_PRINT("info",("[%u] SET",
                             (*value).rec->getColumn()->getColumnNo()));
          DBUG_DUMP("info", (const char*) field->ptr, field->pack_length());
        }
        else
        {
          DBUG_PRINT("info",("[%u] SET",
                             (*value).rec->getColumn()->getColumnNo()));
          DBUG_DUMP("info", (const char*) field->ptr, field->pack_length());
        }
      }
      else
      {
        NdbBlob *ndb_blob= (*value).blob;
        uint col_no = ndb_blob->getColumn()->getColumnNo();
        int isNull;
        ndb_blob->getDefined(isNull);
        if (isNull == 1)
        {
          DBUG_PRINT("info",("[%u] NULL", col_no));
          field->set_null(row_offset);
        }
        else if (isNull == -1)
        {
          DBUG_PRINT("info",("[%u] UNDEFINED", col_no));
          bitmap_clear_bit(defined, col_no);
        }
        else
        {
#ifndef DBUG_OFF
          // pointer vas set in get_ndb_blobs_value
          Field_blob *field_blob= (Field_blob*)field;
          char* ptr;
          field_blob->get_ptr(&ptr, row_offset);
          uint32 len= field_blob->get_length(row_offset);
          DBUG_PRINT("info",("[%u] SET ptr=%p len=%u", col_no, ptr, len));
#endif
        }
      }
    }
  }
  dbug_tmp_restore_column_map(table->write_set, old_map);
  DBUG_VOID_RETURN;
}

void ha_ndbcluster::unpack_record(byte *buf)
{
  ndb_unpack_record(table, m_value, 0, buf);
#ifndef DBUG_OFF
  // Read and print all values that was fetched
  if (table_share->primary_key == MAX_KEY)
  {
    // Table with hidden primary key
    int hidden_no= table_share->fields;
    const NDBTAB *tab= m_table;
    char buff[22];
    const NDBCOL *hidden_col= tab->getColumn(hidden_no);
    const NdbRecAttr* rec= m_value[hidden_no].rec;
    DBUG_ASSERT(rec);
    DBUG_PRINT("hidden", ("%d: %s \"%s\"", hidden_no,
			  hidden_col->getName(),
                          llstr(rec->u_64_value(), buff)));
  }
  //DBUG_EXECUTE("value", print_results(););
#endif
}

/*
  Utility function to print/dump the fetched field
  to avoid unnecessary work, wrap in DBUG_EXECUTE as in:

    DBUG_EXECUTE("value", print_results(););
 */

void ha_ndbcluster::print_results()
{
  DBUG_ENTER("print_results");

#ifndef DBUG_OFF

  char buf_type[MAX_FIELD_WIDTH], buf_val[MAX_FIELD_WIDTH];
  String type(buf_type, sizeof(buf_type), &my_charset_bin);
  String val(buf_val, sizeof(buf_val), &my_charset_bin);
  for (uint f= 0; f < table_share->fields; f++)
  {
    /* Use DBUG_PRINT since DBUG_FILE cannot be filtered out */
    char buf[2000];
    Field *field;
    void* ptr;
    NdbValue value;

    buf[0]= 0;
    field= table->field[f];
    if (!(value= m_value[f]).ptr)
    {
      strmov(buf, "not read");
      goto print_value;
    }

    ptr= field->ptr;

    if (! (field->flags & BLOB_FLAG))
    {
      if (value.rec->isNULL())
      {
        strmov(buf, "NULL");
        goto print_value;
      }
      type.length(0);
      val.length(0);
      field->sql_type(type);
      field->val_str(&val);
      my_snprintf(buf, sizeof(buf), "%s %s", type.c_ptr(), val.c_ptr());
    }
    else
    {
      NdbBlob *ndb_blob= value.blob;
      bool isNull= TRUE;
      ndb_blob->getNull(isNull);
      if (isNull)
        strmov(buf, "NULL");
    }

print_value:
    DBUG_PRINT("value", ("%u,%s: %s", f, field->field_name, buf));
  }
#endif
  DBUG_VOID_RETURN;
}


int ha_ndbcluster::index_init(uint index, bool sorted)
{
  DBUG_ENTER("ha_ndbcluster::index_init");
  DBUG_PRINT("enter", ("index: %u  sorted: %d", index, sorted));
  active_index= index;
  m_sorted= sorted;
  /*
    Locks are are explicitly released in scan
    unless m_lock.type == TL_READ_HIGH_PRIORITY
    and no sub-sequent call to unlock_row()
  */
  m_lock_tuple= false;
    m_lock_tuple= false;
  DBUG_RETURN(0);
}


int ha_ndbcluster::index_end()
{
  DBUG_ENTER("ha_ndbcluster::index_end");
  DBUG_RETURN(close_scan());
}

/**
 * Check if key contains null
 */
static
int
check_null_in_key(const KEY* key_info, const byte *key, uint key_len)
{
  KEY_PART_INFO *curr_part, *end_part;
  const byte* end_ptr= key + key_len;
  curr_part= key_info->key_part;
  end_part= curr_part + key_info->key_parts;
  

  for (; curr_part != end_part && key < end_ptr; curr_part++)
  {
    if (curr_part->null_bit && *key)
      return 1;

    key += curr_part->store_length;
  }
  return 0;
}

int ha_ndbcluster::index_read(byte *buf,
                              const byte *key, uint key_len, 
                              enum ha_rkey_function find_flag)
{
  key_range start_key;
  bool descending= FALSE;
  DBUG_ENTER("ha_ndbcluster::index_read");
  DBUG_PRINT("enter", ("active_index: %u, key_len: %u, find_flag: %d", 
                       active_index, key_len, find_flag));

  start_key.key= key;
  start_key.length= key_len;
  start_key.flag= find_flag;
  descending= FALSE;
  switch (find_flag) {
  case HA_READ_KEY_OR_PREV:
  case HA_READ_BEFORE_KEY:
  case HA_READ_PREFIX_LAST:
  case HA_READ_PREFIX_LAST_OR_PREV:
    descending= TRUE;
    break;
  default:
    break;
  }
  DBUG_RETURN(read_range_first_to_buf(&start_key, 0, descending,
                                      m_sorted, buf));
}


int ha_ndbcluster::index_read_idx(byte *buf, uint index_no, 
                              const byte *key, uint key_len, 
                              enum ha_rkey_function find_flag)
{
  statistic_increment(current_thd->status_var.ha_read_key_count, &LOCK_status);
  DBUG_ENTER("ha_ndbcluster::index_read_idx");
  DBUG_PRINT("enter", ("index_no: %u, key_len: %u", index_no, key_len));  
  close_scan();
  index_init(index_no, 0);  
  DBUG_RETURN(index_read(buf, key, key_len, find_flag));
}


int ha_ndbcluster::index_next(byte *buf)
{
  DBUG_ENTER("ha_ndbcluster::index_next");
  statistic_increment(current_thd->status_var.ha_read_next_count,
                      &LOCK_status);
  DBUG_RETURN(next_result(buf));
}


int ha_ndbcluster::index_prev(byte *buf)
{
  DBUG_ENTER("ha_ndbcluster::index_prev");
  statistic_increment(current_thd->status_var.ha_read_prev_count,
                      &LOCK_status);
  DBUG_RETURN(next_result(buf));
}


int ha_ndbcluster::index_first(byte *buf)
{
  DBUG_ENTER("ha_ndbcluster::index_first");
  statistic_increment(current_thd->status_var.ha_read_first_count,
                      &LOCK_status);
  // Start the ordered index scan and fetch the first row

  // Only HA_READ_ORDER indexes get called by index_first
  DBUG_RETURN(ordered_index_scan(0, 0, TRUE, FALSE, buf, NULL));
}


int ha_ndbcluster::index_last(byte *buf)
{
  DBUG_ENTER("ha_ndbcluster::index_last");
  statistic_increment(current_thd->status_var.ha_read_last_count,&LOCK_status);
  DBUG_RETURN(ordered_index_scan(0, 0, TRUE, TRUE, buf, NULL));
}

int ha_ndbcluster::index_read_last(byte * buf, const byte * key, uint key_len)
{
  DBUG_ENTER("ha_ndbcluster::index_read_last");
  DBUG_RETURN(index_read(buf, key, key_len, HA_READ_PREFIX_LAST));
}

int ha_ndbcluster::read_range_first_to_buf(const key_range *start_key,
                                           const key_range *end_key,
                                           bool desc, bool sorted,
                                           byte* buf)
{
  part_id_range part_spec;
  ndb_index_type type= get_index_type(active_index);
  const KEY* key_info= table->key_info+active_index;
  int error; 
  DBUG_ENTER("ha_ndbcluster::read_range_first_to_buf");
  DBUG_PRINT("info", ("desc: %d, sorted: %d", desc, sorted));

  if (m_use_partition_function)
  {
    get_partition_set(table, buf, active_index, start_key, &part_spec);
    DBUG_PRINT("info", ("part_spec.start_part = %u, part_spec.end_part = %u",
                        part_spec.start_part, part_spec.end_part));
    /*
      If partition pruning has found no partition in set
      we can return HA_ERR_END_OF_FILE
      If partition pruning has found exactly one partition in set
      we can optimize scan to run towards that partition only.
    */
    if (part_spec.start_part > part_spec.end_part)
    {
      DBUG_RETURN(HA_ERR_END_OF_FILE);
    }
    else if (part_spec.start_part == part_spec.end_part)
    {
      /*
        Only one partition is required to scan, if sorted is required we
        don't need it any more since output from one ordered partitioned
        index is always sorted.
      */
      sorted= FALSE;
    }
  }

  m_write_op= FALSE;
  switch (type){
  case PRIMARY_KEY_ORDERED_INDEX:
  case PRIMARY_KEY_INDEX:
    if (start_key && 
        start_key->length == key_info->key_length &&
        start_key->flag == HA_READ_KEY_EXACT)
    {
      if (m_active_cursor && (error= close_scan()))
        DBUG_RETURN(error);
      DBUG_RETURN(pk_read(start_key->key, start_key->length, buf,
                          part_spec.start_part));
    }
    break;
  case UNIQUE_ORDERED_INDEX:
  case UNIQUE_INDEX:
    if (start_key && start_key->length == key_info->key_length &&
        start_key->flag == HA_READ_KEY_EXACT && 
        !check_null_in_key(key_info, start_key->key, start_key->length))
    {
      if (m_active_cursor && (error= close_scan()))
        DBUG_RETURN(error);
      DBUG_RETURN(unique_index_read(start_key->key, start_key->length, buf));
    }
    break;
  default:
    break;
  }
  // Start the ordered index scan and fetch the first row
  DBUG_RETURN(ordered_index_scan(start_key, end_key, sorted, desc, buf,
                                 &part_spec));
}

int ha_ndbcluster::read_range_first(const key_range *start_key,
                                    const key_range *end_key,
                                    bool eq_r, bool sorted)
{
  byte* buf= table->record[0];
  DBUG_ENTER("ha_ndbcluster::read_range_first");
  DBUG_RETURN(read_range_first_to_buf(start_key, end_key, FALSE,
                                      sorted, buf));
}

int ha_ndbcluster::read_range_next()
{
  DBUG_ENTER("ha_ndbcluster::read_range_next");
  DBUG_RETURN(next_result(table->record[0]));
}


int ha_ndbcluster::rnd_init(bool scan)
{
  NdbScanOperation *cursor= m_active_cursor;
  DBUG_ENTER("rnd_init");
  DBUG_PRINT("enter", ("scan: %d", scan));
  // Check if scan is to be restarted
  if (cursor)
  {
    if (!scan)
      DBUG_RETURN(1);
    if (cursor->restart(m_force_send) != 0)
    {
      DBUG_ASSERT(0);
      DBUG_RETURN(-1);
    }
  }
  index_init(table_share->primary_key, 0);
  DBUG_RETURN(0);
}

int ha_ndbcluster::close_scan()
{
  NdbTransaction *trans= m_active_trans;
  DBUG_ENTER("close_scan");

  m_multi_cursor= 0;
  if (!m_active_cursor && !m_multi_cursor)
    DBUG_RETURN(1);

  NdbScanOperation *cursor= m_active_cursor ? m_active_cursor : m_multi_cursor;
  
  if (m_lock_tuple)
  {
    /*
      Lock level m_lock.type either TL_WRITE_ALLOW_WRITE
      (SELECT FOR UPDATE) or TL_READ_WITH_SHARED_LOCKS (SELECT
      LOCK WITH SHARE MODE) and row was not explictly unlocked 
      with unlock_row() call
    */
      NdbOperation *op;
      // Lock row
      DBUG_PRINT("info", ("Keeping lock on scanned row"));
      
      if (!(op= cursor->lockCurrentTuple()))
      {
	m_lock_tuple= false;
	ERR_RETURN(trans->getNdbError());
      }
      m_ops_pending++;      
  }
  m_lock_tuple= false;
  if (m_ops_pending)
  {
    /*
      Take over any pending transactions to the 
      deleteing/updating transaction before closing the scan    
    */
    DBUG_PRINT("info", ("ops_pending: %d", m_ops_pending));    
    if (execute_no_commit(this,trans,false) != 0) {
      no_uncommitted_rows_execute_failure();
      DBUG_RETURN(ndb_err(trans));
    }
    m_ops_pending= 0;
  }
  
  cursor->close(m_force_send, TRUE);
  m_active_cursor= m_multi_cursor= NULL;
  DBUG_RETURN(0);
}

int ha_ndbcluster::rnd_end()
{
  DBUG_ENTER("rnd_end");
  DBUG_RETURN(close_scan());
}


int ha_ndbcluster::rnd_next(byte *buf)
{
  DBUG_ENTER("rnd_next");
  statistic_increment(current_thd->status_var.ha_read_rnd_next_count,
                      &LOCK_status);

  if (!m_active_cursor)
    DBUG_RETURN(full_table_scan(buf));
  DBUG_RETURN(next_result(buf));
}


/*
  An "interesting" record has been found and it's pk 
  retrieved by calling position
  Now it's time to read the record from db once 
  again
*/

int ha_ndbcluster::rnd_pos(byte *buf, byte *pos)
{
  DBUG_ENTER("rnd_pos");
  statistic_increment(current_thd->status_var.ha_read_rnd_count,
                      &LOCK_status);
  // The primary key for the record is stored in pos
  // Perform a pk_read using primary key "index"
  {
    part_id_range part_spec;
    uint key_length= ref_length;
    if (m_use_partition_function)
    {
      if (table_share->primary_key == MAX_KEY)
      {
        /*
          The partition id has been fetched from ndb
          and has been stored directly after the hidden key
        */
        DBUG_DUMP("key+part", (char *)pos, key_length);
        key_length= ref_length - sizeof(m_part_id);
        part_spec.start_part= part_spec.end_part= *(uint32 *)(pos + key_length);
      }
      else
      {
        key_range key_spec;
        KEY *key_info= table->key_info + table_share->primary_key;
        key_spec.key= pos;
        key_spec.length= key_length;
        key_spec.flag= HA_READ_KEY_EXACT;
        get_full_part_id_from_key(table, buf, key_info, 
                                  &key_spec, &part_spec);
        DBUG_ASSERT(part_spec.start_part == part_spec.end_part);
      }
      DBUG_PRINT("info", ("partition id %u", part_spec.start_part));
    }
    DBUG_DUMP("key", (char *)pos, key_length);
    DBUG_RETURN(pk_read(pos, key_length, buf, part_spec.start_part));
  }
}


/*
  Store the primary key of this record in ref 
  variable, so that the row can be retrieved again later
  using "reference" in rnd_pos
*/

void ha_ndbcluster::position(const byte *record)
{
  KEY *key_info;
  KEY_PART_INFO *key_part;
  KEY_PART_INFO *end;
  byte *buff;
  uint key_length;

  DBUG_ENTER("position");

  if (table_share->primary_key != MAX_KEY) 
  {
    key_length= ref_length;
    key_info= table->key_info + table_share->primary_key;
    key_part= key_info->key_part;
    end= key_part + key_info->key_parts;
    buff= ref;
    
    for (; key_part != end; key_part++) 
    {
      if (key_part->null_bit) {
        /* Store 0 if the key part is a NULL part */      
        if (record[key_part->null_offset]
            & key_part->null_bit) {
          *buff++= 1;
          continue;
        }      
        *buff++= 0;
      }

      size_t len = key_part->length;
      const byte * ptr = record + key_part->offset;
      Field *field = key_part->field;
      if ((field->type() ==  MYSQL_TYPE_VARCHAR) &&
	  ((Field_varstring*)field)->length_bytes == 1)
      {
	/** 
	 * Keys always use 2 bytes length
	 */
	buff[0] = ptr[0];
	buff[1] = 0;
	memcpy(buff+2, ptr + 1, len);	
	len += 2;
      }
      else
      {
	memcpy(buff, ptr, len);
      }
      buff += len;
    }
  } 
  else 
  {
    // No primary key, get hidden key
    DBUG_PRINT("info", ("Getting hidden key"));
    // If table has user defined partition save the partition id as well
    if(m_use_partition_function)
    {
      DBUG_PRINT("info", ("Saving partition id %u", m_part_id));
      key_length= ref_length - sizeof(m_part_id);
      memcpy(ref+key_length, (void *)&m_part_id, sizeof(m_part_id));
    }
    else
      key_length= ref_length;
#ifndef DBUG_OFF
    int hidden_no= table->s->fields;
    const NDBTAB *tab= m_table;  
    const NDBCOL *hidden_col= tab->getColumn(hidden_no);
    DBUG_ASSERT(hidden_col->getPrimaryKey() && 
                hidden_col->getAutoIncrement() &&
                key_length == NDB_HIDDEN_PRIMARY_KEY_LENGTH);
#endif
    memcpy(ref, m_ref, key_length);
  }
#ifndef DBUG_OFF
  if (table_share->primary_key == MAX_KEY && m_use_partition_function) 
    DBUG_DUMP("key+part", (char*)ref, key_length+sizeof(m_part_id));
#endif
  DBUG_DUMP("ref", (char*)ref, key_length);
  DBUG_VOID_RETURN;
}


int ha_ndbcluster::info(uint flag)
{
  int result= 0;
  DBUG_ENTER("info");
  DBUG_PRINT("enter", ("flag: %d", flag));
  
  if (flag & HA_STATUS_POS)
    DBUG_PRINT("info", ("HA_STATUS_POS"));
  if (flag & HA_STATUS_NO_LOCK)
    DBUG_PRINT("info", ("HA_STATUS_NO_LOCK"));
  if (flag & HA_STATUS_TIME)
    DBUG_PRINT("info", ("HA_STATUS_TIME"));
  if (flag & HA_STATUS_VARIABLE)
  {
    DBUG_PRINT("info", ("HA_STATUS_VARIABLE"));
    if (m_table_info)
    {
      if (m_ha_not_exact_count)
        stats.records= 100;
      else
	result= records_update();
    }
    else
    {
      if ((my_errno= check_ndb_connection()))
        DBUG_RETURN(my_errno);
      Ndb *ndb= get_ndb();
      ndb->setDatabaseName(m_dbname);
      struct Ndb_statistics stat;
      ndb->setDatabaseName(m_dbname);
      if (current_thd->variables.ndb_use_exact_count &&
          (result= ndb_get_table_statistics(this, true, ndb, m_table, &stat))
          == 0)
      {
        stats.mean_rec_length= stat.row_size;
        stats.data_file_length= stat.fragment_memory;
        stats.records= stat.row_count;
      }
      else
      {
        stats.mean_rec_length= 0;
        stats.records= 100;
      }
    }
  }
  if (flag & HA_STATUS_CONST)
  {
    DBUG_PRINT("info", ("HA_STATUS_CONST"));
    set_rec_per_key();
  }
  if (flag & HA_STATUS_ERRKEY)
  {
    DBUG_PRINT("info", ("HA_STATUS_ERRKEY"));
    errkey= m_dupkey;
  }
  if (flag & HA_STATUS_AUTO)
  {
    DBUG_PRINT("info", ("HA_STATUS_AUTO"));
    if (m_table)
    {
      Ndb *ndb= get_ndb();
      Ndb_tuple_id_range_guard g(m_share);
      
      Uint64 auto_increment_value64;
      if (ndb->readAutoIncrementValue(m_table, g.range,
                                      auto_increment_value64) == -1)
      {
        const NdbError err= ndb->getNdbError();
        sql_print_error("Error %lu in readAutoIncrementValue(): %s",
                        (ulong) err.code, err.message);
        stats.auto_increment_value= ~(ulonglong)0;
      }
      else
        stats.auto_increment_value= (ulonglong)auto_increment_value64;
    }
  }

  if(result == -1)
    result= HA_ERR_NO_CONNECTION;

  DBUG_RETURN(result);
}


void ha_ndbcluster::get_dynamic_partition_info(PARTITION_INFO *stat_info,
                                               uint part_id)
{
  /* 
     This functions should be fixed. Suggested fix: to
     implement ndb function which retrives the statistics
     about ndb partitions.
  */
  bzero((char*) stat_info, sizeof(PARTITION_INFO));
  return;
}


int ha_ndbcluster::extra(enum ha_extra_function operation)
{
  DBUG_ENTER("extra");
  switch (operation) {
  case HA_EXTRA_IGNORE_DUP_KEY:       /* Dup keys don't rollback everything*/
    DBUG_PRINT("info", ("HA_EXTRA_IGNORE_DUP_KEY"));
    DBUG_PRINT("info", ("Ignoring duplicate key"));
    m_ignore_dup_key= TRUE;
    break;
  case HA_EXTRA_NO_IGNORE_DUP_KEY:
    DBUG_PRINT("info", ("HA_EXTRA_NO_IGNORE_DUP_KEY"));
    m_ignore_dup_key= FALSE;
    break;
  case HA_EXTRA_IGNORE_NO_KEY:
    DBUG_PRINT("info", ("HA_EXTRA_IGNORE_NO_KEY"));
    DBUG_PRINT("info", ("Turning on AO_IgnoreError at Commit/NoCommit"));
    m_ignore_no_key= TRUE;
    break;
  case HA_EXTRA_NO_IGNORE_NO_KEY:
    DBUG_PRINT("info", ("HA_EXTRA_NO_IGNORE_NO_KEY"));
    DBUG_PRINT("info", ("Turning on AO_IgnoreError at Commit/NoCommit"));
    m_ignore_no_key= FALSE;
    break;
  case HA_EXTRA_WRITE_CAN_REPLACE:
    DBUG_PRINT("info", ("HA_EXTRA_WRITE_CAN_REPLACE"));
    if (!m_has_unique_index)
    {
      DBUG_PRINT("info", ("Turning ON use of write instead of insert"));
      m_use_write= TRUE;
    }
    break;
  case HA_EXTRA_WRITE_CANNOT_REPLACE:
    DBUG_PRINT("info", ("HA_EXTRA_WRITE_CANNOT_REPLACE"));
    DBUG_PRINT("info", ("Turning OFF use of write instead of insert"));
    m_use_write= FALSE;
    break;
  default:
    break;
  }
  
  DBUG_RETURN(0);
}


int ha_ndbcluster::reset()
{
  DBUG_ENTER("ha_ndbcluster::reset");
  cond_clear();
  /*
    Regular partition pruning will set the bitmap appropriately.
    Some queries like ALTER TABLE doesn't use partition pruning and
    thus the 'used_partitions' bitmap needs to be initialized
  */
  if (m_part_info)
    bitmap_set_all(&m_part_info->used_partitions);
  DBUG_RETURN(0);
}


/* 
   Start of an insert, remember number of rows to be inserted, it will
   be used in write_row and get_autoincrement to send an optimal number
   of rows in each roundtrip to the server

   SYNOPSIS
   rows     number of rows to insert, 0 if unknown

*/

void ha_ndbcluster::start_bulk_insert(ha_rows rows)
{
  int bytes, batch;
  const NDBTAB *tab= m_table;    

  DBUG_ENTER("start_bulk_insert");
  DBUG_PRINT("enter", ("rows: %d", (int)rows));
  
  m_rows_inserted= (ha_rows) 0;
  if (!m_use_write && m_ignore_dup_key)
  {
    /*
      compare if expression with that in write_row
      we have a situation where peek_indexed_rows() will be called
      so we cannot batch
    */
    DBUG_PRINT("info", ("Batching turned off as duplicate key is "
                        "ignored by using peek_row"));
    m_rows_to_insert= 1;
    m_bulk_insert_rows= 1;
    DBUG_VOID_RETURN;
  }
  if (rows == (ha_rows) 0)
  {
    /* We don't know how many will be inserted, guess */
    m_rows_to_insert= m_autoincrement_prefetch;
  }
  else
    m_rows_to_insert= rows; 

  /* 
    Calculate how many rows that should be inserted
    per roundtrip to NDB. This is done in order to minimize the 
    number of roundtrips as much as possible. However performance will 
    degrade if too many bytes are inserted, thus it's limited by this 
    calculation.   
  */
  const int bytesperbatch= 8192;
  bytes= 12 + tab->getRowSizeInBytes() + 4 * tab->getNoOfColumns();
  batch= bytesperbatch/bytes;
  batch= batch == 0 ? 1 : batch;
  DBUG_PRINT("info", ("batch: %d, bytes: %d", batch, bytes));
  m_bulk_insert_rows= batch;

  DBUG_VOID_RETURN;
}

/*
  End of an insert
 */
int ha_ndbcluster::end_bulk_insert()
{
  int error= 0;

  DBUG_ENTER("end_bulk_insert");
  // Check if last inserts need to be flushed
  if (m_bulk_insert_not_flushed)
  {
    NdbTransaction *trans= m_active_trans;
    // Send rows to NDB
    DBUG_PRINT("info", ("Sending inserts to NDB, "\
                        "rows_inserted:%d, bulk_insert_rows: %d", 
                        (int) m_rows_inserted, (int) m_bulk_insert_rows)); 
    m_bulk_insert_not_flushed= FALSE;
    if (m_transaction_on)
    {
      if (execute_no_commit(this, trans,false) != 0)
      {
        no_uncommitted_rows_execute_failure();
        my_errno= error= ndb_err(trans);
      }
    }
    else
    {
      if (execute_commit(this, trans) != 0)
      {
        no_uncommitted_rows_execute_failure();
        my_errno= error= ndb_err(trans);
      }
      else
      {
        int res= trans->restart();
        DBUG_ASSERT(res == 0);
      }
    }
  }

  m_rows_inserted= (ha_rows) 0;
  m_rows_to_insert= (ha_rows) 1;
  DBUG_RETURN(error);
}


int ha_ndbcluster::extra_opt(enum ha_extra_function operation, ulong cache_size)
{
  DBUG_ENTER("extra_opt");
  DBUG_PRINT("enter", ("cache_size: %lu", cache_size));
  DBUG_RETURN(extra(operation));
}

static const char *ha_ndbcluster_exts[] = {
 ha_ndb_ext,
 NullS
};

const char** ha_ndbcluster::bas_ext() const
{
  return ha_ndbcluster_exts;
}

/*
  How many seeks it will take to read through the table
  This is to be comparable to the number returned by records_in_range so
  that we can decide if we should scan the table or use keys.
*/

double ha_ndbcluster::scan_time()
{
  DBUG_ENTER("ha_ndbcluster::scan_time()");
  double res= rows2double(stats.records*1000);
  DBUG_PRINT("exit", ("table: %s value: %f", 
                      m_tabname, res));
  DBUG_RETURN(res);
}

/*
  Convert MySQL table locks into locks supported by Ndb Cluster.
  Note that MySQL Cluster does currently not support distributed
  table locks, so to be safe one should set cluster in Single
  User Mode, before relying on table locks when updating tables
  from several MySQL servers
*/

THR_LOCK_DATA **ha_ndbcluster::store_lock(THD *thd,
                                          THR_LOCK_DATA **to,
                                          enum thr_lock_type lock_type)
{
  DBUG_ENTER("store_lock");
  if (lock_type != TL_IGNORE && m_lock.type == TL_UNLOCK) 
  {

    /* If we are not doing a LOCK TABLE, then allow multiple
       writers */
    
    /* Since NDB does not currently have table locks
       this is treated as a ordinary lock */

    if ((lock_type >= TL_WRITE_CONCURRENT_INSERT &&
         lock_type <= TL_WRITE) && !thd->in_lock_tables)      
      lock_type= TL_WRITE_ALLOW_WRITE;
    
    /* In queries of type INSERT INTO t1 SELECT ... FROM t2 ...
       MySQL would use the lock TL_READ_NO_INSERT on t2, and that
       would conflict with TL_WRITE_ALLOW_WRITE, blocking all inserts
       to t2. Convert the lock to a normal read lock to allow
       concurrent inserts to t2. */
    
    if (lock_type == TL_READ_NO_INSERT && !thd->in_lock_tables)
      lock_type= TL_READ;
    
    m_lock.type=lock_type;
  }
  *to++= &m_lock;

  DBUG_PRINT("exit", ("lock_type: %d", lock_type));
  
  DBUG_RETURN(to);
}

#ifndef DBUG_OFF
#define PRINT_OPTION_FLAGS(t) { \
      if (t->options & OPTION_NOT_AUTOCOMMIT) \
        DBUG_PRINT("thd->options", ("OPTION_NOT_AUTOCOMMIT")); \
      if (t->options & OPTION_BEGIN) \
        DBUG_PRINT("thd->options", ("OPTION_BEGIN")); \
      if (t->options & OPTION_TABLE_LOCK) \
        DBUG_PRINT("thd->options", ("OPTION_TABLE_LOCK")); \
}
#else
#define PRINT_OPTION_FLAGS(t)
#endif


/*
  As MySQL will execute an external lock for every new table it uses
  we can use this to start the transactions.
  If we are in auto_commit mode we just need to start a transaction
  for the statement, this will be stored in thd_ndb.stmt.
  If not, we have to start a master transaction if there doesn't exist
  one from before, this will be stored in thd_ndb.all
 
  When a table lock is held one transaction will be started which holds
  the table lock and for each statement a hupp transaction will be started  
  If we are locking the table then:
  - save the NdbDictionary::Table for easy access
  - save reference to table statistics
  - refresh list of the indexes for the table if needed (if altered)
 */

int ha_ndbcluster::external_lock(THD *thd, int lock_type)
{
  int error=0;
  NdbTransaction* trans= NULL;
  DBUG_ENTER("external_lock");

  /*
    Check that this handler instance has a connection
    set up to the Ndb object of thd
   */
  if (check_ndb_connection(thd))
    DBUG_RETURN(1);

  Thd_ndb *thd_ndb= get_thd_ndb(thd);
  Ndb *ndb= thd_ndb->ndb;

  DBUG_PRINT("enter", ("this: 0x%lx  thd: 0x%lx  thd_ndb: %lx  "
                       "thd_ndb->lock_count: %d",
                       (long) this, (long) thd, (long) thd_ndb,
                       thd_ndb->lock_count));

  if (lock_type != F_UNLCK)
  {
    DBUG_PRINT("info", ("lock_type != F_UNLCK"));
    if (thd->lex->sql_command == SQLCOM_LOAD)
    {
      m_transaction_on= FALSE;
      /* Would be simpler if has_transactions() didn't always say "yes" */
      thd->options|= OPTION_STATUS_NO_TRANS_UPDATE;
      thd->no_trans_update= TRUE;
    }
    else if (!thd->transaction.on)
      m_transaction_on= FALSE;
    else
      m_transaction_on= thd->variables.ndb_use_transactions;
    if (!thd_ndb->lock_count++)
    {
      PRINT_OPTION_FLAGS(thd);
      if (!(thd->options & (OPTION_NOT_AUTOCOMMIT | OPTION_BEGIN))) 
      {
        // Autocommit transaction
        DBUG_ASSERT(!thd_ndb->stmt);
        DBUG_PRINT("trans",("Starting transaction stmt"));      

        trans= ndb->startTransaction();
        if (trans == NULL)
          ERR_RETURN(ndb->getNdbError());
        thd_ndb->init_open_tables();
        thd_ndb->stmt= trans;
	thd_ndb->query_state&= NDB_QUERY_NORMAL;
        trans_register_ha(thd, FALSE, ndbcluster_hton);
      } 
      else 
      { 
        if (!thd_ndb->all)
        {
          // Not autocommit transaction
          // A "master" transaction ha not been started yet
          DBUG_PRINT("trans",("starting transaction, all"));
          
          trans= ndb->startTransaction();
          if (trans == NULL)
            ERR_RETURN(ndb->getNdbError());
          thd_ndb->init_open_tables();
          thd_ndb->all= trans; 
	  thd_ndb->query_state&= NDB_QUERY_NORMAL;
          trans_register_ha(thd, TRUE, ndbcluster_hton);

          /*
            If this is the start of a LOCK TABLE, a table look 
            should be taken on the table in NDB
           
            Check if it should be read or write lock
           */
          if (thd->options & (OPTION_TABLE_LOCK))
          {
            //lockThisTable();
            DBUG_PRINT("info", ("Locking the table..." ));
          }

        }
      }
    }
    /*
      This is the place to make sure this handler instance
      has a started transaction.
     
      The transaction is started by the first handler on which 
      MySQL Server calls external lock
     
      Other handlers in the same stmt or transaction should use 
      the same NDB transaction. This is done by setting up the m_active_trans
      pointer to point to the NDB transaction. 
     */

    // store thread specific data first to set the right context
    m_force_send=          thd->variables.ndb_force_send;
    m_ha_not_exact_count= !thd->variables.ndb_use_exact_count;
    m_autoincrement_prefetch= 
      (ha_rows) thd->variables.ndb_autoincrement_prefetch_sz;

    m_active_trans= thd_ndb->all ? thd_ndb->all : thd_ndb->stmt;
    DBUG_ASSERT(m_active_trans);
    // Start of transaction
    m_rows_changed= 0;
    m_ops_pending= 0;

    // TODO remove double pointers...
    m_thd_ndb_share= thd_ndb->get_open_table(thd, m_table);
    m_table_info= &m_thd_ndb_share->stat;
  }
  else
  {
    DBUG_PRINT("info", ("lock_type == F_UNLCK"));

    if (ndb_cache_check_time && m_rows_changed)
    {
      DBUG_PRINT("info", ("Rows has changed and util thread is running"));
      if (thd->options & (OPTION_NOT_AUTOCOMMIT | OPTION_BEGIN))
      {
        DBUG_PRINT("info", ("Add share to list of tables to be invalidated"));
        /* NOTE push_back allocates memory using transactions mem_root! */
        thd_ndb->changed_tables.push_back(m_share, &thd->transaction.mem_root);
      }

      pthread_mutex_lock(&m_share->mutex);
      DBUG_PRINT("info", ("Invalidating commit_count"));
      m_share->commit_count= 0;
      m_share->commit_count_lock++;
      pthread_mutex_unlock(&m_share->mutex);
    }

    if (!--thd_ndb->lock_count)
    {
      DBUG_PRINT("trans", ("Last external_lock"));
      PRINT_OPTION_FLAGS(thd);

      if (thd_ndb->stmt)
      {
        /*
          Unlock is done without a transaction commit / rollback.
          This happens if the thread didn't update any rows
          We must in this case close the transaction to release resources
        */
        DBUG_PRINT("trans",("ending non-updating transaction"));
        ndb->closeTransaction(m_active_trans);
        thd_ndb->stmt= NULL;
      }
    }
    m_table_info= NULL;

    /*
      This is the place to make sure this handler instance
      no longer are connected to the active transaction.

      And since the handler is no longer part of the transaction 
      it can't have open cursors, ops or blobs pending.
    */
    m_active_trans= NULL;    

    if (m_active_cursor)
      DBUG_PRINT("warning", ("m_active_cursor != NULL"));
    m_active_cursor= NULL;

    if (m_multi_cursor)
      DBUG_PRINT("warning", ("m_multi_cursor != NULL"));
    m_multi_cursor= NULL;
    
    if (m_blobs_pending)
      DBUG_PRINT("warning", ("blobs_pending != 0"));
    m_blobs_pending= 0;
    
    if (m_ops_pending)
      DBUG_PRINT("warning", ("ops_pending != 0L"));
    m_ops_pending= 0;
  }
  thd->set_current_stmt_binlog_row_based_if_mixed();
  DBUG_RETURN(error);
}

/*
  Unlock the last row read in an open scan.
  Rows are unlocked by default in ndb, but
  for SELECT FOR UPDATE and SELECT LOCK WIT SHARE MODE
  locks are kept if unlock_row() is not called.
*/

void ha_ndbcluster::unlock_row() 
{
  DBUG_ENTER("unlock_row");

  DBUG_PRINT("info", ("Unlocking row"));
  m_lock_tuple= false;
  DBUG_VOID_RETURN;
}

/*
  Start a transaction for running a statement if one is not
  already running in a transaction. This will be the case in
  a BEGIN; COMMIT; block
  When using LOCK TABLE's external_lock will start a transaction
  since ndb does not currently does not support table locking
*/

int ha_ndbcluster::start_stmt(THD *thd, thr_lock_type lock_type)
{
  int error=0;
  DBUG_ENTER("start_stmt");
  PRINT_OPTION_FLAGS(thd);

  Thd_ndb *thd_ndb= get_thd_ndb(thd);
  NdbTransaction *trans= (thd_ndb->stmt)?thd_ndb->stmt:thd_ndb->all;
  if (!trans){
    Ndb *ndb= thd_ndb->ndb;
    DBUG_PRINT("trans",("Starting transaction stmt"));  
    trans= ndb->startTransaction();
    if (trans == NULL)
      ERR_RETURN(ndb->getNdbError());
    no_uncommitted_rows_reset(thd);
    thd_ndb->stmt= trans;
    trans_register_ha(thd, FALSE, ndbcluster_hton);
  }
  thd_ndb->query_state&= NDB_QUERY_NORMAL;
  m_active_trans= trans;

  // Start of statement
  m_ops_pending= 0;    
  thd->set_current_stmt_binlog_row_based_if_mixed();

  DBUG_RETURN(error);
}


/*
  Commit a transaction started in NDB
 */

static int ndbcluster_commit(handlerton *hton, THD *thd, bool all)
{
  int res= 0;
  Thd_ndb *thd_ndb= get_thd_ndb(thd);
  Ndb *ndb= thd_ndb->ndb;
  NdbTransaction *trans= all ? thd_ndb->all : thd_ndb->stmt;

  DBUG_ENTER("ndbcluster_commit");
  DBUG_PRINT("transaction",("%s",
                            trans == thd_ndb->stmt ?
                            "stmt" : "all"));
  DBUG_ASSERT(ndb && trans);

  if (execute_commit(thd,trans) != 0)
  {
    const NdbError err= trans->getNdbError();
    const NdbOperation *error_op= trans->getNdbErrorOperation();
    ERR_PRINT(err);
    res= ndb_to_mysql_error(&err);
    if (res != -1)
      ndbcluster_print_error(res, error_op);
  }
  ndb->closeTransaction(trans);

  if (all)
    thd_ndb->all= NULL;
  else
    thd_ndb->stmt= NULL;

  /* Clear commit_count for tables changed by transaction */
  NDB_SHARE* share;
  List_iterator_fast<NDB_SHARE> it(thd_ndb->changed_tables);
  while ((share= it++))
  {
    pthread_mutex_lock(&share->mutex);
    DBUG_PRINT("info", ("Invalidate commit_count for %s, share->commit_count: %d ",
			share->key, share->commit_count));
    share->commit_count= 0;
    share->commit_count_lock++;
    pthread_mutex_unlock(&share->mutex);
  }
  thd_ndb->changed_tables.empty();

  DBUG_RETURN(res);
}


/*
  Rollback a transaction started in NDB
 */

static int ndbcluster_rollback(handlerton *hton, THD *thd, bool all)
{
  int res= 0;
  Thd_ndb *thd_ndb= get_thd_ndb(thd);
  Ndb *ndb= thd_ndb->ndb;
  NdbTransaction *trans= all ? thd_ndb->all : thd_ndb->stmt;

  DBUG_ENTER("ndbcluster_rollback");
  DBUG_PRINT("transaction",("%s",
                            trans == thd_ndb->stmt ? 
                            "stmt" : "all"));
  DBUG_ASSERT(ndb && trans);

  if (trans->execute(NdbTransaction::Rollback) != 0)
  {
    const NdbError err= trans->getNdbError();
    const NdbOperation *error_op= trans->getNdbErrorOperation();
    ERR_PRINT(err);     
    res= ndb_to_mysql_error(&err);
    if (res != -1) 
      ndbcluster_print_error(res, error_op);
  }
  ndb->closeTransaction(trans);

  if (all)
    thd_ndb->all= NULL;
  else
    thd_ndb->stmt= NULL;

  /* Clear list of tables changed by transaction */
  thd_ndb->changed_tables.empty();

  DBUG_RETURN(res);
}


/*
  Define NDB column based on Field.
  Returns 0 or mysql error code.
  Not member of ha_ndbcluster because NDBCOL cannot be declared.

  MySQL text types with character set "binary" are mapped to true
  NDB binary types without a character set.  This may change.
 */

static int create_ndb_column(NDBCOL &col,
                             Field *field,
                             HA_CREATE_INFO *info)
{
  // Set name
  col.setName(field->field_name);
  // Get char set
  CHARSET_INFO *cs= field->charset();
  // Set type and sizes
  const enum enum_field_types mysql_type= field->real_type();
  switch (mysql_type) {
  // Numeric types
  case MYSQL_TYPE_TINY:        
    if (field->flags & UNSIGNED_FLAG)
      col.setType(NDBCOL::Tinyunsigned);
    else
      col.setType(NDBCOL::Tinyint);
    col.setLength(1);
    break;
  case MYSQL_TYPE_SHORT:
    if (field->flags & UNSIGNED_FLAG)
      col.setType(NDBCOL::Smallunsigned);
    else
      col.setType(NDBCOL::Smallint);
    col.setLength(1);
    break;
  case MYSQL_TYPE_LONG:
    if (field->flags & UNSIGNED_FLAG)
      col.setType(NDBCOL::Unsigned);
    else
      col.setType(NDBCOL::Int);
    col.setLength(1);
    break;
  case MYSQL_TYPE_INT24:       
    if (field->flags & UNSIGNED_FLAG)
      col.setType(NDBCOL::Mediumunsigned);
    else
      col.setType(NDBCOL::Mediumint);
    col.setLength(1);
    break;
  case MYSQL_TYPE_LONGLONG:
    if (field->flags & UNSIGNED_FLAG)
      col.setType(NDBCOL::Bigunsigned);
    else
      col.setType(NDBCOL::Bigint);
    col.setLength(1);
    break;
  case MYSQL_TYPE_FLOAT:
    col.setType(NDBCOL::Float);
    col.setLength(1);
    break;
  case MYSQL_TYPE_DOUBLE:
    col.setType(NDBCOL::Double);
    col.setLength(1);
    break;
  case MYSQL_TYPE_DECIMAL:    
    {
      Field_decimal *f= (Field_decimal*)field;
      uint precision= f->pack_length();
      uint scale= f->decimals();
      if (field->flags & UNSIGNED_FLAG)
      {
        col.setType(NDBCOL::Olddecimalunsigned);
        precision-= (scale > 0);
      }
      else
      {
        col.setType(NDBCOL::Olddecimal);
        precision-= 1 + (scale > 0);
      }
      col.setPrecision(precision);
      col.setScale(scale);
      col.setLength(1);
    }
    break;
  case MYSQL_TYPE_NEWDECIMAL:    
    {
      Field_new_decimal *f= (Field_new_decimal*)field;
      uint precision= f->precision;
      uint scale= f->decimals();
      if (field->flags & UNSIGNED_FLAG)
      {
        col.setType(NDBCOL::Decimalunsigned);
      }
      else
      {
        col.setType(NDBCOL::Decimal);
      }
      col.setPrecision(precision);
      col.setScale(scale);
      col.setLength(1);
    }
    break;
  // Date types
  case MYSQL_TYPE_DATETIME:    
    col.setType(NDBCOL::Datetime);
    col.setLength(1);
    break;
  case MYSQL_TYPE_DATE: // ?
    col.setType(NDBCOL::Char);
    col.setLength(field->pack_length());
    break;
  case MYSQL_TYPE_NEWDATE:
    col.setType(NDBCOL::Date);
    col.setLength(1);
    break;
  case MYSQL_TYPE_TIME:        
    col.setType(NDBCOL::Time);
    col.setLength(1);
    break;
  case MYSQL_TYPE_YEAR:
    col.setType(NDBCOL::Year);
    col.setLength(1);
    break;
  case MYSQL_TYPE_TIMESTAMP:
    col.setType(NDBCOL::Timestamp);
    col.setLength(1);
    break;
  // Char types
  case MYSQL_TYPE_STRING:      
    if (field->pack_length() == 0)
    {
      col.setType(NDBCOL::Bit);
      col.setLength(1);
    }
    else if ((field->flags & BINARY_FLAG) && cs == &my_charset_bin)
    {
      col.setType(NDBCOL::Binary);
      col.setLength(field->pack_length());
    }
    else
    {
      col.setType(NDBCOL::Char);
      col.setCharset(cs);
      col.setLength(field->pack_length());
    }
    break;
  case MYSQL_TYPE_VAR_STRING: // ?
  case MYSQL_TYPE_VARCHAR:
    {
      Field_varstring* f= (Field_varstring*)field;
      if (f->length_bytes == 1)
      {
        if ((field->flags & BINARY_FLAG) && cs == &my_charset_bin)
          col.setType(NDBCOL::Varbinary);
        else {
          col.setType(NDBCOL::Varchar);
          col.setCharset(cs);
        }
      }
      else if (f->length_bytes == 2)
      {
        if ((field->flags & BINARY_FLAG) && cs == &my_charset_bin)
          col.setType(NDBCOL::Longvarbinary);
        else {
          col.setType(NDBCOL::Longvarchar);
          col.setCharset(cs);
        }
      }
      else
      {
        return HA_ERR_UNSUPPORTED;
      }
      col.setLength(field->field_length);
    }
    break;
  // Blob types (all come in as MYSQL_TYPE_BLOB)
  mysql_type_tiny_blob:
  case MYSQL_TYPE_TINY_BLOB:
    if ((field->flags & BINARY_FLAG) && cs == &my_charset_bin)
      col.setType(NDBCOL::Blob);
    else {
      col.setType(NDBCOL::Text);
      col.setCharset(cs);
    }
    col.setInlineSize(256);
    // No parts
    col.setPartSize(0);
    col.setStripeSize(0);
    break;
  //mysql_type_blob:
  case MYSQL_TYPE_GEOMETRY:
  case MYSQL_TYPE_BLOB:    
    if ((field->flags & BINARY_FLAG) && cs == &my_charset_bin)
      col.setType(NDBCOL::Blob);
    else {
      col.setType(NDBCOL::Text);
      col.setCharset(cs);
    }
    // Use "<=" even if "<" is the exact condition
    if (field->max_length() <= (1 << 8))
      goto mysql_type_tiny_blob;
    else if (field->max_length() <= (1 << 16))
    {
      col.setInlineSize(256);
      col.setPartSize(2000);
      col.setStripeSize(16);
    }
    else if (field->max_length() <= (1 << 24))
      goto mysql_type_medium_blob;
    else
      goto mysql_type_long_blob;
    break;
  mysql_type_medium_blob:
  case MYSQL_TYPE_MEDIUM_BLOB:   
    if ((field->flags & BINARY_FLAG) && cs == &my_charset_bin)
      col.setType(NDBCOL::Blob);
    else {
      col.setType(NDBCOL::Text);
      col.setCharset(cs);
    }
    col.setInlineSize(256);
    col.setPartSize(4000);
    col.setStripeSize(8);
    break;
  mysql_type_long_blob:
  case MYSQL_TYPE_LONG_BLOB:  
    if ((field->flags & BINARY_FLAG) && cs == &my_charset_bin)
      col.setType(NDBCOL::Blob);
    else {
      col.setType(NDBCOL::Text);
      col.setCharset(cs);
    }
    col.setInlineSize(256);
    col.setPartSize(8000);
    col.setStripeSize(4);
    break;
  // Other types
  case MYSQL_TYPE_ENUM:
    col.setType(NDBCOL::Char);
    col.setLength(field->pack_length());
    break;
  case MYSQL_TYPE_SET:         
    col.setType(NDBCOL::Char);
    col.setLength(field->pack_length());
    break;
  case MYSQL_TYPE_BIT:
  {
    int no_of_bits= field->field_length;
    col.setType(NDBCOL::Bit);
    if (!no_of_bits)
      col.setLength(1);
      else
        col.setLength(no_of_bits);
    break;
  }
  case MYSQL_TYPE_NULL:        
    goto mysql_type_unsupported;
  mysql_type_unsupported:
  default:
    return HA_ERR_UNSUPPORTED;
  }
  // Set nullable and pk
  col.setNullable(field->maybe_null());
  col.setPrimaryKey(field->flags & PRI_KEY_FLAG);
  // Set autoincrement
  if (field->flags & AUTO_INCREMENT_FLAG) 
  {
    char buff[22];
    col.setAutoIncrement(TRUE);
    ulonglong value= info->auto_increment_value ?
      info->auto_increment_value : (ulonglong) 1;
    DBUG_PRINT("info", ("Autoincrement key, initial: %s", llstr(value, buff)));
    col.setAutoIncrementInitialValue(value);
  }
  else
    col.setAutoIncrement(FALSE);
  return 0;
}

/*
  Create a table in NDB Cluster
*/

int ha_ndbcluster::create(const char *name, 
                          TABLE *form, 
                          HA_CREATE_INFO *info)
{
  THD *thd= current_thd;
  NDBTAB tab;
  NDBCOL col;
  uint pack_length, length, i, pk_length= 0;
  const void *data, *pack_data;
  bool create_from_engine= (info->table_options & HA_OPTION_CREATE_FROM_ENGINE);
  bool is_truncate= (thd->lex->sql_command == SQLCOM_TRUNCATE);

  DBUG_ENTER("ha_ndbcluster::create");
  DBUG_PRINT("enter", ("name: %s", name));

  DBUG_ASSERT(*fn_rext((char*)name) == 0);
  set_dbname(name);
  set_tabname(name);

  if (is_truncate)
  {
    DBUG_PRINT("info", ("Dropping and re-creating table for TRUNCATE"));
    if ((my_errno= delete_table(name)))
      DBUG_RETURN(my_errno);
  }
  table= form;
  if (create_from_engine)
  {
    /*
      Table already exists in NDB and frm file has been created by 
      caller.
      Do Ndb specific stuff, such as create a .ndb file
    */
    if ((my_errno= write_ndb_file(name)))
      DBUG_RETURN(my_errno);
#ifdef HAVE_NDB_BINLOG
    ndbcluster_create_binlog_setup(get_ndb(), name, strlen(name),
                                   m_dbname, m_tabname, FALSE);
#endif /* HAVE_NDB_BINLOG */
    DBUG_RETURN(my_errno);
  }

#ifdef HAVE_NDB_BINLOG
  /*
    Don't allow table creation unless
    schema distribution table is setup
    ( unless it is a creation of the schema dist table itself )
  */
  if (!schema_share &&
      !(strcmp(m_dbname, NDB_REP_DB) == 0 &&
        strcmp(m_tabname, NDB_SCHEMA_TABLE) == 0))
  {
    DBUG_PRINT("info", ("Schema distribution table not setup"));
    DBUG_RETURN(HA_ERR_NO_CONNECTION);
  }
#endif /* HAVE_NDB_BINLOG */

  DBUG_PRINT("table", ("name: %s", m_tabname));  
  tab.setName(m_tabname);
  tab.setLogging(!(info->options & HA_LEX_CREATE_TMP_TABLE));    
   
  // Save frm data for this table
  if (readfrm(name, &data, &length))
    DBUG_RETURN(1);
  if (packfrm(data, length, &pack_data, &pack_length))
  {
    my_free((char*)data, MYF(0));
    DBUG_RETURN(2);
  }

  DBUG_PRINT("info", ("setFrm data=%lx  len=%d", pack_data, pack_length));
  tab.setFrm(pack_data, pack_length);      
  my_free((char*)data, MYF(0));
  my_free((char*)pack_data, MYF(0));
  
  for (i= 0; i < form->s->fields; i++) 
  {
    Field *field= form->field[i];
    DBUG_PRINT("info", ("name: %s, type: %u, pack_length: %d", 
                        field->field_name, field->real_type(),
                        field->pack_length()));
    if ((my_errno= create_ndb_column(col, field, info)))
      DBUG_RETURN(my_errno);
 
    if (info->store_on_disk || getenv("NDB_DEFAULT_DISK"))
      col.setStorageType(NdbDictionary::Column::StorageTypeDisk);
    else
      col.setStorageType(NdbDictionary::Column::StorageTypeMemory);

    tab.addColumn(col);
    if (col.getPrimaryKey())
      pk_length += (field->pack_length() + 3) / 4;
  }

  KEY* key_info;
  for (i= 0, key_info= form->key_info; i < form->s->keys; i++, key_info++)
  {
    KEY_PART_INFO *key_part= key_info->key_part;
    KEY_PART_INFO *end= key_part + key_info->key_parts;
    for (; key_part != end; key_part++)
      tab.getColumn(key_part->fieldnr-1)->setStorageType(
                             NdbDictionary::Column::StorageTypeMemory);
  }

  if (info->store_on_disk)
    if (info->tablespace)
      tab.setTablespace(info->tablespace);
    else
      tab.setTablespace("DEFAULT-TS");
  // No primary key, create shadow key as 64 bit, auto increment  
  if (form->s->primary_key == MAX_KEY) 
  {
    DBUG_PRINT("info", ("Generating shadow key"));
    col.setName("$PK");
    col.setType(NdbDictionary::Column::Bigunsigned);
    col.setLength(1);
    col.setNullable(FALSE);
    col.setPrimaryKey(TRUE);
    col.setAutoIncrement(TRUE);
    tab.addColumn(col);
    pk_length += 2;
  }
 
  // Make sure that blob tables don't have to big part size
  for (i= 0; i < form->s->fields; i++) 
  {
    /**
     * The extra +7 concists
     * 2 - words from pk in blob table
     * 5 - from extra words added by tup/dict??
     */
    switch (form->field[i]->real_type()) {
    case MYSQL_TYPE_GEOMETRY:
    case MYSQL_TYPE_BLOB:    
    case MYSQL_TYPE_MEDIUM_BLOB:   
    case MYSQL_TYPE_LONG_BLOB: 
    {
      NdbDictionary::Column * col= tab.getColumn(i);
      int size= pk_length + (col->getPartSize()+3)/4 + 7;
      if (size > NDB_MAX_TUPLE_SIZE_IN_WORDS && 
         (pk_length+7) < NDB_MAX_TUPLE_SIZE_IN_WORDS)
      {
        size= NDB_MAX_TUPLE_SIZE_IN_WORDS - pk_length - 7;
        col->setPartSize(4*size);
      }
      /**
       * If size > NDB_MAX and pk_length+7 >= NDB_MAX
       *   then the table can't be created anyway, so skip
       *   changing part size, and have error later
       */ 
    }
    default:
      break;
    }
  }

  // Check partition info
  partition_info *part_info= form->part_info;
  if ((my_errno= set_up_partition_info(part_info, form, (void*)&tab)))
  {
    DBUG_RETURN(my_errno);
  }

  if ((my_errno= check_ndb_connection()))
    DBUG_RETURN(my_errno);
  
  // Create the table in NDB     
  Ndb *ndb= get_ndb();
  NDBDICT *dict= ndb->getDictionary();
  if (dict->createTable(tab) != 0) 
  {
    const NdbError err= dict->getNdbError();
    ERR_PRINT(err);
    my_errno= ndb_to_mysql_error(&err);
    DBUG_RETURN(my_errno);
  }

  Ndb_table_guard ndbtab_g(dict, m_tabname);
  // temporary set m_table during create
  // reset at return
  m_table= ndbtab_g.get_table();
  // TODO check also that we have the same frm...
  if (!m_table)
  {
    /* purecov: begin deadcode */
    const NdbError err= dict->getNdbError();
    ERR_PRINT(err);
    my_errno= ndb_to_mysql_error(&err);
    DBUG_RETURN(my_errno);
    /* purecov: end */
  }

  DBUG_PRINT("info", ("Table %s/%s created successfully", 
                      m_dbname, m_tabname));

  // Create secondary indexes
  my_errno= create_indexes(ndb, form);

  if (!my_errno)
    my_errno= write_ndb_file(name);
  else
  {
    /*
      Failed to create an index,
      drop the table (and all it's indexes)
    */
    while (dict->dropTableGlobal(*m_table))
    {
      switch (dict->getNdbError().status)
      {
        case NdbError::TemporaryError:
          if (!thd->killed) 
            continue; // retry indefinitly
          break;
        default:
          break;
      }
      break;
    }
    m_table = 0;
    DBUG_RETURN(my_errno);
  }

#ifdef HAVE_NDB_BINLOG
  if (!my_errno)
  {
    NDB_SHARE *share= 0;
    pthread_mutex_lock(&ndbcluster_mutex);
    /*
      First make sure we get a "fresh" share here, not an old trailing one...
    */
    {
      uint length= (uint) strlen(name);
      if ((share= (NDB_SHARE*) hash_search(&ndbcluster_open_tables,
                                           (byte*) name, length)))
        handle_trailing_share(share);
    }
    /*
      get a new share
    */

    if (!(share= get_share(name, form, true, true)))
    {
      sql_print_error("NDB: allocating table share for %s failed", name);
      /* my_errno is set */
    }
    pthread_mutex_unlock(&ndbcluster_mutex);

    while (!IS_TMP_PREFIX(m_tabname))
    {
      String event_name(INJECTOR_EVENT_LEN);
      ndb_rep_event_name(&event_name,m_dbname,m_tabname);
      int do_event_op= ndb_binlog_running;

      if (!schema_share &&
          strcmp(share->db, NDB_REP_DB) == 0 &&
          strcmp(share->table_name, NDB_SCHEMA_TABLE) == 0)
        do_event_op= 1;

      /*
        Always create an event for the table, as other mysql servers
        expect it to be there.
      */
      if (!ndbcluster_create_event(ndb, m_table, event_name.c_ptr(), share,
                                   share && do_event_op ? 2 : 1/* push warning */))
      {
        if (ndb_extra_logging)
          sql_print_information("NDB Binlog: CREATE TABLE Event: %s",
                                event_name.c_ptr());
        if (share && do_event_op &&
            ndbcluster_create_event_ops(share, m_table, event_name.c_ptr()))
        {
          sql_print_error("NDB Binlog: FAILED CREATE TABLE event operations."
                          " Event: %s", name);
          /* a warning has been issued to the client */
        }
      }
      /*
        warning has been issued if ndbcluster_create_event failed
        and (share && do_event_op)
      */
      if (share && !do_event_op)
        share->flags|= NSF_NO_BINLOG;
      ndbcluster_log_schema_op(thd, share,
                               thd->query, thd->query_length,
                               share->db, share->table_name,
                               m_table->getObjectId(),
                               m_table->getObjectVersion(),
                               (is_truncate) ?
			       SOT_TRUNCATE_TABLE : SOT_CREATE_TABLE, 
			       0, 0, 1);
      break;
    }
  }
#endif /* HAVE_NDB_BINLOG */

  m_table= 0;
  DBUG_RETURN(my_errno);
}

int ha_ndbcluster::create_handler_files(const char *file,
                                        const char *old_name,
                                        int action_flag,
                                        HA_CREATE_INFO *info) 
{ 
  char path[FN_REFLEN];
  const char *name;
  Ndb* ndb;
  const NDBTAB *tab;
  const void *data, *pack_data;
  uint length, pack_length;
  int error= 0;

  DBUG_ENTER("create_handler_files");

  if (action_flag != CHF_INDEX_FLAG)
  {
    DBUG_RETURN(FALSE);
  }
  DBUG_PRINT("enter", ("file: %s", file));
  if (!(ndb= get_ndb()))
    DBUG_RETURN(HA_ERR_NO_CONNECTION);

  NDBDICT *dict= ndb->getDictionary();
  if (!info->frm_only)
    DBUG_RETURN(0); // Must be a create, ignore since frm is saved in create

  // TODO handle this
  DBUG_ASSERT(m_table != 0);

  set_dbname(file);
  set_tabname(file);
  Ndb_table_guard ndbtab_g(dict, m_tabname);
  DBUG_PRINT("info", ("m_dbname: %s, m_tabname: %s", m_dbname, m_tabname));
  if (!(tab= ndbtab_g.get_table()))
    DBUG_RETURN(0); // Unkown table, must be temporary table

  DBUG_ASSERT(get_ndb_share_state(m_share) == NSS_ALTERED);
  if (readfrm(file, &data, &length) ||
      packfrm(data, length, &pack_data, &pack_length))
  {
    DBUG_PRINT("info", ("Missing frm for %s", m_tabname));
    my_free((char*)data, MYF(MY_ALLOW_ZERO_PTR));
    my_free((char*)pack_data, MYF(MY_ALLOW_ZERO_PTR));
    error= 1;
  }
  else
  {
    DBUG_PRINT("info", ("Table %s has changed, altering frm in ndb", 
                        m_tabname));
    NdbDictionary::Table new_tab= *tab;
    new_tab.setFrm(pack_data, pack_length);
    if (dict->alterTableGlobal(*tab, new_tab))
    {
      error= ndb_to_mysql_error(&dict->getNdbError());
    }
    my_free((char*)data, MYF(MY_ALLOW_ZERO_PTR));
    my_free((char*)pack_data, MYF(MY_ALLOW_ZERO_PTR));
  }
  
  set_ndb_share_state(m_share, NSS_INITIAL);
  free_share(&m_share); // Decrease ref_count

  DBUG_RETURN(error);
}

int ha_ndbcluster::create_index(const char *name, KEY *key_info, 
                                NDB_INDEX_TYPE idx_type, uint idx_no)
{
  int error= 0;
  char unique_name[FN_LEN];
  static const char* unique_suffix= "$unique";
  DBUG_ENTER("ha_ndbcluster::create_ordered_index");
  DBUG_PRINT("info", ("Creating index %u: %s", idx_no, name));  

  if (idx_type == UNIQUE_ORDERED_INDEX || idx_type == UNIQUE_INDEX)
  {
    strxnmov(unique_name, FN_LEN, name, unique_suffix, NullS);
    DBUG_PRINT("info", ("Created unique index name \'%s\' for index %d",
                        unique_name, idx_no));
  }
    
  switch (idx_type){
  case PRIMARY_KEY_INDEX:
    // Do nothing, already created
    break;
  case PRIMARY_KEY_ORDERED_INDEX:
    error= create_ordered_index(name, key_info);
    break;
  case UNIQUE_ORDERED_INDEX:
    if (!(error= create_ordered_index(name, key_info)))
      error= create_unique_index(unique_name, key_info);
    break;
  case UNIQUE_INDEX:
    if (!(error= check_index_fields_not_null(key_info)))
      error= create_unique_index(unique_name, key_info);
    break;
  case ORDERED_INDEX:
    error= create_ordered_index(name, key_info);
    break;
  default:
    DBUG_ASSERT(FALSE);
    break;
  }
  
  DBUG_RETURN(error);
}

int ha_ndbcluster::create_ordered_index(const char *name, 
                                        KEY *key_info)
{
  DBUG_ENTER("ha_ndbcluster::create_ordered_index");
  DBUG_RETURN(create_ndb_index(name, key_info, FALSE));
}

int ha_ndbcluster::create_unique_index(const char *name, 
                                       KEY *key_info)
{

  DBUG_ENTER("ha_ndbcluster::create_unique_index");
  DBUG_RETURN(create_ndb_index(name, key_info, TRUE));
}


/*
  Create an index in NDB Cluster
 */

int ha_ndbcluster::create_ndb_index(const char *name, 
                                     KEY *key_info,
                                     bool unique)
{
  Ndb *ndb= get_ndb();
  NdbDictionary::Dictionary *dict= ndb->getDictionary();
  KEY_PART_INFO *key_part= key_info->key_part;
  KEY_PART_INFO *end= key_part + key_info->key_parts;
  
  DBUG_ENTER("ha_ndbcluster::create_index");
  DBUG_PRINT("enter", ("name: %s ", name));

  NdbDictionary::Index ndb_index(name);
  if (unique)
    ndb_index.setType(NdbDictionary::Index::UniqueHashIndex);
  else 
  {
    ndb_index.setType(NdbDictionary::Index::OrderedIndex);
    // TODO Only temporary ordered indexes supported
    ndb_index.setLogging(FALSE); 
  }
  ndb_index.setTable(m_tabname);

  for (; key_part != end; key_part++) 
  {
    Field *field= key_part->field;
    DBUG_PRINT("info", ("attr: %s", field->field_name));
    ndb_index.addColumnName(field->field_name);
  }
  
  if (dict->createIndex(ndb_index, *m_table))
    ERR_RETURN(dict->getNdbError());

  // Success
  DBUG_PRINT("info", ("Created index %s", name));
  DBUG_RETURN(0);  
}

/*
 Prepare for an on-line alter table
*/ 
void ha_ndbcluster::prepare_for_alter()
{
  ndbcluster_get_share(m_share); // Increase ref_count
  set_ndb_share_state(m_share, NSS_ALTERED);
}

/*
  Add an index on-line to a table
*/
int ha_ndbcluster::add_index(TABLE *table_arg, 
                             KEY *key_info, uint num_of_keys)
{
  DBUG_ENTER("ha_ndbcluster::add_index");
  DBUG_PRINT("info", ("ha_ndbcluster::add_index to table %s", 
                      table_arg->s->table_name));
  int error= 0;
  uint idx;

  DBUG_ASSERT(m_share->state == NSS_ALTERED);
  for (idx= 0; idx < num_of_keys; idx++)
  {
    KEY *key= key_info + idx;
    KEY_PART_INFO *key_part= key->key_part;
    KEY_PART_INFO *end= key_part + key->key_parts;
    NDB_INDEX_TYPE idx_type= get_index_type_from_key(idx, key, false);
    DBUG_PRINT("info", ("Adding index: '%s'", key_info[idx].name));
    // Add fields to key_part struct
    for (; key_part != end; key_part++)
      key_part->field= table->field[key_part->fieldnr];
    // Check index type
    // Create index in ndb
    if((error= create_index(key_info[idx].name, key, idx_type, idx)))
      break;
  }
  if (error)
  {
    set_ndb_share_state(m_share, NSS_INITIAL);
    free_share(&m_share); // Decrease ref_count
  }
  DBUG_RETURN(error);  
}

/*
  Mark one or several indexes for deletion. and
  renumber the remaining indexes
*/
int ha_ndbcluster::prepare_drop_index(TABLE *table_arg, 
                                      uint *key_num, uint num_of_keys)
{
  DBUG_ENTER("ha_ndbcluster::prepare_drop_index");
  DBUG_ASSERT(m_share->state == NSS_ALTERED);
  // Mark indexes for deletion
  uint idx;
  for (idx= 0; idx < num_of_keys; idx++)
  {
    DBUG_PRINT("info", ("ha_ndbcluster::prepare_drop_index %u", *key_num));
    m_index[*key_num++].status= TO_BE_DROPPED;
  }
  // Renumber indexes
  THD *thd= current_thd;
  Thd_ndb *thd_ndb= get_thd_ndb(thd);
  Ndb *ndb= thd_ndb->ndb;
  renumber_indexes(ndb, table_arg);
  DBUG_RETURN(0);
}
 
/*
  Really drop all indexes marked for deletion
*/
int ha_ndbcluster::final_drop_index(TABLE *table_arg)
{
  int error;
  DBUG_ENTER("ha_ndbcluster::final_drop_index");
  DBUG_PRINT("info", ("ha_ndbcluster::final_drop_index"));
  // Really drop indexes
  THD *thd= current_thd;
  Thd_ndb *thd_ndb= get_thd_ndb(thd);
  Ndb *ndb= thd_ndb->ndb;
  if((error= drop_indexes(ndb, table_arg)))
  {
    m_share->state= NSS_INITIAL;
    free_share(&m_share); // Decrease ref_count
  }
  DBUG_RETURN(error);
}

/*
  Rename a table in NDB Cluster
*/

int ha_ndbcluster::rename_table(const char *from, const char *to)
{
  NDBDICT *dict;
  char old_dbname[FN_HEADLEN];
  char new_dbname[FN_HEADLEN];
  char new_tabname[FN_HEADLEN];
  const NDBTAB *orig_tab;
  int result;
  bool recreate_indexes= FALSE;
  NDBDICT::List index_list;

  DBUG_ENTER("ha_ndbcluster::rename_table");
  DBUG_PRINT("info", ("Renaming %s to %s", from, to));
  set_dbname(from, old_dbname);
  set_dbname(to, new_dbname);
  set_tabname(from);
  set_tabname(to, new_tabname);

  if (check_ndb_connection())
    DBUG_RETURN(my_errno= HA_ERR_NO_CONNECTION);

  Ndb *ndb= get_ndb();
  ndb->setDatabaseName(old_dbname);
  dict= ndb->getDictionary();
  Ndb_table_guard ndbtab_g(dict, m_tabname);
  if (!(orig_tab= ndbtab_g.get_table()))
    ERR_RETURN(dict->getNdbError());

#ifdef HAVE_NDB_BINLOG
  int ndb_table_id= orig_tab->getObjectId();
  int ndb_table_version= orig_tab->getObjectVersion();

  NDB_SHARE *share= get_share(from, 0, false);
  if (share)
  {
    int r= rename_share(share, to);
    DBUG_ASSERT(r == 0);
  }
#endif
  if (my_strcasecmp(system_charset_info, new_dbname, old_dbname))
  {
    dict->listIndexes(index_list, *orig_tab);    
    recreate_indexes= TRUE;
  }
  // Change current database to that of target table
  set_dbname(to);
  ndb->setDatabaseName(m_dbname);

  NdbDictionary::Table new_tab= *orig_tab;
  new_tab.setName(new_tabname);
  if (dict->alterTableGlobal(*orig_tab, new_tab) != 0)
  {
    NdbError ndb_error= dict->getNdbError();
#ifdef HAVE_NDB_BINLOG
    if (share)
    {
      int r= rename_share(share, from);
      DBUG_ASSERT(r == 0);
      free_share(&share);
    }
#endif
    ERR_RETURN(ndb_error);
  }
  
  // Rename .ndb file
  if ((result= handler::rename_table(from, to)))
  {
    // ToDo in 4.1 should rollback alter table...
#ifdef HAVE_NDB_BINLOG
    if (share)
      free_share(&share);
#endif
    DBUG_RETURN(result);
  }

#ifdef HAVE_NDB_BINLOG
  int is_old_table_tmpfile= 1;
  if (share && share->op)
    dict->forceGCPWait();

  /* handle old table */
  if (!IS_TMP_PREFIX(m_tabname))
  {
    is_old_table_tmpfile= 0;
    String event_name(INJECTOR_EVENT_LEN);
    ndb_rep_event_name(&event_name, from + sizeof(share_prefix) - 1, 0);
    ndbcluster_handle_drop_table(ndb, event_name.c_ptr(), share,
                                 "rename table");
  }

  if (!result && !IS_TMP_PREFIX(new_tabname))
  {
    /* always create an event for the table */
    String event_name(INJECTOR_EVENT_LEN);
    ndb_rep_event_name(&event_name, to + sizeof(share_prefix) - 1, 0);
    Ndb_table_guard ndbtab_g2(dict, new_tabname);
    const NDBTAB *ndbtab= ndbtab_g2.get_table();

    if (!ndbcluster_create_event(ndb, ndbtab, event_name.c_ptr(), share,
                                 share && ndb_binlog_running ? 2 : 1/* push warning */))
    {
      if (ndb_extra_logging)
        sql_print_information("NDB Binlog: RENAME Event: %s",
                              event_name.c_ptr());
      if (share && ndb_binlog_running &&
          ndbcluster_create_event_ops(share, ndbtab, event_name.c_ptr()))
      {
        sql_print_error("NDB Binlog: FAILED create event operations "
                        "during RENAME. Event %s", event_name.c_ptr());
        /* a warning has been issued to the client */
      }
    }
    /*
      warning has been issued if ndbcluster_create_event failed
      and (share && ndb_binlog_running)
    */
    if (!is_old_table_tmpfile)
      ndbcluster_log_schema_op(current_thd, share,
                               current_thd->query, current_thd->query_length,
                               old_dbname, m_tabname,
                               ndb_table_id, ndb_table_version,
                               SOT_RENAME_TABLE,
                               m_dbname, new_tabname, 1);
  }

  // If we are moving tables between databases, we need to recreate
  // indexes
  if (recreate_indexes)
  {
    for (unsigned i = 0; i < index_list.count; i++) 
    {
        NDBDICT::List::Element& index_el = index_list.elements[i];
	// Recreate any indexes not stored in the system database
	if (my_strcasecmp(system_charset_info, 
			  index_el.database, NDB_SYSTEM_DATABASE))
	{
	  set_dbname(from);
	  ndb->setDatabaseName(m_dbname);
	  const NDBINDEX * index= dict->getIndexGlobal(index_el.name,  new_tab);
	  DBUG_PRINT("info", ("Creating index %s/%s",
			      index_el.database, index->getName()));
	  dict->createIndex(*index, new_tab);
	  DBUG_PRINT("info", ("Dropping index %s/%s",
			      index_el.database, index->getName()));
	  set_dbname(from);
	  ndb->setDatabaseName(m_dbname);
	  dict->dropIndexGlobal(*index);
	}
    }
  }
  if (share)
    free_share(&share);
#endif

  DBUG_RETURN(result);
}


/*
  Delete table from NDB Cluster

 */

/* static version which does not need a handler */

int
ha_ndbcluster::delete_table(ha_ndbcluster *h, Ndb *ndb,
                            const char *path,
                            const char *db,
                            const char *table_name)
{
  THD *thd= current_thd;
  DBUG_ENTER("ha_ndbcluster::ndbcluster_delete_table");
  NDBDICT *dict= ndb->getDictionary();
  int ndb_table_id= 0;
  int ndb_table_version= 0;
#ifdef HAVE_NDB_BINLOG
  /*
    Don't allow drop table unless
    schema distribution table is setup
  */
  if (!schema_share)
  {
    DBUG_PRINT("info", ("Schema distribution table not setup"));
    DBUG_RETURN(HA_ERR_NO_CONNECTION);
  }
  NDB_SHARE *share= get_share(path, 0, false);
#endif

  /* Drop the table from NDB */
  
  int res= 0;
  if (h && h->m_table)
  {
retry_temporary_error1:
    if (dict->dropTableGlobal(*h->m_table) == 0)
    {
      ndb_table_id= h->m_table->getObjectId();
      ndb_table_version= h->m_table->getObjectVersion();
    }
    else
    {
      switch (dict->getNdbError().status)
      {
        case NdbError::TemporaryError:
          if (!thd->killed) 
            goto retry_temporary_error1; // retry indefinitly
          break;
        default:
          break;
      }
      res= ndb_to_mysql_error(&dict->getNdbError());
    }
    h->release_metadata(thd, ndb);
  }
  else
  {
    ndb->setDatabaseName(db);
    while (1)
    {
      Ndb_table_guard ndbtab_g(dict, table_name);
      if (ndbtab_g.get_table())
      {
    retry_temporary_error2:
        if (dict->dropTableGlobal(*ndbtab_g.get_table()) == 0)
        {
          ndb_table_id= ndbtab_g.get_table()->getObjectId();
          ndb_table_version= ndbtab_g.get_table()->getObjectVersion();
        }
        else
        {
          switch (dict->getNdbError().status)
          {
            case NdbError::TemporaryError:
              if (!thd->killed) 
                goto retry_temporary_error2; // retry indefinitly
              break;
            default:
              if (dict->getNdbError().code == NDB_INVALID_SCHEMA_OBJECT)
              {
                ndbtab_g.invalidate();
                continue;
              }
              break;
          }
        }
      }
      else
        res= ndb_to_mysql_error(&dict->getNdbError());
      break;
    }
  }

  if (res)
  {
#ifdef HAVE_NDB_BINLOG
    /* the drop table failed for some reason, drop the share anyways */
    if (share)
    {
      pthread_mutex_lock(&ndbcluster_mutex);
      if (share->state != NSS_DROPPED)
      {
        /*
          The share kept by the server has not been freed, free it
        */
        share->state= NSS_DROPPED;
        free_share(&share, TRUE);
      }
      /* free the share taken above */
      free_share(&share, TRUE);
      pthread_mutex_unlock(&ndbcluster_mutex);
    }
#endif
    DBUG_RETURN(res);
  }

#ifdef HAVE_NDB_BINLOG
  /* stop the logging of the dropped table, and cleanup */

  /*
    drop table is successful even if table does not exist in ndb
    and in case table was actually not dropped, there is no need
    to force a gcp, and setting the event_name to null will indicate
    that there is no event to be dropped
  */
  int table_dropped= dict->getNdbError().code != 709;

  if (!IS_TMP_PREFIX(table_name) && share &&
      current_thd->lex->sql_command != SQLCOM_TRUNCATE)
  {
    ndbcluster_log_schema_op(thd, share,
                             thd->query, thd->query_length,
                             share->db, share->table_name,
                             ndb_table_id, ndb_table_version,
                             SOT_DROP_TABLE, 0, 0, 1);
  }
  else if (table_dropped && share && share->op) /* ndbcluster_log_schema_op
                                                   will do a force GCP */
    dict->forceGCPWait();

  if (!IS_TMP_PREFIX(table_name))
  {
    String event_name(INJECTOR_EVENT_LEN);
    ndb_rep_event_name(&event_name, path + sizeof(share_prefix) - 1, 0);
    ndbcluster_handle_drop_table(ndb,
                                 table_dropped ? event_name.c_ptr() : 0,
                                 share, "delete table");
  }

  if (share)
  {
    pthread_mutex_lock(&ndbcluster_mutex);
    if (share->state != NSS_DROPPED)
    {
      /*
        The share kept by the server has not been freed, free it
      */
      share->state= NSS_DROPPED;
      free_share(&share, TRUE);
    }
    /* free the share taken above */
    free_share(&share, TRUE);
    pthread_mutex_unlock(&ndbcluster_mutex);
  }
#endif
  DBUG_RETURN(0);
}

int ha_ndbcluster::delete_table(const char *name)
{
  DBUG_ENTER("ha_ndbcluster::delete_table");
  DBUG_PRINT("enter", ("name: %s", name));
  set_dbname(name);
  set_tabname(name);

#ifdef HAVE_NDB_BINLOG
  /*
    Don't allow drop table unless
    schema distribution table is setup
  */
  if (!schema_share)
  {
    DBUG_PRINT("info", ("Schema distribution table not setup"));
    DBUG_RETURN(HA_ERR_NO_CONNECTION);
  }
#endif

  if (check_ndb_connection())
    DBUG_RETURN(HA_ERR_NO_CONNECTION);

  /* Call ancestor function to delete .ndb file */
  handler::delete_table(name);

  DBUG_RETURN(delete_table(this, get_ndb(),name, m_dbname, m_tabname));
}


void ha_ndbcluster::get_auto_increment(ulonglong offset, ulonglong increment,
                                       ulonglong nb_desired_values,
                                       ulonglong *first_value,
                                       ulonglong *nb_reserved_values)
{  
  int cache_size;
  Uint64 auto_value;
  DBUG_ENTER("get_auto_increment");
  DBUG_PRINT("enter", ("m_tabname: %s", m_tabname));
  Ndb *ndb= get_ndb();
   
  if (m_rows_inserted > m_rows_to_insert)
  {
    /* We guessed too low */
    m_rows_to_insert+= m_autoincrement_prefetch;
  }
  cache_size= 
    (int) ((m_rows_to_insert - m_rows_inserted < m_autoincrement_prefetch) ?
           m_rows_to_insert - m_rows_inserted :
           ((m_rows_to_insert > m_autoincrement_prefetch) ?
            m_rows_to_insert : m_autoincrement_prefetch));
  int ret;
  uint retries= NDB_AUTO_INCREMENT_RETRIES;
  do {
    Ndb_tuple_id_range_guard g(m_share);
    ret=
      m_skip_auto_increment ? 
      ndb->readAutoIncrementValue(m_table, g.range, auto_value) :
      ndb->getAutoIncrementValue(m_table, g.range, auto_value, cache_size);
  } while (ret == -1 && 
           --retries &&
           ndb->getNdbError().status == NdbError::TemporaryError);
  if (ret == -1)
  {
    const NdbError err= ndb->getNdbError();
    sql_print_error("Error %lu in ::get_auto_increment(): %s",
                    (ulong) err.code, err.message);
    *first_value= ~(ulonglong) 0;
    DBUG_VOID_RETURN;
  }
  *first_value= (longlong)auto_value;
  /* From the point of view of MySQL, NDB reserves one row at a time */
  *nb_reserved_values= 1;
  DBUG_VOID_RETURN;
}


/*
  Constructor for the NDB Cluster table handler 
 */

#define HA_NDBCLUSTER_TABLE_FLAGS \
                HA_REC_NOT_IN_SEQ | \
                HA_NULL_IN_KEY | \
                HA_AUTO_PART_KEY | \
                HA_NO_PREFIX_CHAR_KEYS | \
                HA_NEED_READ_RANGE_BUFFER | \
                HA_CAN_GEOMETRY | \
                HA_CAN_BIT_FIELD | \
                HA_PRIMARY_KEY_REQUIRED_FOR_POSITION | \
                HA_PRIMARY_KEY_REQUIRED_FOR_DELETE | \
                HA_PARTIAL_COLUMN_READ | \
                HA_HAS_OWN_BINLOGGING | \
                HA_HAS_RECORDS

ha_ndbcluster::ha_ndbcluster(handlerton *hton, TABLE_SHARE *table_arg):
  handler(hton, table_arg),
  m_active_trans(NULL),
  m_active_cursor(NULL),
  m_table(NULL),
  m_table_info(NULL),
  m_table_flags(HA_NDBCLUSTER_TABLE_FLAGS),
  m_share(0),
  m_part_info(NULL),
  m_use_partition_function(FALSE),
  m_sorted(FALSE),
  m_use_write(FALSE),
  m_ignore_dup_key(FALSE),
  m_has_unique_index(FALSE),
  m_primary_key_update(FALSE),
  m_ignore_no_key(FALSE),
  m_rows_to_insert((ha_rows) 1),
  m_rows_inserted((ha_rows) 0),
  m_bulk_insert_rows((ha_rows) 1024),
  m_rows_changed((ha_rows) 0),
  m_bulk_insert_not_flushed(FALSE),
  m_ops_pending(0),
  m_skip_auto_increment(TRUE),
  m_blobs_pending(0),
  m_blobs_offset(0),
  m_blobs_buffer(0),
  m_blobs_buffer_size(0),
  m_dupkey((uint) -1),
  m_ha_not_exact_count(FALSE),
  m_force_send(TRUE),
  m_autoincrement_prefetch((ha_rows) 32),
  m_transaction_on(TRUE),
  m_cond_stack(NULL),
  m_multi_cursor(NULL)
{
  int i;
 
  DBUG_ENTER("ha_ndbcluster");

  m_tabname[0]= '\0';
  m_dbname[0]= '\0';

  stats.records= ~(ha_rows)0; // uninitialized
  stats.block_size= 1024;

  for (i= 0; i < MAX_KEY; i++)
    ndb_init_index(m_index[i]);

  DBUG_VOID_RETURN;
}


int ha_ndbcluster::ha_initialise()
{
  DBUG_ENTER("ha_ndbcluster::ha_initialise");
  if (check_ndb_in_thd(current_thd))
  {
    DBUG_RETURN(FALSE);
  }
  DBUG_RETURN(TRUE);
}

/*
  Destructor for NDB Cluster table handler
 */

ha_ndbcluster::~ha_ndbcluster() 
{
  THD *thd= current_thd;
  Ndb *ndb= thd ? check_ndb_in_thd(thd) : g_ndb;
  DBUG_ENTER("~ha_ndbcluster");

  if (m_share)
  {
    free_share(&m_share);
  }
  release_metadata(thd, ndb);
  my_free(m_blobs_buffer, MYF(MY_ALLOW_ZERO_PTR));
  m_blobs_buffer= 0;

  // Check for open cursor/transaction
  if (m_active_cursor) {
  }
  DBUG_ASSERT(m_active_cursor == NULL);
  if (m_active_trans) {
  }
  DBUG_ASSERT(m_active_trans == NULL);

  // Discard the condition stack
  DBUG_PRINT("info", ("Clearing condition stack"));
  cond_clear();

  DBUG_VOID_RETURN;
}



/*
  Open a table for further use
  - fetch metadata for this table from NDB
  - check that table exists

  RETURN
    0    ok
    < 0  Table has changed
*/

int ha_ndbcluster::open(const char *name, int mode, uint test_if_locked)
{
  int res;
  KEY *key;
  DBUG_ENTER("ha_ndbcluster::open");
  DBUG_PRINT("enter", ("name: %s  mode: %d  test_if_locked: %d",
                       name, mode, test_if_locked));
  
  /*
    Setup ref_length to make room for the whole 
    primary key to be written in the ref variable
  */
  
  if (table_share->primary_key != MAX_KEY) 
  {
    key= table->key_info+table_share->primary_key;
    ref_length= key->key_length;
  }
  else // (table_share->primary_key == MAX_KEY) 
  {
    if (m_use_partition_function)
    {
      ref_length+= sizeof(m_part_id);
    }
  }

  DBUG_PRINT("info", ("ref_length: %d", ref_length));

  // Init table lock structure 
  if (!(m_share=get_share(name, table)))
    DBUG_RETURN(1);
  thr_lock_data_init(&m_share->lock,&m_lock,(void*) 0);
  
  set_dbname(name);
  set_tabname(name);
  
  if (check_ndb_connection()) {
    free_share(&m_share);
    m_share= 0;
    DBUG_RETURN(HA_ERR_NO_CONNECTION);
  }
  
  res= get_metadata(name);
  if (!res)
  {
    Ndb *ndb= get_ndb();
    ndb->setDatabaseName(m_dbname);
    struct Ndb_statistics stat;
    res= ndb_get_table_statistics(NULL, false, ndb, m_table, &stat);
    stats.mean_rec_length= stat.row_size;
    stats.data_file_length= stat.fragment_memory;
    stats.records= stat.row_count;
    if(!res)
      res= info(HA_STATUS_CONST);
  }

#ifdef HAVE_NDB_BINLOG
  if (!ndb_binlog_tables_inited && ndb_binlog_running)
    table->db_stat|= HA_READ_ONLY;
#endif

  DBUG_RETURN(res);
}

/*
  Set partition info

  SYNOPSIS
    set_part_info()
    part_info

  RETURN VALUE
    NONE

  DESCRIPTION
    Set up partition info when handler object created
*/

void ha_ndbcluster::set_part_info(partition_info *part_info)
{
  m_part_info= part_info;
  if (!(m_part_info->part_type == HASH_PARTITION &&
        m_part_info->list_of_part_fields &&
        !m_part_info->is_sub_partitioned()))
    m_use_partition_function= TRUE;
}

/*
  Close the table
  - release resources setup by open()
 */

int ha_ndbcluster::close(void)
{
  DBUG_ENTER("close");
  THD *thd= current_thd;
  Ndb *ndb= thd ? check_ndb_in_thd(thd) : g_ndb;
  free_share(&m_share);
  m_share= 0;
  release_metadata(thd, ndb);
  DBUG_RETURN(0);
}


Thd_ndb* ha_ndbcluster::seize_thd_ndb()
{
  Thd_ndb *thd_ndb;
  DBUG_ENTER("seize_thd_ndb");

  thd_ndb= new Thd_ndb();
  if (thd_ndb->ndb->init(max_transactions) != 0)
  {
    ERR_PRINT(thd_ndb->ndb->getNdbError());
    /*
      TODO 
      Alt.1 If init fails because to many allocated Ndb 
      wait on condition for a Ndb object to be released.
      Alt.2 Seize/release from pool, wait until next release 
    */
    delete thd_ndb;
    thd_ndb= NULL;
  }
  DBUG_RETURN(thd_ndb);
}


void ha_ndbcluster::release_thd_ndb(Thd_ndb* thd_ndb)
{
  DBUG_ENTER("release_thd_ndb");
  delete thd_ndb;
  DBUG_VOID_RETURN;
}


/*
  If this thread already has a Thd_ndb object allocated
  in current THD, reuse it. Otherwise
  seize a Thd_ndb object, assign it to current THD and use it.
 
*/

Ndb* check_ndb_in_thd(THD* thd)
{
  Thd_ndb *thd_ndb= get_thd_ndb(thd);
  if (!thd_ndb)
  {
    if (!(thd_ndb= ha_ndbcluster::seize_thd_ndb()))
      return NULL;
    set_thd_ndb(thd, thd_ndb);
  }
  return thd_ndb->ndb;
}



int ha_ndbcluster::check_ndb_connection(THD* thd)
{
  Ndb *ndb;
  DBUG_ENTER("check_ndb_connection");
  
  if (!(ndb= check_ndb_in_thd(thd)))
    DBUG_RETURN(HA_ERR_NO_CONNECTION);
  ndb->setDatabaseName(m_dbname);
  DBUG_RETURN(0);
}


static int ndbcluster_close_connection(handlerton *hton, THD *thd)
{
  Thd_ndb *thd_ndb= get_thd_ndb(thd);
  DBUG_ENTER("ndbcluster_close_connection");
  if (thd_ndb)
  {
    ha_ndbcluster::release_thd_ndb(thd_ndb);
    set_thd_ndb(thd, NULL); // not strictly required but does not hurt either
  }
  DBUG_RETURN(0);
}


/*
  Try to discover one table from NDB
 */

int ndbcluster_discover(handlerton *hton, THD* thd, const char *db, 
                        const char *name,
                        const void** frmblob, 
                        uint* frmlen)
{
  int error= 0;
  NdbError ndb_error;
  uint len;
  const void* data;
  Ndb* ndb;
  char key[FN_REFLEN];
  DBUG_ENTER("ndbcluster_discover");
  DBUG_PRINT("enter", ("db: %s, name: %s", db, name)); 

  if (!(ndb= check_ndb_in_thd(thd)))
    DBUG_RETURN(HA_ERR_NO_CONNECTION);  
  ndb->setDatabaseName(db);
  NDBDICT* dict= ndb->getDictionary();
  build_table_filename(key, sizeof(key), db, name, "", 0);
  NDB_SHARE *share= get_share(key, 0, false);
  if (share && get_ndb_share_state(share) == NSS_ALTERED)
  {
    // Frm has been altered on disk, but not yet written to ndb
    if (readfrm(key, &data, &len))
    {
      DBUG_PRINT("error", ("Could not read frm"));
      error= 1;
      goto err;
    }
  }
  else
  {
    Ndb_table_guard ndbtab_g(dict, name);
    const NDBTAB *tab= ndbtab_g.get_table();
    if (!tab)
    {
      const NdbError err= dict->getNdbError();
      if (err.code == 709 || err.code == 723)
        error= -1;
      else
        ndb_error= err;
      goto err;
    }
    DBUG_PRINT("info", ("Found table %s", tab->getName()));
    
    len= tab->getFrmLength();  
    if (len == 0 || tab->getFrmData() == NULL)
    {
      DBUG_PRINT("error", ("No frm data found."));
      error= 1;
      goto err;
    }
    
    if (unpackfrm(&data, &len, tab->getFrmData()))
    {
      DBUG_PRINT("error", ("Could not unpack table"));
      error= 1;
      goto err;
    }
  }

  *frmlen= len;
  *frmblob= data;
  
  if (share)
    free_share(&share);

  DBUG_RETURN(0);
err:
  if (share)
    free_share(&share);
  if (ndb_error.code)
  {
    ERR_RETURN(ndb_error);
  }
  DBUG_RETURN(error);
}

/*
  Check if a table exists in NDB

 */

int ndbcluster_table_exists_in_engine(handlerton *hton, THD* thd, 
                                      const char *db,
                                      const char *name)
{
  Ndb* ndb;
  DBUG_ENTER("ndbcluster_table_exists_in_engine");
  DBUG_PRINT("enter", ("db: %s  name: %s", db, name));

  if (!(ndb= check_ndb_in_thd(thd)))
    DBUG_RETURN(HA_ERR_NO_CONNECTION);

  NDBDICT* dict= ndb->getDictionary();
  NdbDictionary::Dictionary::List list;
  if (dict->listObjects(list, NdbDictionary::Object::UserTable) != 0)
    ERR_RETURN(dict->getNdbError());
  for (uint i= 0 ; i < list.count ; i++)
  {
    NdbDictionary::Dictionary::List::Element& elmt= list.elements[i];
    if (my_strcasecmp(system_charset_info, elmt.database, db))
      continue;
    if (my_strcasecmp(system_charset_info, elmt.name, name))
      continue;
    DBUG_PRINT("info", ("Found table"));
    DBUG_RETURN(1);
  }
  DBUG_RETURN(0);
}



extern "C" byte* tables_get_key(const char *entry, uint *length,
                                my_bool not_used __attribute__((unused)))
{
  *length= strlen(entry);
  return (byte*) entry;
}


/*
  Drop a database in NDB Cluster
  NOTE add a dummy void function, since stupid handlerton is returning void instead of int...
*/

int ndbcluster_drop_database_impl(const char *path)
{
  DBUG_ENTER("ndbcluster_drop_database");
  THD *thd= current_thd;
  char dbname[FN_HEADLEN];
  Ndb* ndb;
  NdbDictionary::Dictionary::List list;
  uint i;
  char *tabname;
  List<char> drop_list;
  int ret= 0;
  ha_ndbcluster::set_dbname(path, (char *)&dbname);
  DBUG_PRINT("enter", ("db: %s", dbname));
  
  if (!(ndb= check_ndb_in_thd(thd)))
    DBUG_RETURN(-1);
  
  // List tables in NDB
  NDBDICT *dict= ndb->getDictionary();
  if (dict->listObjects(list, 
                        NdbDictionary::Object::UserTable) != 0)
    DBUG_RETURN(-1);
  for (i= 0 ; i < list.count ; i++)
  {
    NdbDictionary::Dictionary::List::Element& elmt= list.elements[i];
    DBUG_PRINT("info", ("Found %s/%s in NDB", elmt.database, elmt.name));     
    
    // Add only tables that belongs to db
    if (my_strcasecmp(system_charset_info, elmt.database, dbname))
      continue;
    DBUG_PRINT("info", ("%s must be dropped", elmt.name));     
    drop_list.push_back(thd->strdup(elmt.name));
  }
  // Drop any tables belonging to database
  char full_path[FN_REFLEN];
  char *tmp= full_path +
    build_table_filename(full_path, sizeof(full_path), dbname, "", "", 0);

  ndb->setDatabaseName(dbname);
  List_iterator_fast<char> it(drop_list);
  while ((tabname=it++))
  {
    tablename_to_filename(tabname, tmp, FN_REFLEN - (tmp - full_path)-1);
    VOID(pthread_mutex_lock(&LOCK_open));
    if (ha_ndbcluster::delete_table(0, ndb, full_path, dbname, tabname))
    {
      const NdbError err= dict->getNdbError();
      if (err.code != 709 && err.code != 723)
      {
        ERR_PRINT(err);
        ret= ndb_to_mysql_error(&err);
      }
    }
    VOID(pthread_mutex_unlock(&LOCK_open));
  }
  DBUG_RETURN(ret);      
}

static void ndbcluster_drop_database(handlerton *hton, char *path)
{
  THD *thd= current_thd;
  DBUG_ENTER("ndbcluster_drop_database");
#ifdef HAVE_NDB_BINLOG
  /*
    Don't allow drop database unless
    schema distribution table is setup
  */
  if (!schema_share)
  {
    DBUG_PRINT("info", ("Schema distribution table not setup"));
    DBUG_VOID_RETURN;
    //DBUG_RETURN(HA_ERR_NO_CONNECTION);
  }
#endif
  ndbcluster_drop_database_impl(path);
#ifdef HAVE_NDB_BINLOG
  char db[FN_REFLEN];
  ha_ndbcluster::set_dbname(path, db);
  ndbcluster_log_schema_op(thd, 0,
                           thd->query, thd->query_length,
                           db, "", 0, 0, SOT_DROP_DB, 0, 0, 0);
#endif
  DBUG_VOID_RETURN;
}
/*
  find all tables in ndb and discover those needed
*/
int ndb_create_table_from_engine(THD *thd, const char *db,
                                 const char *table_name)
{
  LEX *old_lex= thd->lex, newlex;
  thd->lex= &newlex;
  newlex.current_select= NULL;
  lex_start(thd, (const uchar*) "", 0);
  int res= ha_create_table_from_engine(thd, db, table_name);
  thd->lex= old_lex;
  return res;
}

int ndbcluster_find_all_files(THD *thd)
{
  DBUG_ENTER("ndbcluster_find_all_files");
  Ndb* ndb;
  char key[FN_REFLEN];

  if (!(ndb= check_ndb_in_thd(thd)))
    DBUG_RETURN(HA_ERR_NO_CONNECTION);

  NDBDICT *dict= ndb->getDictionary();

  int unhandled, retries= 5, skipped;
  LINT_INIT(unhandled);
  LINT_INIT(skipped);
  do
  {
    NdbDictionary::Dictionary::List list;
    if (dict->listObjects(list, NdbDictionary::Object::UserTable) != 0)
      ERR_RETURN(dict->getNdbError());
    unhandled= 0;
    skipped= 0;
    retries--;
    for (uint i= 0 ; i < list.count ; i++)
    {
      NDBDICT::List::Element& elmt= list.elements[i];
      if (IS_TMP_PREFIX(elmt.name) || IS_NDB_BLOB_PREFIX(elmt.name))
      {
        DBUG_PRINT("info", ("Skipping %s.%s in NDB", elmt.database, elmt.name));
        continue;
      }
      DBUG_PRINT("info", ("Found %s.%s in NDB", elmt.database, elmt.name));
      if (elmt.state != NDBOBJ::StateOnline &&
          elmt.state != NDBOBJ::StateBackup &&
          elmt.state != NDBOBJ::StateBuilding)
      {
        sql_print_information("NDB: skipping setup table %s.%s, in state %d",
                              elmt.database, elmt.name, elmt.state);
        skipped++;
        continue;
      }

      ndb->setDatabaseName(elmt.database);
      Ndb_table_guard ndbtab_g(dict, elmt.name);
      const NDBTAB *ndbtab= ndbtab_g.get_table();
      if (!ndbtab)
      {
        if (retries == 0)
          sql_print_error("NDB: failed to setup table %s.%s, error: %d, %s",
                          elmt.database, elmt.name,
                          dict->getNdbError().code,
                          dict->getNdbError().message);
        unhandled++;
        continue;
      }

      if (ndbtab->getFrmLength() == 0)
        continue;
    
      /* check if database exists */
      char *end= key +
        build_table_filename(key, sizeof(key), elmt.database, "", "", 0);
      if (my_access(key, F_OK))
      {
        /* no such database defined, skip table */
        continue;
      }
      /* finalize construction of path */
      end+= tablename_to_filename(elmt.name, end,
                                  sizeof(key)-(end-key));
      const void *data= 0, *pack_data= 0;
      uint length, pack_length;
      int discover= 0;
      if (readfrm(key, &data, &length) ||
          packfrm(data, length, &pack_data, &pack_length))
      {
        discover= 1;
        sql_print_information("NDB: missing frm for %s.%s, discovering...",
                              elmt.database, elmt.name);
      }
      else if (cmp_frm(ndbtab, pack_data, pack_length))
      {
        NDB_SHARE *share= get_share(key, 0, false);
        if (!share || get_ndb_share_state(share) != NSS_ALTERED)
        {
          discover= 1;
          sql_print_information("NDB: mismatch in frm for %s.%s, discovering...",
                                elmt.database, elmt.name);
        }
        if (share)
          free_share(&share);
      }
      my_free((char*) data, MYF(MY_ALLOW_ZERO_PTR));
      my_free((char*) pack_data, MYF(MY_ALLOW_ZERO_PTR));

      pthread_mutex_lock(&LOCK_open);
      if (discover)
      {
        /* ToDo 4.1 database needs to be created if missing */
        if (ndb_create_table_from_engine(thd, elmt.database, elmt.name))
        {
          /* ToDo 4.1 handle error */
        }
      }
#ifdef HAVE_NDB_BINLOG
      else
      {
        /* set up replication for this table */
        ndbcluster_create_binlog_setup(ndb, key, end-key,
                                       elmt.database, elmt.name,
                                       TRUE);
      }
#endif
      pthread_mutex_unlock(&LOCK_open);
    }
  }
  while (unhandled && retries);

  DBUG_RETURN(-(skipped + unhandled));
}

int ndbcluster_find_files(handlerton *hton, THD *thd,
                          const char *db,
                          const char *path,
                          const char *wild, bool dir, List<char> *files)
{
  DBUG_ENTER("ndbcluster_find_files");
  DBUG_PRINT("enter", ("db: %s", db));
  { // extra bracket to avoid gcc 2.95.3 warning
  uint i;
  Ndb* ndb;
  char name[FN_REFLEN];
  HASH ndb_tables, ok_tables;
  NDBDICT::List list;

  if (!(ndb= check_ndb_in_thd(thd)))
    DBUG_RETURN(HA_ERR_NO_CONNECTION);

  if (dir)
    DBUG_RETURN(0); // Discover of databases not yet supported

  // List tables in NDB
  NDBDICT *dict= ndb->getDictionary();
  if (dict->listObjects(list, 
                        NdbDictionary::Object::UserTable) != 0)
    ERR_RETURN(dict->getNdbError());

  if (hash_init(&ndb_tables, system_charset_info,list.count,0,0,
                (hash_get_key)tables_get_key,0,0))
  {
    DBUG_PRINT("error", ("Failed to init HASH ndb_tables"));
    DBUG_RETURN(-1);
  }

  if (hash_init(&ok_tables, system_charset_info,32,0,0,
                (hash_get_key)tables_get_key,0,0))
  {
    DBUG_PRINT("error", ("Failed to init HASH ok_tables"));
    hash_free(&ndb_tables);
    DBUG_RETURN(-1);
  }  

  for (i= 0 ; i < list.count ; i++)
  {
    NDBDICT::List::Element& elmt= list.elements[i];
    if (IS_TMP_PREFIX(elmt.name) || IS_NDB_BLOB_PREFIX(elmt.name))
    {
      DBUG_PRINT("info", ("Skipping %s.%s in NDB", elmt.database, elmt.name));
      continue;
    }
    DBUG_PRINT("info", ("Found %s/%s in NDB", elmt.database, elmt.name));

    // Add only tables that belongs to db
    if (my_strcasecmp(system_charset_info, elmt.database, db))
      continue;

    // Apply wildcard to list of tables in NDB
    if (wild)
    {
      if (lower_case_table_names)
      {
        if (wild_case_compare(files_charset_info, elmt.name, wild))
          continue;
      }
      else if (wild_compare(elmt.name,wild,0))
        continue;
    }
    DBUG_PRINT("info", ("Inserting %s into ndb_tables hash", elmt.name));     
    my_hash_insert(&ndb_tables, (byte*)thd->strdup(elmt.name));
  }

  char *file_name;
  List_iterator<char> it(*files);
  List<char> delete_list;
  while ((file_name=it++))
  {
    bool file_on_disk= false;
    DBUG_PRINT("info", ("%s", file_name));     
    if (hash_search(&ndb_tables, file_name, strlen(file_name)))
    {
      DBUG_PRINT("info", ("%s existed in NDB _and_ on disk ", file_name));
      file_on_disk= true;
    }
    
    // Check for .ndb file with this name
    build_table_filename(name, sizeof(name), db, file_name, ha_ndb_ext, 0);
    DBUG_PRINT("info", ("Check access for %s", name));
    if (my_access(name, F_OK))
    {
      DBUG_PRINT("info", ("%s did not exist on disk", name));     
      // .ndb file did not exist on disk, another table type
      if (file_on_disk)
      {
	// Ignore this ndb table
	gptr record=  hash_search(&ndb_tables, file_name, strlen(file_name));
	DBUG_ASSERT(record);
	hash_delete(&ndb_tables, record);
	push_warning_printf(current_thd, MYSQL_ERROR::WARN_LEVEL_WARN,
			    ER_TABLE_EXISTS_ERROR,
			    "Local table %s.%s shadows ndb table",
			    db, file_name);
      }
      continue;
    }
    if (file_on_disk) 
    {
      // File existed in NDB and as frm file, put in ok_tables list
      my_hash_insert(&ok_tables, (byte*)file_name);
      continue;
    }
    DBUG_PRINT("info", ("%s existed on disk", name));     
    // The .ndb file exists on disk, but it's not in list of tables in ndb
    // Verify that handler agrees table is gone.
    if (ndbcluster_table_exists_in_engine(hton, thd, db, file_name) == 0)    
    {
      DBUG_PRINT("info", ("NDB says %s does not exists", file_name));     
      it.remove();
      // Put in list of tables to remove from disk
      delete_list.push_back(thd->strdup(file_name));
    }
  }

#ifdef HAVE_NDB_BINLOG
  /* setup logging to binlog for all discovered tables */
  {
    char *end, *end1= name +
      build_table_filename(name, sizeof(name), db, "", "", 0);
    for (i= 0; i < ok_tables.records; i++)
    {
      file_name= (char*)hash_element(&ok_tables, i);
      end= end1 +
        tablename_to_filename(file_name, end1, sizeof(name) - (end1 - name));
      pthread_mutex_lock(&LOCK_open);
      ndbcluster_create_binlog_setup(ndb, name, end-name,
                                     db, file_name, TRUE);
      pthread_mutex_unlock(&LOCK_open);
    }
  }
#endif

  // Check for new files to discover
  DBUG_PRINT("info", ("Checking for new files to discover"));       
  List<char> create_list;
  for (i= 0 ; i < ndb_tables.records ; i++)
  {
    file_name= hash_element(&ndb_tables, i);
    if (!hash_search(&ok_tables, file_name, strlen(file_name)))
    {
      build_table_filename(name, sizeof(name), db, file_name, reg_ext, 0);
      if (my_access(name, F_OK))
      {
        DBUG_PRINT("info", ("%s must be discovered", file_name));
        // File is in list of ndb tables and not in ok_tables
        // This table need to be created
        create_list.push_back(thd->strdup(file_name));
      }
    }
  }

  // Lock mutex before deleting and creating frm files
  pthread_mutex_lock(&LOCK_open);

  if (!global_read_lock)
  {
    // Delete old files
    List_iterator_fast<char> it3(delete_list);
    while ((file_name=it3++))
    {
      DBUG_PRINT("info", ("Remove table %s/%s", db, file_name));
      // Delete the table and all related files
      TABLE_LIST table_list;
      bzero((char*) &table_list,sizeof(table_list));
      table_list.db= (char*) db;
      table_list.alias= table_list.table_name= (char*)file_name;
      (void)mysql_rm_table_part2(thd, &table_list,
                                                                 /* if_exists */ FALSE,
                                                                 /* drop_temporary */ FALSE,
                                                                 /* drop_view */ FALSE,
                                                                 /* dont_log_query*/ TRUE);
      /* Clear error message that is returned when table is deleted */
      thd->clear_error();
    }
  }

  // Create new files
  List_iterator_fast<char> it2(create_list);
  while ((file_name=it2++))
  {  
    DBUG_PRINT("info", ("Table %s need discovery", file_name));
    if (ndb_create_table_from_engine(thd, db, file_name) == 0)
      files->push_back(thd->strdup(file_name)); 
  }

  pthread_mutex_unlock(&LOCK_open);
  
  hash_free(&ok_tables);
  hash_free(&ndb_tables);
  } // extra bracket to avoid gcc 2.95.3 warning
  DBUG_RETURN(0);    
}


/*
  Initialise all gloal variables before creating 
  a NDB Cluster table handler
 */

/* Call back after cluster connect */
static int connect_callback()
{
  update_status_variables(g_ndb_cluster_connection);

  uint node_id, i= 0;
  Ndb_cluster_connection_node_iter node_iter;
  memset((void *)g_node_id_map, 0xFFFF, sizeof(g_node_id_map));
  while ((node_id= g_ndb_cluster_connection->get_next_node(node_iter)))
    g_node_id_map[node_id]= i++;

  pthread_cond_signal(&COND_ndb_util_thread);
  return 0;
}

extern int ndb_dictionary_is_mysqld;

static int ndbcluster_init(void *p)
{
  int res;
  DBUG_ENTER("ndbcluster_init");

  ndb_dictionary_is_mysqld= 1;
  ndbcluster_hton= (handlerton *)p;

  {
    handlerton *h= ndbcluster_hton;
    h->state=            have_ndbcluster;
    h->db_type=          DB_TYPE_NDBCLUSTER;
    h->close_connection= ndbcluster_close_connection;
    h->commit=           ndbcluster_commit;
    h->rollback=         ndbcluster_rollback;
    h->create=           ndbcluster_create_handler; /* Create a new handler */
    h->drop_database=    ndbcluster_drop_database;  /* Drop a database */
    h->panic=            ndbcluster_end;            /* Panic call */
    h->show_status=      ndbcluster_show_status;    /* Show status */
    h->alter_tablespace= ndbcluster_alter_tablespace;    /* Show status */
    h->partition_flags=  ndbcluster_partition_flags; /* Partition flags */
    h->alter_table_flags=ndbcluster_alter_table_flags; /* Alter table flags */
    h->fill_files_table= ndbcluster_fill_files_table;
#ifdef HAVE_NDB_BINLOG
    ndbcluster_binlog_init_handlerton();
#endif
    h->flags=            HTON_CAN_RECREATE | HTON_TEMPORARY_NOT_SUPPORTED;
    h->discover=         ndbcluster_discover;
    h->find_files= ndbcluster_find_files;
    h->table_exists_in_engine= ndbcluster_table_exists_in_engine;
  }

  if (have_ndbcluster != SHOW_OPTION_YES)
    DBUG_RETURN(0); // nothing else to do

  // Initialize ndb interface
  ndb_init_internal();

  // Set connectstring if specified
  if (opt_ndbcluster_connectstring != 0)
    DBUG_PRINT("connectstring", ("%s", opt_ndbcluster_connectstring));     
  if ((g_ndb_cluster_connection=
       new Ndb_cluster_connection(opt_ndbcluster_connectstring)) == 0)
  {
    DBUG_PRINT("error",("Ndb_cluster_connection(%s)",
                        opt_ndbcluster_connectstring));
    goto ndbcluster_init_error;
  }
  {
    char buf[128];
    my_snprintf(buf, sizeof(buf), "mysqld --server-id=%lu", server_id);
    g_ndb_cluster_connection->set_name(buf);
  }
  g_ndb_cluster_connection->set_optimized_node_selection
    (opt_ndb_optimized_node_selection);

  // Create a Ndb object to open the connection  to NDB
  if ( (g_ndb= new Ndb(g_ndb_cluster_connection, "sys")) == 0 )
  {
    DBUG_PRINT("error", ("failed to create global ndb object"));
    goto ndbcluster_init_error;
  }
  if (g_ndb->init() != 0)
  {
    ERR_PRINT (g_ndb->getNdbError());
    goto ndbcluster_init_error;
  }

  if ((res= g_ndb_cluster_connection->connect(0,0,0)) == 0)
  {
    connect_callback();
    DBUG_PRINT("info",("NDBCLUSTER storage engine at %s on port %d",
                       g_ndb_cluster_connection->get_connected_host(),
                       g_ndb_cluster_connection->get_connected_port()));
    g_ndb_cluster_connection->wait_until_ready(10,3);
  } 
  else if (res == 1)
  {
    if (g_ndb_cluster_connection->start_connect_thread(connect_callback)) 
    {
      DBUG_PRINT("error", ("g_ndb_cluster_connection->start_connect_thread()"));
      goto ndbcluster_init_error;
    }
#ifndef DBUG_OFF
    {
      char buf[1024];
      DBUG_PRINT("info",
                 ("NDBCLUSTER storage engine not started, "
                  "will connect using %s",
                  g_ndb_cluster_connection->
                  get_connectstring(buf,sizeof(buf))));
    }
#endif
  }
  else
  {
    DBUG_ASSERT(res == -1);
    DBUG_PRINT("error", ("permanent error"));
    goto ndbcluster_init_error;
  }
  
  (void) hash_init(&ndbcluster_open_tables,system_charset_info,32,0,0,
                   (hash_get_key) ndbcluster_get_key,0,0);
  pthread_mutex_init(&ndbcluster_mutex,MY_MUTEX_INIT_FAST);
#ifdef HAVE_NDB_BINLOG
  /* start the ndb injector thread */
  if (ndbcluster_binlog_start())
    goto ndbcluster_init_error;
#endif /* HAVE_NDB_BINLOG */

  pthread_mutex_init(&LOCK_ndb_util_thread, MY_MUTEX_INIT_FAST);
  pthread_cond_init(&COND_ndb_util_thread, NULL);


  ndb_cache_check_time = opt_ndb_cache_check_time;
  // Create utility thread
  pthread_t tmp;
  if (pthread_create(&tmp, &connection_attrib, ndb_util_thread_func, 0))
  {
    DBUG_PRINT("error", ("Could not create ndb utility thread"));
    hash_free(&ndbcluster_open_tables);
    pthread_mutex_destroy(&ndbcluster_mutex);
    pthread_mutex_destroy(&LOCK_ndb_util_thread);
    pthread_cond_destroy(&COND_ndb_util_thread);
    goto ndbcluster_init_error;
  }

  ndbcluster_inited= 1;
  DBUG_RETURN(FALSE);

ndbcluster_init_error:
  if (g_ndb)
    delete g_ndb;
  g_ndb= NULL;
  if (g_ndb_cluster_connection)
    delete g_ndb_cluster_connection;
  g_ndb_cluster_connection= NULL;
  have_ndbcluster= SHOW_OPTION_DISABLED;	// If we couldn't use handler
  ndbcluster_hton->state= SHOW_OPTION_DISABLED;               // If we couldn't use handler

  DBUG_RETURN(TRUE);
}

static int ndbcluster_end(handlerton *hton, ha_panic_function type)
{
  DBUG_ENTER("ndbcluster_end");

  if (!ndbcluster_inited)
    DBUG_RETURN(0);

#ifdef HAVE_NDB_BINLOG
  {
    pthread_mutex_lock(&ndbcluster_mutex);
    while (ndbcluster_open_tables.records)
    {
      NDB_SHARE *share=
        (NDB_SHARE*) hash_element(&ndbcluster_open_tables, 0);
#ifndef DBUG_OFF
      fprintf(stderr, "NDB: table share %s with use_count %d not freed\n",
              share->key, share->use_count);
#endif
      real_free_share(&share);
    }
    pthread_mutex_unlock(&ndbcluster_mutex);
  }
#endif
  hash_free(&ndbcluster_open_tables);

  if (g_ndb)
  {
#ifndef DBUG_OFF
    Ndb::Free_list_usage tmp;
    tmp.m_name= 0;
    while (g_ndb->get_free_list_usage(&tmp))
    {
      uint leaked= (uint) tmp.m_created - tmp.m_free;
      if (leaked)
        fprintf(stderr, "NDB: Found %u %s%s that %s not been released\n",
                leaked, tmp.m_name,
                (leaked == 1)?"":"'s",
                (leaked == 1)?"has":"have");
    }
#endif
    delete g_ndb;
    g_ndb= NULL;
  }
  delete g_ndb_cluster_connection;
  g_ndb_cluster_connection= NULL;

  // cleanup ndb interface
  ndb_end_internal();

  pthread_mutex_destroy(&ndbcluster_mutex);
  pthread_mutex_destroy(&LOCK_ndb_util_thread);
  pthread_cond_destroy(&COND_ndb_util_thread);
  ndbcluster_inited= 0;
  DBUG_RETURN(0);
}

void ha_ndbcluster::print_error(int error, myf errflag)
{
  DBUG_ENTER("ha_ndbcluster::print_error");
  DBUG_PRINT("enter", ("error = %d", error));

  if (error == HA_ERR_NO_PARTITION_FOUND)
    m_part_info->print_no_partition_found(table);
  else
    handler::print_error(error, errflag);
  DBUG_VOID_RETURN;
}


/*
  Static error print function called from
  static handler method ndbcluster_commit
  and ndbcluster_rollback
*/

void ndbcluster_print_error(int error, const NdbOperation *error_op)
{
  DBUG_ENTER("ndbcluster_print_error");
  TABLE_SHARE share;
  const char *tab_name= (error_op) ? error_op->getTableName() : "";
  share.db.str= (char*) "";
  share.db.length= 0;
  share.table_name.str= (char *) tab_name;
  share.table_name.length= strlen(tab_name);
  ha_ndbcluster error_handler(ndbcluster_hton, &share);
  error_handler.print_error(error, MYF(0));
  DBUG_VOID_RETURN;
}

/**
 * Set a given location from full pathname to database name
 *
 */
void ha_ndbcluster::set_dbname(const char *path_name, char *dbname)
{
  char *end, *ptr, *tmp_name;
  char tmp_buff[FN_REFLEN];
 
  tmp_name= tmp_buff;
  /* Scan name from the end */
  ptr= strend(path_name)-1;
  while (ptr >= path_name && *ptr != '\\' && *ptr != '/') {
    ptr--;
  }
  ptr--;
  end= ptr;
  while (ptr >= path_name && *ptr != '\\' && *ptr != '/') {
    ptr--;
  }
  uint name_len= end - ptr;
  memcpy(tmp_name, ptr + 1, name_len);
  tmp_name[name_len]= '\0';
#ifdef __WIN__
  /* Put to lower case */
  
  ptr= tmp_name;
  
  while (*ptr != '\0') {
    *ptr= tolower(*ptr);
    ptr++;
  }
#endif
  filename_to_tablename(tmp_name, dbname, FN_REFLEN);
}

/*
  Set m_dbname from full pathname to table file
 */

void ha_ndbcluster::set_dbname(const char *path_name)
{
  set_dbname(path_name, m_dbname);
}

/**
 * Set a given location from full pathname to table file
 *
 */
void
ha_ndbcluster::set_tabname(const char *path_name, char * tabname)
{
  char *end, *ptr, *tmp_name;
  char tmp_buff[FN_REFLEN];

  tmp_name= tmp_buff;
  /* Scan name from the end */
  end= strend(path_name)-1;
  ptr= end;
  while (ptr >= path_name && *ptr != '\\' && *ptr != '/') {
    ptr--;
  }
  uint name_len= end - ptr;
  memcpy(tmp_name, ptr + 1, end - ptr);
  tmp_name[name_len]= '\0';
#ifdef __WIN__
  /* Put to lower case */
  ptr= tmp_name;
  
  while (*ptr != '\0') {
    *ptr= tolower(*ptr);
    ptr++;
  }
#endif
  filename_to_tablename(tmp_name, tabname, FN_REFLEN);
}

/*
  Set m_tabname from full pathname to table file 
 */

void ha_ndbcluster::set_tabname(const char *path_name)
{
  set_tabname(path_name, m_tabname);
}


ha_rows 
ha_ndbcluster::records_in_range(uint inx, key_range *min_key,
                                key_range *max_key)
{
  KEY *key_info= table->key_info + inx;
  uint key_length= key_info->key_length;
  NDB_INDEX_TYPE idx_type= get_index_type(inx);  

  DBUG_ENTER("records_in_range");
  // Prevent partial read of hash indexes by returning HA_POS_ERROR
  if ((idx_type == UNIQUE_INDEX || idx_type == PRIMARY_KEY_INDEX) &&
      ((min_key && min_key->length < key_length) ||
       (max_key && max_key->length < key_length)))
    DBUG_RETURN(HA_POS_ERROR);
  
  // Read from hash index with full key
  // This is a "const" table which returns only one record!      
  if ((idx_type != ORDERED_INDEX) &&
      ((min_key && min_key->length == key_length) || 
       (max_key && max_key->length == key_length)))
    DBUG_RETURN(1);
  
  if ((idx_type == PRIMARY_KEY_ORDERED_INDEX ||
       idx_type == UNIQUE_ORDERED_INDEX ||
       idx_type == ORDERED_INDEX) &&
    m_index[inx].index_stat != NULL)
  {
    NDB_INDEX_DATA& d=m_index[inx];
    const NDBINDEX* index= d.index;
    Ndb* ndb=get_ndb();
    NdbTransaction* trans=NULL;
    NdbIndexScanOperation* op=NULL;
    int res=0;
    Uint64 rows;

    do
    {
      // We must provide approx table rows
      Uint64 table_rows=0;
      Ndb_local_table_statistics *info= m_table_info;
      if (info->records != ~(ha_rows)0 && info->records != 0)
      {
        table_rows = info->records;
        DBUG_PRINT("info", ("use info->records: %llu", table_rows));
      }
      else
      {
        Ndb_statistics stat;
        if ((res=ndb_get_table_statistics(this, true, ndb, m_table, &stat)) != 0)
          break;
        table_rows=stat.row_count;
        DBUG_PRINT("info", ("use db row_count: %llu", table_rows));
        if (table_rows == 0) {
          // Problem if autocommit=0
#ifdef ndb_get_table_statistics_uses_active_trans
          rows=0;
          break;
#endif
        }
      }

      // Define scan op for the range
      if ((trans=m_active_trans) == NULL || 
	  trans->commitStatus() != NdbTransaction::Started)
      {
        DBUG_PRINT("info", ("no active trans"));
        if (! (trans=ndb->startTransaction()))
          ERR_BREAK(ndb->getNdbError(), res);
      }
      if (! (op=trans->getNdbIndexScanOperation(index, (NDBTAB*)m_table)))
        ERR_BREAK(trans->getNdbError(), res);
      if ((op->readTuples(NdbOperation::LM_CommittedRead)) == -1)
        ERR_BREAK(op->getNdbError(), res);
      const key_range *keys[2]={ min_key, max_key };
      if ((res=set_bounds(op, inx, true, keys)) != 0)
        break;

      // Decide if db should be contacted
      int flags=0;
      if (d.index_stat_query_count < d.index_stat_cache_entries ||
          (d.index_stat_update_freq != 0 &&
           d.index_stat_query_count % d.index_stat_update_freq == 0))
      {
        DBUG_PRINT("info", ("force stat from db"));
        flags|=NdbIndexStat::RR_UseDb;
      }
      if (d.index_stat->records_in_range(index, op, table_rows, &rows, flags) == -1)
        ERR_BREAK(d.index_stat->getNdbError(), res);
      d.index_stat_query_count++;
    } while (0);

    if (trans != m_active_trans && rows == 0)
      rows = 1;
    if (trans != m_active_trans && trans != NULL)
      ndb->closeTransaction(trans);
    if (res != 0)
      DBUG_RETURN(HA_POS_ERROR);
    DBUG_RETURN(rows);
  }

  DBUG_RETURN(10); /* Good guess when you don't know anything */
}

ulonglong ha_ndbcluster::table_flags(void) const
{
  if (m_ha_not_exact_count)
    return m_table_flags & ~HA_STATS_RECORDS_IS_EXACT;
  return m_table_flags;
}
const char * ha_ndbcluster::table_type() const 
{
  return("NDBCLUSTER");
}
uint ha_ndbcluster::max_supported_record_length() const
{ 
  return NDB_MAX_TUPLE_SIZE;
}
uint ha_ndbcluster::max_supported_keys() const
{
  return MAX_KEY;
}
uint ha_ndbcluster::max_supported_key_parts() const 
{
  return NDB_MAX_NO_OF_ATTRIBUTES_IN_KEY;
}
uint ha_ndbcluster::max_supported_key_length() const
{
  return NDB_MAX_KEY_SIZE;
}
uint ha_ndbcluster::max_supported_key_part_length() const
{
  return NDB_MAX_KEY_SIZE;
}
bool ha_ndbcluster::low_byte_first() const
{ 
#ifdef WORDS_BIGENDIAN
  return FALSE;
#else
  return TRUE;
#endif
}
const char* ha_ndbcluster::index_type(uint key_number)
{
  switch (get_index_type(key_number)) {
  case ORDERED_INDEX:
  case UNIQUE_ORDERED_INDEX:
  case PRIMARY_KEY_ORDERED_INDEX:
    return "BTREE";
  case UNIQUE_INDEX:
  case PRIMARY_KEY_INDEX:
  default:
    return "HASH";
  }
}

uint8 ha_ndbcluster::table_cache_type()
{
  DBUG_ENTER("ha_ndbcluster::table_cache_type=HA_CACHE_TBL_ASKTRANSACT");
  DBUG_RETURN(HA_CACHE_TBL_ASKTRANSACT);
}


uint ndb_get_commitcount(THD *thd, char *dbname, char *tabname,
                         Uint64 *commit_count)
{
  char name[FN_REFLEN];
  NDB_SHARE *share;
  DBUG_ENTER("ndb_get_commitcount");

  build_table_filename(name, sizeof(name), dbname, tabname, "", 0);
  DBUG_PRINT("enter", ("name: %s", name));
  pthread_mutex_lock(&ndbcluster_mutex);
  if (!(share=(NDB_SHARE*) hash_search(&ndbcluster_open_tables,
                                       (byte*) name,
                                       strlen(name))))
  {
    pthread_mutex_unlock(&ndbcluster_mutex);
    DBUG_PRINT("info", ("Table %s not found in ndbcluster_open_tables", name));
    DBUG_RETURN(1);
  }
  share->use_count++;
  pthread_mutex_unlock(&ndbcluster_mutex);

  pthread_mutex_lock(&share->mutex);
  if (ndb_cache_check_time > 0)
  {
    if (share->commit_count != 0)
    {
      *commit_count= share->commit_count;
      char buff[22];
      DBUG_PRINT("info", ("Getting commit_count: %s from share",
                          llstr(share->commit_count, buff)));
      pthread_mutex_unlock(&share->mutex);
      free_share(&share);
      DBUG_RETURN(0);
    }
  }
  DBUG_PRINT("info", ("Get commit_count from NDB"));
  Ndb *ndb;
  if (!(ndb= check_ndb_in_thd(thd)))
    DBUG_RETURN(1);
  ndb->setDatabaseName(dbname);
  uint lock= share->commit_count_lock;
  pthread_mutex_unlock(&share->mutex);

  struct Ndb_statistics stat;
  {
    Ndb_table_guard ndbtab_g(ndb->getDictionary(), tabname);
    if (ndbtab_g.get_table() == 0
        || ndb_get_table_statistics(NULL, false, ndb, ndbtab_g.get_table(), &stat))
    {
      free_share(&share);
      DBUG_RETURN(1);
    }
  }

  pthread_mutex_lock(&share->mutex);
  if (share->commit_count_lock == lock)
  {
    char buff[22];
    DBUG_PRINT("info", ("Setting commit_count to %s",
                        llstr(stat.commit_count, buff)));
    share->commit_count= stat.commit_count;
    *commit_count= stat.commit_count;
  }
  else
  {
    DBUG_PRINT("info", ("Discarding commit_count, comit_count_lock changed"));
    *commit_count= 0;
  }
  pthread_mutex_unlock(&share->mutex);
  free_share(&share);
  DBUG_RETURN(0);
}


/*
  Check if a cached query can be used.
  This is done by comparing the supplied engine_data to commit_count of
  the table.
  The commit_count is either retrieved from the share for the table, where
  it has been cached by the util thread. If the util thread is not started,
  NDB has to be contacetd to retrieve the commit_count, this will introduce
  a small delay while waiting for NDB to answer.


  SYNOPSIS
  ndbcluster_cache_retrieval_allowed
    thd            thread handle
    full_name      concatenation of database name,
                   the null character '\0', and the table
                   name
    full_name_len  length of the full name,
                   i.e. len(dbname) + len(tablename) + 1

    engine_data    parameter retrieved when query was first inserted into
                   the cache. If the value of engine_data is changed,
                   all queries for this table should be invalidated.

  RETURN VALUE
    TRUE  Yes, use the query from cache
    FALSE No, don't use the cached query, and if engine_data
          has changed, all queries for this table should be invalidated

*/

static my_bool
ndbcluster_cache_retrieval_allowed(THD *thd,
                                   char *full_name, uint full_name_len,
                                   ulonglong *engine_data)
{
  Uint64 commit_count;
  bool is_autocommit= !(thd->options & (OPTION_NOT_AUTOCOMMIT | OPTION_BEGIN));
  char *dbname= full_name;
  char *tabname= dbname+strlen(dbname)+1;
  char buff[22], buff2[22];
  DBUG_ENTER("ndbcluster_cache_retrieval_allowed");
  DBUG_PRINT("enter", ("dbname: %s, tabname: %s, is_autocommit: %d",
                       dbname, tabname, is_autocommit));

  if (!is_autocommit)
  {
    DBUG_PRINT("exit", ("No, don't use cache in transaction"));
    DBUG_RETURN(FALSE);
  }

  if (ndb_get_commitcount(thd, dbname, tabname, &commit_count))
  {
    *engine_data= 0; /* invalidate */
    DBUG_PRINT("exit", ("No, could not retrieve commit_count"));
    DBUG_RETURN(FALSE);
  }
  DBUG_PRINT("info", ("*engine_data: %s, commit_count: %s",
                      llstr(*engine_data, buff), llstr(commit_count, buff2)));
  if (commit_count == 0)
  {
    *engine_data= 0; /* invalidate */
    DBUG_PRINT("exit", ("No, local commit has been performed"));
    DBUG_RETURN(FALSE);
  }
  else if (*engine_data != commit_count)
  {
    *engine_data= commit_count; /* invalidate */
     DBUG_PRINT("exit", ("No, commit_count has changed"));
     DBUG_RETURN(FALSE);
   }

  DBUG_PRINT("exit", ("OK to use cache, engine_data: %s",
                      llstr(*engine_data, buff)));
  DBUG_RETURN(TRUE);
}


/**
   Register a table for use in the query cache. Fetch the commit_count
   for the table and return it in engine_data, this will later be used
   to check if the table has changed, before the cached query is reused.

   SYNOPSIS
   ha_ndbcluster::can_query_cache_table
    thd            thread handle
    full_name      concatenation of database name,
                   the null character '\0', and the table
                   name
    full_name_len  length of the full name,
                   i.e. len(dbname) + len(tablename) + 1
    qc_engine_callback  function to be called before using cache on this table
    engine_data    out, commit_count for this table

  RETURN VALUE
    TRUE  Yes, it's ok to cahce this query
    FALSE No, don't cach the query

*/

my_bool
ha_ndbcluster::register_query_cache_table(THD *thd,
                                          char *full_name, uint full_name_len,
                                          qc_engine_callback *engine_callback,
                                          ulonglong *engine_data)
{
  Uint64 commit_count;
  char buff[22];
  bool is_autocommit= !(thd->options & (OPTION_NOT_AUTOCOMMIT | OPTION_BEGIN));
  DBUG_ENTER("ha_ndbcluster::register_query_cache_table");
  DBUG_PRINT("enter",("dbname: %s, tabname: %s, is_autocommit: %d",
		      m_dbname, m_tabname, is_autocommit));

  if (!is_autocommit)
  {
    DBUG_PRINT("exit", ("Can't register table during transaction"));
    DBUG_RETURN(FALSE);
  }

  if (ndb_get_commitcount(thd, m_dbname, m_tabname, &commit_count))
  {
    *engine_data= 0;
    DBUG_PRINT("exit", ("Error, could not get commitcount"));
    DBUG_RETURN(FALSE);
  }
  *engine_data= commit_count;
  *engine_callback= ndbcluster_cache_retrieval_allowed;
  DBUG_PRINT("exit", ("commit_count: %s", llstr(commit_count, buff)));
  DBUG_RETURN(commit_count > 0);
}


/*
  Handling the shared NDB_SHARE structure that is needed to
  provide table locking.
  It's also used for sharing data with other NDB handlers
  in the same MySQL Server. There is currently not much
  data we want to or can share.
 */

static byte *ndbcluster_get_key(NDB_SHARE *share,uint *length,
                                my_bool not_used __attribute__((unused)))
{
  *length= share->key_length;
  return (byte*) share->key;
}

#ifndef DBUG_OFF
static void dbug_print_open_tables()
{
  DBUG_ENTER("dbug_print_open_tables");
  for (uint i= 0; i < ndbcluster_open_tables.records; i++)
  {
    NDB_SHARE *share= (NDB_SHARE*) hash_element(&ndbcluster_open_tables, i);
    DBUG_PRINT("share",
               ("[%d] 0x%lx key: %s  key_length: %d",
                i, share, share->key, share->key_length));
    DBUG_PRINT("share",
               ("db.tablename: %s.%s  use_count: %d  commit_count: %d",
                share->db, share->table_name,
                share->use_count, share->commit_count));
#ifdef HAVE_NDB_BINLOG
    if (share->table)
      DBUG_PRINT("share",
                 ("table->s->db.table_name: %s.%s",
                  share->table->s->db.str, share->table->s->table_name.str));
#endif
  }
  DBUG_VOID_RETURN;
}
#else
#define dbug_print_open_tables()
#endif

#ifdef HAVE_NDB_BINLOG
/*
  For some reason a share is still around, try to salvage the situation
  by closing all cached tables. If the share still exists, there is an
  error somewhere but only report this to the error log.  Keep this
  "trailing share" but rename it since there are still references to it
  to avoid segmentation faults.  There is a risk that the memory for
  this trailing share leaks.
  
  Must be called with previous pthread_mutex_lock(&ndbcluster_mutex)
*/
int handle_trailing_share(NDB_SHARE *share)
{
  THD *thd= current_thd;
  static ulong trailing_share_id= 0;
  DBUG_ENTER("handle_trailing_share");

  ++share->use_count;
  pthread_mutex_unlock(&ndbcluster_mutex);

  TABLE_LIST table_list;
  bzero((char*) &table_list,sizeof(table_list));
  table_list.db= share->db;
  table_list.alias= table_list.table_name= share->table_name;
  close_cached_tables(thd, 0, &table_list, TRUE);

  pthread_mutex_lock(&ndbcluster_mutex);
  if (!--share->use_count)
  {
    DBUG_PRINT("info", ("NDB_SHARE: close_cashed_tables %s freed share.",
               share->key)); 
    real_free_share(&share);
    DBUG_RETURN(0);
  }

  /*
    share still exists, if share has not been dropped by server
    release that share
  */
  if (share->state != NSS_DROPPED && !--share->use_count)
  {
    DBUG_PRINT("info", ("NDB_SHARE: %s already exists, "
                        "use_count=%d  state != NSS_DROPPED.",
                        share->key, share->use_count)); 
    real_free_share(&share);
    DBUG_RETURN(0);
  }
  DBUG_PRINT("error", ("NDB_SHARE: %s already exists  use_count=%d.",
                       share->key, share->use_count));

  sql_print_error("NDB_SHARE: %s already exists  use_count=%d."
                  " Moving away for safety, but possible memleak.",
                  share->key, share->use_count);
  dbug_print_open_tables();

  /*
    Ndb share has not been released as it should
  */
  DBUG_ASSERT(FALSE);

  /*
    This is probably an error.  We can however save the situation
    at the cost of a possible mem leak, by "renaming" the share
    - First remove from hash
  */
  hash_delete(&ndbcluster_open_tables, (byte*) share);

  /*
    now give it a new name, just a running number
    if space is not enough allocate some more
  */
  {
    const uint min_key_length= 10;
    if (share->key_length < min_key_length)
    {
      share->key= alloc_root(&share->mem_root, min_key_length + 1);
      share->key_length= min_key_length;
    }
    share->key_length=
      my_snprintf(share->key, min_key_length + 1, "#leak%lu",
                  trailing_share_id++);
  }
  /* Keep it for possible the future trailing free */
  my_hash_insert(&ndbcluster_open_tables, (byte*) share);

  DBUG_RETURN(0);
}

/*
  Rename share is used during rename table.
*/
static int rename_share(NDB_SHARE *share, const char *new_key)
{
  NDB_SHARE *tmp;
  pthread_mutex_lock(&ndbcluster_mutex);
  uint new_length= (uint) strlen(new_key);
  DBUG_PRINT("rename_share", ("old_key: %s  old__length: %d",
                              share->key, share->key_length));
  if ((tmp= (NDB_SHARE*) hash_search(&ndbcluster_open_tables,
                                     (byte*) new_key, new_length)))
    handle_trailing_share(tmp);

  /* remove the share from hash */
  hash_delete(&ndbcluster_open_tables, (byte*) share);
  dbug_print_open_tables();

  /* save old stuff if insert should fail */
  uint old_length= share->key_length;
  char *old_key= share->key;

  /*
    now allocate and set the new key, db etc
    enough space for key, db, and table_name
  */
  share->key= alloc_root(&share->mem_root, 2 * (new_length + 1));
  strmov(share->key, new_key);
  share->key_length= new_length;

  if (my_hash_insert(&ndbcluster_open_tables, (byte*) share))
  {
    // ToDo free the allocated stuff above?
    DBUG_PRINT("error", ("rename_share: my_hash_insert %s failed",
                         share->key));
    share->key= old_key;
    share->key_length= old_length;
    if (my_hash_insert(&ndbcluster_open_tables, (byte*) share))
    {
      sql_print_error("rename_share: failed to recover %s", share->key);
      DBUG_PRINT("error", ("rename_share: my_hash_insert %s failed",
                           share->key));
    }
    dbug_print_open_tables();
    pthread_mutex_unlock(&ndbcluster_mutex);
    return -1;
  }
  dbug_print_open_tables();

  share->db= share->key + new_length + 1;
  ha_ndbcluster::set_dbname(new_key, share->db);
  share->table_name= share->db + strlen(share->db) + 1;
  ha_ndbcluster::set_tabname(new_key, share->table_name);

  DBUG_PRINT("rename_share",
             ("0x%lx key: %s  key_length: %d",
              share, share->key, share->key_length));
  DBUG_PRINT("rename_share",
             ("db.tablename: %s.%s  use_count: %d  commit_count: %d",
              share->db, share->table_name,
              share->use_count, share->commit_count));
  if (share->table)
  {
    DBUG_PRINT("rename_share",
               ("table->s->db.table_name: %s.%s",
                share->table->s->db.str, share->table->s->table_name.str));

    if (share->op == 0)
    {
      share->table->s->db.str= share->db;
      share->table->s->db.length= strlen(share->db);
      share->table->s->table_name.str= share->table_name;
      share->table->s->table_name.length= strlen(share->table_name);
    }
  }
  /* else rename will be handled when the ALTER event comes */
  share->old_names= old_key;
  // ToDo free old_names after ALTER EVENT

  pthread_mutex_unlock(&ndbcluster_mutex);
  return 0;
}
#endif

/*
  Increase refcount on existing share.
  Always returns share and cannot fail.
*/
NDB_SHARE *ndbcluster_get_share(NDB_SHARE *share)
{
  pthread_mutex_lock(&ndbcluster_mutex);
  share->use_count++;

  dbug_print_open_tables();

  DBUG_PRINT("get_share",
             ("0x%lx key: %s  key_length: %d",
              share, share->key, share->key_length));
  DBUG_PRINT("get_share",
             ("db.tablename: %s.%s  use_count: %d  commit_count: %d",
              share->db, share->table_name,
              share->use_count, share->commit_count));
  pthread_mutex_unlock(&ndbcluster_mutex);
  return share;
}


/*
  Get a share object for key

  Returns share for key, and increases the refcount on the share.

  create_if_not_exists == TRUE:
    creates share if it does not alreade exist
    returns 0 only due to out of memory, and then sets my_error

  create_if_not_exists == FALSE:
    returns 0 if share does not exist

  have_lock == TRUE, pthread_mutex_lock(&ndbcluster_mutex) already taken
*/

NDB_SHARE *ndbcluster_get_share(const char *key, TABLE *table,
                                bool create_if_not_exists,
                                bool have_lock)
{
  THD *thd= current_thd;
  NDB_SHARE *share;
  uint length= (uint) strlen(key);
  DBUG_ENTER("ndbcluster_get_share");
  DBUG_PRINT("enter", ("key: '%s'", key));

  if (!have_lock)
    pthread_mutex_lock(&ndbcluster_mutex);
  if (!(share= (NDB_SHARE*) hash_search(&ndbcluster_open_tables,
                                        (byte*) key,
                                        length)))
  {
    if (!create_if_not_exists)
    {
      DBUG_PRINT("error", ("get_share: %s does not exist", key));
      if (!have_lock)
        pthread_mutex_unlock(&ndbcluster_mutex);
      DBUG_RETURN(0);
    }
    if ((share= (NDB_SHARE*) my_malloc(sizeof(*share),
                                       MYF(MY_WME | MY_ZEROFILL))))
    {
      MEM_ROOT **root_ptr=
        my_pthread_getspecific_ptr(MEM_ROOT**, THR_MALLOC);
      MEM_ROOT *old_root= *root_ptr;
      init_sql_alloc(&share->mem_root, 1024, 0);
      *root_ptr= &share->mem_root; // remember to reset before return
      share->state= NSS_INITIAL;
      /* enough space for key, db, and table_name */
      share->key= alloc_root(*root_ptr, 2 * (length + 1));
      share->key_length= length;
      strmov(share->key, key);
      if (my_hash_insert(&ndbcluster_open_tables, (byte*) share))
      {
        free_root(&share->mem_root, MYF(0));
        my_free((gptr) share, 0);
        *root_ptr= old_root;
        if (!have_lock)
          pthread_mutex_unlock(&ndbcluster_mutex);
        DBUG_RETURN(0);
      }
      thr_lock_init(&share->lock);
      pthread_mutex_init(&share->mutex, MY_MUTEX_INIT_FAST);
      share->commit_count= 0;
      share->commit_count_lock= 0;
      share->db= share->key + length + 1;
      ha_ndbcluster::set_dbname(key, share->db);
      share->table_name= share->db + strlen(share->db) + 1;
      ha_ndbcluster::set_tabname(key, share->table_name);
#ifdef HAVE_NDB_BINLOG
      ndbcluster_binlog_init_share(share, table);
#endif
      *root_ptr= old_root;
    }
    else
    {
      DBUG_PRINT("error", ("get_share: failed to alloc share"));
      if (!have_lock)
        pthread_mutex_unlock(&ndbcluster_mutex);
      my_error(ER_OUTOFMEMORY, MYF(0), sizeof(*share));
      DBUG_RETURN(0);
    }
  }
  share->use_count++;

  dbug_print_open_tables();

  DBUG_PRINT("info",
             ("0x%lx key: %s  key_length: %d  key: %s",
              share, share->key, share->key_length, key));
  DBUG_PRINT("info",
             ("db.tablename: %s.%s  use_count: %d  commit_count: %d",
              share->db, share->table_name,
              share->use_count, share->commit_count));
  if (!have_lock)
    pthread_mutex_unlock(&ndbcluster_mutex);
  DBUG_RETURN(share);
}


void ndbcluster_real_free_share(NDB_SHARE **share)
{
  DBUG_ENTER("ndbcluster_real_free_share");
  DBUG_PRINT("real_free_share",
             ("0x%lx key: %s  key_length: %d",
              (*share), (*share)->key, (*share)->key_length));
  DBUG_PRINT("real_free_share",
             ("db.tablename: %s.%s  use_count: %d  commit_count: %d",
              (*share)->db, (*share)->table_name,
              (*share)->use_count, (*share)->commit_count));

  hash_delete(&ndbcluster_open_tables, (byte*) *share);
  thr_lock_delete(&(*share)->lock);
  pthread_mutex_destroy(&(*share)->mutex);

#ifdef HAVE_NDB_BINLOG
  if ((*share)->table)
  {
    // (*share)->table->mem_root is freed by closefrm
    closefrm((*share)->table, 0);
    // (*share)->table_share->mem_root is freed by free_table_share
    free_table_share((*share)->table_share);
#ifndef DBUG_OFF
    bzero((gptr)(*share)->table_share, sizeof(*(*share)->table_share));
    bzero((gptr)(*share)->table, sizeof(*(*share)->table));
    (*share)->table_share= 0;
    (*share)->table= 0;
#endif
  }
#endif
  free_root(&(*share)->mem_root, MYF(0));
  my_free((gptr) *share, MYF(0));
  *share= 0;

  dbug_print_open_tables();
  DBUG_VOID_RETURN;
}

/*
  decrease refcount of share
  calls real_free_share when refcount reaches 0

  have_lock == TRUE, pthread_mutex_lock(&ndbcluster_mutex) already taken
*/
void ndbcluster_free_share(NDB_SHARE **share, bool have_lock)
{
  if (!have_lock)
    pthread_mutex_lock(&ndbcluster_mutex);
  if ((*share)->util_lock == current_thd)
    (*share)->util_lock= 0;
  if (!--(*share)->use_count)
  {
    real_free_share(share);
  }
  else
  {
    dbug_print_open_tables();
    DBUG_PRINT("free_share",
               ("0x%lx key: %s  key_length: %d",
                *share, (*share)->key, (*share)->key_length));
    DBUG_PRINT("free_share",
               ("db.tablename: %s.%s  use_count: %d  commit_count: %d",
                (*share)->db, (*share)->table_name,
                (*share)->use_count, (*share)->commit_count));
  }
  if (!have_lock)
    pthread_mutex_unlock(&ndbcluster_mutex);
}


static 
int
ndb_get_table_statistics(ha_ndbcluster* file, bool report_error, Ndb* ndb, const NDBTAB *ndbtab,
                         struct Ndb_statistics * ndbstat)
{
  NdbTransaction* pTrans;
  NdbError error;
  int retries= 10;
  int reterr= 0;
  int retry_sleep= 30 * 1000; /* 30 milliseconds */
  char buff[22], buff2[22], buff3[22], buff4[22];
  DBUG_ENTER("ndb_get_table_statistics");
  DBUG_PRINT("enter", ("table: %s", ndbtab->getName()));

  DBUG_ASSERT(ndbtab != 0);

  do
  {
    Uint64 rows, commits, fixed_mem, var_mem;
    Uint32 size;
    Uint32 count= 0;
    Uint64 sum_rows= 0;
    Uint64 sum_commits= 0;
    Uint64 sum_row_size= 0;
    Uint64 sum_mem= 0;
    NdbScanOperation*pOp;
    NdbResultSet *rs;
    int check;

    if ((pTrans= ndb->startTransaction()) == NULL)
    {
      error= ndb->getNdbError();
      goto retry;
    }
      
    if ((pOp= pTrans->getNdbScanOperation(ndbtab)) == NULL)
    {
      error= pTrans->getNdbError();
      goto retry;
    }
    
    if (pOp->readTuples(NdbOperation::LM_CommittedRead))
    {
      error= pOp->getNdbError();
      goto retry;
    }
    
    if (pOp->interpret_exit_last_row() == -1)
    {
      error= pOp->getNdbError();
      goto retry;
    }
    
    pOp->getValue(NdbDictionary::Column::ROW_COUNT, (char*)&rows);
    pOp->getValue(NdbDictionary::Column::COMMIT_COUNT, (char*)&commits);
    pOp->getValue(NdbDictionary::Column::ROW_SIZE, (char*)&size);
    pOp->getValue(NdbDictionary::Column::FRAGMENT_FIXED_MEMORY, 
		  (char*)&fixed_mem);
    pOp->getValue(NdbDictionary::Column::FRAGMENT_VARSIZED_MEMORY, 
		  (char*)&var_mem);
    
    if (pTrans->execute(NdbTransaction::NoCommit,
                        NdbTransaction::AbortOnError,
                        TRUE) == -1)
    {
      error= pTrans->getNdbError();
      goto retry;
    }
    
    while ((check= pOp->nextResult(TRUE, TRUE)) == 0)
    {
      sum_rows+= rows;
      sum_commits+= commits;
      if (sum_row_size < size)
        sum_row_size= size;
      sum_mem+= fixed_mem + var_mem;
      count++;
    }
    
    if (check == -1)
    {
      error= pOp->getNdbError();
      goto retry;
    }

    pOp->close(TRUE);

    ndb->closeTransaction(pTrans);

    ndbstat->row_count= sum_rows;
    ndbstat->commit_count= sum_commits;
    ndbstat->row_size= sum_row_size;
    ndbstat->fragment_memory= sum_mem;

    DBUG_PRINT("exit", ("records: %s  commits: %s "
                        "row_size: %s  mem: %s count: %u",
			llstr(sum_rows, buff),
                        llstr(sum_commits, buff2),
                        llstr(sum_row_size, buff3),
                        llstr(sum_mem, buff4),
                        count));

    DBUG_RETURN(0);
retry:
    if(report_error)
    {
      if (file)
      {
        reterr= file->ndb_err(pTrans);
      }
      else
      {
        const NdbError& tmp= error;
        ERR_PRINT(tmp);
        reterr= ndb_to_mysql_error(&tmp);
      }
    }
    else
      reterr= error.code;

    if (pTrans)
    {
      ndb->closeTransaction(pTrans);
      pTrans= NULL;
    }
    if (error.status == NdbError::TemporaryError && retries--)
    {
      my_sleep(retry_sleep);
      continue;
    }
    break;
  } while(1);
  DBUG_PRINT("exit", ("failed, reterr: %u, NdbError %u(%s)", reterr,
                      error.code, error.message));
  DBUG_RETURN(reterr);
}

/*
  Create a .ndb file to serve as a placeholder indicating 
  that the table with this name is a ndb table
*/

int ha_ndbcluster::write_ndb_file(const char *name)
{
  File file;
  bool error=1;
  char path[FN_REFLEN];
  
  DBUG_ENTER("write_ndb_file");
  DBUG_PRINT("enter", ("name: %s", name));

  (void)strxnmov(path, FN_REFLEN-1, 
                 mysql_data_home,"/",name,ha_ndb_ext,NullS);

  if ((file=my_create(path, CREATE_MODE,O_RDWR | O_TRUNC,MYF(MY_WME))) >= 0)
  {
    // It's an empty file
    error=0;
    my_close(file,MYF(0));
  }
  DBUG_RETURN(error);
}

void 
ha_ndbcluster::release_completed_operations(NdbTransaction *trans,
					    bool force_release)
{
  if (trans->hasBlobOperation())
  {
    /* We are reading/writing BLOB fields, 
       releasing operation records is unsafe
    */
    return;
  }
  if (!force_release)
  {
    if (get_thd_ndb(current_thd)->query_state & NDB_QUERY_MULTI_READ_RANGE)
    {
      /* We are batching reads and have not consumed all fetched
	 rows yet, releasing operation records is unsafe 
      */
      return;
    }
  }
  trans->releaseCompletedOperations();
}

int
ha_ndbcluster::read_multi_range_first(KEY_MULTI_RANGE **found_range_p,
                                      KEY_MULTI_RANGE *ranges, 
                                      uint range_count,
                                      bool sorted, 
                                      HANDLER_BUFFER *buffer)
{
  DBUG_ENTER("ha_ndbcluster::read_multi_range_first");
  m_write_op= FALSE;
  
  int res;
  KEY* key_info= table->key_info + active_index;
  NDB_INDEX_TYPE index_type= get_index_type(active_index);
  ulong reclength= table_share->reclength;
  NdbOperation* op;
  Thd_ndb *thd_ndb= get_thd_ndb(current_thd);

  if (uses_blob_value())
  {
    /**
     * blobs can't be batched currently
     */
    m_disable_multi_read= TRUE;
    DBUG_RETURN(handler::read_multi_range_first(found_range_p, 
                                                ranges, 
                                                range_count,
                                                sorted, 
                                                buffer));
  }
  thd_ndb->query_state|= NDB_QUERY_MULTI_READ_RANGE;
  m_disable_multi_read= FALSE;

  /**
   * Copy arguments into member variables
   */
  m_multi_ranges= ranges;
  multi_range_curr= ranges;
  multi_range_end= ranges+range_count;
  multi_range_sorted= sorted;
  multi_range_buffer= buffer;

  /**
   * read multi range will read ranges as follows (if not ordered)
   *
   * input    read order
   * ======   ==========
   * pk-op 1  pk-op 1
   * pk-op 2  pk-op 2
   * range 3  range (3,5) NOTE result rows will be intermixed
   * pk-op 4  pk-op 4
   * range 5
   * pk-op 6  pk-ok 6
   */   

  /**
   * Variables for loop
   */
  byte *curr= (byte*)buffer->buffer;
  byte *end_of_buffer= (byte*)buffer->buffer_end;
  NdbOperation::LockMode lm= 
    (NdbOperation::LockMode)get_ndb_lock_type(m_lock.type);
  bool need_pk = (lm == NdbOperation::LM_Read);
  const NDBTAB *tab= m_table;
  const NDBINDEX *unique_idx= m_index[active_index].unique_index;
  const NDBINDEX *idx= m_index[active_index].index; 
  const NdbOperation* lastOp= m_active_trans->getLastDefinedOperation();
  NdbIndexScanOperation* scanOp= 0;
  for (; multi_range_curr<multi_range_end && curr+reclength <= end_of_buffer; 
       multi_range_curr++)
  {
    part_id_range part_spec;
    if (m_use_partition_function)
    {
      get_partition_set(table, curr, active_index,
                        &multi_range_curr->start_key,
                        &part_spec);
      DBUG_PRINT("info", ("part_spec.start_part = %u, part_spec.end_part = %u",
                          part_spec.start_part, part_spec.end_part));
      /*
        If partition pruning has found no partition in set
        we can skip this scan
      */
      if (part_spec.start_part > part_spec.end_part)
      {
        /*
          We can skip this partition since the key won't fit into any
          partition
        */
        curr += reclength;
        multi_range_curr->range_flag |= SKIP_RANGE;
        continue;
      }
    }
    switch(index_type){
    case PRIMARY_KEY_ORDERED_INDEX:
      if (!(multi_range_curr->start_key.length == key_info->key_length &&
          multi_range_curr->start_key.flag == HA_READ_KEY_EXACT))
        goto range;
      // else fall through
    case PRIMARY_KEY_INDEX:
    {
      multi_range_curr->range_flag |= UNIQUE_RANGE;
      if ((op= m_active_trans->getNdbOperation(tab)) && 
          !op->readTuple(lm) && 
          !set_primary_key(op, multi_range_curr->start_key.key) &&
          !define_read_attrs(curr, op) &&
          (op->setAbortOption(AO_IgnoreError), TRUE) &&
          (!m_use_partition_function ||
           (op->setPartitionId(part_spec.start_part), true)))
        curr += reclength;
      else
        ERR_RETURN(op ? op->getNdbError() : m_active_trans->getNdbError());
      break;
    }
    break;
    case UNIQUE_ORDERED_INDEX:
      if (!(multi_range_curr->start_key.length == key_info->key_length &&
          multi_range_curr->start_key.flag == HA_READ_KEY_EXACT &&
          !check_null_in_key(key_info, multi_range_curr->start_key.key,
                             multi_range_curr->start_key.length)))
        goto range;
      // else fall through
    case UNIQUE_INDEX:
    {
      multi_range_curr->range_flag |= UNIQUE_RANGE;
      if ((op= m_active_trans->getNdbIndexOperation(unique_idx, tab)) && 
          !op->readTuple(lm) && 
          !set_index_key(op, key_info, multi_range_curr->start_key.key) &&
          !define_read_attrs(curr, op) &&
          (op->setAbortOption(AO_IgnoreError), TRUE))
        curr += reclength;
      else
        ERR_RETURN(op ? op->getNdbError() : m_active_trans->getNdbError());
      break;
    }
    case ORDERED_INDEX: {
  range:
      multi_range_curr->range_flag &= ~(uint)UNIQUE_RANGE;
      if (scanOp == 0)
      {
        if (m_multi_cursor)
        {
          scanOp= m_multi_cursor;
          DBUG_ASSERT(scanOp->getSorted() == sorted);
          DBUG_ASSERT(scanOp->getLockMode() == 
                      (NdbOperation::LockMode)get_ndb_lock_type(m_lock.type));
          if (scanOp->reset_bounds(m_force_send))
            DBUG_RETURN(ndb_err(m_active_trans));
          
          end_of_buffer -= reclength;
        }
        else if ((scanOp= m_active_trans->getNdbIndexScanOperation(idx, tab)) 
                 &&!scanOp->readTuples(lm, 0, parallelism, sorted, 
				       FALSE, TRUE, need_pk)
                 &&!generate_scan_filter(m_cond_stack, scanOp)
                 &&!define_read_attrs(end_of_buffer-reclength, scanOp))
        {
          m_multi_cursor= scanOp;
          m_multi_range_cursor_result_ptr= end_of_buffer-reclength;
        }
        else
        {
          ERR_RETURN(scanOp ? scanOp->getNdbError() : 
                     m_active_trans->getNdbError());
        }
      }

      const key_range *keys[2]= { &multi_range_curr->start_key, 
                                  &multi_range_curr->end_key };
      if ((res= set_bounds(scanOp, active_index, false, keys,
                           multi_range_curr-ranges)))
        DBUG_RETURN(res);
      break;
    }
    case UNDEFINED_INDEX:
      DBUG_ASSERT(FALSE);
      DBUG_RETURN(1);
      break;
    }
  }
  
  if (multi_range_curr != multi_range_end)
  {
    /**
     * Mark that we're using entire buffer (even if might not) as
     *   we haven't read all ranges for some reason
     * This as we don't want mysqld to reuse the buffer when we read
     *   the remaining ranges
     */
    buffer->end_of_used_area= (byte*)buffer->buffer_end;
  }
  else
  {
    buffer->end_of_used_area= curr;
  }
  
  /**
   * Set first operation in multi range
   */
  m_current_multi_operation= 
    lastOp ? lastOp->next() : m_active_trans->getFirstDefinedOperation();
  if (!(res= execute_no_commit_ie(this, m_active_trans,true)))
  {
    m_multi_range_defined= multi_range_curr;
    multi_range_curr= ranges;
    m_multi_range_result_ptr= (byte*)buffer->buffer;
    DBUG_RETURN(read_multi_range_next(found_range_p));
  }
  ERR_RETURN(m_active_trans->getNdbError());
}

#if 0
#define DBUG_MULTI_RANGE(x) DBUG_PRINT("info", ("read_multi_range_next: case %d\n", x));
#else
#define DBUG_MULTI_RANGE(x)
#endif

int
ha_ndbcluster::read_multi_range_next(KEY_MULTI_RANGE ** multi_range_found_p)
{
  DBUG_ENTER("ha_ndbcluster::read_multi_range_next");
  if (m_disable_multi_read)
  {
    DBUG_MULTI_RANGE(11);
    DBUG_RETURN(handler::read_multi_range_next(multi_range_found_p));
  }
  
  int res;
  int range_no;
  ulong reclength= table_share->reclength;
  const NdbOperation* op= m_current_multi_operation;
  for (;multi_range_curr < m_multi_range_defined; multi_range_curr++)
  {
    DBUG_MULTI_RANGE(12);
    if (multi_range_curr->range_flag & SKIP_RANGE)
      continue;
    if (multi_range_curr->range_flag & UNIQUE_RANGE)
    {
      if (op->getNdbError().code == 0)
      {
        DBUG_MULTI_RANGE(13);
        goto found_next;
      }
      
      op= m_active_trans->getNextCompletedOperation(op);
      m_multi_range_result_ptr += reclength;
      continue;
    } 
    else if (m_multi_cursor && !multi_range_sorted)
    {
      DBUG_MULTI_RANGE(1);
      if ((res= fetch_next(m_multi_cursor)) == 0)
      {
        DBUG_MULTI_RANGE(2);
        range_no= m_multi_cursor->get_range_no();
        goto found;
      } 
      else
      {
        DBUG_MULTI_RANGE(14);
        goto close_scan;
      }
    }
    else if (m_multi_cursor && multi_range_sorted)
    {
      if (m_active_cursor && (res= fetch_next(m_multi_cursor)))
      {
        DBUG_MULTI_RANGE(3);
        goto close_scan;
      }
      
      range_no= m_multi_cursor->get_range_no();
      uint current_range_no= multi_range_curr - m_multi_ranges;
      if ((uint) range_no == current_range_no)
      {
        DBUG_MULTI_RANGE(4);
        // return current row
        goto found;
      }
      else if (range_no > (int)current_range_no)
      {
        DBUG_MULTI_RANGE(5);
        // wait with current row
        m_active_cursor= 0;
        continue;
      }
      else 
      {
        DBUG_MULTI_RANGE(6);
        // First fetch from cursor
        DBUG_ASSERT(range_no == -1);
        if ((res= m_multi_cursor->nextResult(true)))
        {
          DBUG_MULTI_RANGE(15);
          goto close_scan;
        }
        multi_range_curr--; // Will be increased in for-loop
        continue;
      }
    }
    else /** m_multi_cursor == 0 */
    {
      DBUG_MULTI_RANGE(7);
      /**
       * Corresponds to range 5 in example in read_multi_range_first
       */
      (void)1;
      continue;
    }
    
    DBUG_ASSERT(FALSE); // Should only get here via goto's
close_scan:
    if (res == 1)
    {
      m_multi_cursor->close(FALSE, TRUE);
      m_active_cursor= m_multi_cursor= 0;
      DBUG_MULTI_RANGE(8);
      continue;
    } 
    else 
    {
      DBUG_MULTI_RANGE(9);
      DBUG_RETURN(ndb_err(m_active_trans));
    }
  }
  
  if (multi_range_curr == multi_range_end)
  {
    DBUG_MULTI_RANGE(16);
    DBUG_RETURN(HA_ERR_END_OF_FILE);
  }
  
  /**
   * Read remaining ranges
   */
  DBUG_RETURN(read_multi_range_first(multi_range_found_p, 
                                     multi_range_curr,
                                     multi_range_end - multi_range_curr, 
                                     multi_range_sorted,
                                     multi_range_buffer));
  
found:
  /**
   * Found a record belonging to a scan
   */
  m_active_cursor= m_multi_cursor;
  * multi_range_found_p= m_multi_ranges + range_no;
  memcpy(table->record[0], m_multi_range_cursor_result_ptr, reclength);
  setup_recattr(m_active_cursor->getFirstRecAttr());
  unpack_record(table->record[0]);
  table->status= 0;     
  DBUG_RETURN(0);
  
found_next:
  /**
   * Found a record belonging to a pk/index op,
   *   copy result and move to next to prepare for next call
   */
  * multi_range_found_p= multi_range_curr;
  memcpy(table->record[0], m_multi_range_result_ptr, reclength);
  setup_recattr(op->getFirstRecAttr());
  unpack_record(table->record[0]);
  table->status= 0;
  
  multi_range_curr++;
  m_current_multi_operation= m_active_trans->getNextCompletedOperation(op);
  m_multi_range_result_ptr += reclength;
  DBUG_RETURN(0);
}

int
ha_ndbcluster::setup_recattr(const NdbRecAttr* curr)
{
  DBUG_ENTER("setup_recattr");

  Field **field, **end;
  NdbValue *value= m_value;
  
  end= table->field + table_share->fields;
  
  for (field= table->field; field < end; field++, value++)
  {
    if ((* value).ptr)
    {
      DBUG_ASSERT(curr != 0);
      NdbValue* val= m_value + curr->getColumn()->getColumnNo();
      DBUG_ASSERT(val->ptr);
      val->rec= curr;
      curr= curr->next();
    }
  }
  
  DBUG_RETURN(0);
}

char*
ha_ndbcluster::update_table_comment(
                                /* out: table comment + additional */
        const char*     comment)/* in:  table comment defined by user */
{
  uint length= strlen(comment);
  if (length > 64000 - 3)
  {
    return((char*)comment); /* string too long */
  }

  Ndb* ndb;
  if (!(ndb= get_ndb()))
  {
    return((char*)comment);
  }

  ndb->setDatabaseName(m_dbname);
  NDBDICT* dict= ndb->getDictionary();
  const NDBTAB* tab= m_table;
  DBUG_ASSERT(tab != NULL);

  char *str;
  const char *fmt="%s%snumber_of_replicas: %d";
  const unsigned fmt_len_plus_extra= length + strlen(fmt);
  if ((str= my_malloc(fmt_len_plus_extra, MYF(0))) == NULL)
  {
    return (char*)comment;
  }

  my_snprintf(str,fmt_len_plus_extra,fmt,comment,
              length > 0 ? " ":"",
              tab->getReplicaCount());
  return str;
}


// Utility thread main loop
pthread_handler_t ndb_util_thread_func(void *arg __attribute__((unused)))
{
  THD *thd; /* needs to be first for thread_stack */
  Ndb* ndb;
  struct timespec abstime;
  List<NDB_SHARE> util_open_tables;

  my_thread_init();
  DBUG_ENTER("ndb_util_thread");
  DBUG_PRINT("enter", ("ndb_cache_check_time: %d", ndb_cache_check_time));

  thd= new THD; /* note that contructor of THD uses DBUG_ */
  THD_CHECK_SENTRY(thd);
  ndb= new Ndb(g_ndb_cluster_connection, "");

  pthread_detach_this_thread();
  ndb_util_thread= pthread_self();

  thd->thread_stack= (char*)&thd; /* remember where our stack is */
  if (thd->store_globals() || (ndb->init() != 0))
  {
    thd->cleanup();
    delete thd;
    delete ndb;
    DBUG_RETURN(NULL);
  }
  thd->init_for_queries();
  thd->version=refresh_version;
  thd->set_time();
  thd->main_security_ctx.host_or_ip= "";
  thd->client_capabilities = 0;
  my_net_init(&thd->net, 0);
  thd->main_security_ctx.master_access= ~0;
  thd->main_security_ctx.priv_user = 0;
  thd->current_stmt_binlog_row_based= TRUE;     // If in mixed mode

  /*
    wait for mysql server to start
  */
  pthread_mutex_lock(&LOCK_server_started);
  while (!mysqld_server_started)
    pthread_cond_wait(&COND_server_started, &LOCK_server_started);
  pthread_mutex_unlock(&LOCK_server_started);

  ndbcluster_util_inited= 1;

  /*
    Wait for cluster to start
  */
  pthread_mutex_lock(&LOCK_ndb_util_thread);
  while (!ndb_cluster_node_id && (ndbcluster_hton->slot != ~(uint)0))
  {
    /* ndb not connected yet */
    set_timespec(abstime, 1);
    pthread_cond_timedwait(&COND_ndb_util_thread,
                           &LOCK_ndb_util_thread,
                           &abstime);
    if (abort_loop)
    {
      pthread_mutex_unlock(&LOCK_ndb_util_thread);
      goto ndb_util_thread_end;
    }
  }
  pthread_mutex_unlock(&LOCK_ndb_util_thread);

  {
    Thd_ndb *thd_ndb;
    if (!(thd_ndb= ha_ndbcluster::seize_thd_ndb()))
    {
      sql_print_error("Could not allocate Thd_ndb object");
      goto ndb_util_thread_end;
    }
    set_thd_ndb(thd, thd_ndb);
    thd_ndb->options|= TNO_NO_LOG_SCHEMA_OP;
  }

#ifdef HAVE_NDB_BINLOG
  if (ndb_extra_logging && ndb_binlog_running)
    sql_print_information("NDB Binlog: Ndb tables initially read only.");
  /* create tables needed by the replication */
  ndbcluster_setup_binlog_table_shares(thd);
#else
  /*
    Get all table definitions from the storage node
  */
  ndbcluster_find_all_files(thd);
#endif

  set_timespec(abstime, 0);
  for (;!abort_loop;)
  {
    pthread_mutex_lock(&LOCK_ndb_util_thread);
    pthread_cond_timedwait(&COND_ndb_util_thread,
                           &LOCK_ndb_util_thread,
                           &abstime);
    pthread_mutex_unlock(&LOCK_ndb_util_thread);
#ifdef NDB_EXTRA_DEBUG_UTIL_THREAD
    DBUG_PRINT("ndb_util_thread", ("Started, ndb_cache_check_time: %d",
                                   ndb_cache_check_time));
#endif
    if (abort_loop)
      break; /* Shutting down server */

#ifdef HAVE_NDB_BINLOG
    /*
      Check that the apply_status_share and schema_share has been created.
      If not try to create it
    */
    if (!ndb_binlog_tables_inited)
      ndbcluster_setup_binlog_table_shares(thd);
#endif

    if (ndb_cache_check_time == 0)
    {
      /* Wake up in 1 second to check if value has changed */
      set_timespec(abstime, 1);
      continue;
    }

    /* Lock mutex and fill list with pointers to all open tables */
    NDB_SHARE *share;
    pthread_mutex_lock(&ndbcluster_mutex);
    for (uint i= 0; i < ndbcluster_open_tables.records; i++)
    {
      share= (NDB_SHARE *)hash_element(&ndbcluster_open_tables, i);
#ifdef HAVE_NDB_BINLOG
      if ((share->use_count - (int) (share->op != 0) - (int) (share->op != 0))
          <= 0)
        continue; // injector thread is the only user, skip statistics
      share->util_lock= current_thd; // Mark that util thread has lock
#endif /* HAVE_NDB_BINLOG */
      share->use_count++; /* Make sure the table can't be closed */
      DBUG_PRINT("ndb_util_thread",
                 ("Found open table[%d]: %s, use_count: %d",
                  i, share->table_name, share->use_count));

      /* Store pointer to table */
      util_open_tables.push_back(share);
    }
    pthread_mutex_unlock(&ndbcluster_mutex);

    /* Iterate through the  open files list */
    List_iterator_fast<NDB_SHARE> it(util_open_tables);
    while ((share= it++))
    {
#ifdef HAVE_NDB_BINLOG
      if ((share->use_count - (int) (share->op != 0) - (int) (share->op != 0))
          <= 1)
      {
        /*
          Util thread and injector thread is the only user, skip statistics
	*/
        free_share(&share);
        continue;
      }
#endif /* HAVE_NDB_BINLOG */
      DBUG_PRINT("ndb_util_thread",
                 ("Fetching commit count for: %s",
                  share->key));

      /* Contact NDB to get commit count for table */
      ndb->setDatabaseName(share->db);
      struct Ndb_statistics stat;

      uint lock;
      pthread_mutex_lock(&share->mutex);
      lock= share->commit_count_lock;
      pthread_mutex_unlock(&share->mutex);

      {
        Ndb_table_guard ndbtab_g(ndb->getDictionary(), share->table_name);
        if (ndbtab_g.get_table() &&
            ndb_get_table_statistics(NULL, false, ndb, ndbtab_g.get_table(), &stat) == 0)
        {
          char buff[22], buff2[22];
          DBUG_PRINT("ndb_util_thread",
                     ("Table: %s, commit_count: %llu, rows: %llu",
                      share->key,
                      llstr(stat.commit_count, buff),
                      llstr(stat.row_count, buff2)));
        }
        else
        {
          DBUG_PRINT("ndb_util_thread",
                     ("Error: Could not get commit count for table %s",
                      share->key));
          stat.commit_count= 0;
        }
      }

      pthread_mutex_lock(&share->mutex);
      if (share->commit_count_lock == lock)
        share->commit_count= stat.commit_count;
      pthread_mutex_unlock(&share->mutex);

      /* Decrease the use count and possibly free share */
      free_share(&share);
    }

    /* Clear the list of open tables */
    util_open_tables.empty();

    /* Calculate new time to wake up */
    int secs= 0;
    int msecs= ndb_cache_check_time;

    struct timeval tick_time;
    gettimeofday(&tick_time, 0);
    abstime.tv_sec=  tick_time.tv_sec;
    abstime.tv_nsec= tick_time.tv_usec * 1000;

    if (msecs >= 1000){
      secs=  msecs / 1000;
      msecs= msecs % 1000;
    }

    abstime.tv_sec+=  secs;
    abstime.tv_nsec+= msecs * 1000000;
    if (abstime.tv_nsec >= 1000000000) {
      abstime.tv_sec+=  1;
      abstime.tv_nsec-= 1000000000;
    }
  }
ndb_util_thread_end:
  sql_print_information("Stopping Cluster Utility thread");
  net_end(&thd->net);
  thd->cleanup();
  delete thd;
  delete ndb;
  DBUG_PRINT("exit", ("ndb_util_thread"));
  my_thread_end();
  pthread_exit(0);
  DBUG_RETURN(NULL);
}

/*
  Condition pushdown
*/
/*
  Push a condition to ndbcluster storage engine for evaluation 
  during table   and index scans. The conditions will be stored on a stack
  for possibly storing several conditions. The stack can be popped
  by calling cond_pop, handler::extra(HA_EXTRA_RESET) (handler::reset())
  will clear the stack.
  The current implementation supports arbitrary AND/OR nested conditions
  with comparisons between columns and constants (including constant
  expressions and function calls) and the following comparison operators:
  =, !=, >, >=, <, <=, "is null", and "is not null".
  
  RETURN
    NULL The condition was supported and will be evaluated for each 
    row found during the scan
    cond The condition was not supported and all rows will be returned from
         the scan for evaluation (and thus not saved on stack)
*/
const 
COND* 
ha_ndbcluster::cond_push(const COND *cond) 
{ 
  DBUG_ENTER("cond_push");
  Ndb_cond_stack *ndb_cond = new Ndb_cond_stack();
  DBUG_EXECUTE("where",print_where((COND *)cond, m_tabname););
  if (m_cond_stack)
    ndb_cond->next= m_cond_stack;
  else
    ndb_cond->next= NULL;
  m_cond_stack= ndb_cond;
  
  if (serialize_cond(cond, ndb_cond))
  {
    DBUG_RETURN(NULL);
  }
  else
  {
    cond_pop();
  }
  DBUG_RETURN(cond); 
}

/*
  Pop the top condition from the condition stack of the handler instance.
*/
void 
ha_ndbcluster::cond_pop() 
{ 
  Ndb_cond_stack *ndb_cond_stack= m_cond_stack;  
  if (ndb_cond_stack)
  {
    m_cond_stack= ndb_cond_stack->next;
    delete ndb_cond_stack;
  }
}

/*
  Clear the condition stack
*/
void
ha_ndbcluster::cond_clear()
{
  DBUG_ENTER("cond_clear");
  while (m_cond_stack)
    cond_pop();

  DBUG_VOID_RETURN;
}

/*
  Serialize the item tree into a linked list represented by Ndb_cond
  for fast generation of NbdScanFilter. Adds information such as
  position of fields that is not directly available in the Item tree.
  Also checks if condition is supported.
*/
void ndb_serialize_cond(const Item *item, void *arg)
{
  Ndb_cond_traverse_context *context= (Ndb_cond_traverse_context *) arg;
  DBUG_ENTER("ndb_serialize_cond");  

  // Check if we are skipping arguments to a function to be evaluated
  if (context->skip)
  {
    DBUG_PRINT("info", ("Skiping argument %d", context->skip));
    context->skip--;
    switch (item->type()) {
    case Item::FUNC_ITEM:
    {
      Item_func *func_item= (Item_func *) item;
      context->skip+= func_item->argument_count();
      break;
    }
    case Item::INT_ITEM:
    case Item::REAL_ITEM:
    case Item::STRING_ITEM:
    case Item::VARBIN_ITEM:
    case Item::DECIMAL_ITEM:
      break;
    default:
      context->supported= FALSE;
      break;
    }
    
    DBUG_VOID_RETURN;
  }
  
  if (context->supported)
  {
    Ndb_rewrite_context *rewrite_context= context->rewrite_stack;
    const Item_func *func_item;
    // Check if we are rewriting some unsupported function call
    if (rewrite_context &&
        (func_item= rewrite_context->func_item) &&
        rewrite_context->count++ == 0)
    {
      switch (func_item->functype()) {
      case Item_func::BETWEEN:
        /*
          Rewrite 
          <field>|<const> BETWEEN <const1>|<field1> AND <const2>|<field2>
          to <field>|<const> > <const1>|<field1> AND 
          <field>|<const> < <const2>|<field2>
          or actually in prefix format
          BEGIN(AND) GT(<field>|<const>, <const1>|<field1>), 
          LT(<field>|<const>, <const2>|<field2>), END()
        */
      case Item_func::IN_FUNC:
      {
        /*
          Rewrite <field>|<const> IN(<const1>|<field1>, <const2>|<field2>,..)
          to <field>|<const> = <const1>|<field1> OR 
          <field> = <const2>|<field2> ...
          or actually in prefix format
          BEGIN(OR) EQ(<field>|<const>, <const1><field1>), 
          EQ(<field>|<const>, <const2>|<field2>), ... END()
          Each part of the disjunction is added for each call
          to ndb_serialize_cond and end of rewrite statement 
          is wrapped in end of ndb_serialize_cond
        */
        if (context->expecting(item->type()))
        {
          // This is the <field>|<const> item, save it in the rewrite context
          rewrite_context->left_hand_item= item;
          if (item->type() == Item::FUNC_ITEM)
          {
            Item_func *func_item= (Item_func *) item;
            if (func_item->functype() == Item_func::UNKNOWN_FUNC &&
                func_item->const_item())
            {
              // Skip any arguments since we will evaluate function instead
              DBUG_PRINT("info", ("Skip until end of arguments marker"));
              context->skip= func_item->argument_count();
            }
            else
            {
              DBUG_PRINT("info", ("Found unsupported functional expression in BETWEEN|IN"));
              context->supported= FALSE;
              DBUG_VOID_RETURN;
              
            }
          }
        }
        else
        {
          // Non-supported BETWEEN|IN expression
          DBUG_PRINT("info", ("Found unexpected item of type %u in BETWEEN|IN",
                              item->type()));
          context->supported= FALSE;
          DBUG_VOID_RETURN;
        }
        break;
      }
      default:
        context->supported= FALSE;
        break;
      }
      DBUG_VOID_RETURN;
    }
    else
    {
      Ndb_cond_stack *ndb_stack= context->stack_ptr;
      Ndb_cond *prev_cond= context->cond_ptr;
      Ndb_cond *curr_cond= context->cond_ptr= new Ndb_cond();
      if (!ndb_stack->ndb_cond)
        ndb_stack->ndb_cond= curr_cond;
      curr_cond->prev= prev_cond;
      if (prev_cond) prev_cond->next= curr_cond;
    // Check if we are rewriting some unsupported function call
      if (context->rewrite_stack)
      {
        Ndb_rewrite_context *rewrite_context= context->rewrite_stack;
        const Item_func *func_item= rewrite_context->func_item;
        switch (func_item->functype()) {
        case Item_func::BETWEEN:
        {
          /*
            Rewrite 
            <field>|<const> BETWEEN <const1>|<field1> AND <const2>|<field2>
            to <field>|<const> > <const1>|<field1> AND 
            <field>|<const> < <const2>|<field2>
            or actually in prefix format
            BEGIN(AND) GT(<field>|<const>, <const1>|<field1>), 
            LT(<field>|<const>, <const2>|<field2>), END()
          */
          if (rewrite_context->count == 2)
          {
            // Lower limit of BETWEEN
            DBUG_PRINT("info", ("GE_FUNC"));      
            curr_cond->ndb_item= new Ndb_item(Item_func::GE_FUNC, 2);
          }
          else if (rewrite_context->count == 3)
          {
            // Upper limit of BETWEEN
            DBUG_PRINT("info", ("LE_FUNC"));      
            curr_cond->ndb_item= new Ndb_item(Item_func::LE_FUNC, 2);
          }
          else
          {
            // Illegal BETWEEN expression
            DBUG_PRINT("info", ("Illegal BETWEEN expression"));
            context->supported= FALSE;
            DBUG_VOID_RETURN;
          }
          break;
        }
        case Item_func::IN_FUNC:
        {
          /*
            Rewrite <field>|<const> IN(<const1>|<field1>, <const2>|<field2>,..)
            to <field>|<const> = <const1>|<field1> OR 
            <field> = <const2>|<field2> ...
            or actually in prefix format
            BEGIN(OR) EQ(<field>|<const>, <const1><field1>), 
            EQ(<field>|<const>, <const2>|<field2>), ... END()
            Each part of the disjunction is added for each call
            to ndb_serialize_cond and end of rewrite statement 
            is wrapped in end of ndb_serialize_cond
          */
          DBUG_PRINT("info", ("EQ_FUNC"));      
          curr_cond->ndb_item= new Ndb_item(Item_func::EQ_FUNC, 2);
          break;
        }
        default:
          context->supported= FALSE;
        }
        // Handle left hand <field>|<const>
        context->rewrite_stack= NULL; // Disable rewrite mode
        context->expect_only(Item::FIELD_ITEM);
        context->expect_field_result(STRING_RESULT);
        context->expect_field_result(REAL_RESULT);
        context->expect_field_result(INT_RESULT);
        context->expect_field_result(DECIMAL_RESULT);
        context->expect(Item::INT_ITEM);
        context->expect(Item::STRING_ITEM);
        context->expect(Item::VARBIN_ITEM);
        context->expect(Item::FUNC_ITEM);
        ndb_serialize_cond(rewrite_context->left_hand_item, arg);
        context->skip= 0; // Any FUNC_ITEM expression has already been parsed
        context->rewrite_stack= rewrite_context; // Enable rewrite mode
        if (!context->supported)
          DBUG_VOID_RETURN;

        prev_cond= context->cond_ptr;
        curr_cond= context->cond_ptr= new Ndb_cond();
        prev_cond->next= curr_cond;
      }
      
      // Check for end of AND/OR expression
      if (!item)
      {
        // End marker for condition group
        DBUG_PRINT("info", ("End of condition group"));
        curr_cond->ndb_item= new Ndb_item(NDB_END_COND);
      }
      else
      {
        switch (item->type()) {
        case Item::FIELD_ITEM:
        {
          Item_field *field_item= (Item_field *) item;
          Field *field= field_item->field;
          enum_field_types type= field->type();
          /*
            Check that the field is part of the table of the handler
            instance and that we expect a field with of this result type.
          */
          if (context->table == field->table)
          {       
            const NDBTAB *tab= (const NDBTAB *) context->ndb_table;
            DBUG_PRINT("info", ("FIELD_ITEM"));
            DBUG_PRINT("info", ("table %s", tab->getName()));
            DBUG_PRINT("info", ("column %s", field->field_name));
            DBUG_PRINT("info", ("type %d", field->type()));
            DBUG_PRINT("info", ("result type %d", field->result_type()));
            
            // Check that we are expecting a field and with the correct
            // result type
            if (context->expecting(Item::FIELD_ITEM) &&
                context->expecting_field_type(field->type()) &&
                (context->expecting_field_result(field->result_type()) ||
                 // Date and year can be written as string or int
                 ((type == MYSQL_TYPE_TIME ||
                   type == MYSQL_TYPE_DATE || 
                   type == MYSQL_TYPE_YEAR ||
                   type == MYSQL_TYPE_DATETIME)
                  ? (context->expecting_field_result(STRING_RESULT) ||
                     context->expecting_field_result(INT_RESULT))
                  : true)) &&
                // Bit fields no yet supported in scan filter
                type != MYSQL_TYPE_BIT &&
                // No BLOB support in scan filter
                type != MYSQL_TYPE_TINY_BLOB &&
                type != MYSQL_TYPE_MEDIUM_BLOB &&
                type != MYSQL_TYPE_LONG_BLOB &&
                type != MYSQL_TYPE_BLOB)
            {
              const NDBCOL *col= tab->getColumn(field->field_name);
              DBUG_ASSERT(col);
              curr_cond->ndb_item= new Ndb_item(field, col->getColumnNo());
              context->dont_expect(Item::FIELD_ITEM);
              context->expect_no_field_result();
              if (! context->expecting_nothing())
              {
                // We have not seen second argument yet
                if (type == MYSQL_TYPE_TIME ||
                    type == MYSQL_TYPE_DATE || 
                    type == MYSQL_TYPE_YEAR ||
                    type == MYSQL_TYPE_DATETIME)
                {
                  context->expect_only(Item::STRING_ITEM);
                  context->expect(Item::INT_ITEM);
                }
                else
                  switch (field->result_type()) {
                  case STRING_RESULT:
                    // Expect char string or binary string
                    context->expect_only(Item::STRING_ITEM);
                    context->expect(Item::VARBIN_ITEM);
                    context->expect_collation(field_item->collation.collation);
                    break;
                  case REAL_RESULT:
                    context->expect_only(Item::REAL_ITEM);
                    context->expect(Item::DECIMAL_ITEM);
                    context->expect(Item::INT_ITEM);
                    break;
                  case INT_RESULT:
                    context->expect_only(Item::INT_ITEM);
                    context->expect(Item::VARBIN_ITEM);
                    break;
                  case DECIMAL_RESULT:
                    context->expect_only(Item::DECIMAL_ITEM);
                    context->expect(Item::REAL_ITEM);
                    context->expect(Item::INT_ITEM);
                    break;
                  default:
                    break;
                  }    
              }
              else
              {
                // Expect another logical expression
                context->expect_only(Item::FUNC_ITEM);
                context->expect(Item::COND_ITEM);
                // Check that field and string constant collations are the same
                if ((field->result_type() == STRING_RESULT) &&
                    !context->expecting_collation(item->collation.collation)
                    && type != MYSQL_TYPE_TIME
                    && type != MYSQL_TYPE_DATE
                    && type != MYSQL_TYPE_YEAR
                    && type != MYSQL_TYPE_DATETIME)
                {
                  DBUG_PRINT("info", ("Found non-matching collation %s",  
                                      item->collation.collation->name)); 
                  context->supported= FALSE;                
                }
              }
              break;
            }
            else
            {
              DBUG_PRINT("info", ("Was not expecting field of type %u(%u)",
                                  field->result_type(), type));
              context->supported= FALSE;
            }
          }
          else
          {
            DBUG_PRINT("info", ("Was not expecting field from table %s (%s)",
                                context->table->s->table_name.str, 
                                field->table->s->table_name.str));
            context->supported= FALSE;
          }
          break;
        }
        case Item::FUNC_ITEM:
        {
          Item_func *func_item= (Item_func *) item;
          // Check that we expect a function or functional expression here
          if (context->expecting(Item::FUNC_ITEM) || 
              func_item->functype() == Item_func::UNKNOWN_FUNC)
            context->expect_nothing();
          else
          {
            // Did not expect function here
            context->supported= FALSE;
            break;
          }
          
          switch (func_item->functype()) {
          case Item_func::EQ_FUNC:
          {
            DBUG_PRINT("info", ("EQ_FUNC"));      
            curr_cond->ndb_item= new Ndb_item(func_item->functype(), 
                                              func_item);      
            context->expect(Item::STRING_ITEM);
            context->expect(Item::INT_ITEM);
            context->expect(Item::REAL_ITEM);
            context->expect(Item::DECIMAL_ITEM);
            context->expect(Item::VARBIN_ITEM);
            context->expect(Item::FIELD_ITEM);
            context->expect_field_result(STRING_RESULT);
            context->expect_field_result(REAL_RESULT);
            context->expect_field_result(INT_RESULT);
            context->expect_field_result(DECIMAL_RESULT);
            break;
          }
          case Item_func::NE_FUNC:
          {
            DBUG_PRINT("info", ("NE_FUNC"));      
            curr_cond->ndb_item= new Ndb_item(func_item->functype(),
                                              func_item);      
            context->expect(Item::STRING_ITEM);
            context->expect(Item::INT_ITEM);
            context->expect(Item::REAL_ITEM);
            context->expect(Item::DECIMAL_ITEM);
            context->expect(Item::VARBIN_ITEM);
            context->expect(Item::FIELD_ITEM);
            context->expect_field_result(STRING_RESULT);
            context->expect_field_result(REAL_RESULT);
            context->expect_field_result(INT_RESULT);
            context->expect_field_result(DECIMAL_RESULT);
            break;
          }
          case Item_func::LT_FUNC:
          {
            DBUG_PRINT("info", ("LT_FUNC"));      
            curr_cond->ndb_item= new Ndb_item(func_item->functype(),
                                              func_item);      
            context->expect(Item::STRING_ITEM);
            context->expect(Item::INT_ITEM);
            context->expect(Item::REAL_ITEM);
            context->expect(Item::DECIMAL_ITEM);
            context->expect(Item::VARBIN_ITEM);
            context->expect(Item::FIELD_ITEM);
            context->expect_field_result(STRING_RESULT);
            context->expect_field_result(REAL_RESULT);
            context->expect_field_result(INT_RESULT);
            context->expect_field_result(DECIMAL_RESULT);
            break;
          }
          case Item_func::LE_FUNC:
          {
            DBUG_PRINT("info", ("LE_FUNC"));      
            curr_cond->ndb_item= new Ndb_item(func_item->functype(),
                                              func_item);      
            context->expect(Item::STRING_ITEM);
            context->expect(Item::INT_ITEM);
            context->expect(Item::REAL_ITEM);
            context->expect(Item::DECIMAL_ITEM);
            context->expect(Item::VARBIN_ITEM);
            context->expect(Item::FIELD_ITEM);
            context->expect_field_result(STRING_RESULT);
            context->expect_field_result(REAL_RESULT);
            context->expect_field_result(INT_RESULT);
            context->expect_field_result(DECIMAL_RESULT);
            break;
          }
          case Item_func::GE_FUNC:
          {
            DBUG_PRINT("info", ("GE_FUNC"));      
            curr_cond->ndb_item= new Ndb_item(func_item->functype(),
                                              func_item);      
            context->expect(Item::STRING_ITEM);
            context->expect(Item::INT_ITEM);
            context->expect(Item::REAL_ITEM);
            context->expect(Item::DECIMAL_ITEM);
            context->expect(Item::VARBIN_ITEM);
            context->expect(Item::FIELD_ITEM);
            context->expect_field_result(STRING_RESULT);
            context->expect_field_result(REAL_RESULT);
            context->expect_field_result(INT_RESULT);
            context->expect_field_result(DECIMAL_RESULT);
            break;
          }
          case Item_func::GT_FUNC:
          {
            DBUG_PRINT("info", ("GT_FUNC"));      
            curr_cond->ndb_item= new Ndb_item(func_item->functype(),
                                              func_item);      
            context->expect(Item::STRING_ITEM);
            context->expect(Item::REAL_ITEM);
            context->expect(Item::DECIMAL_ITEM);
            context->expect(Item::INT_ITEM);
            context->expect(Item::VARBIN_ITEM);
            context->expect(Item::FIELD_ITEM);
            context->expect_field_result(STRING_RESULT);
            context->expect_field_result(REAL_RESULT);
            context->expect_field_result(INT_RESULT);
            context->expect_field_result(DECIMAL_RESULT);
            break;
          }
          case Item_func::LIKE_FUNC:
          {
            DBUG_PRINT("info", ("LIKE_FUNC"));      
            curr_cond->ndb_item= new Ndb_item(func_item->functype(),
                                              func_item);      
            context->expect(Item::STRING_ITEM);
            context->expect(Item::FIELD_ITEM);
            context->expect_only_field_type(MYSQL_TYPE_STRING);
            context->expect_field_type(MYSQL_TYPE_VAR_STRING);
            context->expect_field_type(MYSQL_TYPE_VARCHAR);
            context->expect_field_result(STRING_RESULT);
            context->expect(Item::FUNC_ITEM);
            break;
          }
          case Item_func::ISNULL_FUNC:
          {
            DBUG_PRINT("info", ("ISNULL_FUNC"));      
            curr_cond->ndb_item= new Ndb_item(func_item->functype(),
                                              func_item);      
            context->expect(Item::FIELD_ITEM);
            context->expect_field_result(STRING_RESULT);
            context->expect_field_result(REAL_RESULT);
            context->expect_field_result(INT_RESULT);
            context->expect_field_result(DECIMAL_RESULT);
            break;
          }
          case Item_func::ISNOTNULL_FUNC:
          {
            DBUG_PRINT("info", ("ISNOTNULL_FUNC"));      
            curr_cond->ndb_item= new Ndb_item(func_item->functype(),
                                              func_item);     
            context->expect(Item::FIELD_ITEM);
            context->expect_field_result(STRING_RESULT);
            context->expect_field_result(REAL_RESULT);
            context->expect_field_result(INT_RESULT);
            context->expect_field_result(DECIMAL_RESULT);
            break;
          }
          case Item_func::NOT_FUNC:
          {
            DBUG_PRINT("info", ("NOT_FUNC"));      
            curr_cond->ndb_item= new Ndb_item(func_item->functype(),
                                              func_item);     
            context->expect(Item::FUNC_ITEM);
            context->expect(Item::COND_ITEM);
            break;
          }
          case Item_func::BETWEEN:
          {
            DBUG_PRINT("info", ("BETWEEN, rewriting using AND"));
            Item_func_between *between_func= (Item_func_between *) func_item;
            Ndb_rewrite_context *rewrite_context= 
              new Ndb_rewrite_context(func_item);
            rewrite_context->next= context->rewrite_stack;
            context->rewrite_stack= rewrite_context;
            if (between_func->negated)
            {
              DBUG_PRINT("info", ("NOT_FUNC"));
              curr_cond->ndb_item= new Ndb_item(Item_func::NOT_FUNC, 1);
              prev_cond= curr_cond;
              curr_cond= context->cond_ptr= new Ndb_cond();
              curr_cond->prev= prev_cond;
              prev_cond->next= curr_cond;
            }
            DBUG_PRINT("info", ("COND_AND_FUNC"));
            curr_cond->ndb_item= 
              new Ndb_item(Item_func::COND_AND_FUNC, 
                           func_item->argument_count() - 1);
            context->expect_only(Item::FIELD_ITEM);
            context->expect(Item::INT_ITEM);
            context->expect(Item::STRING_ITEM);
            context->expect(Item::VARBIN_ITEM);
            context->expect(Item::FUNC_ITEM);
            break;
          }
          case Item_func::IN_FUNC:
          {
            DBUG_PRINT("info", ("IN_FUNC, rewriting using OR"));
            Item_func_in *in_func= (Item_func_in *) func_item;
            Ndb_rewrite_context *rewrite_context= 
              new Ndb_rewrite_context(func_item);
            rewrite_context->next= context->rewrite_stack;
            context->rewrite_stack= rewrite_context;
            if (in_func->negated)
            {
              DBUG_PRINT("info", ("NOT_FUNC"));
              curr_cond->ndb_item= new Ndb_item(Item_func::NOT_FUNC, 1);
              prev_cond= curr_cond;
              curr_cond= context->cond_ptr= new Ndb_cond();
              curr_cond->prev= prev_cond;
              prev_cond->next= curr_cond;
            }
            DBUG_PRINT("info", ("COND_OR_FUNC"));
            curr_cond->ndb_item= new Ndb_item(Item_func::COND_OR_FUNC, 
                                              func_item->argument_count() - 1);
            context->expect_only(Item::FIELD_ITEM);
            context->expect(Item::INT_ITEM);
            context->expect(Item::STRING_ITEM);
            context->expect(Item::VARBIN_ITEM);
            context->expect(Item::FUNC_ITEM);
            break;
          }
          case Item_func::UNKNOWN_FUNC:
          {
            DBUG_PRINT("info", ("UNKNOWN_FUNC %s", 
                                func_item->const_item()?"const":""));  
            DBUG_PRINT("info", ("result type %d", func_item->result_type()));
            if (func_item->const_item())
            {
              switch (func_item->result_type()) {
              case STRING_RESULT:
              {
                NDB_ITEM_QUALIFICATION q;
                q.value_type= Item::STRING_ITEM;
                curr_cond->ndb_item= new Ndb_item(NDB_VALUE, q, item); 
                if (! context->expecting_no_field_result())
                {
                  // We have not seen the field argument yet
                  context->expect_only(Item::FIELD_ITEM);
                  context->expect_only_field_result(STRING_RESULT);
                  context->expect_collation(func_item->collation.collation);
                }
                else
                {
                  // Expect another logical expression
                  context->expect_only(Item::FUNC_ITEM);
                  context->expect(Item::COND_ITEM);
                  // Check that string result have correct collation
                  if (!context->expecting_collation(item->collation.collation))
                  {
                    DBUG_PRINT("info", ("Found non-matching collation %s",  
                                        item->collation.collation->name));
                    context->supported= FALSE;
                  }
                }
                // Skip any arguments since we will evaluate function instead
                DBUG_PRINT("info", ("Skip until end of arguments marker"));
                context->skip= func_item->argument_count();
                break;
              }
              case REAL_RESULT:
              {
                NDB_ITEM_QUALIFICATION q;
                q.value_type= Item::REAL_ITEM;
                curr_cond->ndb_item= new Ndb_item(NDB_VALUE, q, item);
                if (! context->expecting_no_field_result()) 
                {
                  // We have not seen the field argument yet
                  context->expect_only(Item::FIELD_ITEM);
                  context->expect_only_field_result(REAL_RESULT);
                }
                else
                {
                  // Expect another logical expression
                  context->expect_only(Item::FUNC_ITEM);
                  context->expect(Item::COND_ITEM);
                }
                
                // Skip any arguments since we will evaluate function instead
                DBUG_PRINT("info", ("Skip until end of arguments marker"));
                context->skip= func_item->argument_count();
                break;
              }
              case INT_RESULT:
              {
                NDB_ITEM_QUALIFICATION q;
                q.value_type= Item::INT_ITEM;
                curr_cond->ndb_item= new Ndb_item(NDB_VALUE, q, item);
                if (! context->expecting_no_field_result()) 
                {
                  // We have not seen the field argument yet
                  context->expect_only(Item::FIELD_ITEM);
                  context->expect_only_field_result(INT_RESULT);
                }
                else
                {
                  // Expect another logical expression
                  context->expect_only(Item::FUNC_ITEM);
                  context->expect(Item::COND_ITEM);
                }
                
                // Skip any arguments since we will evaluate function instead
                DBUG_PRINT("info", ("Skip until end of arguments marker"));
                context->skip= func_item->argument_count();
                break;
              }
              case DECIMAL_RESULT:
              {
                NDB_ITEM_QUALIFICATION q;
                q.value_type= Item::DECIMAL_ITEM;
                curr_cond->ndb_item= new Ndb_item(NDB_VALUE, q, item);
                if (! context->expecting_no_field_result()) 
                {
                  // We have not seen the field argument yet
                  context->expect_only(Item::FIELD_ITEM);
                  context->expect_only_field_result(DECIMAL_RESULT);
                }
                else
                {
                  // Expect another logical expression
                  context->expect_only(Item::FUNC_ITEM);
                  context->expect(Item::COND_ITEM);
                }
                // Skip any arguments since we will evaluate function instead
                DBUG_PRINT("info", ("Skip until end of arguments marker"));
                context->skip= func_item->argument_count();
                break;
              }
              default:
                break;
              }
            }
            else
              // Function does not return constant expression
              context->supported= FALSE;
            break;
          }
          default:
          {
            DBUG_PRINT("info", ("Found func_item of type %d", 
                                func_item->functype()));
            context->supported= FALSE;
          }
          }
          break;
        }
        case Item::STRING_ITEM:
          DBUG_PRINT("info", ("STRING_ITEM")); 
          if (context->expecting(Item::STRING_ITEM)) 
          {
#ifndef DBUG_OFF
            char buff[256];
            String str(buff,(uint32) sizeof(buff), system_charset_info);
            str.length(0);
            Item_string *string_item= (Item_string *) item;
            DBUG_PRINT("info", ("value \"%s\"", 
                                string_item->val_str(&str)->ptr()));
#endif
            NDB_ITEM_QUALIFICATION q;
            q.value_type= Item::STRING_ITEM;
            curr_cond->ndb_item= new Ndb_item(NDB_VALUE, q, item);      
            if (! context->expecting_no_field_result())
            {
              // We have not seen the field argument yet
              context->expect_only(Item::FIELD_ITEM);
              context->expect_only_field_result(STRING_RESULT);
              context->expect_collation(item->collation.collation);
            }
            else 
            {
              // Expect another logical expression
              context->expect_only(Item::FUNC_ITEM);
              context->expect(Item::COND_ITEM);
              // Check that we are comparing with a field with same collation
              if (!context->expecting_collation(item->collation.collation))
              {
                DBUG_PRINT("info", ("Found non-matching collation %s",  
                                    item->collation.collation->name));
                context->supported= FALSE;
              }
            }
          }
          else
            context->supported= FALSE;
          break;
        case Item::INT_ITEM:
          DBUG_PRINT("info", ("INT_ITEM"));
          if (context->expecting(Item::INT_ITEM)) 
          {
            Item_int *int_item= (Item_int *) item;      
            DBUG_PRINT("info", ("value %d", int_item->value));
            NDB_ITEM_QUALIFICATION q;
            q.value_type= Item::INT_ITEM;
            curr_cond->ndb_item= new Ndb_item(NDB_VALUE, q, item);
            if (! context->expecting_no_field_result()) 
            {
              // We have not seen the field argument yet
              context->expect_only(Item::FIELD_ITEM);
              context->expect_only_field_result(INT_RESULT);
              context->expect_field_result(REAL_RESULT);
              context->expect_field_result(DECIMAL_RESULT);
            }
            else
            {
              // Expect another logical expression
              context->expect_only(Item::FUNC_ITEM);
              context->expect(Item::COND_ITEM);
            }
          }
          else
            context->supported= FALSE;
          break;
        case Item::REAL_ITEM:
          DBUG_PRINT("info", ("REAL_ITEM %s"));
          if (context->expecting(Item::REAL_ITEM)) 
          {
            Item_float *float_item= (Item_float *) item;      
            DBUG_PRINT("info", ("value %f", float_item->value));
            NDB_ITEM_QUALIFICATION q;
            q.value_type= Item::REAL_ITEM;
            curr_cond->ndb_item= new Ndb_item(NDB_VALUE, q, item);
            if (! context->expecting_no_field_result()) 
            {
              // We have not seen the field argument yet
              context->expect_only(Item::FIELD_ITEM);
              context->expect_only_field_result(REAL_RESULT);
            }
            else
            {
              // Expect another logical expression
              context->expect_only(Item::FUNC_ITEM);
              context->expect(Item::COND_ITEM);
            }
          }
          else
            context->supported= FALSE;
          break;
        case Item::VARBIN_ITEM:
          DBUG_PRINT("info", ("VARBIN_ITEM"));
          if (context->expecting(Item::VARBIN_ITEM)) 
          {
            NDB_ITEM_QUALIFICATION q;
            q.value_type= Item::VARBIN_ITEM;
            curr_cond->ndb_item= new Ndb_item(NDB_VALUE, q, item);      
            if (! context->expecting_no_field_result())
            {
              // We have not seen the field argument yet
              context->expect_only(Item::FIELD_ITEM);
              context->expect_only_field_result(STRING_RESULT);
            }
            else
            {
              // Expect another logical expression
              context->expect_only(Item::FUNC_ITEM);
              context->expect(Item::COND_ITEM);
            }
          }
          else
            context->supported= FALSE;
          break;
        case Item::DECIMAL_ITEM:
          DBUG_PRINT("info", ("DECIMAL_ITEM %s"));
          if (context->expecting(Item::DECIMAL_ITEM)) 
          {
            Item_decimal *decimal_item= (Item_decimal *) item;      
            DBUG_PRINT("info", ("value %f", decimal_item->val_real()));
            NDB_ITEM_QUALIFICATION q;
            q.value_type= Item::DECIMAL_ITEM;
            curr_cond->ndb_item= new Ndb_item(NDB_VALUE, q, item);
            if (! context->expecting_no_field_result()) 
            {
              // We have not seen the field argument yet
              context->expect_only(Item::FIELD_ITEM);
              context->expect_only_field_result(REAL_RESULT);
              context->expect_field_result(DECIMAL_RESULT);
            }
            else
            {
              // Expect another logical expression
              context->expect_only(Item::FUNC_ITEM);
              context->expect(Item::COND_ITEM);
            }
          }
          else
            context->supported= FALSE;
          break;
        case Item::COND_ITEM:
        {
          Item_cond *cond_item= (Item_cond *) item;
          
          if (context->expecting(Item::COND_ITEM))
          {
            switch (cond_item->functype()) {
            case Item_func::COND_AND_FUNC:
              DBUG_PRINT("info", ("COND_AND_FUNC"));
              curr_cond->ndb_item= new Ndb_item(cond_item->functype(),
                                                cond_item);      
              break;
            case Item_func::COND_OR_FUNC:
              DBUG_PRINT("info", ("COND_OR_FUNC"));
              curr_cond->ndb_item= new Ndb_item(cond_item->functype(),
                                                cond_item);      
              break;
            default:
              DBUG_PRINT("info", ("COND_ITEM %d", cond_item->functype()));
              context->supported= FALSE;
              break;
            }
          }
          else
          {
            /* Did not expect condition */
            context->supported= FALSE;          
          }
          break;
        }
        default:
        {
          DBUG_PRINT("info", ("Found item of type %d", item->type()));
          context->supported= FALSE;
        }
        }
      }
      if (context->supported && context->rewrite_stack)
      {
        Ndb_rewrite_context *rewrite_context= context->rewrite_stack;
        if (rewrite_context->count == 
            rewrite_context->func_item->argument_count())
        {
          // Rewrite is done, wrap an END() at the en
          DBUG_PRINT("info", ("End of condition group"));
          prev_cond= curr_cond;
          curr_cond= context->cond_ptr= new Ndb_cond();
          curr_cond->prev= prev_cond;
          prev_cond->next= curr_cond;
          curr_cond->ndb_item= new Ndb_item(NDB_END_COND);
          // Pop rewrite stack
          context->rewrite_stack=  rewrite_context->next;
          rewrite_context->next= NULL;
          delete(rewrite_context);
        }
      }
    }
  }
 
  DBUG_VOID_RETURN;
}

bool
ha_ndbcluster::serialize_cond(const COND *cond, Ndb_cond_stack *ndb_cond)
{
  DBUG_ENTER("serialize_cond");
  Item *item= (Item *) cond;
  Ndb_cond_traverse_context context(table, (void *)m_table, ndb_cond);
  // Expect a logical expression
  context.expect(Item::FUNC_ITEM);
  context.expect(Item::COND_ITEM);
  item->traverse_cond(&ndb_serialize_cond, (void *) &context, Item::PREFIX);
  DBUG_PRINT("info", ("The pushed condition is %ssupported", (context.supported)?"":"not "));

  DBUG_RETURN(context.supported);
}

int
ha_ndbcluster::build_scan_filter_predicate(Ndb_cond * &cond, 
                                           NdbScanFilter *filter,
                                           bool negated)
{
  DBUG_ENTER("build_scan_filter_predicate");  
  switch (cond->ndb_item->type) {
  case NDB_FUNCTION:
  {
    if (!cond->next)
      break;
    Ndb_item *a= cond->next->ndb_item;
    Ndb_item *b, *field, *value= NULL;
    LINT_INIT(field);

    switch (cond->ndb_item->argument_count()) {
    case 1:
      field= 
        (a->type == NDB_FIELD)? a : NULL;
      break;
    case 2:
      if (!cond->next->next)
        break;
      b= cond->next->next->ndb_item;
      value= 
        (a->type == NDB_VALUE)? a
        : (b->type == NDB_VALUE)? b
        : NULL;
      field= 
        (a->type == NDB_FIELD)? a
        : (b->type == NDB_FIELD)? b
        : NULL;
      break;
    default:
      field= NULL; //Keep compiler happy
      DBUG_ASSERT(0);
      break;
    }
    switch ((negated) ? 
            Ndb_item::negate(cond->ndb_item->qualification.function_type)
            : cond->ndb_item->qualification.function_type) {
    case NDB_EQ_FUNC:
    {
      if (!value || !field) break;
      // Save value in right format for the field type
      value->save_in_field(field);
      DBUG_PRINT("info", ("Generating EQ filter"));
      if (filter->cmp(NdbScanFilter::COND_EQ, 
                      field->get_field_no(),
                      field->get_val(),
                      field->pack_length()) == -1)
        DBUG_RETURN(1);
      cond= cond->next->next->next;
      DBUG_RETURN(0);
    }
    case NDB_NE_FUNC:
    {
      if (!value || !field) break;
      // Save value in right format for the field type
      value->save_in_field(field);
      DBUG_PRINT("info", ("Generating NE filter"));
      if (filter->cmp(NdbScanFilter::COND_NE, 
                      field->get_field_no(),
                      field->get_val(),
                      field->pack_length()) == -1)
        DBUG_RETURN(1);
      cond= cond->next->next->next;
      DBUG_RETURN(0);
    }
    case NDB_LT_FUNC:
    {
      if (!value || !field) break;
      // Save value in right format for the field type
      value->save_in_field(field);
      if (a == field)
      {
        DBUG_PRINT("info", ("Generating LT filter")); 
        if (filter->cmp(NdbScanFilter::COND_LT, 
                        field->get_field_no(),
                        field->get_val(),
                        field->pack_length()) == -1)
          DBUG_RETURN(1);
      }
      else
      {
        DBUG_PRINT("info", ("Generating GT filter")); 
        if (filter->cmp(NdbScanFilter::COND_GT, 
                        field->get_field_no(),
                        field->get_val(),
                        field->pack_length()) == -1)
          DBUG_RETURN(1);
      }
      cond= cond->next->next->next;
      DBUG_RETURN(0);
    }
    case NDB_LE_FUNC:
    {
      if (!value || !field) break;
      // Save value in right format for the field type
      value->save_in_field(field);
      if (a == field)
      {
        DBUG_PRINT("info", ("Generating LE filter")); 
        if (filter->cmp(NdbScanFilter::COND_LE, 
                        field->get_field_no(),
                        field->get_val(),
                        field->pack_length()) == -1)
          DBUG_RETURN(1);       
      }
      else
      {
        DBUG_PRINT("info", ("Generating GE filter")); 
        if (filter->cmp(NdbScanFilter::COND_GE, 
                        field->get_field_no(),
                        field->get_val(),
                        field->pack_length()) == -1)
          DBUG_RETURN(1);
      }
      cond= cond->next->next->next;
      DBUG_RETURN(0);
    }
    case NDB_GE_FUNC:
    {
      if (!value || !field) break;
      // Save value in right format for the field type
      value->save_in_field(field);
      if (a == field)
      {
        DBUG_PRINT("info", ("Generating GE filter")); 
        if (filter->cmp(NdbScanFilter::COND_GE, 
                        field->get_field_no(),
                        field->get_val(),
                        field->pack_length()) == -1)
          DBUG_RETURN(1);
      }
      else
      {
        DBUG_PRINT("info", ("Generating LE filter")); 
        if (filter->cmp(NdbScanFilter::COND_LE, 
                        field->get_field_no(),
                        field->get_val(),
                        field->pack_length()) == -1)
          DBUG_RETURN(1);
      }
      cond= cond->next->next->next;
      DBUG_RETURN(0);
    }
    case NDB_GT_FUNC:
    {
      if (!value || !field) break;
      // Save value in right format for the field type
      value->save_in_field(field);
      if (a == field)
      {
        DBUG_PRINT("info", ("Generating GT filter"));
        if (filter->cmp(NdbScanFilter::COND_GT, 
                        field->get_field_no(),
                        field->get_val(),
                        field->pack_length()) == -1)
          DBUG_RETURN(1);
      }
      else
      {
        DBUG_PRINT("info", ("Generating LT filter"));
        if (filter->cmp(NdbScanFilter::COND_LT, 
                        field->get_field_no(),
                        field->get_val(),
                        field->pack_length()) == -1)
          DBUG_RETURN(1);
      }
      cond= cond->next->next->next;
      DBUG_RETURN(0);
    }
    case NDB_LIKE_FUNC:
    {
      if (!value || !field) break;
      if ((value->qualification.value_type != Item::STRING_ITEM) &&
          (value->qualification.value_type != Item::VARBIN_ITEM))
          break;
      // Save value in right format for the field type
      value->save_in_field(field);
      DBUG_PRINT("info", ("Generating LIKE filter: like(%d,%s,%d)", 
                          field->get_field_no(), value->get_val(), 
                          value->pack_length()));
      if (filter->cmp(NdbScanFilter::COND_LIKE, 
                      field->get_field_no(),
                      value->get_val(),
                      value->pack_length()) == -1)
        DBUG_RETURN(1);
      cond= cond->next->next->next;
      DBUG_RETURN(0);
    }
    case NDB_NOTLIKE_FUNC:
    {
      if (!value || !field) break;
      if ((value->qualification.value_type != Item::STRING_ITEM) &&
          (value->qualification.value_type != Item::VARBIN_ITEM))
          break;
      // Save value in right format for the field type
      value->save_in_field(field);
      DBUG_PRINT("info", ("Generating NOTLIKE filter: notlike(%d,%s,%d)", 
                          field->get_field_no(), value->get_val(), 
                          value->pack_length()));
      if (filter->cmp(NdbScanFilter::COND_NOT_LIKE, 
                      field->get_field_no(),
                      value->get_val(),
                      value->pack_length()) == -1)
        DBUG_RETURN(1);
      cond= cond->next->next->next;
      DBUG_RETURN(0);
    }
    case NDB_ISNULL_FUNC:
      if (!field)
        break;
      DBUG_PRINT("info", ("Generating ISNULL filter"));
      if (filter->isnull(field->get_field_no()) == -1)
        DBUG_RETURN(1);
      cond= cond->next->next;
      DBUG_RETURN(0);
    case NDB_ISNOTNULL_FUNC:
    {
      if (!field)
        break;
      DBUG_PRINT("info", ("Generating ISNOTNULL filter"));
      if (filter->isnotnull(field->get_field_no()) == -1)
        DBUG_RETURN(1);         
      cond= cond->next->next;
      DBUG_RETURN(0);
    }
    default:
      break;
    }
    break;
  }
  default:
    break;
  }
  DBUG_PRINT("info", ("Found illegal condition"));
  DBUG_RETURN(1);
}

int
ha_ndbcluster::build_scan_filter_group(Ndb_cond* &cond, NdbScanFilter *filter)
{
  uint level=0;
  bool negated= FALSE;
  DBUG_ENTER("build_scan_filter_group");

  do
  {
    if (!cond)
      DBUG_RETURN(1);
    switch (cond->ndb_item->type) {
    case NDB_FUNCTION:
    {
      switch (cond->ndb_item->qualification.function_type) {
      case NDB_COND_AND_FUNC:
      {
        level++;
        DBUG_PRINT("info", ("Generating %s group %u", (negated)?"NAND":"AND",
                            level));
        if ((negated) ? filter->begin(NdbScanFilter::NAND)
            : filter->begin(NdbScanFilter::AND) == -1)
          DBUG_RETURN(1);
        negated= FALSE;
        cond= cond->next;
        break;
      }
      case NDB_COND_OR_FUNC:
      {
        level++;
        DBUG_PRINT("info", ("Generating %s group %u", (negated)?"NOR":"OR",
                            level));
        if ((negated) ? filter->begin(NdbScanFilter::NOR)
            : filter->begin(NdbScanFilter::OR) == -1)
          DBUG_RETURN(1);
        negated= FALSE;
        cond= cond->next;
        break;
      }
      case NDB_NOT_FUNC:
      {
        DBUG_PRINT("info", ("Generating negated query"));
        cond= cond->next;
        negated= TRUE;
        break;
      }
      default:
        if (build_scan_filter_predicate(cond, filter, negated))
          DBUG_RETURN(1);
        negated= FALSE;
        break;
      }
      break;
    }
    case NDB_END_COND:
      DBUG_PRINT("info", ("End of group %u", level));
      level--;
      if (cond) cond= cond->next;
      if (filter->end() == -1)
        DBUG_RETURN(1);
      if (!negated)
        break;
      // else fall through (NOT END is an illegal condition)
    default:
    {
      DBUG_PRINT("info", ("Illegal scan filter"));
    }
    }
  }  while (level > 0 || negated);
  
  DBUG_RETURN(0);
}

int
ha_ndbcluster::build_scan_filter(Ndb_cond * &cond, NdbScanFilter *filter)
{
  bool simple_cond= TRUE;
  DBUG_ENTER("build_scan_filter");  

    switch (cond->ndb_item->type) {
    case NDB_FUNCTION:
      switch (cond->ndb_item->qualification.function_type) {
      case NDB_COND_AND_FUNC:
      case NDB_COND_OR_FUNC:
        simple_cond= FALSE;
        break;
      default:
        break;
      }
      break;
    default:
      break;
    }
  if (simple_cond && filter->begin() == -1)
    DBUG_RETURN(1);
  if (build_scan_filter_group(cond, filter))
    DBUG_RETURN(1);
  if (simple_cond && filter->end() == -1)
    DBUG_RETURN(1);

  DBUG_RETURN(0);
}

int
ha_ndbcluster::generate_scan_filter(Ndb_cond_stack *ndb_cond_stack,
                                    NdbScanOperation *op)
{
  DBUG_ENTER("generate_scan_filter");
  if (ndb_cond_stack)
  {
    DBUG_PRINT("info", ("Generating scan filter"));
    NdbScanFilter filter(op);
    bool multiple_cond= FALSE;
    // Wrap an AND group around multiple conditions
    if (ndb_cond_stack->next) {
      multiple_cond= TRUE;
      if (filter.begin() == -1)
        DBUG_RETURN(1); 
    }
    for (Ndb_cond_stack *stack= ndb_cond_stack; 
         (stack); 
         stack= stack->next)
      {
        Ndb_cond *cond= stack->ndb_cond;

        if (build_scan_filter(cond, &filter))
        {
          DBUG_PRINT("info", ("build_scan_filter failed"));
          DBUG_RETURN(1);
        }
      }
    if (multiple_cond && filter.end() == -1)
      DBUG_RETURN(1);
  }
  else
  {  
    DBUG_PRINT("info", ("Empty stack"));
  }

  DBUG_RETURN(0);
}

/*
  get table space info for SHOW CREATE TABLE
*/
char* ha_ndbcluster::get_tablespace_name(THD *thd)
{
  Ndb *ndb= check_ndb_in_thd(thd);
  NDBDICT *ndbdict= ndb->getDictionary();
  NdbError ndberr;
  Uint32 id;
  ndb->setDatabaseName(m_dbname);
  const NDBTAB *ndbtab= m_table;
  DBUG_ASSERT(ndbtab != NULL);
  if (!ndbtab->getTablespace(&id))
  {
    return 0;
  }
  {
    NdbDictionary::Tablespace ts= ndbdict->getTablespace(id);
    ndberr= ndbdict->getNdbError();
    if(ndberr.classification != NdbError::NoError)
      goto err;
    return (my_strdup(ts.getName(), MYF(0)));
  }
err:
  if (ndberr.status == NdbError::TemporaryError)
    push_warning_printf(thd, MYSQL_ERROR::WARN_LEVEL_ERROR,
			ER_GET_TEMPORARY_ERRMSG, ER(ER_GET_TEMPORARY_ERRMSG),
			ndberr.code, ndberr.message, "NDB");
  else
    push_warning_printf(thd, MYSQL_ERROR::WARN_LEVEL_ERROR,
			ER_GET_ERRMSG, ER(ER_GET_ERRMSG),
			ndberr.code, ndberr.message, "NDB");
  return 0;
}

/*
  Implements the SHOW NDB STATUS command.
*/
bool
ndbcluster_show_status(handlerton *hton, THD* thd, stat_print_fn *stat_print,
                       enum ha_stat_type stat_type)
{
  char buf[IO_SIZE];
  uint buflen;
  DBUG_ENTER("ndbcluster_show_status");
  
  if (have_ndbcluster != SHOW_OPTION_YES) 
  {
    DBUG_RETURN(FALSE);
  }
  if (stat_type != HA_ENGINE_STATUS)
  {
    DBUG_RETURN(FALSE);
  }

  update_status_variables(g_ndb_cluster_connection);
  buflen=
    my_snprintf(buf, sizeof(buf),
                "cluster_node_id=%ld, "
                "connected_host=%s, "
                "connected_port=%ld, "
                "number_of_data_nodes=%ld, "
                "number_of_ready_data_nodes=%ld, "
                "connect_count=%ld",
                ndb_cluster_node_id,
                ndb_connected_host,
                ndb_connected_port,
                ndb_number_of_data_nodes,
                ndb_number_of_ready_data_nodes,
                ndb_connect_count);
  if (stat_print(thd, ndbcluster_hton_name, ndbcluster_hton_name_length,
                 STRING_WITH_LEN("connection"), buf, buflen))
    DBUG_RETURN(TRUE);

  if (get_thd_ndb(thd) && get_thd_ndb(thd)->ndb)
  {
    Ndb* ndb= (get_thd_ndb(thd))->ndb;
    Ndb::Free_list_usage tmp;
    tmp.m_name= 0;
    while (ndb->get_free_list_usage(&tmp))
    {
      buflen=
        my_snprintf(buf, sizeof(buf),
                  "created=%u, free=%u, sizeof=%u",
                  tmp.m_created, tmp.m_free, tmp.m_sizeof);
      if (stat_print(thd, ndbcluster_hton_name, ndbcluster_hton_name_length,
                     tmp.m_name, strlen(tmp.m_name), buf, buflen))
        DBUG_RETURN(TRUE);
    }
  }
#ifdef HAVE_NDB_BINLOG
  ndbcluster_show_status_binlog(thd, stat_print, stat_type);
#endif

  DBUG_RETURN(FALSE);
}


/*
  Create a table in NDB Cluster
 */
static uint get_no_fragments(ulonglong max_rows)
{
#if MYSQL_VERSION_ID >= 50000
  uint acc_row_size= 25 + /*safety margin*/ 2;
#else
  uint acc_row_size= pk_length*4;
  /* add acc overhead */
  if (pk_length <= 8)  /* main page will set the limit */
    acc_row_size+= 25 + /*safety margin*/ 2;
  else                /* overflow page will set the limit */
    acc_row_size+= 4 + /*safety margin*/ 4;
#endif
  ulonglong acc_fragment_size= 512*1024*1024;
#if MYSQL_VERSION_ID >= 50100
  return (max_rows*acc_row_size)/acc_fragment_size+1;
#else
  return ((max_rows*acc_row_size)/acc_fragment_size+1
	  +1/*correct rounding*/)/2;
#endif
}


/*
  Routine to adjust default number of partitions to always be a multiple
  of number of nodes and never more than 4 times the number of nodes.

*/
static bool adjusted_frag_count(uint no_fragments, uint no_nodes,
                                uint &reported_frags)
{
  uint i= 0;
  reported_frags= no_nodes;
  while (reported_frags < no_fragments && ++i < 4 &&
         (reported_frags + no_nodes) < MAX_PARTITIONS) 
    reported_frags+= no_nodes;
  return (reported_frags < no_fragments);
}

int ha_ndbcluster::get_default_no_partitions(HA_CREATE_INFO *info)
{
  ha_rows max_rows, min_rows;
  if (info)
  {
    max_rows= info->max_rows;
    min_rows= info->min_rows;
  }
  else
  {
    max_rows= table_share->max_rows;
    min_rows= table_share->min_rows;
  }
  uint reported_frags;
  uint no_fragments=
    get_no_fragments(max_rows >= min_rows ? max_rows : min_rows);
  uint no_nodes= g_ndb_cluster_connection->no_db_nodes();
  if (adjusted_frag_count(no_fragments, no_nodes, reported_frags))
  {
    push_warning(current_thd,
                 MYSQL_ERROR::WARN_LEVEL_WARN, ER_UNKNOWN_ERROR,
    "Ndb might have problems storing the max amount of rows specified");
  }
  return (int)reported_frags;
}


/*
  Set-up auto-partitioning for NDB Cluster

  SYNOPSIS
    set_auto_partitions()
    part_info                  Partition info struct to set-up
 
  RETURN VALUE
    NONE

  DESCRIPTION
    Set-up auto partitioning scheme for tables that didn't define any
    partitioning. We'll use PARTITION BY KEY() in this case which
    translates into partition by primary key if a primary key exists
    and partition by hidden key otherwise.
*/

void ha_ndbcluster::set_auto_partitions(partition_info *part_info)
{
  DBUG_ENTER("ha_ndbcluster::set_auto_partitions");
  part_info->list_of_part_fields= TRUE;
  part_info->part_type= HASH_PARTITION;
  switch (opt_ndb_distribution_id)
  {
  case ND_KEYHASH:
    part_info->linear_hash_ind= FALSE;
    break;
  case ND_LINHASH:
    part_info->linear_hash_ind= TRUE;
    break;
  }
  DBUG_VOID_RETURN;
}


int ha_ndbcluster::set_range_data(void *tab_ref, partition_info *part_info)
{
  NDBTAB *tab= (NDBTAB*)tab_ref;
  int32 *range_data= (int32*)my_malloc(part_info->no_parts*sizeof(int32),
                                       MYF(0));
  uint i;
  int error= 0;
  bool unsigned_flag= part_info->part_expr->unsigned_flag;
  DBUG_ENTER("set_range_data");

  if (!range_data)
  {
    mem_alloc_error(part_info->no_parts*sizeof(int32));
    DBUG_RETURN(1);
  }
  for (i= 0; i < part_info->no_parts; i++)
  {
    longlong range_val= part_info->range_int_array[i];
    if (unsigned_flag)
      range_val-= 0x8000000000000000ULL;
    if (range_val < INT_MIN32 || range_val >= INT_MAX32)
    {
      if ((i != part_info->no_parts - 1) ||
          (range_val != LONGLONG_MAX))
      {
        my_error(ER_LIMITED_PART_RANGE, MYF(0), "NDB");
        error= 1;
        goto error;
      }
      range_val= INT_MAX32;
    }
    range_data[i]= (int32)range_val;
  }
  tab->setRangeListData(range_data, sizeof(int32)*part_info->no_parts);
error:
  my_free((char*)range_data, MYF(0));
  DBUG_RETURN(error);
}

int ha_ndbcluster::set_list_data(void *tab_ref, partition_info *part_info)
{
  NDBTAB *tab= (NDBTAB*)tab_ref;
  int32 *list_data= (int32*)my_malloc(part_info->no_list_values * 2
                                      * sizeof(int32), MYF(0));
  uint32 *part_id, i;
  int error= 0;
  bool unsigned_flag= part_info->part_expr->unsigned_flag;
  DBUG_ENTER("set_list_data");

  if (!list_data)
  {
    mem_alloc_error(part_info->no_list_values*2*sizeof(int32));
    DBUG_RETURN(1);
  }
  for (i= 0; i < part_info->no_list_values; i++)
  {
    LIST_PART_ENTRY *list_entry= &part_info->list_array[i];
    longlong list_val= list_entry->list_value;
    if (unsigned_flag)
      list_val-= 0x8000000000000000ULL;
    if (list_val < INT_MIN32 || list_val > INT_MAX32)
    {
      my_error(ER_LIMITED_PART_RANGE, MYF(0), "NDB");
      error= 1;
      goto error;
    }
    list_data[2*i]= (int32)list_val;
    part_id= (uint32*)&list_data[2*i+1];
    *part_id= list_entry->partition_id;
  }
  tab->setRangeListData(list_data, 2*sizeof(int32)*part_info->no_list_values);
error:
  my_free((char*)list_data, MYF(0));
  DBUG_RETURN(error);
}

/*
  User defined partitioning set-up. We need to check how many fragments the
  user wants defined and which node groups to put those into. Later we also
  want to attach those partitions to a tablespace.

  All the functionality of the partition function, partition limits and so
  forth are entirely handled by the MySQL Server. There is one exception to
  this rule for PARTITION BY KEY where NDB handles the hash function and
  this type can thus be handled transparently also by NDB API program.
  For RANGE, HASH and LIST and subpartitioning the NDB API programs must
  implement the function to map to a partition.
*/

uint ha_ndbcluster::set_up_partition_info(partition_info *part_info,
                                          TABLE *table,
                                          void *tab_par)
{
  uint16 frag_data[MAX_PARTITIONS];
  char *ts_names[MAX_PARTITIONS];
  ulong ts_index= 0, fd_index= 0, i, j;
  NDBTAB *tab= (NDBTAB*)tab_par;
  NDBTAB::FragmentType ftype= NDBTAB::UserDefined;
  partition_element *part_elem;
  bool first= TRUE;
  uint ts_id, ts_version, part_count= 0, tot_ts_name_len;
  List_iterator<partition_element> part_it(part_info->partitions);
  int error;
  char *name_ptr;
  DBUG_ENTER("ha_ndbcluster::set_up_partition_info");

  if (part_info->part_type == HASH_PARTITION &&
      part_info->list_of_part_fields == TRUE)
  {
    Field **fields= part_info->part_field_array;

    if (part_info->linear_hash_ind)
      ftype= NDBTAB::DistrKeyLin;
    else
      ftype= NDBTAB::DistrKeyHash;

    for (i= 0; i < part_info->part_field_list.elements; i++)
    {
      NDBCOL *col= tab->getColumn(fields[i]->field_index);
      DBUG_PRINT("info",("setting dist key on %s", col->getName()));
      col->setPartitionKey(TRUE);
    }
  }
  else 
  {
    if (!current_thd->variables.new_mode)
    {
      push_warning_printf(current_thd, MYSQL_ERROR::WARN_LEVEL_ERROR,
                          ER_ILLEGAL_HA_CREATE_OPTION,
                          ER(ER_ILLEGAL_HA_CREATE_OPTION),
                          ndbcluster_hton_name,
                          "LIST, RANGE and HASH partition disabled by default,"
                          " use --new option to enable");
      DBUG_RETURN(HA_ERR_UNSUPPORTED);
    }
   /*
      Create a shadow field for those tables that have user defined
      partitioning. This field stores the value of the partition
      function such that NDB can handle reorganisations of the data
      even when the MySQL Server isn't available to assist with
      calculation of the partition function value.
    */
    NDBCOL col;
    DBUG_PRINT("info", ("Generating partition func value field"));
    col.setName("$PART_FUNC_VALUE");
    col.setType(NdbDictionary::Column::Int);
    col.setLength(1);
    col.setNullable(FALSE);
    col.setPrimaryKey(FALSE);
    col.setAutoIncrement(FALSE);
    tab->addColumn(col);
    if (part_info->part_type == RANGE_PARTITION)
    {
      if ((error= set_range_data((void*)tab, part_info)))
      {
        DBUG_RETURN(error);
      }
    }
    else if (part_info->part_type == LIST_PARTITION)
    {
      if ((error= set_list_data((void*)tab, part_info)))
      {
        DBUG_RETURN(error);
      }
    }
  }
  tab->setFragmentType(ftype);
  i= 0;
  tot_ts_name_len= 0;
  do
  {
    uint ng;
    part_elem= part_it++;
    if (!part_info->is_sub_partitioned())
    {
      ng= part_elem->nodegroup_id;
      if (first && ng == UNDEF_NODEGROUP)
        ng= 0;
      ts_names[fd_index]= part_elem->tablespace_name;
      frag_data[fd_index++]= ng;
    }
    else
    {
      List_iterator<partition_element> sub_it(part_elem->subpartitions);
      j= 0;
      do
      {
        part_elem= sub_it++;
        ng= part_elem->nodegroup_id;
        if (first && ng == UNDEF_NODEGROUP)
          ng= 0;
        ts_names[fd_index]= part_elem->tablespace_name;
        frag_data[fd_index++]= ng;
      } while (++j < part_info->no_subparts);
    }
    first= FALSE;
  } while (++i < part_info->no_parts);
  tab->setDefaultNoPartitionsFlag(part_info->use_default_no_partitions);
  tab->setLinearFlag(part_info->linear_hash_ind);
  {
    ha_rows max_rows= table_share->max_rows;
    ha_rows min_rows= table_share->min_rows;
    if (max_rows < min_rows)
      max_rows= min_rows;
    if (max_rows != (ha_rows)0) /* default setting, don't set fragmentation */
    {
      tab->setMaxRows(max_rows);
      tab->setMinRows(min_rows);
    }
  }
  tab->setTablespaceNames(ts_names, fd_index*sizeof(char*));
  tab->setFragmentCount(fd_index);
  tab->setFragmentData(&frag_data, fd_index*2);
  DBUG_RETURN(0);
}


bool ha_ndbcluster::check_if_incompatible_data(HA_CREATE_INFO *info,
					       uint table_changes)
{
  DBUG_ENTER("ha_ndbcluster::check_if_incompatible_data");
  uint i;
  const NDBTAB *tab= (const NDBTAB *) m_table;

  if (current_thd->variables.ndb_use_copying_alter_table)
  {
    DBUG_PRINT("info", ("On-line alter table disabled"));
    DBUG_RETURN(COMPATIBLE_DATA_NO);
  }

  int pk= 0;
  int ai= 0;
  for (i= 0; i < table->s->fields; i++) 
  {
    Field *field= table->field[i];
    const NDBCOL *col= tab->getColumn(i);
    if (field->flags & FIELD_IS_RENAMED)
    {
      DBUG_PRINT("info", ("Field has been renamed, copy table"));
      DBUG_RETURN(COMPATIBLE_DATA_NO);
    }
    if ((field->flags & FIELD_IN_ADD_INDEX) &&
        col->getStorageType() == NdbDictionary::Column::StorageTypeDisk)
    {
      DBUG_PRINT("info", ("add/drop index not supported for disk stored column"));
      DBUG_RETURN(COMPATIBLE_DATA_NO);
    }
    
    if (field->flags & PRI_KEY_FLAG)
      pk=1;
    if (field->flags & FIELD_IN_ADD_INDEX)
      ai=1;
  }
  if (table_changes != IS_EQUAL_YES)
    DBUG_RETURN(COMPATIBLE_DATA_NO);
  
  /**
   * Changing from/to primary key
   *
   * This is _not_ correct, but check_if_incompatible_data-interface
   *   doesnt give more info, so I guess that we can't do any
   *   online add index if not using primary key
   *
   *   This as mysql will handle a unique not null index as primary 
   *     even wo/ user specifiying it... :-(
   *   
   */
  if ((table_share->primary_key == MAX_KEY && pk) ||
      (table_share->primary_key != MAX_KEY && !pk) ||
      (table_share->primary_key == MAX_KEY && !pk && ai))
  {
    DBUG_RETURN(COMPATIBLE_DATA_NO);
  }
  
  /* Check that auto_increment value was not changed */
  if ((info->used_fields & HA_CREATE_USED_AUTO) &&
      info->auto_increment_value != 0)
    DBUG_RETURN(COMPATIBLE_DATA_NO);
  
  /* Check that row format didn't change */
  if ((info->used_fields & HA_CREATE_USED_AUTO) &&
      get_row_type() != info->row_type)
    DBUG_RETURN(COMPATIBLE_DATA_NO);

  DBUG_RETURN(COMPATIBLE_DATA_YES);
}

bool set_up_tablespace(st_alter_tablespace *info,
                       NdbDictionary::Tablespace *ndb_ts)
{
  ndb_ts->setName(info->tablespace_name);
  ndb_ts->setExtentSize(info->extent_size);
  ndb_ts->setDefaultLogfileGroup(info->logfile_group_name);
  return false;
}

bool set_up_datafile(st_alter_tablespace *info,
                     NdbDictionary::Datafile *ndb_df)
{
  if (info->max_size > 0)
  {
    my_error(ER_TABLESPACE_AUTO_EXTEND_ERROR, MYF(0));
    return true;
  }
  ndb_df->setPath(info->data_file_name);
  ndb_df->setSize(info->initial_size);
  ndb_df->setTablespace(info->tablespace_name);
  return false;
}

bool set_up_logfile_group(st_alter_tablespace *info,
                          NdbDictionary::LogfileGroup *ndb_lg)
{
  ndb_lg->setName(info->logfile_group_name);
  ndb_lg->setUndoBufferSize(info->undo_buffer_size);
  return false;
}

bool set_up_undofile(st_alter_tablespace *info,
                     NdbDictionary::Undofile *ndb_uf)
{
  ndb_uf->setPath(info->undo_file_name);
  ndb_uf->setSize(info->initial_size);
  ndb_uf->setLogfileGroup(info->logfile_group_name);
  return false;
}

int ndbcluster_alter_tablespace(handlerton *hton, THD* thd, st_alter_tablespace *info)
{
  DBUG_ENTER("ha_ndbcluster::alter_tablespace");

  int is_tablespace= 0;
  Ndb *ndb= check_ndb_in_thd(thd);
  if (ndb == NULL)
  {
    DBUG_RETURN(HA_ERR_NO_CONNECTION);
  }

  NdbError err;
  NDBDICT *dict= ndb->getDictionary();
  int error;
  const char * errmsg;
  LINT_INIT(errmsg);

  switch (info->ts_cmd_type){
  case (CREATE_TABLESPACE):
  {
    error= ER_CREATE_FILEGROUP_FAILED;
    
    NdbDictionary::Tablespace ndb_ts;
    NdbDictionary::Datafile ndb_df;
    NdbDictionary::ObjectId objid;
    if (set_up_tablespace(info, &ndb_ts))
    {
      DBUG_RETURN(1);
    }
    if (set_up_datafile(info, &ndb_df))
    {
      DBUG_RETURN(1);
    }
    errmsg= "TABLESPACE";
    if (dict->createTablespace(ndb_ts, &objid))
    {
      DBUG_PRINT("error", ("createTablespace returned %d", error));
      goto ndberror;
    }
    DBUG_PRINT("info", ("Successfully created Tablespace"));
    errmsg= "DATAFILE";
    if (dict->createDatafile(ndb_df))
    {
      err= dict->getNdbError();
      NdbDictionary::Tablespace tmp= dict->getTablespace(ndb_ts.getName());
      if (dict->getNdbError().code == 0 &&
	  tmp.getObjectId() == objid.getObjectId() &&
	  tmp.getObjectVersion() == objid.getObjectVersion())
      {
	dict->dropTablespace(tmp);
      }
      
      DBUG_PRINT("error", ("createDatafile returned %d", error));
      goto ndberror2;
    }
    is_tablespace= 1;
    break;
  }
  case (ALTER_TABLESPACE):
  {
    error= ER_ALTER_FILEGROUP_FAILED;
    if (info->ts_alter_tablespace_type == ALTER_TABLESPACE_ADD_FILE)
    {
      NdbDictionary::Datafile ndb_df;
      if (set_up_datafile(info, &ndb_df))
      {
	DBUG_RETURN(1);
      }
      errmsg= " CREATE DATAFILE";
      if (dict->createDatafile(ndb_df))
      {
	goto ndberror;
      }
    }
    else if(info->ts_alter_tablespace_type == ALTER_TABLESPACE_DROP_FILE)
    {
      NdbDictionary::Tablespace ts= dict->getTablespace(info->tablespace_name);
      NdbDictionary::Datafile df= dict->getDatafile(0, info->data_file_name);
      NdbDictionary::ObjectId objid;
      df.getTablespaceId(&objid);
      if (ts.getObjectId() == objid.getObjectId() && 
	  strcmp(df.getPath(), info->data_file_name) == 0)
      {
	errmsg= " DROP DATAFILE";
	if (dict->dropDatafile(df))
	{
	  goto ndberror;
	}
      }
      else
      {
	DBUG_PRINT("error", ("No such datafile"));
	my_error(ER_ALTER_FILEGROUP_FAILED, MYF(0), " NO SUCH FILE");
	DBUG_RETURN(1);
      }
    }
    else
    {
      DBUG_PRINT("error", ("Unsupported alter tablespace: %d", 
			   info->ts_alter_tablespace_type));
      DBUG_RETURN(HA_ADMIN_NOT_IMPLEMENTED);
    }
    is_tablespace= 1;
    break;
  }
  case (CREATE_LOGFILE_GROUP):
  {
    error= ER_CREATE_FILEGROUP_FAILED;
    NdbDictionary::LogfileGroup ndb_lg;
    NdbDictionary::Undofile ndb_uf;
    NdbDictionary::ObjectId objid;
    if (info->undo_file_name == NULL)
    {
      /*
	REDO files in LOGFILE GROUP not supported yet
      */
      DBUG_RETURN(HA_ADMIN_NOT_IMPLEMENTED);
    }
    if (set_up_logfile_group(info, &ndb_lg))
    {
      DBUG_RETURN(1);
    }
    errmsg= "LOGFILE GROUP";
    if (dict->createLogfileGroup(ndb_lg, &objid))
    {
      goto ndberror;
    }
    DBUG_PRINT("info", ("Successfully created Logfile Group"));
    if (set_up_undofile(info, &ndb_uf))
    {
      DBUG_RETURN(1);
    }
    errmsg= "UNDOFILE";
    if (dict->createUndofile(ndb_uf))
    {
      err= dict->getNdbError();
      NdbDictionary::LogfileGroup tmp= dict->getLogfileGroup(ndb_lg.getName());
      if (dict->getNdbError().code == 0 &&
	  tmp.getObjectId() == objid.getObjectId() &&
	  tmp.getObjectVersion() == objid.getObjectVersion())
      {
	dict->dropLogfileGroup(tmp);
      }
      goto ndberror2;
    }
    break;
  }
  case (ALTER_LOGFILE_GROUP):
  {
    error= ER_ALTER_FILEGROUP_FAILED;
    if (info->undo_file_name == NULL)
    {
      /*
	REDO files in LOGFILE GROUP not supported yet
      */
      DBUG_RETURN(HA_ADMIN_NOT_IMPLEMENTED);
    }
    NdbDictionary::Undofile ndb_uf;
    if (set_up_undofile(info, &ndb_uf))
    {
      DBUG_RETURN(1);
    }
    errmsg= "CREATE UNDOFILE";
    if (dict->createUndofile(ndb_uf))
    {
      goto ndberror;
    }
    break;
  }
  case (DROP_TABLESPACE):
  {
    error= ER_DROP_FILEGROUP_FAILED;
    errmsg= "TABLESPACE";
    if (dict->dropTablespace(dict->getTablespace(info->tablespace_name)))
    {
      goto ndberror;
    }
    is_tablespace= 1;
    break;
  }
  case (DROP_LOGFILE_GROUP):
  {
    error= ER_DROP_FILEGROUP_FAILED;
    errmsg= "LOGFILE GROUP";
    if (dict->dropLogfileGroup(dict->getLogfileGroup(info->logfile_group_name)))
    {
      goto ndberror;
    }
    break;
  }
  case (CHANGE_FILE_TABLESPACE):
  {
    DBUG_RETURN(HA_ADMIN_NOT_IMPLEMENTED);
  }
  case (ALTER_ACCESS_MODE_TABLESPACE):
  {
    DBUG_RETURN(HA_ADMIN_NOT_IMPLEMENTED);
  }
  default:
  {
    DBUG_RETURN(HA_ADMIN_NOT_IMPLEMENTED);
  }
  }
#ifdef HAVE_NDB_BINLOG
  if (is_tablespace)
    ndbcluster_log_schema_op(thd, 0,
                             thd->query, thd->query_length,
                             "", info->tablespace_name,
                             0, 0,
                             SOT_TABLESPACE, 0, 0, 0);
  else
    ndbcluster_log_schema_op(thd, 0,
                             thd->query, thd->query_length,
                             "", info->logfile_group_name,
                             0, 0,
                             SOT_LOGFILE_GROUP, 0, 0, 0);
#endif
  DBUG_RETURN(FALSE);

ndberror:
  err= dict->getNdbError();
ndberror2:
  ERR_PRINT(err);
  ndb_to_mysql_error(&err);
  
  my_error(error, MYF(0), errmsg);
  DBUG_RETURN(1);
}


bool ha_ndbcluster::get_no_parts(const char *name, uint *no_parts)
{
  Ndb *ndb;
  NDBDICT *dict;
  const NDBTAB *tab;
  int err;
  DBUG_ENTER("ha_ndbcluster::get_no_parts");
  LINT_INIT(err);

  set_dbname(name);
  set_tabname(name);
  for (;;)
  {
    if (check_ndb_connection())
    {
      err= HA_ERR_NO_CONNECTION;
      break;
    }
    ndb= get_ndb();
    ndb->setDatabaseName(m_dbname);
    Ndb_table_guard ndbtab_g(dict= ndb->getDictionary(), m_tabname);
    if (!ndbtab_g.get_table())
      ERR_BREAK(dict->getNdbError(), err);
    *no_parts= ndbtab_g.get_table()->getFragmentCount();
    DBUG_RETURN(FALSE);
  }

  print_error(err, MYF(0));
  DBUG_RETURN(TRUE);
}

static int ndbcluster_fill_files_table(handlerton *hton, 
                                       THD *thd, 
                                       TABLE_LIST *tables,
                                       COND *cond)
{
  TABLE* table= tables->table;
  Ndb *ndb= check_ndb_in_thd(thd);
  NdbDictionary::Dictionary* dict= ndb->getDictionary();
  NdbDictionary::Dictionary::List dflist;
  NdbError ndberr;
  uint i;
  DBUG_ENTER("ndbcluster_fill_files_table");

  dict->listObjects(dflist, NdbDictionary::Object::Datafile);
  ndberr= dict->getNdbError();
  if (ndberr.classification != NdbError::NoError)
    ERR_RETURN(ndberr);

  for (i= 0; i < dflist.count; i++)
  {
    NdbDictionary::Dictionary::List::Element& elt = dflist.elements[i];
    Ndb_cluster_connection_node_iter iter;
    uint id;
    
    g_ndb_cluster_connection->init_get_next_node(iter);

    while ((id= g_ndb_cluster_connection->get_next_node(iter)))
    {
      init_fill_schema_files_row(table);
      NdbDictionary::Datafile df= dict->getDatafile(id, elt.name);
      ndberr= dict->getNdbError();
      if(ndberr.classification != NdbError::NoError)
      {
        if (ndberr.classification == NdbError::SchemaError)
          continue;
        ERR_RETURN(ndberr);
      }
      NdbDictionary::Tablespace ts= dict->getTablespace(df.getTablespace());
      ndberr= dict->getNdbError();
      if (ndberr.classification != NdbError::NoError)
      {
        if (ndberr.classification == NdbError::SchemaError)
          continue;
        ERR_RETURN(ndberr);
      }

      table->field[IS_FILES_FILE_NAME]->set_notnull();
      table->field[IS_FILES_FILE_NAME]->store(elt.name, strlen(elt.name),
                                              system_charset_info);
      table->field[IS_FILES_FILE_TYPE]->set_notnull();
      table->field[IS_FILES_FILE_TYPE]->store("DATAFILE",8,
                                              system_charset_info);
      table->field[IS_FILES_TABLESPACE_NAME]->set_notnull();
      table->field[IS_FILES_TABLESPACE_NAME]->store(df.getTablespace(),
                                                    strlen(df.getTablespace()),
                                                    system_charset_info);
      table->field[IS_FILES_LOGFILE_GROUP_NAME]->set_notnull();
      table->field[IS_FILES_LOGFILE_GROUP_NAME]->
        store(ts.getDefaultLogfileGroup(),
              strlen(ts.getDefaultLogfileGroup()),
              system_charset_info);
      table->field[IS_FILES_ENGINE]->set_notnull();
      table->field[IS_FILES_ENGINE]->store(ndbcluster_hton_name,
                                           ndbcluster_hton_name_length,
                                           system_charset_info);

      table->field[IS_FILES_FREE_EXTENTS]->set_notnull();
      table->field[IS_FILES_FREE_EXTENTS]->store(df.getFree()
                                                 / ts.getExtentSize());
      table->field[IS_FILES_TOTAL_EXTENTS]->set_notnull();
      table->field[IS_FILES_TOTAL_EXTENTS]->store(df.getSize()
                                                  / ts.getExtentSize());
      table->field[IS_FILES_EXTENT_SIZE]->set_notnull();
      table->field[IS_FILES_EXTENT_SIZE]->store(ts.getExtentSize());
      table->field[IS_FILES_INITIAL_SIZE]->set_notnull();
      table->field[IS_FILES_INITIAL_SIZE]->store(df.getSize());
      table->field[IS_FILES_MAXIMUM_SIZE]->set_notnull();
      table->field[IS_FILES_MAXIMUM_SIZE]->store(df.getSize());
      table->field[IS_FILES_VERSION]->set_notnull();
      table->field[IS_FILES_VERSION]->store(df.getObjectVersion());

      table->field[IS_FILES_ROW_FORMAT]->set_notnull();
      table->field[IS_FILES_ROW_FORMAT]->store("FIXED", 5, system_charset_info);

      char extra[30];
      int len= my_snprintf(extra, sizeof(extra), "CLUSTER_NODE=%u", id);
      table->field[IS_FILES_EXTRA]->set_notnull();
      table->field[IS_FILES_EXTRA]->store(extra, len, system_charset_info);
      schema_table_store_record(thd, table);
    }
  }

  NdbDictionary::Dictionary::List uflist;
  dict->listObjects(uflist, NdbDictionary::Object::Undofile);
  ndberr= dict->getNdbError();
  if (ndberr.classification != NdbError::NoError)
    ERR_RETURN(ndberr);

  for (i= 0; i < uflist.count; i++)
  {
    NdbDictionary::Dictionary::List::Element& elt= uflist.elements[i];
    Ndb_cluster_connection_node_iter iter;
    unsigned id;

    g_ndb_cluster_connection->init_get_next_node(iter);

    while ((id= g_ndb_cluster_connection->get_next_node(iter)))
    {
      NdbDictionary::Undofile uf= dict->getUndofile(id, elt.name);
      ndberr= dict->getNdbError();
      if (ndberr.classification != NdbError::NoError)
      {
        if (ndberr.classification == NdbError::SchemaError)
          continue;
        ERR_RETURN(ndberr);
      }
      NdbDictionary::LogfileGroup lfg=
        dict->getLogfileGroup(uf.getLogfileGroup());
      ndberr= dict->getNdbError();
      if (ndberr.classification != NdbError::NoError)
      {
        if (ndberr.classification == NdbError::SchemaError)
          continue;
        ERR_RETURN(ndberr);
      }

      init_fill_schema_files_row(table);
      table->field[IS_FILES_FILE_NAME]->set_notnull();
      table->field[IS_FILES_FILE_NAME]->store(elt.name, strlen(elt.name),
                                              system_charset_info);
      table->field[IS_FILES_FILE_TYPE]->set_notnull();
      table->field[IS_FILES_FILE_TYPE]->store("UNDO LOG", 8,
                                              system_charset_info);
      NdbDictionary::ObjectId objid;
      uf.getLogfileGroupId(&objid);
      table->field[IS_FILES_LOGFILE_GROUP_NAME]->set_notnull();
      table->field[IS_FILES_LOGFILE_GROUP_NAME]->store(uf.getLogfileGroup(),
                                                  strlen(uf.getLogfileGroup()),
                                                       system_charset_info);
      table->field[IS_FILES_LOGFILE_GROUP_NUMBER]->set_notnull();
      table->field[IS_FILES_LOGFILE_GROUP_NUMBER]->store(objid.getObjectId());
      table->field[IS_FILES_ENGINE]->set_notnull();
      table->field[IS_FILES_ENGINE]->store(ndbcluster_hton_name,
                                           ndbcluster_hton_name_length,
                                           system_charset_info);

      table->field[IS_FILES_TOTAL_EXTENTS]->set_notnull();
      table->field[IS_FILES_TOTAL_EXTENTS]->store(uf.getSize()/4);
      table->field[IS_FILES_EXTENT_SIZE]->set_notnull();
      table->field[IS_FILES_EXTENT_SIZE]->store(4);

      table->field[IS_FILES_INITIAL_SIZE]->set_notnull();
      table->field[IS_FILES_INITIAL_SIZE]->store(uf.getSize());
      table->field[IS_FILES_MAXIMUM_SIZE]->set_notnull();
      table->field[IS_FILES_MAXIMUM_SIZE]->store(uf.getSize());

      table->field[IS_FILES_VERSION]->set_notnull();
      table->field[IS_FILES_VERSION]->store(uf.getObjectVersion());

      char extra[100];
<<<<<<< HEAD
      int len= my_snprintf(extra,sizeof(extra),"CLUSTER_NODE=%u;UNDO_BUFFER_SIZE=%lu",id,lfg.getUndoBufferSize());
      table->field[IS_FILES_EXTRA]->set_notnull();
      table->field[IS_FILES_EXTRA]->store(extra, len, system_charset_info);
=======
      int len= my_snprintf(extra,sizeof(extra),"CLUSTER_NODE=%u;UNDO_BUFFER_SIZE=%lu",
                           id, (ulong) lfg.getUndoBufferSize());
      table->field[c]->set_notnull();
      table->field[c]->store(extra, len, system_charset_info);
>>>>>>> 07d8be45
      schema_table_store_record(thd, table);
    }
  }

  // now for LFGs
  NdbDictionary::Dictionary::List lfglist;
  dict->listObjects(lfglist, NdbDictionary::Object::LogfileGroup);
  ndberr= dict->getNdbError();
  if (ndberr.classification != NdbError::NoError)
    ERR_RETURN(ndberr);

  for (i= 0; i < lfglist.count; i++)
  {
    NdbDictionary::Dictionary::List::Element& elt= lfglist.elements[i];

    NdbDictionary::LogfileGroup lfg= dict->getLogfileGroup(elt.name);
    ndberr= dict->getNdbError();
    if (ndberr.classification != NdbError::NoError)
    {
      if (ndberr.classification == NdbError::SchemaError)
        continue;
      ERR_RETURN(ndberr);
    }

    init_fill_schema_files_row(table);
    table->field[IS_FILES_FILE_TYPE]->set_notnull();
    table->field[IS_FILES_FILE_TYPE]->store("UNDO LOG", 8,
                                            system_charset_info);

    table->field[IS_FILES_LOGFILE_GROUP_NAME]->set_notnull();
    table->field[IS_FILES_LOGFILE_GROUP_NAME]->store(elt.name,
                                                     strlen(elt.name),
                                                     system_charset_info);
    table->field[IS_FILES_LOGFILE_GROUP_NUMBER]->set_notnull();
    table->field[IS_FILES_LOGFILE_GROUP_NUMBER]->store(lfg.getObjectId());
    table->field[IS_FILES_ENGINE]->set_notnull();
    table->field[IS_FILES_ENGINE]->store(ndbcluster_hton_name,
                                         ndbcluster_hton_name_length,
                                         system_charset_info);

    table->field[IS_FILES_FREE_EXTENTS]->set_notnull();
    table->field[IS_FILES_FREE_EXTENTS]->store(lfg.getUndoFreeWords());
    table->field[IS_FILES_EXTENT_SIZE]->set_notnull();
    table->field[IS_FILES_EXTENT_SIZE]->store(4);

    table->field[IS_FILES_VERSION]->set_notnull();
    table->field[IS_FILES_VERSION]->store(lfg.getObjectVersion());

    char extra[100];
<<<<<<< HEAD
    int len= my_snprintf(extra,sizeof(extra),
                         "UNDO_BUFFER_SIZE=%lu",
                         lfg.getUndoBufferSize());
    table->field[IS_FILES_EXTRA]->set_notnull();
    table->field[IS_FILES_EXTRA]->store(extra, len, system_charset_info);
=======
    int len= my_snprintf(extra, sizeof(extra), "UNDO_BUFFER_SIZE=%lu",
                         (ulong) lfg.getUndoBufferSize());
    table->field[c]->set_notnull();
    table->field[c]->store(extra, len, system_charset_info);
>>>>>>> 07d8be45
    schema_table_store_record(thd, table);
  }
  DBUG_RETURN(0);
}

SHOW_VAR ndb_status_variables_export[]= {
  {"Ndb",                      (char*) &ndb_status_variables,   SHOW_ARRAY},
  {NullS, NullS, SHOW_LONG}
};

struct st_mysql_storage_engine ndbcluster_storage_engine=
{ MYSQL_HANDLERTON_INTERFACE_VERSION };

mysql_declare_plugin(ndbcluster)
{
  MYSQL_STORAGE_ENGINE_PLUGIN,
  &ndbcluster_storage_engine,
  ndbcluster_hton_name,
  "MySQL AB",
  "Clustered, fault-tolerant tables",
  PLUGIN_LICENSE_GPL,
  ndbcluster_init, /* Plugin Init */
  NULL, /* Plugin Deinit */
  0x0100 /* 1.0 */,
  ndb_status_variables_export,/* status variables                */
  NULL,                       /* system variables                */
  NULL                        /* config options                  */
}
mysql_declare_plugin_end;

#endif<|MERGE_RESOLUTION|>--- conflicted
+++ resolved
@@ -10696,16 +10696,10 @@
       table->field[IS_FILES_VERSION]->store(uf.getObjectVersion());
 
       char extra[100];
-<<<<<<< HEAD
-      int len= my_snprintf(extra,sizeof(extra),"CLUSTER_NODE=%u;UNDO_BUFFER_SIZE=%lu",id,lfg.getUndoBufferSize());
+      int len= my_snprintf(extra,sizeof(extra),"CLUSTER_NODE=%u;UNDO_BUFFER_SIZE=%lu",
+                           id, (ulong) lfg.getUndoBufferSize());
       table->field[IS_FILES_EXTRA]->set_notnull();
       table->field[IS_FILES_EXTRA]->store(extra, len, system_charset_info);
-=======
-      int len= my_snprintf(extra,sizeof(extra),"CLUSTER_NODE=%u;UNDO_BUFFER_SIZE=%lu",
-                           id, (ulong) lfg.getUndoBufferSize());
-      table->field[c]->set_notnull();
-      table->field[c]->store(extra, len, system_charset_info);
->>>>>>> 07d8be45
       schema_table_store_record(thd, table);
     }
   }
@@ -10755,18 +10749,11 @@
     table->field[IS_FILES_VERSION]->store(lfg.getObjectVersion());
 
     char extra[100];
-<<<<<<< HEAD
     int len= my_snprintf(extra,sizeof(extra),
                          "UNDO_BUFFER_SIZE=%lu",
-                         lfg.getUndoBufferSize());
+                         (ulong) lfg.getUndoBufferSize());
     table->field[IS_FILES_EXTRA]->set_notnull();
     table->field[IS_FILES_EXTRA]->store(extra, len, system_charset_info);
-=======
-    int len= my_snprintf(extra, sizeof(extra), "UNDO_BUFFER_SIZE=%lu",
-                         (ulong) lfg.getUndoBufferSize());
-    table->field[c]->set_notnull();
-    table->field[c]->store(extra, len, system_charset_info);
->>>>>>> 07d8be45
     schema_table_store_record(thd, table);
   }
   DBUG_RETURN(0);
