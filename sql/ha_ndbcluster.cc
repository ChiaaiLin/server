/* Copyright (C) 2000-2003 MySQL AB

  This program is free software; you can redistribute it and/or modify
  it under the terms of the GNU General Public License as published by
  the Free Software Foundation; either version 2 of the License, or
  (at your option) any later version.

  This program is distributed in the hope that it will be useful,
  but WITHOUT ANY WARRANTY; without even the implied warranty of
  MERCHANTABILITY or FITNESS FOR A PARTICULAR PURPOSE.  See the
  GNU General Public License for more details.

  You should have received a copy of the GNU General Public License
  along with this program; if not, write to the Free Software
  Foundation, Inc., 59 Temple Place, Suite 330, Boston, MA  02111-1307  USA 
*/

/*
  This file defines the NDB Cluster handler: the interface between MySQL and
  NDB Cluster
*/

#ifdef __GNUC__
#pragma implementation                          // gcc: Class implementation
#endif

#include "mysql_priv.h"

#ifdef HAVE_NDBCLUSTER_DB
#include <my_dir.h>
#include "ha_ndbcluster.h"
#include <ndbapi/NdbApi.hpp>
#include <ndbapi/NdbScanFilter.hpp>

// Default value for parallelism
static const int parallelism= 240;

// Default value for max number of transactions
// createable against NDB from this handler
static const int max_transactions= 256;

// connectstring to cluster if given by mysqld
const char *ndbcluster_connectstring= 0;

static const char *ha_ndb_ext=".ndb";

#define NDB_HIDDEN_PRIMARY_KEY_LENGTH 8


#define ERR_PRINT(err) \
  DBUG_PRINT("error", ("%d  message: %s", err.code, err.message))

#define ERR_RETURN(err)		         \
{				         \
  ERR_PRINT(err);		         \
  DBUG_RETURN(ndb_to_mysql_error(&err)); \
}

// Typedefs for long names
typedef NdbDictionary::Column NDBCOL;
typedef NdbDictionary::Table NDBTAB;
typedef NdbDictionary::Index  NDBINDEX;
typedef NdbDictionary::Dictionary  NDBDICT;

bool ndbcluster_inited= FALSE;

static Ndb* g_ndb= NULL;
static Ndb_cluster_connection* g_ndb_cluster_connection= NULL;

// Handler synchronization
pthread_mutex_t ndbcluster_mutex;

// Table lock handling
static HASH ndbcluster_open_tables;

static byte *ndbcluster_get_key(NDB_SHARE *share,uint *length,
                                my_bool not_used __attribute__((unused)));
static NDB_SHARE *get_share(const char *table_name);
static void free_share(NDB_SHARE *share);

static int packfrm(const void *data, uint len, const void **pack_data, uint *pack_len);
static int unpackfrm(const void **data, uint *len,
		     const void* pack_data);

static int ndb_get_table_statistics(Ndb*, const char *, 
				    Uint64* rows, Uint64* commits);


/*
  Dummy buffer to read zero pack_length fields
  which are mapped to 1 char
*/
static byte dummy_buf[1];

/*
  Error handling functions
*/

struct err_code_mapping
{
  int ndb_err;
  int my_err;
  int show_warning;
};

static const err_code_mapping err_map[]= 
{
  { 626, HA_ERR_KEY_NOT_FOUND, 0 },
  { 630, HA_ERR_FOUND_DUPP_KEY, 0 },
  { 893, HA_ERR_FOUND_DUPP_UNIQUE, 0 },
  { 721, HA_ERR_TABLE_EXIST, 1 },
  { 4244, HA_ERR_TABLE_EXIST, 1 },

  { 709, HA_ERR_NO_SUCH_TABLE, 1 },
  { 284, HA_ERR_NO_SUCH_TABLE, 1 },

  { 266, HA_ERR_LOCK_WAIT_TIMEOUT, 1 },
  { 274, HA_ERR_LOCK_WAIT_TIMEOUT, 1 },
  { 296, HA_ERR_LOCK_WAIT_TIMEOUT, 1 },
  { 297, HA_ERR_LOCK_WAIT_TIMEOUT, 1 },
  { 237, HA_ERR_LOCK_WAIT_TIMEOUT, 1 },

  { 623, HA_ERR_RECORD_FILE_FULL, 1 },
  { 624, HA_ERR_RECORD_FILE_FULL, 1 },
  { 625, HA_ERR_RECORD_FILE_FULL, 1 },
  { 826, HA_ERR_RECORD_FILE_FULL, 1 },
  { 827, HA_ERR_RECORD_FILE_FULL, 1 },
  { 832, HA_ERR_RECORD_FILE_FULL, 1 },

  { 0, 1, 0 },

  { -1, -1, 1 }
};


static int ndb_to_mysql_error(const NdbError *err)
{
  uint i;
  for (i=0; err_map[i].ndb_err != err->code && err_map[i].my_err != -1; i++);
  if (err_map[i].show_warning)
  {
    // Push the NDB error message as warning
    push_warning_printf(current_thd, MYSQL_ERROR::WARN_LEVEL_ERROR,
			ER_GET_ERRMSG, ER(ER_GET_ERRMSG),
			err->code, err->message, "NDB");
  }
<<<<<<< HEAD
=======
  if (err_map[i].my_err == -1)
    return err->code;
>>>>>>> 40eaf1a5
  return err_map[i].my_err;
}



inline
int execute_no_commit(ha_ndbcluster *h, NdbConnection *trans)
{
  int m_batch_execute= 0;
#ifdef NOT_USED
  if (m_batch_execute)
    return 0;
#endif
  return trans->execute(NoCommit,AbortOnError,h->m_force_send);
}

inline
int execute_commit(ha_ndbcluster *h, NdbConnection *trans)
{
  int m_batch_execute= 0;
#ifdef NOT_USED
  if (m_batch_execute)
    return 0;
#endif
  return trans->execute(Commit,AbortOnError,h->m_force_send);
}

inline
int execute_commit(THD *thd, NdbConnection *trans)
{
  int m_batch_execute= 0;
#ifdef NOT_USED
  if (m_batch_execute)
    return 0;
#endif
  return trans->execute(Commit,AbortOnError,thd->variables.ndb_force_send);
}

inline
int execute_no_commit_ie(ha_ndbcluster *h, NdbConnection *trans)
{
  int m_batch_execute= 0;
#ifdef NOT_USED
  if (m_batch_execute)
    return 0;
#endif
  return trans->execute(NoCommit,IgnoreError,h->m_force_send);
}

/*
  Place holder for ha_ndbcluster thread specific data
*/

Thd_ndb::Thd_ndb()
{
  ndb= new Ndb(g_ndb_cluster_connection, "");
  lock_count= 0;
  count= 0;
  error= 0;
}

Thd_ndb::~Thd_ndb()
{
  if (ndb)
    delete ndb;
}

/*
 * manage uncommitted insert/deletes during transactio to get records correct
 */

struct Ndb_table_local_info {
  int no_uncommitted_rows_count;
  ulong last_count;
  ha_rows records;
};

void ha_ndbcluster::set_rec_per_key()
{
  DBUG_ENTER("ha_ndbcluster::get_status_const");
  for (uint i=0 ; i < table->keys ; i++)
  {
    table->key_info[i].rec_per_key[table->key_info[i].key_parts-1]= 1;
  }
  DBUG_VOID_RETURN;
}

void ha_ndbcluster::records_update()
{
  if (m_ha_not_exact_count)
    return;
  DBUG_ENTER("ha_ndbcluster::records_update");
  struct Ndb_table_local_info *info= (struct Ndb_table_local_info *)m_table_info;
  DBUG_PRINT("info", ("id=%d, no_uncommitted_rows_count=%d",
		      ((const NDBTAB *)m_table)->getTableId(),
		      info->no_uncommitted_rows_count));
  //  if (info->records == ~(ha_rows)0)
  {
    Uint64 rows;
    if(ndb_get_table_statistics(m_ndb, m_tabname, &rows, 0) == 0){
      info->records= rows;
    }
  }
  {
    THD *thd= current_thd;
    if (((Thd_ndb*)(thd->transaction.thd_ndb))->error)
      info->no_uncommitted_rows_count= 0;
  }
  records= info->records+ info->no_uncommitted_rows_count;
  DBUG_VOID_RETURN;
}

void ha_ndbcluster::no_uncommitted_rows_execute_failure()
{
  if (m_ha_not_exact_count)
    return;
  DBUG_ENTER("ha_ndbcluster::no_uncommitted_rows_execute_failure");
  THD *thd= current_thd;
  ((Thd_ndb*)(thd->transaction.thd_ndb))->error= 1;
  DBUG_VOID_RETURN;
}

void ha_ndbcluster::no_uncommitted_rows_init(THD *thd)
{
  if (m_ha_not_exact_count)
    return;
  DBUG_ENTER("ha_ndbcluster::no_uncommitted_rows_init");
  struct Ndb_table_local_info *info= (struct Ndb_table_local_info *)m_table_info;
  Thd_ndb *thd_ndb= (Thd_ndb *)thd->transaction.thd_ndb;
  if (info->last_count != thd_ndb->count)
  {
    info->last_count = thd_ndb->count;
    info->no_uncommitted_rows_count= 0;
    info->records= ~(ha_rows)0;
    DBUG_PRINT("info", ("id=%d, no_uncommitted_rows_count=%d",
			((const NDBTAB *)m_table)->getTableId(),
			info->no_uncommitted_rows_count));
  }
  DBUG_VOID_RETURN;
}

void ha_ndbcluster::no_uncommitted_rows_update(int c)
{
  if (m_ha_not_exact_count)
    return;
  DBUG_ENTER("ha_ndbcluster::no_uncommitted_rows_update");
  struct Ndb_table_local_info *info=
    (struct Ndb_table_local_info *)m_table_info;
  info->no_uncommitted_rows_count+= c;
  DBUG_PRINT("info", ("id=%d, no_uncommitted_rows_count=%d",
		      ((const NDBTAB *)m_table)->getTableId(),
		      info->no_uncommitted_rows_count));
  DBUG_VOID_RETURN;
}

void ha_ndbcluster::no_uncommitted_rows_reset(THD *thd)
{
  if (m_ha_not_exact_count)
    return;
  DBUG_ENTER("ha_ndbcluster::no_uncommitted_rows_reset");
  ((Thd_ndb*)(thd->transaction.thd_ndb))->count++;
  ((Thd_ndb*)(thd->transaction.thd_ndb))->error= 0;
  DBUG_VOID_RETURN;
}

/*
  Take care of the error that occured in NDB
  
  RETURN
    0	No error
    #   The mapped error code
*/


int ha_ndbcluster::ndb_err(NdbConnection *trans)
{
  int res;
  const NdbError err= trans->getNdbError();
  DBUG_ENTER("ndb_err");
  
  ERR_PRINT(err);
  switch (err.classification) {
  case NdbError::SchemaError:
  {
    NDBDICT *dict= m_ndb->getDictionary();
    DBUG_PRINT("info", ("invalidateTable %s", m_tabname));
    dict->invalidateTable(m_tabname);
    table->version=0L;			/* Free when thread is ready */
    break;
  }
  default:
    break;
  }
  res= ndb_to_mysql_error(&err);
  DBUG_PRINT("info", ("transformed ndbcluster error %d to mysql error %d", 
		      err.code, res));
  if (res == HA_ERR_FOUND_DUPP_KEY)
    m_dupkey= table->primary_key;
  
  DBUG_RETURN(res);
}


/*
  Override the default get_error_message in order to add the 
  error message of NDB 
 */

bool ha_ndbcluster::get_error_message(int error, 
				      String *buf)
{
  DBUG_ENTER("ha_ndbcluster::get_error_message");
  DBUG_PRINT("enter", ("error: %d", error));

  Ndb *ndb= ((Thd_ndb*)current_thd->transaction.thd_ndb)->ndb;
  if (!ndb)
    DBUG_RETURN(FALSE);

  const NdbError err= ndb->getNdbError(error);
  bool temporary= err.status==NdbError::TemporaryError;
  buf->set(err.message, strlen(err.message), &my_charset_bin);
  DBUG_PRINT("exit", ("message: %s, temporary: %d", buf->ptr(), temporary));
  DBUG_RETURN(temporary);
}


/*
  Check if type is supported by NDB.
  TODO Use this once in open(), not in every operation

*/

static inline bool ndb_supported_type(enum_field_types type)
{
  switch (type) {
  case MYSQL_TYPE_DECIMAL:    
  case MYSQL_TYPE_TINY:        
  case MYSQL_TYPE_SHORT:
  case MYSQL_TYPE_LONG:
  case MYSQL_TYPE_INT24:       
  case MYSQL_TYPE_LONGLONG:
  case MYSQL_TYPE_FLOAT:
  case MYSQL_TYPE_DOUBLE:
  case MYSQL_TYPE_TIMESTAMP:
  case MYSQL_TYPE_DATETIME:    
  case MYSQL_TYPE_DATE:
  case MYSQL_TYPE_NEWDATE:
  case MYSQL_TYPE_TIME:        
  case MYSQL_TYPE_YEAR:        
  case MYSQL_TYPE_STRING:      
  case MYSQL_TYPE_VAR_STRING:
  case MYSQL_TYPE_TINY_BLOB:
  case MYSQL_TYPE_BLOB:    
  case MYSQL_TYPE_MEDIUM_BLOB:   
  case MYSQL_TYPE_LONG_BLOB:  
  case MYSQL_TYPE_ENUM:
  case MYSQL_TYPE_SET:         
    return TRUE;
  case MYSQL_TYPE_NULL:   
  case MYSQL_TYPE_GEOMETRY:
    break;
  }
  return FALSE;
}


/*
  Instruct NDB to set the value of the hidden primary key
*/

bool ha_ndbcluster::set_hidden_key(NdbOperation *ndb_op,
				   uint fieldnr, const byte *field_ptr)
{
  DBUG_ENTER("set_hidden_key");
  DBUG_RETURN(ndb_op->equal(fieldnr, (char*)field_ptr,
			    NDB_HIDDEN_PRIMARY_KEY_LENGTH) != 0);
}


/*
  Instruct NDB to set the value of one primary key attribute
*/

int ha_ndbcluster::set_ndb_key(NdbOperation *ndb_op, Field *field,
                               uint fieldnr, const byte *field_ptr)
{
  uint32 pack_len= field->pack_length();
  DBUG_ENTER("set_ndb_key");
  DBUG_PRINT("enter", ("%d: %s, ndb_type: %u, len=%d", 
                       fieldnr, field->field_name, field->type(),
                       pack_len));
  DBUG_DUMP("key", (char*)field_ptr, pack_len);
  
  if (ndb_supported_type(field->type()))
  {
    if (! (field->flags & BLOB_FLAG))
      // Common implementation for most field types
      DBUG_RETURN(ndb_op->equal(fieldnr, (char*) field_ptr, pack_len) != 0);
  }
  // Unhandled field types
  DBUG_PRINT("error", ("Field type %d not supported", field->type()));
  DBUG_RETURN(2);
}


/*
 Instruct NDB to set the value of one attribute
*/

int ha_ndbcluster::set_ndb_value(NdbOperation *ndb_op, Field *field, 
                                 uint fieldnr, bool *set_blob_value)
{
  const byte* field_ptr= field->ptr;
  uint32 pack_len=  field->pack_length();
  DBUG_ENTER("set_ndb_value");
  DBUG_PRINT("enter", ("%d: %s, type: %u, len=%d, is_null=%s", 
                       fieldnr, field->field_name, field->type(), 
                       pack_len, field->is_null()?"Y":"N"));
  DBUG_DUMP("value", (char*) field_ptr, pack_len);

  if (ndb_supported_type(field->type()))
  {
    // ndb currently does not support size 0
    const byte *empty_field= "";
    if (pack_len == 0)
    {
      pack_len= 1;
      field_ptr= empty_field;
    }
    if (! (field->flags & BLOB_FLAG))
    {
      if (field->is_null())
        // Set value to NULL
        DBUG_RETURN((ndb_op->setValue(fieldnr, (char*)NULL, pack_len) != 0));
      // Common implementation for most field types
      DBUG_RETURN(ndb_op->setValue(fieldnr, (char*)field_ptr, pack_len) != 0);
    }

    // Blob type
    NdbBlob *ndb_blob= ndb_op->getBlobHandle(fieldnr);
    if (ndb_blob != NULL)
    {
      if (field->is_null())
        DBUG_RETURN(ndb_blob->setNull() != 0);

      Field_blob *field_blob= (Field_blob*)field;

      // Get length and pointer to data
      uint32 blob_len= field_blob->get_length(field_ptr);
      char* blob_ptr= NULL;
      field_blob->get_ptr(&blob_ptr);

      // Looks like NULL ptr signals length 0 blob
      if (blob_ptr == NULL) {
        DBUG_ASSERT(blob_len == 0);
        blob_ptr= (char*)"";
      }

      DBUG_PRINT("value", ("set blob ptr=%x len=%u",
                           (unsigned)blob_ptr, blob_len));
      DBUG_DUMP("value", (char*)blob_ptr, min(blob_len, 26));

      if (set_blob_value)
	*set_blob_value= TRUE;
      // No callback needed to write value
      DBUG_RETURN(ndb_blob->setValue(blob_ptr, blob_len) != 0);
    }
    DBUG_RETURN(1);
  }
  // Unhandled field types
  DBUG_PRINT("error", ("Field type %d not supported", field->type()));
  DBUG_RETURN(2);
}


/*
  Callback to read all blob values.
  - not done in unpack_record because unpack_record is valid
    after execute(Commit) but reading blobs is not
  - may only generate read operations; they have to be executed
    somewhere before the data is available
  - due to single buffer for all blobs, we let the last blob
    process all blobs (last so that all are active)
  - null bit is still set in unpack_record
  - TODO allocate blob part aligned buffers
*/

NdbBlob::ActiveHook g_get_ndb_blobs_value;

int g_get_ndb_blobs_value(NdbBlob *ndb_blob, void *arg)
{
  DBUG_ENTER("g_get_ndb_blobs_value");
  if (ndb_blob->blobsNextBlob() != NULL)
    DBUG_RETURN(0);
  ha_ndbcluster *ha= (ha_ndbcluster *)arg;
  DBUG_RETURN(ha->get_ndb_blobs_value(ndb_blob));
}

int ha_ndbcluster::get_ndb_blobs_value(NdbBlob *last_ndb_blob)
{
  DBUG_ENTER("get_ndb_blobs_value");

  // Field has no field number so cannot use TABLE blob_field
  // Loop twice, first only counting total buffer size
  for (int loop= 0; loop <= 1; loop++)
  {
    uint32 offset= 0;
    for (uint i= 0; i < table->fields; i++)
    {
      Field *field= table->field[i];
      NdbValue value= m_value[i];
      if (value.ptr != NULL && (field->flags & BLOB_FLAG))
      {
        Field_blob *field_blob= (Field_blob *)field;
        NdbBlob *ndb_blob= value.blob;
        Uint64 blob_len= 0;
        if (ndb_blob->getLength(blob_len) != 0)
          DBUG_RETURN(-1);
        // Align to Uint64
        uint32 blob_size= blob_len;
        if (blob_size % 8 != 0)
          blob_size+= 8 - blob_size % 8;
        if (loop == 1)
        {
          char *buf= m_blobs_buffer + offset;
          uint32 len= 0xffffffff;  // Max uint32
          DBUG_PRINT("value", ("read blob ptr=%x len=%u",
                               (uint)buf, (uint)blob_len));
          if (ndb_blob->readData(buf, len) != 0)
            DBUG_RETURN(-1);
          DBUG_ASSERT(len == blob_len);
          field_blob->set_ptr(len, buf);
        }
        offset+= blob_size;
      }
    }
    if (loop == 0 && offset > m_blobs_buffer_size)
    {
      my_free(m_blobs_buffer, MYF(MY_ALLOW_ZERO_PTR));
      m_blobs_buffer_size= 0;
      DBUG_PRINT("value", ("allocate blobs buffer size %u", offset));
      m_blobs_buffer= my_malloc(offset, MYF(MY_WME));
      if (m_blobs_buffer == NULL)
        DBUG_RETURN(-1);
      m_blobs_buffer_size= offset;
    }
  }
  DBUG_RETURN(0);
}


/*
  Instruct NDB to fetch one field
  - data is read directly into buffer provided by field
    if field is NULL, data is read into memory provided by NDBAPI
*/

int ha_ndbcluster::get_ndb_value(NdbOperation *ndb_op, Field *field,
                                 uint fieldnr, byte* buf)
{
  DBUG_ENTER("get_ndb_value");
  DBUG_PRINT("enter", ("fieldnr: %d flags: %o", fieldnr,
                       (int)(field != NULL ? field->flags : 0)));

  if (field != NULL)
  {
    DBUG_ASSERT(buf);
    if (ndb_supported_type(field->type()))
    {
      DBUG_ASSERT(field->ptr != NULL);
      if (! (field->flags & BLOB_FLAG))
      {	
	byte *field_buf;
	if (field->pack_length() != 0)
	  field_buf= buf + (field->ptr - table->record[0]);
	else
	  field_buf= dummy_buf;
        m_value[fieldnr].rec= ndb_op->getValue(fieldnr, 
					       field_buf);
        DBUG_RETURN(m_value[fieldnr].rec == NULL);
      }

      // Blob type
      NdbBlob *ndb_blob= ndb_op->getBlobHandle(fieldnr);
      m_value[fieldnr].blob= ndb_blob;
      if (ndb_blob != NULL)
      {
        // Set callback
        void *arg= (void *)this;
        DBUG_RETURN(ndb_blob->setActiveHook(g_get_ndb_blobs_value, arg) != 0);
      }
      DBUG_RETURN(1);
    }
    // Unhandled field types
    DBUG_PRINT("error", ("Field type %d not supported", field->type()));
    DBUG_RETURN(2);
  }

  // Used for hidden key only
  m_value[fieldnr].rec= ndb_op->getValue(fieldnr, NULL);
  DBUG_RETURN(m_value[fieldnr].rec == NULL);
}


/*
  Check if any set or get of blob value in current query.
*/
bool ha_ndbcluster::uses_blob_value(bool all_fields)
{
  if (table->blob_fields == 0)
    return FALSE;
  if (all_fields)
    return TRUE;
  {
    uint no_fields= table->fields;
    int i;
    THD *thd= table->in_use;
    // They always put blobs at the end..
    for (i= no_fields - 1; i >= 0; i--)
    {
      Field *field= table->field[i];
      if (thd->query_id == field->query_id)
      {
        return TRUE;
      }
    }
  }
  return FALSE;
}


/*
  Get metadata for this table from NDB 

  IMPLEMENTATION
    - save the NdbDictionary::Table for easy access
    - check that frm-file on disk is equal to frm-file
      of table accessed in NDB
    - build a list of the indexes for the table
*/

int ha_ndbcluster::get_metadata(const char *path)
{
  NDBDICT *dict= m_ndb->getDictionary();
  const NDBTAB *tab;
  int error;
  bool invalidating_ndb_table= FALSE;

  DBUG_ENTER("get_metadata");
  DBUG_PRINT("enter", ("m_tabname: %s, path: %s", m_tabname, path));

  do {
    const void *data, *pack_data;
    uint length, pack_length;

    if (!(tab= dict->getTable(m_tabname)))
      ERR_RETURN(dict->getNdbError());
    DBUG_PRINT("info", ("Table schema version: %d", tab->getObjectVersion()));
    /*
      Compare FrmData in NDB with frm file from disk.
    */
    error= 0;
    if (readfrm(path, &data, &length) ||
	packfrm(data, length, &pack_data, &pack_length))
    {
      my_free((char*)data, MYF(MY_ALLOW_ZERO_PTR));
      my_free((char*)pack_data, MYF(MY_ALLOW_ZERO_PTR));
      DBUG_RETURN(1);
    }
    
    if ((pack_length != tab->getFrmLength()) || 
	(memcmp(pack_data, tab->getFrmData(), pack_length)))
    {
      if (!invalidating_ndb_table)
      {
	DBUG_PRINT("info", ("Invalidating table"));
	dict->invalidateTable(m_tabname);
	invalidating_ndb_table= TRUE;
      }
      else
      {
	DBUG_PRINT("error", 
		   ("metadata, pack_length: %d getFrmLength: %d memcmp: %d", 
		    pack_length, tab->getFrmLength(),
		    memcmp(pack_data, tab->getFrmData(), pack_length)));      
	DBUG_DUMP("pack_data", (char*)pack_data, pack_length);
	DBUG_DUMP("frm", (char*)tab->getFrmData(), tab->getFrmLength());
	error= 3;
	invalidating_ndb_table= FALSE;
      }
    }
    else
    {
      invalidating_ndb_table= FALSE;
    }
    my_free((char*)data, MYF(0));
    my_free((char*)pack_data, MYF(0));
  } while (invalidating_ndb_table);

  if (error)
    DBUG_RETURN(error);

  m_table= NULL;
  m_table_info= NULL;
  
  DBUG_RETURN(build_index_list(table, ILBP_OPEN));  
}


int ha_ndbcluster::build_index_list(TABLE *tab, enum ILBP phase)
{
  uint i;
  int error= 0;
  const char *name, *index_name;
  char unique_index_name[FN_LEN];
  static const char* unique_suffix= "$unique";
  KEY* key_info= tab->key_info;
  const char **key_name= tab->keynames.type_names;
  NdbDictionary::Dictionary *dict= m_ndb->getDictionary();
  DBUG_ENTER("build_index_list");
  
  // Save information about all known indexes
  for (i= 0; i < tab->keys; i++, key_info++, key_name++)
  {
    index_name= *key_name;
    NDB_INDEX_TYPE idx_type= get_index_type_from_table(i);
    m_index[i].type= idx_type;
    if (idx_type == UNIQUE_ORDERED_INDEX || idx_type == UNIQUE_INDEX)
    {
      strxnmov(unique_index_name, FN_LEN, index_name, unique_suffix, NullS);
      DBUG_PRINT("info", ("Created unique index name \'%s\' for index %d",
			  unique_index_name, i));
    }
    // Create secondary indexes if in create phase
    if (phase == ILBP_CREATE)
    {
      DBUG_PRINT("info", ("Creating index %u: %s", i, index_name));      
      switch (idx_type){
	
      case PRIMARY_KEY_INDEX:
	// Do nothing, already created
	break;
      case PRIMARY_KEY_ORDERED_INDEX:
	error= create_ordered_index(index_name, key_info);
	break;
      case UNIQUE_ORDERED_INDEX:
	if (!(error= create_ordered_index(index_name, key_info)))
	  error= create_unique_index(unique_index_name, key_info);
	break;
      case UNIQUE_INDEX:
	error= create_unique_index(unique_index_name, key_info);
	break;
      case ORDERED_INDEX:
	error= create_ordered_index(index_name, key_info);
	break;
      default:
	DBUG_ASSERT(FALSE);
	break;
      }
      if (error)
      {
	DBUG_PRINT("error", ("Failed to create index %u", i));
	drop_table();
	break;
      }
    }
    // Add handles to index objects
    if (idx_type != PRIMARY_KEY_INDEX && idx_type != UNIQUE_INDEX)
    {
      DBUG_PRINT("info", ("Get handle to index %s", index_name));
      const NDBINDEX *index= dict->getIndex(index_name, m_tabname);
      if (!index) DBUG_RETURN(1);
      m_index[i].index= (void *) index;
    }
    if (idx_type == UNIQUE_ORDERED_INDEX || idx_type == UNIQUE_INDEX)
    {
      DBUG_PRINT("info", ("Get handle to unique_index %s", unique_index_name));
      const NDBINDEX *index= dict->getIndex(unique_index_name, m_tabname);
      if (!index) DBUG_RETURN(1);
      m_index[i].unique_index= (void *) index;
    }      
  }
  
  DBUG_RETURN(error);
}


/*
  Decode the type of an index from information 
  provided in table object
*/
NDB_INDEX_TYPE ha_ndbcluster::get_index_type_from_table(uint inx) const
{
  bool is_hash_index=  (table->key_info[inx].algorithm == HA_KEY_ALG_HASH);
  if (inx == table->primary_key)
    return is_hash_index ? PRIMARY_KEY_INDEX : PRIMARY_KEY_ORDERED_INDEX;
  else
    return ((table->key_info[inx].flags & HA_NOSAME) ? 
	    (is_hash_index ? UNIQUE_INDEX : UNIQUE_ORDERED_INDEX) :
	    ORDERED_INDEX);
} 


void ha_ndbcluster::release_metadata()
{
  uint i;

  DBUG_ENTER("release_metadata");
  DBUG_PRINT("enter", ("m_tabname: %s", m_tabname));

  m_table= NULL;
  m_table_info= NULL;

  // Release index list 
  for (i= 0; i < MAX_KEY; i++)
  {
    m_index[i].unique_index= NULL;      
    m_index[i].index= NULL;      
  }

  DBUG_VOID_RETURN;
}

int ha_ndbcluster::get_ndb_lock_type(enum thr_lock_type type)
{
  if (type >= TL_WRITE_ALLOW_WRITE)
    return NdbOperation::LM_Exclusive;
  else if (uses_blob_value(m_retrieve_all_fields))
    return NdbOperation::LM_Read;
  else
    return NdbOperation::LM_CommittedRead;
}

static const ulong index_type_flags[]=
{
  /* UNDEFINED_INDEX */
  0,                         

  /* PRIMARY_KEY_INDEX */
  HA_ONLY_WHOLE_INDEX, 

  /* PRIMARY_KEY_ORDERED_INDEX */
  /* 
     Enable HA_KEYREAD_ONLY when "sorted" indexes are supported, 
     thus ORDERD BY clauses can be optimized by reading directly 
     through the index.
  */
  // HA_KEYREAD_ONLY | 
  HA_READ_NEXT |
  HA_READ_RANGE |
  HA_READ_ORDER,

  /* UNIQUE_INDEX */
  HA_ONLY_WHOLE_INDEX,

  /* UNIQUE_ORDERED_INDEX */
  HA_READ_NEXT |
  HA_READ_RANGE |
  HA_READ_ORDER,

  /* ORDERED_INDEX */
  HA_READ_NEXT |
  HA_READ_RANGE |
  HA_READ_ORDER
};

static const int index_flags_size= sizeof(index_type_flags)/sizeof(ulong);

inline NDB_INDEX_TYPE ha_ndbcluster::get_index_type(uint idx_no) const
{
  DBUG_ASSERT(idx_no < MAX_KEY);
  return m_index[idx_no].type;
}


/*
  Get the flags for an index

  RETURN
    flags depending on the type of the index.
*/

inline ulong ha_ndbcluster::index_flags(uint idx_no, uint part,
                                        bool all_parts) const 
{ 
  DBUG_ENTER("index_flags");
  DBUG_PRINT("info", ("idx_no: %d", idx_no));
  DBUG_ASSERT(get_index_type_from_table(idx_no) < index_flags_size);
  DBUG_RETURN(index_type_flags[get_index_type_from_table(idx_no)]);
}


int ha_ndbcluster::set_primary_key(NdbOperation *op, const byte *key)
{
  KEY* key_info= table->key_info + table->primary_key;
  KEY_PART_INFO* key_part= key_info->key_part;
  KEY_PART_INFO* end= key_part+key_info->key_parts;
  DBUG_ENTER("set_primary_key");

  for (; key_part != end; key_part++) 
  {
    Field* field= key_part->field;
    if (set_ndb_key(op, field, 
		    key_part->fieldnr-1, key))
      ERR_RETURN(op->getNdbError());
    key += key_part->length;
  }
  DBUG_RETURN(0);
}


int ha_ndbcluster::set_primary_key_from_old_data(NdbOperation *op, const byte *old_data)
{
  KEY* key_info= table->key_info + table->primary_key;
  KEY_PART_INFO* key_part= key_info->key_part;
  KEY_PART_INFO* end= key_part+key_info->key_parts;
  DBUG_ENTER("set_primary_key_from_old_data");

  for (; key_part != end; key_part++) 
  {
    Field* field= key_part->field;
    if (set_ndb_key(op, field, 
		    key_part->fieldnr-1, old_data+key_part->offset))
      ERR_RETURN(op->getNdbError());
  }
  DBUG_RETURN(0);
}


int ha_ndbcluster::set_primary_key(NdbOperation *op)
{
  DBUG_ENTER("set_primary_key");
  KEY* key_info= table->key_info + table->primary_key;
  KEY_PART_INFO* key_part= key_info->key_part;
  KEY_PART_INFO* end= key_part+key_info->key_parts;

  for (; key_part != end; key_part++) 
  {
    Field* field= key_part->field;
    if (set_ndb_key(op, field, 
                    key_part->fieldnr-1, field->ptr))
      ERR_RETURN(op->getNdbError());
  }
  DBUG_RETURN(0);
}


/*
  Read one record from NDB using primary key
*/

int ha_ndbcluster::pk_read(const byte *key, uint key_len, byte *buf) 
{
  uint no_fields= table->fields, i;
  NdbConnection *trans= m_active_trans;
  NdbOperation *op;
  THD *thd= current_thd;
  DBUG_ENTER("pk_read");
  DBUG_PRINT("enter", ("key_len: %u", key_len));
  DBUG_DUMP("key", (char*)key, key_len);

  NdbOperation::LockMode lm=
    (NdbOperation::LockMode)get_ndb_lock_type(m_lock.type);
  if (!(op= trans->getNdbOperation((const NDBTAB *) m_table)) || 
      op->readTuple(lm) != 0)
    ERR_RETURN(trans->getNdbError());

  if (table->primary_key == MAX_KEY) 
  {
    // This table has no primary key, use "hidden" primary key
    DBUG_PRINT("info", ("Using hidden key"));
    DBUG_DUMP("key", (char*)key, 8);    
    if (set_hidden_key(op, no_fields, key))
      ERR_RETURN(trans->getNdbError());

    // Read key at the same time, for future reference
    if (get_ndb_value(op, NULL, no_fields, NULL))
      ERR_RETURN(trans->getNdbError());
  } 
  else 
  {
    int res;
    if ((res= set_primary_key(op, key)))
      return res;
  }
  
  // Read all wanted non-key field(s) unless HA_EXTRA_RETRIEVE_ALL_COLS
  for (i= 0; i < no_fields; i++) 
  {
    Field *field= table->field[i];
    if ((thd->query_id == field->query_id) ||
	m_retrieve_all_fields)
    {
      if (get_ndb_value(op, field, i, buf))
	ERR_RETURN(trans->getNdbError());
    }
    else
    {
      // Attribute was not to be read
      m_value[i].ptr= NULL;
    }
  }
  
  if (execute_no_commit_ie(this,trans) != 0) 
  {
    table->status= STATUS_NOT_FOUND;
    DBUG_RETURN(ndb_err(trans));
  }

  // The value have now been fetched from NDB  
  unpack_record(buf);
  table->status= 0;     
  DBUG_RETURN(0);
}


/*
  Read one complementing record from NDB using primary key from old_data
*/

int ha_ndbcluster::complemented_pk_read(const byte *old_data, byte *new_data)
{
  uint no_fields= table->fields, i;
  NdbConnection *trans= m_active_trans;
  NdbOperation *op;
  THD *thd= current_thd;
  DBUG_ENTER("complemented_pk_read");

  if (m_retrieve_all_fields)
    // We have allready retrieved all fields, nothing to complement
    DBUG_RETURN(0);

  NdbOperation::LockMode lm=
    (NdbOperation::LockMode)get_ndb_lock_type(m_lock.type);
  if (!(op= trans->getNdbOperation((const NDBTAB *) m_table)) || 
      op->readTuple(lm) != 0)
    ERR_RETURN(trans->getNdbError());

    int res;
    if ((res= set_primary_key_from_old_data(op, old_data)))
      ERR_RETURN(trans->getNdbError());
    
  // Read all unreferenced non-key field(s)
  for (i= 0; i < no_fields; i++) 
  {
    Field *field= table->field[i];
    if (!(field->flags & PRI_KEY_FLAG) &&
	(thd->query_id != field->query_id))
    {
      if (get_ndb_value(op, field, i, new_data))
	ERR_RETURN(trans->getNdbError());
    }
  }
  
  if (execute_no_commit(this,trans) != 0) 
  {
    table->status= STATUS_NOT_FOUND;
    DBUG_RETURN(ndb_err(trans));
  }

  // The value have now been fetched from NDB  
  unpack_record(new_data);
  table->status= 0;     
  DBUG_RETURN(0);
}


/*
  Read one record from NDB using unique secondary index
*/

int ha_ndbcluster::unique_index_read(const byte *key,
				     uint key_len, byte *buf)
{
  NdbConnection *trans= m_active_trans;
  NdbIndexOperation *op;
  THD *thd= current_thd;
  byte *key_ptr;
  KEY* key_info;
  KEY_PART_INFO *key_part, *end;
  uint i;
  DBUG_ENTER("unique_index_read");
  DBUG_PRINT("enter", ("key_len: %u, index: %u", key_len, active_index));
  DBUG_DUMP("key", (char*)key, key_len);
  
  NdbOperation::LockMode lm=
    (NdbOperation::LockMode)get_ndb_lock_type(m_lock.type);
  if (!(op= trans->getNdbIndexOperation((NDBINDEX *) 
					m_index[active_index].unique_index, 
                                        (const NDBTAB *) m_table)) ||
      op->readTuple(lm) != 0)
    ERR_RETURN(trans->getNdbError());
  
  // Set secondary index key(s)
  key_ptr= (byte *) key;
  key_info= table->key_info + active_index;
  DBUG_ASSERT(key_info->key_length == key_len);
  end= (key_part= key_info->key_part) + key_info->key_parts;

  for (i= 0; key_part != end; key_part++, i++) 
  {
    if (set_ndb_key(op, key_part->field, i, key_ptr))
      ERR_RETURN(trans->getNdbError());
    key_ptr+= key_part->length;
  }

  // Get non-index attribute(s)
  for (i= 0; i < table->fields; i++) 
  {
    Field *field= table->field[i];
    if ((thd->query_id == field->query_id) ||
        (field->flags & PRI_KEY_FLAG))
    {
      if (get_ndb_value(op, field, i, buf))
        ERR_RETURN(op->getNdbError());
    }
    else
    {
      // Attribute was not to be read
      m_value[i].ptr= NULL;
    }
  }

  if (execute_no_commit_ie(this,trans) != 0) 
  {
    table->status= STATUS_NOT_FOUND;
    DBUG_RETURN(ndb_err(trans));
  }
  // The value have now been fetched from NDB
  unpack_record(buf);
  table->status= 0;
  DBUG_RETURN(0);
}

/*
  Get the next record of a started scan. Try to fetch
  it locally from NdbApi cached records if possible, 
  otherwise ask NDB for more.

  NOTE
  If this is a update/delete make sure to not contact 
  NDB before any pending ops have been sent to NDB.

*/

inline int ha_ndbcluster::next_result(byte *buf)
{  
  int check;
  NdbConnection *trans= m_active_trans;
  NdbResultSet *cursor= m_active_cursor; 
  DBUG_ENTER("next_result");

  if (!cursor)
    DBUG_RETURN(HA_ERR_END_OF_FILE);
    
  /* 
     If this an update or delete, call nextResult with false
     to process any records already cached in NdbApi
  */
  bool contact_ndb= m_lock.type < TL_WRITE_ALLOW_WRITE;
  do {
    DBUG_PRINT("info", ("Call nextResult, contact_ndb: %d", contact_ndb));
    /*
      We can only handle one tuple with blobs at a time.
    */
    if (m_ops_pending && m_blobs_pending)
    {
      if (execute_no_commit(this,trans) != 0)
	DBUG_RETURN(ndb_err(trans));
      m_ops_pending= 0;
      m_blobs_pending= FALSE;
    }
    check= cursor->nextResult(contact_ndb);
    if (check == 0)
    {
      // One more record found
      DBUG_PRINT("info", ("One more record found"));    

      unpack_record(buf);
      table->status= 0;
      DBUG_RETURN(0);
    } 
    else if (check == 1 || check == 2)
    {
      // 1: No more records
      // 2: No more cached records

      /*
	Before fetching more rows and releasing lock(s),
	all pending update or delete operations should 
	be sent to NDB
      */
      DBUG_PRINT("info", ("ops_pending: %d", m_ops_pending));    
      if (m_ops_pending)
      {
	//	if (current_thd->transaction.on)
	if (m_transaction_on)
	{
	  if (execute_no_commit(this,trans) != 0)
	    DBUG_RETURN(ndb_err(trans));
	}
	else
	{
	  if  (execute_commit(this,trans) != 0)
	    DBUG_RETURN(ndb_err(trans));
	  int res= trans->restart();
	  DBUG_ASSERT(res == 0);
	}
	m_ops_pending= 0;
      }
      
      contact_ndb= (check == 2);
    }
  } while (check == 2);
    
  table->status= STATUS_NOT_FOUND;
  if (check == -1)
    DBUG_RETURN(ndb_err(trans));

  // No more records
  DBUG_PRINT("info", ("No more records"));
  DBUG_RETURN(HA_ERR_END_OF_FILE);
}

/*
  Set bounds for ordered index scan.
*/

int ha_ndbcluster::set_bounds(NdbIndexScanOperation *op,
			      const key_range *keys[2])
{
  const KEY *const key_info= table->key_info + active_index;
  const uint key_parts= key_info->key_parts;
  uint key_tot_len[2];
  uint tot_len;
  uint i, j;

  DBUG_ENTER("set_bounds");
  DBUG_PRINT("info", ("key_parts=%d", key_parts));

  for (j= 0; j <= 1; j++)
  {
    const key_range *key= keys[j];
    if (key != NULL)
    {
      // for key->flag see ha_rkey_function
      DBUG_PRINT("info", ("key %d length=%d flag=%d",
                          j, key->length, key->flag));
      key_tot_len[j]= key->length;
    }
    else
    {
      DBUG_PRINT("info", ("key %d not present", j));
      key_tot_len[j]= 0;
    }
  }
  tot_len= 0;

  for (i= 0; i < key_parts; i++)
  {
    KEY_PART_INFO *key_part= &key_info->key_part[i];
    Field *field= key_part->field;
    uint part_len= key_part->length;
    uint part_store_len= key_part->store_length;
    // Info about each key part
    struct part_st {
      bool part_last;
      const key_range *key;
      const byte *part_ptr;
      bool part_null;
      int bound_type;
      const char* bound_ptr;
    };
    struct part_st part[2];

    for (j= 0; j <= 1; j++)
    {
      struct part_st &p = part[j];
      p.key= NULL;
      p.bound_type= -1;
      if (tot_len < key_tot_len[j])
      {
        p.part_last= (tot_len + part_store_len >= key_tot_len[j]);
        p.key= keys[j];
        p.part_ptr= &p.key->key[tot_len];
        p.part_null= key_part->null_bit && *p.part_ptr;
        p.bound_ptr= (const char *)
          p.part_null ? 0 : key_part->null_bit ? p.part_ptr + 1 : p.part_ptr;

        if (j == 0)
        {
          switch (p.key->flag)
          {
            case HA_READ_KEY_EXACT:
              p.bound_type= NdbIndexScanOperation::BoundEQ;
              break;
            case HA_READ_KEY_OR_NEXT:
              p.bound_type= NdbIndexScanOperation::BoundLE;
              break;
            case HA_READ_AFTER_KEY:
              if (! p.part_last)
                p.bound_type= NdbIndexScanOperation::BoundLE;
              else
                p.bound_type= NdbIndexScanOperation::BoundLT;
              break;
            default:
              break;
          }
        }
        if (j == 1) {
          switch (p.key->flag)
          {
            case HA_READ_BEFORE_KEY:
              if (! p.part_last)
                p.bound_type= NdbIndexScanOperation::BoundGE;
              else
                p.bound_type= NdbIndexScanOperation::BoundGT;
              break;
            case HA_READ_AFTER_KEY:     // weird
              p.bound_type= NdbIndexScanOperation::BoundGE;
              break;
            default:
              break;
          }
        }

        if (p.bound_type == -1)
        {
          DBUG_PRINT("error", ("key %d unknown flag %d", j, p.key->flag));
          DBUG_ASSERT(false);
          // Stop setting bounds but continue with what we have
          DBUG_RETURN(0);
        }
      }
    }

    // Seen with e.g. b = 1 and c > 1
    if (part[0].bound_type == NdbIndexScanOperation::BoundLE &&
        part[1].bound_type == NdbIndexScanOperation::BoundGE &&
        memcmp(part[0].part_ptr, part[1].part_ptr, part_store_len) == 0)
    {
      DBUG_PRINT("info", ("replace LE/GE pair by EQ"));
      part[0].bound_type= NdbIndexScanOperation::BoundEQ;
      part[1].bound_type= -1;
    }
    // Not seen but was in previous version
    if (part[0].bound_type == NdbIndexScanOperation::BoundEQ &&
        part[1].bound_type == NdbIndexScanOperation::BoundGE &&
        memcmp(part[0].part_ptr, part[1].part_ptr, part_store_len) == 0)
    {
      DBUG_PRINT("info", ("remove GE from EQ/GE pair"));
      part[1].bound_type= -1;
    }

    for (j= 0; j <= 1; j++)
    {
      struct part_st &p = part[j];
      // Set bound if not done with this key
      if (p.key != NULL)
      {
        DBUG_PRINT("info", ("key %d:%d offset=%d length=%d last=%d bound=%d",
                            j, i, tot_len, part_len, p.part_last, p.bound_type));
        DBUG_DUMP("info", (const char*)p.part_ptr, part_store_len);

        // Set bound if not cancelled via type -1
        if (p.bound_type != -1)
	{
	  char truncated_field_name[NDB_MAX_ATTR_NAME_SIZE];
	  strnmov(truncated_field_name,field->field_name,sizeof(truncated_field_name));
	  truncated_field_name[sizeof(truncated_field_name)-1]= '\0';
          if (op->setBound(truncated_field_name, p.bound_type, p.bound_ptr))
            ERR_RETURN(op->getNdbError());
	}
      }
    }

    tot_len+= part_store_len;
  }
  DBUG_RETURN(0);
}

inline 
int ha_ndbcluster::define_read_attrs(byte* buf, NdbOperation* op)
{
  uint i;
  THD *thd= current_thd;
  NdbConnection *trans= m_active_trans;

  DBUG_ENTER("define_read_attrs");  

  // Define attributes to read
  for (i= 0; i < table->fields; i++) 
  {
    Field *field= table->field[i];
    if ((thd->query_id == field->query_id) ||
	(field->flags & PRI_KEY_FLAG) || 
	m_retrieve_all_fields)
    {      
      if (get_ndb_value(op, field, i, buf))
	ERR_RETURN(op->getNdbError());
    } 
    else 
    {
      m_value[i].ptr= NULL;
    }
  }
    
  if (table->primary_key == MAX_KEY) 
  {
    DBUG_PRINT("info", ("Getting hidden key"));
    // Scanning table with no primary key
    int hidden_no= table->fields;      
#ifndef DBUG_OFF
    const NDBTAB *tab= (const NDBTAB *) m_table;    
    if (!tab->getColumn(hidden_no))
      DBUG_RETURN(1);
#endif
    if (get_ndb_value(op, NULL, hidden_no, NULL))
      ERR_RETURN(op->getNdbError());
  }

  if (execute_no_commit(this,trans) != 0)
    DBUG_RETURN(ndb_err(trans));
  DBUG_PRINT("exit", ("Scan started successfully"));
  DBUG_RETURN(next_result(buf));
} 

/*
  Start ordered index scan in NDB
*/

int ha_ndbcluster::ordered_index_scan(const key_range *start_key,
				      const key_range *end_key,
				      bool sorted, byte* buf)
{  
  bool restart;
  NdbConnection *trans= m_active_trans;
  NdbResultSet *cursor;
  NdbIndexScanOperation *op;

  DBUG_ENTER("ordered_index_scan");
  DBUG_PRINT("enter", ("index: %u, sorted: %d", active_index, sorted));  
  DBUG_PRINT("enter", ("Starting new ordered scan on %s", m_tabname));

  // Check that sorted seems to be initialised
  DBUG_ASSERT(sorted == 0 || sorted == 1);
  
  if (m_active_cursor == 0)
  {
    restart= false;
    NdbOperation::LockMode lm=
      (NdbOperation::LockMode)get_ndb_lock_type(m_lock.type);
    if (!(op= trans->getNdbIndexScanOperation((NDBINDEX *)
					      m_index[active_index].index, 
					      (const NDBTAB *) m_table)) ||
	!(cursor= op->readTuples(lm, 0, parallelism, sorted)))
      ERR_RETURN(trans->getNdbError());
    m_active_cursor= cursor;
  } else {
    restart= true;
    op= (NdbIndexScanOperation*)m_active_cursor->getOperation();
    
    DBUG_ASSERT(op->getSorted() == sorted);
    DBUG_ASSERT(op->getLockMode() == 
		(NdbOperation::LockMode)get_ndb_lock_type(m_lock.type));
    if(op->reset_bounds())
      DBUG_RETURN(ndb_err(m_active_trans));
  }

  {
    const key_range *keys[2]= { start_key, end_key };
    int ret= set_bounds(op, keys);
    if (ret)
      DBUG_RETURN(ret);
  }

  if (!restart)
  {
    DBUG_RETURN(define_read_attrs(buf, op));
  }
  else
  {
    if (execute_no_commit(this,trans) != 0)
      DBUG_RETURN(ndb_err(trans));
    
    DBUG_RETURN(next_result(buf));
  }
} 

/*
  Start a filtered scan in NDB.

  NOTE
  This function is here as an example of how to start a
  filtered scan. It should be possible to replace full_table_scan 
  with this function and make a best effort attempt 
  at filtering out the irrelevant data by converting the "items" 
  into interpreted instructions.
  This would speed up table scans where there is a limiting WHERE clause
  that doesn't match any index in the table.

 */

int ha_ndbcluster::filtered_scan(const byte *key, uint key_len, 
				 byte *buf,
				 enum ha_rkey_function find_flag)
{  
  NdbConnection *trans= m_active_trans;
  NdbResultSet *cursor;
  NdbScanOperation *op;

  DBUG_ENTER("filtered_scan");
  DBUG_PRINT("enter", ("key_len: %u, index: %u", 
                       key_len, active_index));
  DBUG_DUMP("key", (char*)key, key_len);  
  DBUG_PRINT("info", ("Starting a new filtered scan on %s",
		      m_tabname));

  NdbOperation::LockMode lm=
    (NdbOperation::LockMode)get_ndb_lock_type(m_lock.type);
  if (!(op= trans->getNdbScanOperation((const NDBTAB *) m_table)) ||
      !(cursor= op->readTuples(lm, 0, parallelism)))
    ERR_RETURN(trans->getNdbError());
  m_active_cursor= cursor;
  
  {
    // Start scan filter
    NdbScanFilter sf(op);
    sf.begin();
      
    // Set filter using the supplied key data
    byte *key_ptr= (byte *) key;    
    uint tot_len= 0;
    KEY* key_info= table->key_info + active_index;
    for (uint k= 0; k < key_info->key_parts; k++) 
    {
      KEY_PART_INFO* key_part= key_info->key_part+k;
      Field* field= key_part->field;
      uint ndb_fieldnr= key_part->fieldnr-1;
      DBUG_PRINT("key_part", ("fieldnr: %d", ndb_fieldnr));
      //      const NDBCOL *col= tab->getColumn(ndb_fieldnr);
      uint32 field_len=  field->pack_length();
      DBUG_DUMP("key", (char*)key, field_len);
	
      DBUG_PRINT("info", ("Column %s, type: %d, len: %d", 
			  field->field_name, field->real_type(), field_len));
	
      // Define scan filter
      if (field->real_type() == MYSQL_TYPE_STRING)
	sf.eq(ndb_fieldnr, key_ptr, field_len);
      else 
      {
	if (field_len == 8)
	  sf.eq(ndb_fieldnr, (Uint64)*key_ptr);
	else if (field_len <= 4)
	  sf.eq(ndb_fieldnr, (Uint32)*key_ptr);
	else 
	  DBUG_RETURN(1);
      }
	
      key_ptr += field_len;
      tot_len += field_len;
	
      if (tot_len >= key_len)
	break;
    }
    // End scan filter
    sf.end();
  }

  DBUG_RETURN(define_read_attrs(buf, op));
} 


/*
  Start full table scan in NDB
 */

int ha_ndbcluster::full_table_scan(byte *buf)
{
  uint i;
  NdbResultSet *cursor;
  NdbScanOperation *op;
  NdbConnection *trans= m_active_trans;

  DBUG_ENTER("full_table_scan");  
  DBUG_PRINT("enter", ("Starting new scan on %s", m_tabname));

  NdbOperation::LockMode lm=
    (NdbOperation::LockMode)get_ndb_lock_type(m_lock.type);
  if (!(op=trans->getNdbScanOperation((const NDBTAB *) m_table)) ||
      !(cursor= op->readTuples(lm, 0, parallelism)))
    ERR_RETURN(trans->getNdbError());
  m_active_cursor= cursor;
  DBUG_RETURN(define_read_attrs(buf, op));
}

/*
  Insert one record into NDB
*/
int ha_ndbcluster::write_row(byte *record)
{
  bool has_auto_increment;
  uint i;
  NdbConnection *trans= m_active_trans;
  NdbOperation *op;
  int res;
  DBUG_ENTER("write_row");

  if(m_ignore_dup_key_not_supported)
  {
    DBUG_RETURN(HA_ERR_WRONG_COMMAND);
  }
  
  statistic_increment(ha_write_count,&LOCK_status);
  if (table->timestamp_field_type & TIMESTAMP_AUTO_SET_ON_INSERT)
    table->timestamp_field->set_time();
  has_auto_increment= (table->next_number_field && record == table->record[0]);

  if (!(op= trans->getNdbOperation((const NDBTAB *) m_table)))
    ERR_RETURN(trans->getNdbError());

  res= (m_use_write) ? op->writeTuple() :op->insertTuple(); 
  if (res != 0)
    ERR_RETURN(trans->getNdbError());  
 
  if (table->primary_key == MAX_KEY) 
  {
    // Table has hidden primary key
    Uint64 auto_value= m_ndb->getAutoIncrementValue((const NDBTAB *) m_table);
    if (set_hidden_key(op, table->fields, (const byte*)&auto_value))
      ERR_RETURN(op->getNdbError());
  } 
  else 
  {
    int res;

    if (has_auto_increment) 
    {
      m_skip_auto_increment= FALSE;
      update_auto_increment();
      m_skip_auto_increment= !auto_increment_column_changed;
    }

    if ((res= set_primary_key(op)))
      return res;
  }

  // Set non-key attribute(s)
  bool set_blob_value= FALSE;
  for (i= 0; i < table->fields; i++) 
  {
    Field *field= table->field[i];
    if (!(field->flags & PRI_KEY_FLAG) &&
	set_ndb_value(op, field, i, &set_blob_value))
    {
      m_skip_auto_increment= TRUE;
      ERR_RETURN(op->getNdbError());
    }
  }

  /*
    Execute write operation
    NOTE When doing inserts with many values in 
    each INSERT statement it should not be necessary
    to NoCommit the transaction between each row.
    Find out how this is detected!
  */
  m_rows_inserted++;
  no_uncommitted_rows_update(1);
  m_bulk_insert_not_flushed= TRUE;
  if ((m_rows_to_insert == 1) || 
      ((m_rows_inserted % m_bulk_insert_rows) == 0) ||
      set_blob_value)
  {
    THD *thd= current_thd;
    // Send rows to NDB
    DBUG_PRINT("info", ("Sending inserts to NDB, "\
			"rows_inserted:%d, bulk_insert_rows: %d", 
			(int)m_rows_inserted, (int)m_bulk_insert_rows));

    m_bulk_insert_not_flushed= FALSE;
    //    if (thd->transaction.on)
    if (m_transaction_on)
    {
      if (execute_no_commit(this,trans) != 0)
      {
	m_skip_auto_increment= TRUE;
	no_uncommitted_rows_execute_failure();
	DBUG_RETURN(ndb_err(trans));
      }
    }
    else
    {
      if (execute_commit(this,trans) != 0)
      {
	m_skip_auto_increment= TRUE;
	no_uncommitted_rows_execute_failure();
	DBUG_RETURN(ndb_err(trans));
      }
      int res= trans->restart();
      DBUG_ASSERT(res == 0);
    }
  }
  if ((has_auto_increment) && (m_skip_auto_increment))
  {
    Uint64 next_val= (Uint64) table->next_number_field->val_int() + 1;
    DBUG_PRINT("info", 
	       ("Trying to set next auto increment value to %lu",
                (ulong) next_val));
    if (m_ndb->setAutoIncrementValue((const NDBTAB *) m_table, next_val, TRUE))
      DBUG_PRINT("info", 
		 ("Setting next auto increment value to %u", next_val));  
  }
  m_skip_auto_increment= TRUE;

  DBUG_RETURN(0);
}


/* Compare if a key in a row has changed */

int ha_ndbcluster::key_cmp(uint keynr, const byte * old_row,
			   const byte * new_row)
{
  KEY_PART_INFO *key_part=table->key_info[keynr].key_part;
  KEY_PART_INFO *end=key_part+table->key_info[keynr].key_parts;

  for (; key_part != end ; key_part++)
  {
    if (key_part->null_bit)
    {
      if ((old_row[key_part->null_offset] & key_part->null_bit) !=
	  (new_row[key_part->null_offset] & key_part->null_bit))
	return 1;
    }
    if (key_part->key_part_flag & (HA_BLOB_PART | HA_VAR_LENGTH))
    {

      if (key_part->field->cmp_binary((char*) (old_row + key_part->offset),
				      (char*) (new_row + key_part->offset),
				      (ulong) key_part->length))
	return 1;
    }
    else
    {
      if (memcmp(old_row+key_part->offset, new_row+key_part->offset,
		 key_part->length))
	return 1;
    }
  }
  return 0;
}

/*
  Update one record in NDB using primary key
*/

int ha_ndbcluster::update_row(const byte *old_data, byte *new_data)
{
  THD *thd= current_thd;
  NdbConnection *trans= m_active_trans;
  NdbResultSet* cursor= m_active_cursor;
  NdbOperation *op;
  uint i;
  DBUG_ENTER("update_row");
  
  statistic_increment(ha_update_count,&LOCK_status);
  if (table->timestamp_field_type & TIMESTAMP_AUTO_SET_ON_UPDATE)
    table->timestamp_field->set_time();

  /* Check for update of primary key for special handling */  
  if ((table->primary_key != MAX_KEY) &&
      (key_cmp(table->primary_key, old_data, new_data)))
  {
    int read_res, insert_res, delete_res;

    DBUG_PRINT("info", ("primary key update, doing pk read+insert+delete"));
    // Get all old fields, since we optimize away fields not in query
    read_res= complemented_pk_read(old_data, new_data);
    if (read_res)
    {
      DBUG_PRINT("info", ("pk read failed"));
      DBUG_RETURN(read_res);
    }
    // Insert new row
    insert_res= write_row(new_data);
    if (insert_res)
    {
      DBUG_PRINT("info", ("insert failed"));
      DBUG_RETURN(insert_res);
    }
    // Delete old row
    DBUG_PRINT("info", ("insert succeded"));
    m_primary_key_update= TRUE;
    delete_res= delete_row(old_data);
    m_primary_key_update= FALSE;
    if (delete_res)
    {
      DBUG_PRINT("info", ("delete failed"));
      // Undo write_row(new_data)
      DBUG_RETURN(delete_row(new_data));
    }     
    DBUG_PRINT("info", ("insert+delete succeeded"));
    DBUG_RETURN(0);
  }

  if (cursor)
  {
    /*
      We are scanning records and want to update the record
      that was just found, call updateTuple on the cursor 
      to take over the lock to a new update operation
      And thus setting the primary key of the record from 
      the active record in cursor
    */
    DBUG_PRINT("info", ("Calling updateTuple on cursor"));
    if (!(op= cursor->updateTuple()))
      ERR_RETURN(trans->getNdbError());
    m_ops_pending++;
    if (uses_blob_value(FALSE))
      m_blobs_pending= TRUE;
  }
  else
  {  
    if (!(op= trans->getNdbOperation((const NDBTAB *) m_table)) ||
	op->updateTuple() != 0)
      ERR_RETURN(trans->getNdbError());  
    
    if (table->primary_key == MAX_KEY) 
    {
      // This table has no primary key, use "hidden" primary key
      DBUG_PRINT("info", ("Using hidden key"));
      
      // Require that the PK for this record has previously been 
      // read into m_value
      uint no_fields= table->fields;
      NdbRecAttr* rec= m_value[no_fields].rec;
      DBUG_ASSERT(rec);
      DBUG_DUMP("key", (char*)rec->aRef(), NDB_HIDDEN_PRIMARY_KEY_LENGTH);
      
      if (set_hidden_key(op, no_fields, rec->aRef()))
	ERR_RETURN(op->getNdbError());
    } 
    else 
    {
      int res;
      if ((res= set_primary_key_from_old_data(op, old_data)))
	DBUG_RETURN(res);
    }
  }

  // Set non-key attribute(s)
  for (i= 0; i < table->fields; i++) 
  {
    Field *field= table->field[i];
    if (((thd->query_id == field->query_id) || m_retrieve_all_fields) &&
        (!(field->flags & PRI_KEY_FLAG)) &&
	set_ndb_value(op, field, i))
      ERR_RETURN(op->getNdbError());
  }

  // Execute update operation
  if (!cursor && execute_no_commit(this,trans) != 0) {
    no_uncommitted_rows_execute_failure();
    DBUG_RETURN(ndb_err(trans));
  }
  
  DBUG_RETURN(0);
}


/*
  Delete one record from NDB, using primary key 
*/

int ha_ndbcluster::delete_row(const byte *record)
{
  NdbConnection *trans= m_active_trans;
  NdbResultSet* cursor= m_active_cursor;
  NdbOperation *op;
  DBUG_ENTER("delete_row");

  statistic_increment(ha_delete_count,&LOCK_status);

  if (cursor)
  {
    /*
      We are scanning records and want to delete the record
      that was just found, call deleteTuple on the cursor 
      to take over the lock to a new delete operation
      And thus setting the primary key of the record from 
      the active record in cursor
    */
    DBUG_PRINT("info", ("Calling deleteTuple on cursor"));
    if (cursor->deleteTuple() != 0)
      ERR_RETURN(trans->getNdbError());     
    m_ops_pending++;

    no_uncommitted_rows_update(-1);

    // If deleting from cursor, NoCommit will be handled in next_result
    DBUG_RETURN(0);
  }
  else
  {
    
    if (!(op=trans->getNdbOperation((const NDBTAB *) m_table)) || 
	op->deleteTuple() != 0)
      ERR_RETURN(trans->getNdbError());
    
    no_uncommitted_rows_update(-1);
    
    if (table->primary_key == MAX_KEY) 
    {
      // This table has no primary key, use "hidden" primary key
      DBUG_PRINT("info", ("Using hidden key"));
      uint no_fields= table->fields;
      NdbRecAttr* rec= m_value[no_fields].rec;
      DBUG_ASSERT(rec != NULL);
      
      if (set_hidden_key(op, no_fields, rec->aRef()))
	ERR_RETURN(op->getNdbError());
    } 
    else 
    {
      int res;
      if ((res= (m_primary_key_update ?
		 set_primary_key_from_old_data(op, record)
		 : set_primary_key(op))))
	  return res;  
    }
  }
  
  // Execute delete operation
  if (execute_no_commit(this,trans) != 0) {
    no_uncommitted_rows_execute_failure();
    DBUG_RETURN(ndb_err(trans));
  }
  DBUG_RETURN(0);
}
  
/*
  Unpack a record read from NDB 

  SYNOPSIS
    unpack_record()
    buf			Buffer to store read row

  NOTE
    The data for each row is read directly into the
    destination buffer. This function is primarily 
    called in order to check if any fields should be 
    set to null.
*/

void ha_ndbcluster::unpack_record(byte* buf)
{
  uint row_offset= (uint) (buf - table->record[0]);
  Field **field, **end;
  NdbValue *value= m_value;
  DBUG_ENTER("unpack_record");
  
  // Set null flag(s)
  bzero(buf, table->null_bytes);
  for (field= table->field, end= field+table->fields;
       field < end;
       field++, value++)
  {
    if ((*value).ptr)
    {
      if (! ((*field)->flags & BLOB_FLAG))
      {
        if ((*value).rec->isNULL())
         (*field)->set_null(row_offset);
      }
      else
      {
        NdbBlob* ndb_blob= (*value).blob;
        bool isNull= TRUE;
        int ret= ndb_blob->getNull(isNull);
        DBUG_ASSERT(ret == 0);
        if (isNull)
         (*field)->set_null(row_offset);
      }
    }
  }

#ifndef DBUG_OFF
  // Read and print all values that was fetched
  if (table->primary_key == MAX_KEY)
  {
    // Table with hidden primary key
    int hidden_no= table->fields;
    const NDBTAB *tab= (const NDBTAB *) m_table;
    const NDBCOL *hidden_col= tab->getColumn(hidden_no);
    NdbRecAttr* rec= m_value[hidden_no].rec;
    DBUG_ASSERT(rec);
    DBUG_PRINT("hidden", ("%d: %s \"%llu\"", hidden_no, 
                          hidden_col->getName(), rec->u_64_value()));
  } 
  print_results();
#endif
  DBUG_VOID_RETURN;
}

/*
  Utility function to print/dump the fetched field
 */

void ha_ndbcluster::print_results()
{
  const NDBTAB *tab= (const NDBTAB*) m_table;
  DBUG_ENTER("print_results");

#ifndef DBUG_OFF
  if (!_db_on_)
    DBUG_VOID_RETURN;
  
  for (uint f=0; f<table->fields;f++)
  {
    Field *field;
    const NDBCOL *col;
    NdbValue value;

    if (!(value= m_value[f]).ptr)
    {
      fprintf(DBUG_FILE, "Field %d was not read\n", f);
      continue;
    }
    field= table->field[f];
    DBUG_DUMP("field->ptr", (char*)field->ptr, field->pack_length());
    col= tab->getColumn(f);
    fprintf(DBUG_FILE, "%d: %s\t", f, col->getName());

    NdbBlob *ndb_blob= NULL;
    if (! (field->flags & BLOB_FLAG))
    {
      if (value.rec->isNULL())
      {
        fprintf(DBUG_FILE, "NULL\n");
        continue;
      }
    }
    else
    {
      ndb_blob= value.blob;
      bool isNull= TRUE;
      ndb_blob->getNull(isNull);
      if (isNull) {
        fprintf(DBUG_FILE, "NULL\n");
        continue;
      }
    }

    switch (col->getType()) {
    case NdbDictionary::Column::Tinyint: {
      char value= *field->ptr;
      fprintf(DBUG_FILE, "Tinyint\t%d", value);
      break;
    }
    case NdbDictionary::Column::Tinyunsigned: {
      unsigned char value= *field->ptr;
      fprintf(DBUG_FILE, "Tinyunsigned\t%u", value);
      break;
    }
    case NdbDictionary::Column::Smallint: {
      short value= *field->ptr;
      fprintf(DBUG_FILE, "Smallint\t%d", value);
      break;
    }
    case NdbDictionary::Column::Smallunsigned: {
      unsigned short value= *field->ptr;
      fprintf(DBUG_FILE, "Smallunsigned\t%u", value);
      break;
    }
    case NdbDictionary::Column::Mediumint: {
      byte value[3];
      memcpy(value, field->ptr, 3);
      fprintf(DBUG_FILE, "Mediumint\t%d,%d,%d", value[0], value[1], value[2]);
      break;
    }
    case NdbDictionary::Column::Mediumunsigned: {
      byte value[3];
      memcpy(value, field->ptr, 3);
      fprintf(DBUG_FILE, "Mediumunsigned\t%u,%u,%u", value[0], value[1], value[2]);
      break;
    }
    case NdbDictionary::Column::Int: {
      fprintf(DBUG_FILE, "Int\t%lld", field->val_int());
      break;
    }
    case NdbDictionary::Column::Unsigned: {
      Uint32 value= (Uint32) *field->ptr;
      fprintf(DBUG_FILE, "Unsigned\t%u", value);
      break;
    }
    case NdbDictionary::Column::Bigint: {
      Int64 value= (Int64) *field->ptr;
      fprintf(DBUG_FILE, "Bigint\t%lld", value);
      break;
    }
    case NdbDictionary::Column::Bigunsigned: {
      Uint64 value= (Uint64) *field->ptr;
      fprintf(DBUG_FILE, "Bigunsigned\t%llu", value);
      break;
    }
    case NdbDictionary::Column::Float: {
      float value= (float) *field->ptr;
      fprintf(DBUG_FILE, "Float\t%f", value);
      break;
    }
    case NdbDictionary::Column::Double: {
      double value= (double) *field->ptr;
      fprintf(DBUG_FILE, "Double\t%f", value);
      break;
    }
    case NdbDictionary::Column::Decimal: {
      char *value= field->ptr;

      fprintf(DBUG_FILE, "Decimal\t'%-*s'", field->pack_length(), value);
      break;
    }
    case NdbDictionary::Column::Char:{
      char buf[field->pack_length()+1];
      char *value= (char *) field->ptr;
      snprintf(buf, field->pack_length(), "%s", value);
      fprintf(DBUG_FILE, "Char\t'%s'", buf);
      break;
    }
    case NdbDictionary::Column::Varchar:
    case NdbDictionary::Column::Binary:
    case NdbDictionary::Column::Varbinary: {
      char *value= (char *) field->ptr;
      fprintf(DBUG_FILE, "'%s'", value);
      break;
    }
    case NdbDictionary::Column::Datetime: {
      Uint64 value= (Uint64) *field->ptr;
      fprintf(DBUG_FILE, "Datetime\t%llu", value);
      break;
    }
    case NdbDictionary::Column::Timespec: {
      Uint64 value= (Uint64) *field->ptr;
      fprintf(DBUG_FILE, "Timespec\t%llu", value);
      break;
    }
    case NdbDictionary::Column::Blob: {
      Uint64 len= 0;
      ndb_blob->getLength(len);
      fprintf(DBUG_FILE, "Blob\t[len=%u]", (unsigned)len);
      break;
    }
    case NdbDictionary::Column::Text: {
      Uint64 len= 0;
      ndb_blob->getLength(len);
      fprintf(DBUG_FILE, "Text\t[len=%u]", (unsigned)len);
      break;
    }
    case NdbDictionary::Column::Undefined:
      fprintf(DBUG_FILE, "Unknown type: %d", col->getType());
      break;
    }
    fprintf(DBUG_FILE, "\n");
    
  }
#endif
  DBUG_VOID_RETURN;
}


int ha_ndbcluster::index_init(uint index)
{
  DBUG_ENTER("index_init");
  DBUG_PRINT("enter", ("index: %u", index));
  DBUG_RETURN(handler::index_init(index));
}


int ha_ndbcluster::index_end()
{
  DBUG_ENTER("index_end");
  DBUG_RETURN(close_scan());
}


int ha_ndbcluster::index_read(byte *buf,
			      const byte *key, uint key_len, 
			      enum ha_rkey_function find_flag)
{
  DBUG_ENTER("index_read");
  DBUG_PRINT("enter", ("active_index: %u, key_len: %u, find_flag: %d", 
                       active_index, key_len, find_flag));

  int error;
  ndb_index_type type = get_index_type(active_index);
  const KEY* key_info = table->key_info+active_index;
  switch (type){
  case PRIMARY_KEY_ORDERED_INDEX:
  case PRIMARY_KEY_INDEX:
    if (find_flag == HA_READ_KEY_EXACT && key_info->key_length == key_len)
    {
      DBUG_RETURN(pk_read(key, key_len, buf));
    }
    else if (type == PRIMARY_KEY_INDEX)
    {
      DBUG_RETURN(1);
    }
    break;
  case UNIQUE_ORDERED_INDEX:
  case UNIQUE_INDEX:
    if (find_flag == HA_READ_KEY_EXACT && key_info->key_length == key_len)
    {
      DBUG_RETURN(unique_index_read(key, key_len, buf));
    }
    else if (type == UNIQUE_INDEX)
    {
      DBUG_RETURN(1);
    }
    break;
  case ORDERED_INDEX:
    break;
  default:
  case UNDEFINED_INDEX:
    DBUG_ASSERT(FALSE);
    DBUG_RETURN(1);
    break;
  }
  
  key_range start_key;
  start_key.key = key;
  start_key.length = key_len;
  start_key.flag = find_flag;
  error= ordered_index_scan(&start_key, 0, TRUE, buf);  
  DBUG_RETURN(error == HA_ERR_END_OF_FILE ? HA_ERR_KEY_NOT_FOUND : error);
}


int ha_ndbcluster::index_read_idx(byte *buf, uint index_no, 
			      const byte *key, uint key_len, 
			      enum ha_rkey_function find_flag)
{
  statistic_increment(ha_read_key_count,&LOCK_status);
  DBUG_ENTER("index_read_idx");
  DBUG_PRINT("enter", ("index_no: %u, key_len: %u", index_no, key_len));  
  index_init(index_no);  
  DBUG_RETURN(index_read(buf, key, key_len, find_flag));
}


int ha_ndbcluster::index_next(byte *buf)
{
  DBUG_ENTER("index_next");

  int error= 1;
  statistic_increment(ha_read_next_count,&LOCK_status);
  DBUG_RETURN(next_result(buf));
}


int ha_ndbcluster::index_prev(byte *buf)
{
  DBUG_ENTER("index_prev");
  statistic_increment(ha_read_prev_count,&LOCK_status);
  DBUG_RETURN(1);
}


int ha_ndbcluster::index_first(byte *buf)
{
  DBUG_ENTER("index_first");
  statistic_increment(ha_read_first_count,&LOCK_status);
  // Start the ordered index scan and fetch the first row

  // Only HA_READ_ORDER indexes get called by index_first
  DBUG_RETURN(ordered_index_scan(0, 0, TRUE, buf));
}


int ha_ndbcluster::index_last(byte *buf)
{
  DBUG_ENTER("index_last");
  statistic_increment(ha_read_last_count,&LOCK_status);
  int res;
  if((res= ordered_index_scan(0, 0, TRUE, buf)) == 0){
    NdbResultSet *cursor= m_active_cursor; 
    while((res= cursor->nextResult(TRUE)) == 0);
    if(res == 1){
      unpack_record(buf);
      table->status= 0;     
      DBUG_RETURN(0);
    }
  }
  DBUG_RETURN(res);
}


inline
int ha_ndbcluster::read_range_first_to_buf(const key_range *start_key,
					   const key_range *end_key,
					   bool eq_range, bool sorted,
					   byte* buf)
{
  KEY* key_info;
  int error= 1; 
  DBUG_ENTER("ha_ndbcluster::read_range_first_to_buf");
  DBUG_PRINT("info", ("eq_range: %d, sorted: %d", eq_range, sorted));

  switch (get_index_type(active_index)){
  case PRIMARY_KEY_ORDERED_INDEX:
  case PRIMARY_KEY_INDEX:
    key_info= table->key_info + active_index;
    if (start_key && 
	start_key->length == key_info->key_length &&
	start_key->flag == HA_READ_KEY_EXACT)
    {
      error= pk_read(start_key->key, start_key->length, buf);      
      DBUG_RETURN(error == HA_ERR_KEY_NOT_FOUND ? HA_ERR_END_OF_FILE : error);
    }
    break;
  case UNIQUE_ORDERED_INDEX:
  case UNIQUE_INDEX:
    key_info= table->key_info + active_index;
    if (start_key && 
	start_key->length == key_info->key_length &&
	start_key->flag == HA_READ_KEY_EXACT)
    {
      error= unique_index_read(start_key->key, start_key->length, buf);
      DBUG_RETURN(error == HA_ERR_KEY_NOT_FOUND ? HA_ERR_END_OF_FILE : error);
    }
    break;
  default:
    break;
  }

  // Start the ordered index scan and fetch the first row
  error= ordered_index_scan(start_key, end_key, sorted, buf);
  DBUG_RETURN(error);
}


int ha_ndbcluster::read_range_first(const key_range *start_key,
				    const key_range *end_key,
				    bool eq_range, bool sorted)
{
  byte* buf= table->record[0];
  DBUG_ENTER("ha_ndbcluster::read_range_first");
  
  DBUG_RETURN(read_range_first_to_buf(start_key,
				      end_key,
				      eq_range, 
				      sorted,
				      buf));
}

int ha_ndbcluster::read_range_next()
{
  DBUG_ENTER("ha_ndbcluster::read_range_next");
  DBUG_RETURN(next_result(table->record[0]));
}


int ha_ndbcluster::rnd_init(bool scan)
{
  NdbResultSet *cursor= m_active_cursor;
  DBUG_ENTER("rnd_init");
  DBUG_PRINT("enter", ("scan: %d", scan));
  // Check if scan is to be restarted
  if (cursor)
  {
    if (!scan)
      DBUG_RETURN(1);
    int res= cursor->restart();
    DBUG_ASSERT(res == 0);
  }
  index_init(table->primary_key);
  DBUG_RETURN(0);
}

int ha_ndbcluster::close_scan()
{
  NdbResultSet *cursor= m_active_cursor;
  NdbConnection *trans= m_active_trans;
  DBUG_ENTER("close_scan");

  if (!cursor)
    DBUG_RETURN(1);

  
  if (m_ops_pending)
  {
    /*
      Take over any pending transactions to the 
      deleteing/updating transaction before closing the scan    
    */
    DBUG_PRINT("info", ("ops_pending: %d", m_ops_pending));    
    if (execute_no_commit(this,trans) != 0) {
      no_uncommitted_rows_execute_failure();
      DBUG_RETURN(ndb_err(trans));
    }
    m_ops_pending= 0;
  }
  
  cursor->close();
  m_active_cursor= NULL;
  DBUG_RETURN(0);
}

int ha_ndbcluster::rnd_end()
{
  DBUG_ENTER("rnd_end");
  DBUG_RETURN(close_scan());
}


int ha_ndbcluster::rnd_next(byte *buf)
{
  DBUG_ENTER("rnd_next");
  statistic_increment(ha_read_rnd_next_count, &LOCK_status);

  if (!m_active_cursor)
    DBUG_RETURN(full_table_scan(buf));
  DBUG_RETURN(next_result(buf));
}


/*
  An "interesting" record has been found and it's pk 
  retrieved by calling position
  Now it's time to read the record from db once 
  again
*/

int ha_ndbcluster::rnd_pos(byte *buf, byte *pos)
{
  DBUG_ENTER("rnd_pos");
  statistic_increment(ha_read_rnd_count,&LOCK_status);
  // The primary key for the record is stored in pos
  // Perform a pk_read using primary key "index"
  DBUG_RETURN(pk_read(pos, ref_length, buf));  
}


/*
  Store the primary key of this record in ref 
  variable, so that the row can be retrieved again later
  using "reference" in rnd_pos
*/

void ha_ndbcluster::position(const byte *record)
{
  KEY *key_info;
  KEY_PART_INFO *key_part;
  KEY_PART_INFO *end;
  byte *buff;
  DBUG_ENTER("position");

  if (table->primary_key != MAX_KEY) 
  {
    key_info= table->key_info + table->primary_key;
    key_part= key_info->key_part;
    end= key_part + key_info->key_parts;
    buff= ref;
    
    for (; key_part != end; key_part++) 
    {
      if (key_part->null_bit) {
        /* Store 0 if the key part is a NULL part */      
        if (record[key_part->null_offset]
            & key_part->null_bit) {
          *buff++= 1;
          continue;
        }      
        *buff++= 0;
      }
      memcpy(buff, record + key_part->offset, key_part->length);
      buff += key_part->length;
    }
  } 
  else 
  {
    // No primary key, get hidden key
    DBUG_PRINT("info", ("Getting hidden key"));
    int hidden_no= table->fields;
    NdbRecAttr* rec= m_value[hidden_no].rec;
    const NDBTAB *tab= (const NDBTAB *) m_table;  
    const NDBCOL *hidden_col= tab->getColumn(hidden_no);
    DBUG_ASSERT(hidden_col->getPrimaryKey() && 
                hidden_col->getAutoIncrement() &&
                rec != NULL && 
                ref_length == NDB_HIDDEN_PRIMARY_KEY_LENGTH);
    memcpy(ref, (const void*)rec->aRef(), ref_length);
  }
  
  DBUG_DUMP("ref", (char*)ref, ref_length);
  DBUG_VOID_RETURN;
}


void ha_ndbcluster::info(uint flag)
{
  DBUG_ENTER("info");
  DBUG_PRINT("enter", ("flag: %d", flag));
  
  if (flag & HA_STATUS_POS)
    DBUG_PRINT("info", ("HA_STATUS_POS"));
  if (flag & HA_STATUS_NO_LOCK)
    DBUG_PRINT("info", ("HA_STATUS_NO_LOCK"));
  if (flag & HA_STATUS_TIME)
    DBUG_PRINT("info", ("HA_STATUS_TIME"));
  if (flag & HA_STATUS_VARIABLE)
  {
    DBUG_PRINT("info", ("HA_STATUS_VARIABLE"));
    if (m_table_info)
    {
      if (m_ha_not_exact_count)
	records= 100;
      else
	records_update();
    }
    else
    {
      Uint64 rows= 100;
      if (current_thd->variables.ndb_use_exact_count)
	ndb_get_table_statistics(m_ndb, m_tabname, &rows, 0);
      records= rows;
    }
  }
  if (flag & HA_STATUS_CONST)
  {
    DBUG_PRINT("info", ("HA_STATUS_CONST"));
    set_rec_per_key();
  }
  if (flag & HA_STATUS_ERRKEY)
  {
    DBUG_PRINT("info", ("HA_STATUS_ERRKEY"));
    errkey= m_dupkey;
  }
  if (flag & HA_STATUS_AUTO)
    DBUG_PRINT("info", ("HA_STATUS_AUTO"));
  DBUG_VOID_RETURN;
}


int ha_ndbcluster::extra(enum ha_extra_function operation)
{
  DBUG_ENTER("extra");
  switch (operation) {
  case HA_EXTRA_NORMAL:              /* Optimize for space (def) */
    DBUG_PRINT("info", ("HA_EXTRA_NORMAL"));
    break;
  case HA_EXTRA_QUICK:                 /* Optimize for speed */
    DBUG_PRINT("info", ("HA_EXTRA_QUICK"));
    break;
  case HA_EXTRA_RESET:                 /* Reset database to after open */
    DBUG_PRINT("info", ("HA_EXTRA_RESET"));
    break;
  case HA_EXTRA_CACHE:                 /* Cash record in HA_rrnd() */
    DBUG_PRINT("info", ("HA_EXTRA_CACHE"));
    break;
  case HA_EXTRA_NO_CACHE:              /* End cacheing of records (def) */
    DBUG_PRINT("info", ("HA_EXTRA_NO_CACHE"));
    break;
  case HA_EXTRA_NO_READCHECK:          /* No readcheck on update */
    DBUG_PRINT("info", ("HA_EXTRA_NO_READCHECK"));
    break;
  case HA_EXTRA_READCHECK:             /* Use readcheck (def) */
    DBUG_PRINT("info", ("HA_EXTRA_READCHECK"));
    break;
  case HA_EXTRA_KEYREAD:               /* Read only key to database */
    DBUG_PRINT("info", ("HA_EXTRA_KEYREAD"));
    break;
  case HA_EXTRA_NO_KEYREAD:            /* Normal read of records (def) */
    DBUG_PRINT("info", ("HA_EXTRA_NO_KEYREAD"));
    break;
  case HA_EXTRA_NO_USER_CHANGE:        /* No user is allowed to write */
    DBUG_PRINT("info", ("HA_EXTRA_NO_USER_CHANGE"));
    break;
  case HA_EXTRA_KEY_CACHE:
    DBUG_PRINT("info", ("HA_EXTRA_KEY_CACHE"));
    break;
  case HA_EXTRA_NO_KEY_CACHE:
    DBUG_PRINT("info", ("HA_EXTRA_NO_KEY_CACHE"));
    break;
  case HA_EXTRA_WAIT_LOCK:            /* Wait until file is avalably (def) */
    DBUG_PRINT("info", ("HA_EXTRA_WAIT_LOCK"));
    break;
  case HA_EXTRA_NO_WAIT_LOCK:         /* If file is locked, return quickly */
    DBUG_PRINT("info", ("HA_EXTRA_NO_WAIT_LOCK"));
    break;
  case HA_EXTRA_WRITE_CACHE:           /* Use write cache in ha_write() */
    DBUG_PRINT("info", ("HA_EXTRA_WRITE_CACHE"));
    break;
  case HA_EXTRA_FLUSH_CACHE:           /* flush write_record_cache */
    DBUG_PRINT("info", ("HA_EXTRA_FLUSH_CACHE"));
    break;
  case HA_EXTRA_NO_KEYS:               /* Remove all update of keys */
    DBUG_PRINT("info", ("HA_EXTRA_NO_KEYS"));
    break;
  case HA_EXTRA_KEYREAD_CHANGE_POS:         /* Keyread, but change pos */
    DBUG_PRINT("info", ("HA_EXTRA_KEYREAD_CHANGE_POS")); /* xxxxchk -r must be used */
    break;                                  
  case HA_EXTRA_REMEMBER_POS:          /* Remember pos for next/prev */
    DBUG_PRINT("info", ("HA_EXTRA_REMEMBER_POS"));
    break;
  case HA_EXTRA_RESTORE_POS:
    DBUG_PRINT("info", ("HA_EXTRA_RESTORE_POS"));
    break;
  case HA_EXTRA_REINIT_CACHE:          /* init cache from current record */
    DBUG_PRINT("info", ("HA_EXTRA_REINIT_CACHE"));
    break;
  case HA_EXTRA_FORCE_REOPEN:          /* Datafile have changed on disk */
    DBUG_PRINT("info", ("HA_EXTRA_FORCE_REOPEN"));
    break;
  case HA_EXTRA_FLUSH:                 /* Flush tables to disk */
    DBUG_PRINT("info", ("HA_EXTRA_FLUSH"));
    break;
  case HA_EXTRA_NO_ROWS:               /* Don't write rows */
    DBUG_PRINT("info", ("HA_EXTRA_NO_ROWS"));
    break;
  case HA_EXTRA_RESET_STATE:           /* Reset positions */
    DBUG_PRINT("info", ("HA_EXTRA_RESET_STATE"));
    break;
  case HA_EXTRA_IGNORE_DUP_KEY:       /* Dup keys don't rollback everything*/
    DBUG_PRINT("info", ("HA_EXTRA_IGNORE_DUP_KEY"));
    if (current_thd->lex->sql_command == SQLCOM_REPLACE)
    {
      DBUG_PRINT("info", ("Turning ON use of write instead of insert"));
      m_use_write= TRUE;
    } else 
    {
      if (table->keys)
        m_ignore_dup_key_not_supported= TRUE;
    }
    break;
  case HA_EXTRA_NO_IGNORE_DUP_KEY:
    DBUG_PRINT("info", ("HA_EXTRA_NO_IGNORE_DUP_KEY"));
    DBUG_PRINT("info", ("Turning OFF use of write instead of insert"));
    m_use_write= FALSE;
    m_ignore_dup_key_not_supported= FALSE;
    break;
  case HA_EXTRA_RETRIEVE_ALL_COLS:    /* Retrieve all columns, not just those
					 where field->query_id is the same as
					 the current query id */
    DBUG_PRINT("info", ("HA_EXTRA_RETRIEVE_ALL_COLS"));
    m_retrieve_all_fields= TRUE;
    break;
  case HA_EXTRA_PREPARE_FOR_DELETE:
    DBUG_PRINT("info", ("HA_EXTRA_PREPARE_FOR_DELETE"));
    break;
  case HA_EXTRA_PREPARE_FOR_UPDATE:     /* Remove read cache if problems */
    DBUG_PRINT("info", ("HA_EXTRA_PREPARE_FOR_UPDATE"));
    break;
  case HA_EXTRA_PRELOAD_BUFFER_SIZE: 
    DBUG_PRINT("info", ("HA_EXTRA_PRELOAD_BUFFER_SIZE"));
    break;
  case HA_EXTRA_RETRIEVE_PRIMARY_KEY: 
    DBUG_PRINT("info", ("HA_EXTRA_RETRIEVE_PRIMARY_KEY"));
    break;
  case HA_EXTRA_CHANGE_KEY_TO_UNIQUE: 
    DBUG_PRINT("info", ("HA_EXTRA_CHANGE_KEY_TO_UNIQUE"));
    break;
  case HA_EXTRA_CHANGE_KEY_TO_DUP: 
    DBUG_PRINT("info", ("HA_EXTRA_CHANGE_KEY_TO_DUP"));
    break;

  }
  
  DBUG_RETURN(0);
}

/* 
   Start of an insert, remember number of rows to be inserted, it will
   be used in write_row and get_autoincrement to send an optimal number
   of rows in each roundtrip to the server

   SYNOPSIS
   rows     number of rows to insert, 0 if unknown

*/

void ha_ndbcluster::start_bulk_insert(ha_rows rows)
{
  int bytes, batch;
  const NDBTAB *tab= (const NDBTAB *) m_table;    

  DBUG_ENTER("start_bulk_insert");
  DBUG_PRINT("enter", ("rows: %d", (int)rows));
  
  m_rows_inserted= 0;
  m_rows_to_insert= rows; 

  /* 
    Calculate how many rows that should be inserted
    per roundtrip to NDB. This is done in order to minimize the 
    number of roundtrips as much as possible. However performance will 
    degrade if too many bytes are inserted, thus it's limited by this 
    calculation.   
  */
  const int bytesperbatch= 8192;
  bytes= 12 + tab->getRowSizeInBytes() + 4 * tab->getNoOfColumns();
  batch= bytesperbatch/bytes;
  batch= batch == 0 ? 1 : batch;
  DBUG_PRINT("info", ("batch: %d, bytes: %d", batch, bytes));
  m_bulk_insert_rows= batch;

  DBUG_VOID_RETURN;
}

/*
  End of an insert
 */
int ha_ndbcluster::end_bulk_insert()
{
  int error= 0;

  DBUG_ENTER("end_bulk_insert");
  // Check if last inserts need to be flushed
  if (m_bulk_insert_not_flushed)
  {
    NdbConnection *trans= m_active_trans;
    // Send rows to NDB
    DBUG_PRINT("info", ("Sending inserts to NDB, "\
                        "rows_inserted:%d, bulk_insert_rows: %d", 
                        m_rows_inserted, m_bulk_insert_rows)); 
    m_bulk_insert_not_flushed= FALSE;
    if (execute_no_commit(this,trans) != 0) {
      no_uncommitted_rows_execute_failure();
      my_errno= error= ndb_err(trans);
    }
  }

  m_rows_inserted= 0;
  m_rows_to_insert= 1;
  DBUG_RETURN(error);
}


int ha_ndbcluster::extra_opt(enum ha_extra_function operation, ulong cache_size)
{
  DBUG_ENTER("extra_opt");
  DBUG_PRINT("enter", ("cache_size: %lu", cache_size));
  DBUG_RETURN(extra(operation));
}


int ha_ndbcluster::reset()
{
  DBUG_ENTER("reset");
  // Reset what?
  DBUG_RETURN(1);
}


const char **ha_ndbcluster::bas_ext() const
{ static const char *ext[]= { ha_ndb_ext, NullS }; return ext; }


/*
  How many seeks it will take to read through the table
  This is to be comparable to the number returned by records_in_range so
  that we can decide if we should scan the table or use keys.
*/

double ha_ndbcluster::scan_time()
{
  DBUG_ENTER("ha_ndbcluster::scan_time()");
  double res= rows2double(records*1000);
  DBUG_PRINT("exit", ("table: %s value: %f", 
		      m_tabname, res));
  DBUG_RETURN(res);
}


THR_LOCK_DATA **ha_ndbcluster::store_lock(THD *thd,
                                          THR_LOCK_DATA **to,
                                          enum thr_lock_type lock_type)
{
  DBUG_ENTER("store_lock");
  if (lock_type != TL_IGNORE && m_lock.type == TL_UNLOCK) 
  {

    /* If we are not doing a LOCK TABLE, then allow multiple
       writers */
    
    /* Since NDB does not currently have table locks
       this is treated as a ordinary lock */

    if ((lock_type >= TL_WRITE_ALLOW_WRITE &&
         lock_type <= TL_WRITE) && !thd->in_lock_tables)      
      lock_type= TL_WRITE_ALLOW_WRITE;
    
    /* In queries of type INSERT INTO t1 SELECT ... FROM t2 ...
       MySQL would use the lock TL_READ_NO_INSERT on t2, and that
       would conflict with TL_WRITE_ALLOW_WRITE, blocking all inserts
       to t2. Convert the lock to a normal read lock to allow
       concurrent inserts to t2. */
    
    if (lock_type == TL_READ_NO_INSERT && !thd->in_lock_tables)
      lock_type= TL_READ;
    
    m_lock.type=lock_type;
  }
  *to++= &m_lock;

  DBUG_PRINT("exit", ("lock_type: %d", lock_type));
  
  DBUG_RETURN(to);
}

#ifndef DBUG_OFF
#define PRINT_OPTION_FLAGS(t) { \
      if (t->options & OPTION_NOT_AUTOCOMMIT) \
        DBUG_PRINT("thd->options", ("OPTION_NOT_AUTOCOMMIT")); \
      if (t->options & OPTION_BEGIN) \
        DBUG_PRINT("thd->options", ("OPTION_BEGIN")); \
      if (t->options & OPTION_TABLE_LOCK) \
        DBUG_PRINT("thd->options", ("OPTION_TABLE_LOCK")); \
}
#else
#define PRINT_OPTION_FLAGS(t)
#endif


/*
  As MySQL will execute an external lock for every new table it uses
  we can use this to start the transactions.
  If we are in auto_commit mode we just need to start a transaction
  for the statement, this will be stored in transaction.stmt.
  If not, we have to start a master transaction if there doesn't exist
  one from before, this will be stored in transaction.all
 
  When a table lock is held one transaction will be started which holds
  the table lock and for each statement a hupp transaction will be started  
 */

int ha_ndbcluster::external_lock(THD *thd, int lock_type)
{
  int error=0;
  NdbConnection* trans= NULL;

  DBUG_ENTER("external_lock");
  /*
    Check that this handler instance has a connection
    set up to the Ndb object of thd
   */
  if (check_ndb_connection())
    DBUG_RETURN(1);
 
  Thd_ndb *thd_ndb= (Thd_ndb*)thd->transaction.thd_ndb;

  DBUG_PRINT("enter", ("transaction.thd_ndb->lock_count: %d", 
                       thd_ndb->lock_count));

  if (lock_type != F_UNLCK)
  {
    DBUG_PRINT("info", ("lock_type != F_UNLCK"));
    if (!thd_ndb->lock_count++)
    {
      PRINT_OPTION_FLAGS(thd);

      if (!(thd->options & (OPTION_NOT_AUTOCOMMIT | OPTION_BEGIN | OPTION_TABLE_LOCK))) 
      {
        // Autocommit transaction
        DBUG_ASSERT(!thd->transaction.stmt.ndb_tid);
        DBUG_PRINT("trans",("Starting transaction stmt"));      

        trans= m_ndb->startTransaction();
        if (trans == NULL)
          ERR_RETURN(m_ndb->getNdbError());
	no_uncommitted_rows_reset(thd);
        thd->transaction.stmt.ndb_tid= trans;
      } 
      else 
      { 
        if (!thd->transaction.all.ndb_tid)
	{
          // Not autocommit transaction
          // A "master" transaction ha not been started yet
          DBUG_PRINT("trans",("starting transaction, all"));
          
          trans= m_ndb->startTransaction();
          if (trans == NULL)
            ERR_RETURN(m_ndb->getNdbError());
	  no_uncommitted_rows_reset(thd);

          /*
            If this is the start of a LOCK TABLE, a table look 
            should be taken on the table in NDB
           
            Check if it should be read or write lock
           */
          if (thd->options & (OPTION_TABLE_LOCK))
	  {
            //lockThisTable();
            DBUG_PRINT("info", ("Locking the table..." ));
          }

          thd->transaction.all.ndb_tid= trans; 
        }
      }
    }
    /*
      This is the place to make sure this handler instance
      has a started transaction.
     
      The transaction is started by the first handler on which 
      MySQL Server calls external lock
     
      Other handlers in the same stmt or transaction should use 
      the same NDB transaction. This is done by setting up the m_active_trans
      pointer to point to the NDB transaction. 
     */

    // store thread specific data first to set the right context
    m_force_send=          thd->variables.ndb_force_send;
    m_ha_not_exact_count= !thd->variables.ndb_use_exact_count;
    m_autoincrement_prefetch= thd->variables.ndb_autoincrement_prefetch_sz;
    if (!thd->transaction.on)
      m_transaction_on= FALSE;
    else
      m_transaction_on= thd->variables.ndb_use_transactions;

    m_active_trans= thd->transaction.all.ndb_tid ? 
      (NdbConnection*)thd->transaction.all.ndb_tid:
      (NdbConnection*)thd->transaction.stmt.ndb_tid;
    DBUG_ASSERT(m_active_trans);
    // Start of transaction
    m_retrieve_all_fields= FALSE;
    m_ops_pending= 0;    
    {
      NDBDICT *dict= m_ndb->getDictionary();
      const NDBTAB *tab;
      void *tab_info;
      if (!(tab= dict->getTable(m_tabname, &tab_info)))
	ERR_RETURN(dict->getNdbError());
      DBUG_PRINT("info", ("Table schema version: %d", tab->getObjectVersion()));
      m_table= (void *)tab;
      m_table_info= tab_info;
    }
    no_uncommitted_rows_init(thd);
  } 
  else 
  {
    DBUG_PRINT("info", ("lock_type == F_UNLCK"));
    if (!--thd_ndb->lock_count)
    {
      DBUG_PRINT("trans", ("Last external_lock"));
      PRINT_OPTION_FLAGS(thd);

      if (thd->transaction.stmt.ndb_tid)
      {
        /*
          Unlock is done without a transaction commit / rollback.
          This happens if the thread didn't update any rows
          We must in this case close the transaction to release resources
        */
        DBUG_PRINT("trans",("ending non-updating transaction"));
        m_ndb->closeTransaction(m_active_trans);
        thd->transaction.stmt.ndb_tid= 0;
      }
    }
    m_table= NULL;
    m_table_info= NULL;
    /*
      This is the place to make sure this handler instance
      no longer are connected to the active transaction.

      And since the handler is no longer part of the transaction 
      it can't have open cursors, ops or blobs pending.
    */
    m_active_trans= NULL;    

    if (m_active_cursor)
      DBUG_PRINT("warning", ("m_active_cursor != NULL"));
    m_active_cursor= NULL;

    if (m_blobs_pending)
      DBUG_PRINT("warning", ("blobs_pending != 0"));
    m_blobs_pending= 0;
    
    if (m_ops_pending)
      DBUG_PRINT("warning", ("ops_pending != 0L"));
    m_ops_pending= 0;
  }
  DBUG_RETURN(error);
}

/*
  When using LOCK TABLE's external_lock is only called when the actual
  TABLE LOCK is done.
  Under LOCK TABLES, each used tables will force a call to start_stmt.
  Ndb doesn't currently support table locks, and will do ordinary
  startTransaction for each transaction/statement.
*/

int ha_ndbcluster::start_stmt(THD *thd)
{
  int error=0;
  DBUG_ENTER("start_stmt");
  PRINT_OPTION_FLAGS(thd);

  NdbConnection *trans= (NdbConnection*)thd->transaction.stmt.ndb_tid;
  if (!trans){
    DBUG_PRINT("trans",("Starting transaction stmt"));  
    
    NdbConnection *tablock_trans= 
      (NdbConnection*)thd->transaction.all.ndb_tid;
    DBUG_PRINT("info", ("tablock_trans: %x", (uint)tablock_trans));
    DBUG_ASSERT(tablock_trans);
//    trans= m_ndb->hupp(tablock_trans);
    trans= m_ndb->startTransaction();
    if (trans == NULL)
      ERR_RETURN(m_ndb->getNdbError());
    no_uncommitted_rows_reset(thd);
    thd->transaction.stmt.ndb_tid= trans;
  }
  m_active_trans= trans;

  // Start of statement
  m_retrieve_all_fields= FALSE;
  m_ops_pending= 0;    
  
  DBUG_RETURN(error);
}


/*
  Commit a transaction started in NDB 
 */

int ndbcluster_commit(THD *thd, void *ndb_transaction)
{
  int res= 0;
  Ndb *ndb= ((Thd_ndb*)thd->transaction.thd_ndb)->ndb;
  NdbConnection *trans= (NdbConnection*)ndb_transaction;

  DBUG_ENTER("ndbcluster_commit");
  DBUG_PRINT("transaction",("%s",
                            trans == thd->transaction.stmt.ndb_tid ? 
                            "stmt" : "all"));
  DBUG_ASSERT(ndb && trans);

  if (execute_commit(thd,trans) != 0)
  {
    const NdbError err= trans->getNdbError();
    const NdbOperation *error_op= trans->getNdbErrorOperation();
    ERR_PRINT(err);     
    res= ndb_to_mysql_error(&err);
    if (res != -1) 
      ndbcluster_print_error(res, error_op);
  }
  ndb->closeTransaction(trans);
  DBUG_RETURN(res);
}


/*
  Rollback a transaction started in NDB
 */

int ndbcluster_rollback(THD *thd, void *ndb_transaction)
{
  int res= 0;
  Ndb *ndb= ((Thd_ndb*)thd->transaction.thd_ndb)->ndb;
  NdbConnection *trans= (NdbConnection*)ndb_transaction;

  DBUG_ENTER("ndbcluster_rollback");
  DBUG_PRINT("transaction",("%s",
                            trans == thd->transaction.stmt.ndb_tid ? 
                            "stmt" : "all"));
  DBUG_ASSERT(ndb && trans);

  if (trans->execute(Rollback) != 0)
  {
    const NdbError err= trans->getNdbError();
    const NdbOperation *error_op= trans->getNdbErrorOperation();
    ERR_PRINT(err);     
    res= ndb_to_mysql_error(&err);
    if (res != -1) 
      ndbcluster_print_error(res, error_op);
  }
  ndb->closeTransaction(trans);
  DBUG_RETURN(0);
}


/*
  Define NDB column based on Field.
  Returns 0 or mysql error code.
  Not member of ha_ndbcluster because NDBCOL cannot be declared.
 */

static int create_ndb_column(NDBCOL &col,
                             Field *field,
                             HA_CREATE_INFO *info)
{
  // Set name
  {
    char truncated_field_name[NDB_MAX_ATTR_NAME_SIZE];
    strnmov(truncated_field_name,field->field_name,sizeof(truncated_field_name));
    truncated_field_name[sizeof(truncated_field_name)-1]= '\0';
    col.setName(truncated_field_name);
  }
  // Get char set
  CHARSET_INFO *cs= field->charset();
  // Set type and sizes
  const enum enum_field_types mysql_type= field->real_type();
  switch (mysql_type) {
  // Numeric types
  case MYSQL_TYPE_DECIMAL:    
    col.setType(NDBCOL::Char);
    col.setLength(field->pack_length());
    break;
  case MYSQL_TYPE_TINY:        
    if (field->flags & UNSIGNED_FLAG)
      col.setType(NDBCOL::Tinyunsigned);
    else
      col.setType(NDBCOL::Tinyint);
    col.setLength(1);
    break;
  case MYSQL_TYPE_SHORT:
    if (field->flags & UNSIGNED_FLAG)
      col.setType(NDBCOL::Smallunsigned);
    else
      col.setType(NDBCOL::Smallint);
    col.setLength(1);
    break;
  case MYSQL_TYPE_LONG:
    if (field->flags & UNSIGNED_FLAG)
      col.setType(NDBCOL::Unsigned);
    else
      col.setType(NDBCOL::Int);
    col.setLength(1);
    break;
  case MYSQL_TYPE_INT24:       
    if (field->flags & UNSIGNED_FLAG)
      col.setType(NDBCOL::Mediumunsigned);
    else
      col.setType(NDBCOL::Mediumint);
    col.setLength(1);
    break;
  case MYSQL_TYPE_LONGLONG:
    if (field->flags & UNSIGNED_FLAG)
      col.setType(NDBCOL::Bigunsigned);
    else
      col.setType(NDBCOL::Bigint);
    col.setLength(1);
    break;
  case MYSQL_TYPE_FLOAT:
    col.setType(NDBCOL::Float);
    col.setLength(1);
    break;
  case MYSQL_TYPE_DOUBLE:
    col.setType(NDBCOL::Double);
    col.setLength(1);
    break;
  // Date types
  case MYSQL_TYPE_TIMESTAMP:
    col.setType(NDBCOL::Unsigned);
    col.setLength(1);
    break;
  case MYSQL_TYPE_DATETIME:    
    col.setType(NDBCOL::Datetime);
    col.setLength(1);
    break;
  case MYSQL_TYPE_DATE:
  case MYSQL_TYPE_NEWDATE:
  case MYSQL_TYPE_TIME:        
  case MYSQL_TYPE_YEAR:        
    col.setType(NDBCOL::Char);
    col.setLength(field->pack_length());
    break;
  // Char types
  case MYSQL_TYPE_STRING:      
    if (field->flags & BINARY_FLAG)
      col.setType(NDBCOL::Binary);
    else {
      col.setType(NDBCOL::Char);
      col.setCharset(cs);
    }
    if (field->pack_length() == 0)
      col.setLength(1); // currently ndb does not support size 0
    else
      col.setLength(field->pack_length());
    break;
  case MYSQL_TYPE_VAR_STRING:
    if (field->flags & BINARY_FLAG)
      col.setType(NDBCOL::Varbinary);
    else {
      col.setType(NDBCOL::Varchar);
      col.setCharset(cs);
    }
    col.setLength(field->pack_length());
    break;
  // Blob types (all come in as MYSQL_TYPE_BLOB)
  mysql_type_tiny_blob:
  case MYSQL_TYPE_TINY_BLOB:
    if (field->flags & BINARY_FLAG)
      col.setType(NDBCOL::Blob);
    else {
      col.setType(NDBCOL::Text);
      col.setCharset(cs);
    }
    col.setInlineSize(256);
    // No parts
    col.setPartSize(0);
    col.setStripeSize(0);
    break;
  mysql_type_blob:
  case MYSQL_TYPE_BLOB:    
    if (field->flags & BINARY_FLAG)
      col.setType(NDBCOL::Blob);
    else {
      col.setType(NDBCOL::Text);
      col.setCharset(cs);
    }
    // Use "<=" even if "<" is the exact condition
    if (field->max_length() <= (1 << 8))
      goto mysql_type_tiny_blob;
    else if (field->max_length() <= (1 << 16))
    {
      col.setInlineSize(256);
      col.setPartSize(2000);
      col.setStripeSize(16);
    }
    else if (field->max_length() <= (1 << 24))
      goto mysql_type_medium_blob;
    else
      goto mysql_type_long_blob;
    break;
  mysql_type_medium_blob:
  case MYSQL_TYPE_MEDIUM_BLOB:   
    if (field->flags & BINARY_FLAG)
      col.setType(NDBCOL::Blob);
    else {
      col.setType(NDBCOL::Text);
      col.setCharset(cs);
    }
    col.setInlineSize(256);
    col.setPartSize(4000);
    col.setStripeSize(8);
    break;
  mysql_type_long_blob:
  case MYSQL_TYPE_LONG_BLOB:  
    if (field->flags & BINARY_FLAG)
      col.setType(NDBCOL::Blob);
    else {
      col.setType(NDBCOL::Text);
      col.setCharset(cs);
    }
    col.setInlineSize(256);
    col.setPartSize(8000);
    col.setStripeSize(4);
    break;
  // Other types
  case MYSQL_TYPE_ENUM:
    col.setType(NDBCOL::Char);
    col.setLength(field->pack_length());
    break;
  case MYSQL_TYPE_SET:         
    col.setType(NDBCOL::Char);
    col.setLength(field->pack_length());
    break;
  case MYSQL_TYPE_NULL:        
  case MYSQL_TYPE_GEOMETRY:
    goto mysql_type_unsupported;
  mysql_type_unsupported:
  default:
    return HA_ERR_UNSUPPORTED;
  }
  // Set nullable and pk
  col.setNullable(field->maybe_null());
  col.setPrimaryKey(field->flags & PRI_KEY_FLAG);
  // Set autoincrement
  if (field->flags & AUTO_INCREMENT_FLAG) 
  {
    col.setAutoIncrement(TRUE);
    ulonglong value= info->auto_increment_value ?
      info->auto_increment_value : (ulonglong) 1;
    DBUG_PRINT("info", ("Autoincrement key, initial: %llu", value));
    col.setAutoIncrementInitialValue(value);
  }
  else
    col.setAutoIncrement(FALSE);
  return 0;
}

/*
  Create a table in NDB Cluster
 */

int ha_ndbcluster::create(const char *name, 
			  TABLE *form, 
			  HA_CREATE_INFO *info)
{
  NDBTAB tab;
  NDBCOL col;
  uint pack_length, length, i, pk_length= 0;
  const void *data, *pack_data;
  const char **key_names= form->keynames.type_names;
  char name2[FN_HEADLEN];
  bool create_from_engine= (info->table_options & HA_CREATE_FROM_ENGINE);
   
  DBUG_ENTER("create");
  DBUG_PRINT("enter", ("name: %s", name));
  fn_format(name2, name, "", "",2);       // Remove the .frm extension
  set_dbname(name2);
  set_tabname(name2);    

  if (create_from_engine)
  {
    /*
      Table alreay exists in NDB and frm file has been created by 
      caller.
      Do Ndb specific stuff, such as create a .ndb file
    */
    my_errno= write_ndb_file();
    DBUG_RETURN(my_errno);
  }

  DBUG_PRINT("table", ("name: %s", m_tabname));  
  tab.setName(m_tabname);
  tab.setLogging(!(info->options & HA_LEX_CREATE_TMP_TABLE));    
   
  // Save frm data for this table
  if (readfrm(name, &data, &length))
    DBUG_RETURN(1);
  if (packfrm(data, length, &pack_data, &pack_length))
    DBUG_RETURN(2);
  
  DBUG_PRINT("info", ("setFrm data=%x, len=%d", pack_data, pack_length));
  tab.setFrm(pack_data, pack_length);      
  my_free((char*)data, MYF(0));
  my_free((char*)pack_data, MYF(0));
  
  for (i= 0; i < form->fields; i++) 
  {
    Field *field= form->field[i];
    DBUG_PRINT("info", ("name: %s, type: %u, pack_length: %d", 
                        field->field_name, field->real_type(),
			field->pack_length()));
    if ((my_errno= create_ndb_column(col, field, info)))
      DBUG_RETURN(my_errno);
    tab.addColumn(col);
    if(col.getPrimaryKey())
      pk_length += (field->pack_length() + 3) / 4;
  }
  
  // No primary key, create shadow key as 64 bit, auto increment  
  if (form->primary_key == MAX_KEY) 
  {
    DBUG_PRINT("info", ("Generating shadow key"));
    col.setName("$PK");
    col.setType(NdbDictionary::Column::Bigunsigned);
    col.setLength(1);
    col.setNullable(FALSE);
    col.setPrimaryKey(TRUE);
    col.setAutoIncrement(TRUE);
    tab.addColumn(col);
    pk_length += 2;
  }
  
  // Make sure that blob tables don't have to big part size
  for (i= 0; i < form->fields; i++) 
  {
    /**
     * The extra +7 concists
     * 2 - words from pk in blob table
     * 5 - from extra words added by tup/dict??
     */
    switch (form->field[i]->real_type()) {
    case MYSQL_TYPE_BLOB:    
    case MYSQL_TYPE_MEDIUM_BLOB:   
    case MYSQL_TYPE_LONG_BLOB: 
    {
      NdbDictionary::Column * col = tab.getColumn(i);
      int size = pk_length + (col->getPartSize()+3)/4 + 7;
      if(size > NDB_MAX_TUPLE_SIZE_IN_WORDS && 
	 (pk_length+7) < NDB_MAX_TUPLE_SIZE_IN_WORDS)
      {
	size = NDB_MAX_TUPLE_SIZE_IN_WORDS - pk_length - 7;
	col->setPartSize(4*size);
      }
      /**
       * If size > NDB_MAX and pk_length+7 >= NDB_MAX
       *   then the table can't be created anyway, so skip
       *   changing part size, and have error later
       */ 
    }
    default:
      break;
    }
  }
  
  if ((my_errno= check_ndb_connection()))
    DBUG_RETURN(my_errno);
  
  // Create the table in NDB     
  NDBDICT *dict= m_ndb->getDictionary();
  if (dict->createTable(tab) != 0) 
  {
    const NdbError err= dict->getNdbError();
    ERR_PRINT(err);
    my_errno= ndb_to_mysql_error(&err);
    DBUG_RETURN(my_errno);
  }
  DBUG_PRINT("info", ("Table %s/%s created successfully", 
                      m_dbname, m_tabname));

  // Create secondary indexes
  my_errno= build_index_list(form, ILBP_CREATE);

  if (!my_errno)
    my_errno= write_ndb_file();

  DBUG_RETURN(my_errno);
}


int ha_ndbcluster::create_ordered_index(const char *name, 
					KEY *key_info)
{
  DBUG_ENTER("create_ordered_index");
  DBUG_RETURN(create_index(name, key_info, FALSE));
}

int ha_ndbcluster::create_unique_index(const char *name, 
				       KEY *key_info)
{

  DBUG_ENTER("create_unique_index");
  DBUG_RETURN(create_index(name, key_info, TRUE));
}


/*
  Create an index in NDB Cluster
 */

int ha_ndbcluster::create_index(const char *name, 
				KEY *key_info,
				bool unique)
{
  NdbDictionary::Dictionary *dict= m_ndb->getDictionary();
  KEY_PART_INFO *key_part= key_info->key_part;
  KEY_PART_INFO *end= key_part + key_info->key_parts;
  
  DBUG_ENTER("create_index");
  DBUG_PRINT("enter", ("name: %s ", name));

  NdbDictionary::Index ndb_index(name);
  if (unique)
    ndb_index.setType(NdbDictionary::Index::UniqueHashIndex);
  else 
  {
    ndb_index.setType(NdbDictionary::Index::OrderedIndex);
    // TODO Only temporary ordered indexes supported
    ndb_index.setLogging(FALSE); 
  }
  ndb_index.setTable(m_tabname);

  for (; key_part != end; key_part++) 
  {
    Field *field= key_part->field;
    DBUG_PRINT("info", ("attr: %s", field->field_name));
    {
      char truncated_field_name[NDB_MAX_ATTR_NAME_SIZE];
      strnmov(truncated_field_name,field->field_name,sizeof(truncated_field_name));
      truncated_field_name[sizeof(truncated_field_name)-1]= '\0';
      ndb_index.addColumnName(truncated_field_name);
    }
  }
  
  if (dict->createIndex(ndb_index))
    ERR_RETURN(dict->getNdbError());

  // Success
  DBUG_PRINT("info", ("Created index %s", name));
  DBUG_RETURN(0);  
}


/*
  Rename a table in NDB Cluster
*/

int ha_ndbcluster::rename_table(const char *from, const char *to)
{
  char new_tabname[FN_HEADLEN];

  DBUG_ENTER("ha_ndbcluster::rename_table");
  set_dbname(from);
  set_tabname(from);
  set_tabname(to, new_tabname);

  if (check_ndb_connection())
    DBUG_RETURN(my_errno= HA_ERR_NO_CONNECTION);


  int result= alter_table_name(m_tabname, new_tabname);
  if (result == 0)
  {
    set_tabname(to);
    handler::rename_table(from, to);
  }
  
  DBUG_RETURN(result);
}


/*
  Rename a table in NDB Cluster using alter table
 */

int ha_ndbcluster::alter_table_name(const char *from, const char *to)
{
  NDBDICT *dict= m_ndb->getDictionary();
  const NDBTAB *orig_tab;
  DBUG_ENTER("alter_table_name_table");
  DBUG_PRINT("enter", ("Renaming %s to %s", from, to));

  if (!(orig_tab= dict->getTable(from)))
    ERR_RETURN(dict->getNdbError());
      
  NdbDictionary::Table copy_tab= dict->getTableForAlteration(from);
  copy_tab.setName(to);
  if (dict->alterTable(copy_tab) != 0)
    ERR_RETURN(dict->getNdbError());

  m_table= NULL;
  m_table_info= NULL;
                                                                             
  DBUG_RETURN(0);
}


/*
  Delete a table from NDB Cluster
 */

int ha_ndbcluster::delete_table(const char *name)
{
  DBUG_ENTER("delete_table");
  DBUG_PRINT("enter", ("name: %s", name));
  set_dbname(name);
  set_tabname(name);
  
  if (check_ndb_connection())
    DBUG_RETURN(HA_ERR_NO_CONNECTION);

  handler::delete_table(name);
  DBUG_RETURN(drop_table());
}


/*
  Drop a table in NDB Cluster
 */

int ha_ndbcluster::drop_table()
{
  NdbDictionary::Dictionary *dict= m_ndb->getDictionary();

  DBUG_ENTER("drop_table");
  DBUG_PRINT("enter", ("Deleting %s", m_tabname));
  
  if (dict->dropTable(m_tabname)) 
  {
    const NdbError err= dict->getNdbError();
    if (err.code == 709)
      ; // 709: No such table existed
    else 
      ERR_RETURN(dict->getNdbError());
  }  
  release_metadata();
  DBUG_RETURN(0);
}


/*
  Drop a database in NDB Cluster
 */

int ndbcluster_drop_database(const char *path)
{
  DBUG_ENTER("ndbcluster_drop_database");
  // TODO drop all tables for this database
  DBUG_RETURN(1);
}


longlong ha_ndbcluster::get_auto_increment()
{  
  DBUG_ENTER("get_auto_increment");
  DBUG_PRINT("enter", ("m_tabname: %s", m_tabname));
  int cache_size= 
    (m_rows_to_insert - m_rows_inserted < m_autoincrement_prefetch) ?
    m_rows_to_insert - m_rows_inserted 
    : (m_rows_to_insert > m_autoincrement_prefetch) ? 
    m_rows_to_insert 
    : m_autoincrement_prefetch;
  Uint64 auto_value= 
    (m_skip_auto_increment) ? 
    m_ndb->readAutoIncrementValue((const NDBTAB *) m_table)
    : m_ndb->getAutoIncrementValue((const NDBTAB *) m_table, cache_size);
  DBUG_RETURN((longlong)auto_value);
}


/*
  Constructor for the NDB Cluster table handler 
 */

ha_ndbcluster::ha_ndbcluster(TABLE *table_arg):
  handler(table_arg),
  m_active_trans(NULL),
  m_active_cursor(NULL),
  m_ndb(NULL),
  m_table(NULL),
  m_table_info(NULL),
  m_table_flags(HA_REC_NOT_IN_SEQ |
		HA_NULL_IN_KEY |
		HA_AUTO_PART_KEY |
		HA_NO_PREFIX_CHAR_KEYS),
  m_share(0),
  m_use_write(FALSE),
  m_ignore_dup_key_not_supported(FALSE),
  m_primary_key_update(FALSE),
  m_retrieve_all_fields(FALSE),
  m_rows_to_insert(1),
  m_rows_inserted(0),
  m_bulk_insert_rows(1024),
  m_bulk_insert_not_flushed(FALSE),
  m_ops_pending(0),
  m_skip_auto_increment(TRUE),
  m_blobs_pending(0),
  m_blobs_buffer(0),
  m_blobs_buffer_size(0),
  m_dupkey((uint) -1),
  m_ha_not_exact_count(FALSE),
  m_force_send(TRUE),
  m_autoincrement_prefetch(32),
  m_transaction_on(TRUE)
{ 
  int i;
  
  DBUG_ENTER("ha_ndbcluster");

  m_tabname[0]= '\0';
  m_dbname[0]= '\0';

  records= ~(ha_rows)0; // uninitialized
  block_size= 1024;

  for (i= 0; i < MAX_KEY; i++)
  {
    m_index[i].type= UNDEFINED_INDEX;   
    m_index[i].unique_index= NULL;      
    m_index[i].index= NULL;      
  }

  DBUG_VOID_RETURN;
}


/*
  Destructor for NDB Cluster table handler
 */

ha_ndbcluster::~ha_ndbcluster() 
{
  DBUG_ENTER("~ha_ndbcluster");

  if (m_share)
    free_share(m_share);
  release_metadata();
  my_free(m_blobs_buffer, MYF(MY_ALLOW_ZERO_PTR));
  m_blobs_buffer= 0;

  // Check for open cursor/transaction
  if (m_active_cursor) {
  }
  DBUG_ASSERT(m_active_cursor == NULL);
  if (m_active_trans) {
  }
  DBUG_ASSERT(m_active_trans == NULL);

  DBUG_VOID_RETURN;
}


/*
  Open a table for further use
  - fetch metadata for this table from NDB
  - check that table exists
*/

int ha_ndbcluster::open(const char *name, int mode, uint test_if_locked)
{
  int res;
  KEY *key;
  DBUG_ENTER("open");
  DBUG_PRINT("enter", ("name: %s mode: %d test_if_locked: %d",
                       name, mode, test_if_locked));
  
  // Setup ref_length to make room for the whole 
  // primary key to be written in the ref variable
  
  if (table->primary_key != MAX_KEY) 
  {
    key= table->key_info+table->primary_key;
    ref_length= key->key_length;
    DBUG_PRINT("info", (" ref_length: %d", ref_length));
  }
  // Init table lock structure 
  if (!(m_share=get_share(name)))
    DBUG_RETURN(1);
  thr_lock_data_init(&m_share->lock,&m_lock,(void*) 0);
  
  set_dbname(name);
  set_tabname(name);
  
  if (check_ndb_connection()) {
    free_share(m_share); m_share= 0;
    DBUG_RETURN(HA_ERR_NO_CONNECTION);
  }
  
  res= get_metadata(name);
  if (!res)
    info(HA_STATUS_VARIABLE | HA_STATUS_CONST);

  DBUG_RETURN(res);
}


/*
  Close the table
  - release resources setup by open()
 */

int ha_ndbcluster::close(void)
{
  DBUG_ENTER("close");  
  free_share(m_share); m_share= 0;
  release_metadata();
  m_ndb= NULL;
  DBUG_RETURN(0);
}


Thd_ndb* ha_ndbcluster::seize_thd_ndb()
{
  Thd_ndb *thd_ndb;
  DBUG_ENTER("seize_thd_ndb");

  thd_ndb= new Thd_ndb();
  thd_ndb->ndb->getDictionary()->set_local_table_data_size(sizeof(Ndb_table_local_info));
  if (thd_ndb->ndb->init(max_transactions) != 0)
  {
    ERR_PRINT(thd_ndb->ndb->getNdbError());
    /*
      TODO 
      Alt.1 If init fails because to many allocated Ndb 
      wait on condition for a Ndb object to be released.
      Alt.2 Seize/release from pool, wait until next release 
    */
    delete thd_ndb;
    thd_ndb= NULL;
  }
  DBUG_RETURN(thd_ndb);
}


void ha_ndbcluster::release_thd_ndb(Thd_ndb* thd_ndb)
{
  DBUG_ENTER("release_thd_ndb");
  delete thd_ndb;
  DBUG_VOID_RETURN;
}


/*
  If this thread already has a Thd_ndb object allocated
  in current THD, reuse it. Otherwise
  seize a Thd_ndb object, assign it to current THD and use it.
 
*/

Ndb* check_ndb_in_thd(THD* thd)
{
  DBUG_ENTER("check_ndb_in_thd");
  Thd_ndb *thd_ndb= (Thd_ndb*)thd->transaction.thd_ndb;
  
  if (!thd_ndb)
  {
    if (!(thd_ndb= ha_ndbcluster::seize_thd_ndb()))
      DBUG_RETURN(NULL);
    thd->transaction.thd_ndb= thd_ndb;
  }
  DBUG_RETURN(thd_ndb->ndb);
}


int ha_ndbcluster::check_ndb_connection()
{
  THD* thd= current_thd;
  DBUG_ENTER("check_ndb_connection");
  
  if (!(m_ndb= check_ndb_in_thd(thd)))
    DBUG_RETURN(HA_ERR_NO_CONNECTION);
  m_ndb->setDatabaseName(m_dbname);
  DBUG_RETURN(0);
}


void ndbcluster_close_connection(THD *thd)
{
  Thd_ndb *thd_ndb= (Thd_ndb*)thd->transaction.thd_ndb;
  DBUG_ENTER("ndbcluster_close_connection");
  if (thd_ndb)
  {
    ha_ndbcluster::release_thd_ndb(thd_ndb);
    thd->transaction.thd_ndb= NULL;
  }
  DBUG_VOID_RETURN;
}


/*
  Try to discover one table from NDB
 */

int ndbcluster_discover(THD* thd, const char *db, const char *name,
			const void** frmblob, uint* frmlen)
{
  uint len;
  const void* data;
  const NDBTAB* tab;
  Ndb* ndb;
  DBUG_ENTER("ndbcluster_discover");
  DBUG_PRINT("enter", ("db: %s, name: %s", db, name)); 

  if (!(ndb= check_ndb_in_thd(thd)))
    DBUG_RETURN(HA_ERR_NO_CONNECTION);  
  ndb->setDatabaseName(db);

  NDBDICT* dict= ndb->getDictionary();
  dict->set_local_table_data_size(sizeof(Ndb_table_local_info));
  dict->invalidateTable(name);
  if (!(tab= dict->getTable(name)))
  {    
    const NdbError err= dict->getNdbError();
    if (err.code == 709)
      DBUG_RETURN(1);
    ERR_RETURN(err);
  }
  
  DBUG_PRINT("info", ("Found table %s", tab->getName()));
  
  len= tab->getFrmLength();  
  if (len == 0 || tab->getFrmData() == NULL)
  {
    DBUG_PRINT("No frm data found",
               ("Table is probably created via NdbApi")); 
    DBUG_RETURN(2);
  }
  
  if (unpackfrm(&data, &len, tab->getFrmData()))
    DBUG_RETURN(3);

  *frmlen= len;
  *frmblob= data;
  
  DBUG_RETURN(0);
}

/*
  Check if a table exists in NDB
   
 */

int ndbcluster_table_exists(THD* thd, const char *db, const char *name)
{
  uint len;
  const void* data;
  const NDBTAB* tab;
  Ndb* ndb;
  DBUG_ENTER("ndbcluster_table_exists");
  DBUG_PRINT("enter", ("db: %s, name: %s", db, name)); 

  if (!(ndb= check_ndb_in_thd(thd)))
    DBUG_RETURN(HA_ERR_NO_CONNECTION);  
  ndb->setDatabaseName(db);

  NDBDICT* dict= ndb->getDictionary();
  dict->set_local_table_data_size(sizeof(Ndb_table_local_info));
  dict->invalidateTable(name);
  if (!(tab= dict->getTable(name)))
  {    
    const NdbError err= dict->getNdbError();
    if (err.code == 709)
      DBUG_RETURN(0);
    ERR_RETURN(err);
  }
  
  DBUG_PRINT("info", ("Found table %s", tab->getName()));
  DBUG_RETURN(1);
}



extern "C" byte* tables_get_key(const char *entry, uint *length,
				my_bool not_used __attribute__((unused)))
{
  *length= strlen(entry);
  return (byte*) entry;
}


int ndbcluster_find_files(THD *thd,const char *db,const char *path,
			  const char *wild, bool dir, List<char> *files)
{
  DBUG_ENTER("ndbcluster_find_files");
  DBUG_PRINT("enter", ("db: %s", db));
  { // extra bracket to avoid gcc 2.95.3 warning
  uint i;
  Ndb* ndb;
  char name[FN_REFLEN];
  HASH ndb_tables, ok_tables;
  NdbDictionary::Dictionary::List list;

  if (!(ndb= check_ndb_in_thd(thd)))
    DBUG_RETURN(HA_ERR_NO_CONNECTION);

  if (dir)
    DBUG_RETURN(0); // Discover of databases not yet supported

  // List tables in NDB
  NDBDICT *dict= ndb->getDictionary();
  if (dict->listObjects(list, 
			NdbDictionary::Object::UserTable) != 0)
    ERR_RETURN(dict->getNdbError());

  if (hash_init(&ndb_tables, system_charset_info,list.count,0,0,
		(hash_get_key)tables_get_key,0,0))
  {
    DBUG_PRINT("error", ("Failed to init HASH ndb_tables"));
    DBUG_RETURN(-1);
  }

  if (hash_init(&ok_tables, system_charset_info,32,0,0,
		(hash_get_key)tables_get_key,0,0))
  {
    DBUG_PRINT("error", ("Failed to init HASH ok_tables"));
    hash_free(&ndb_tables);
    DBUG_RETURN(-1);
  }  

  for (i= 0 ; i < list.count ; i++)
  {
    NdbDictionary::Dictionary::List::Element& t= list.elements[i];
    DBUG_PRINT("info", ("Found %s/%s in NDB", t.database, t.name));     

    // Add only tables that belongs to db
    if (my_strcasecmp(system_charset_info, t.database, db))
      continue;

    // Apply wildcard to list of tables in NDB
    if (wild)
    {
      if (lower_case_table_names)
      {
	if (wild_case_compare(files_charset_info, t.name, wild))
	  continue;
      }
      else if (wild_compare(t.name,wild,0))
	continue;
    }
    DBUG_PRINT("info", ("Inserting %s into ndb_tables hash", t.name));     
    my_hash_insert(&ndb_tables, (byte*)thd->strdup(t.name));
  }

  char *file_name;
  List_iterator<char> it(*files);
  List<char> delete_list;
  while ((file_name=it++))
  {
    DBUG_PRINT("info", ("%s", file_name));     
    if (hash_search(&ndb_tables, file_name, strlen(file_name)))
    {
      DBUG_PRINT("info", ("%s existed in NDB _and_ on disk ", file_name));
      // File existed in NDB and as frm file, put in ok_tables list
      my_hash_insert(&ok_tables, (byte*)file_name);
      continue;
    }
    
    // File is not in NDB, check for .ndb file with this name
    (void)strxnmov(name, FN_REFLEN, 
		   mysql_data_home,"/",db,"/",file_name,ha_ndb_ext,NullS);
    DBUG_PRINT("info", ("Check access for %s", name));
    if (access(name, F_OK))
    {
      DBUG_PRINT("info", ("%s did not exist on disk", name));     
      // .ndb file did not exist on disk, another table type
      continue;
    }

    DBUG_PRINT("info", ("%s existed on disk", name));     
    // The .ndb file exists on disk, but it's not in list of tables in ndb
    // Verify that handler agrees table is gone.
    if (ndbcluster_table_exists(thd, db, file_name) == 0)    
    {
      DBUG_PRINT("info", ("NDB says %s does not exists", file_name));     
      it.remove();
      // Put in list of tables to remove from disk
      delete_list.push_back(thd->strdup(file_name));
    }
  }

  // Check for new files to discover
  DBUG_PRINT("info", ("Checking for new files to discover"));       
  List<char> create_list;
  for (i= 0 ; i < ndb_tables.records ; i++)
  {
    file_name= hash_element(&ndb_tables, i);
    if (!hash_search(&ok_tables, file_name, strlen(file_name)))
    {
      DBUG_PRINT("info", ("%s must be discovered", file_name));       
      // File is in list of ndb tables and not in ok_tables
      // This table need to be created
      create_list.push_back(thd->strdup(file_name));
    }
  }

  // Lock mutex before deleting and creating frm files
  pthread_mutex_lock(&LOCK_open);

  if (!global_read_lock)
  {
    // Delete old files
    List_iterator_fast<char> it3(delete_list);
    while ((file_name=it3++))
    {  
      DBUG_PRINT("info", ("Remove table %s/%s",db, file_name ));
      // Delete the table and all related files
      TABLE_LIST table_list;
      bzero((char*) &table_list,sizeof(table_list));
      table_list.db= (char*) db;
      table_list.alias=table_list.real_name=(char*)file_name;
      (void)mysql_rm_table_part2(thd, &table_list, 
				 /* if_exists */ TRUE, 
				 /* drop_temporary */ FALSE, 
				 /* dont_log_query*/ TRUE);
    }
  }

  // Create new files
  List_iterator_fast<char> it2(create_list);
  while ((file_name=it2++))
  {  
    DBUG_PRINT("info", ("Table %s need discovery", name));
    if (ha_create_table_from_engine(thd, db, file_name, TRUE) == 0)
      files->push_back(thd->strdup(file_name)); 
  }

  pthread_mutex_unlock(&LOCK_open);      
  
  hash_free(&ok_tables);
  hash_free(&ndb_tables);
  } // extra bracket to avoid gcc 2.95.3 warning
  DBUG_RETURN(0);    
}


/*
  Initialise all gloal variables before creating 
  a NDB Cluster table handler
 */

bool ndbcluster_init()
{
  int res;
  DBUG_ENTER("ndbcluster_init");
  // Set connectstring if specified
  if (ndbcluster_connectstring != 0)
    DBUG_PRINT("connectstring", ("%s", ndbcluster_connectstring));     
  if ((g_ndb_cluster_connection=
       new Ndb_cluster_connection(ndbcluster_connectstring)) == 0)
  {
    DBUG_PRINT("error",("Ndb_cluster_connection(%s)",ndbcluster_connectstring));
    DBUG_RETURN(TRUE);
  }

  // Create a Ndb object to open the connection  to NDB
  g_ndb= new Ndb(g_ndb_cluster_connection, "sys");
  g_ndb->getDictionary()->set_local_table_data_size(sizeof(Ndb_table_local_info));
  if (g_ndb->init() != 0)
  {
    ERR_PRINT (g_ndb->getNdbError());
    DBUG_RETURN(TRUE);
  }

  if ((res= g_ndb_cluster_connection->connect(1)) == 0)
  {
    g_ndb->waitUntilReady(10);
  } 
  else if(res == 1)
  {
    if (g_ndb_cluster_connection->start_connect_thread()) {
      DBUG_PRINT("error", ("g_ndb_cluster_connection->start_connect_thread()"));
      DBUG_RETURN(TRUE);
    }
  }
  else
  {
    DBUG_ASSERT(res == -1);
    DBUG_PRINT("error", ("permanent error"));
    DBUG_RETURN(TRUE);
  }
  
  (void) hash_init(&ndbcluster_open_tables,system_charset_info,32,0,0,
                   (hash_get_key) ndbcluster_get_key,0,0);
  pthread_mutex_init(&ndbcluster_mutex,MY_MUTEX_INIT_FAST);

  ndbcluster_inited= 1;
#ifdef USE_DISCOVER_ON_STARTUP
  if (ndb_discover_tables() != 0)
    DBUG_RETURN(TRUE);    
#endif
  DBUG_RETURN(FALSE);
}


/*
  End use of the NDB Cluster table handler
  - free all global variables allocated by 
    ndcluster_init()
*/

bool ndbcluster_end()
{
  DBUG_ENTER("ndbcluster_end");
  if(g_ndb)
    delete g_ndb;
  g_ndb= NULL;
  if (g_ndb_cluster_connection)
    delete g_ndb_cluster_connection;
  g_ndb_cluster_connection= NULL;
  if (!ndbcluster_inited)
    DBUG_RETURN(0);
  hash_free(&ndbcluster_open_tables);
  pthread_mutex_destroy(&ndbcluster_mutex);
  ndbcluster_inited= 0;
  DBUG_RETURN(0);
}

/*
  Static error print function called from
  static handler method ndbcluster_commit
  and ndbcluster_rollback
*/

void ndbcluster_print_error(int error, const NdbOperation *error_op)
{
  DBUG_ENTER("ndbcluster_print_error");
  TABLE tab;
  const char *tab_name= (error_op) ? error_op->getTableName() : "";
  tab.table_name= (char *) tab_name;
  ha_ndbcluster error_handler(&tab);
  tab.file= &error_handler;
  error_handler.print_error(error, MYF(0));
  DBUG_VOID_RETURN;
}

/*
  Set m_tabname from full pathname to table file 
 */

void ha_ndbcluster::set_tabname(const char *path_name)
{
  char *end, *ptr;
  
  /* Scan name from the end */
  end= strend(path_name)-1;
  ptr= end;
  while (ptr >= path_name && *ptr != '\\' && *ptr != '/') {
    ptr--;
  }
  uint name_len= end - ptr;
  memcpy(m_tabname, ptr + 1, end - ptr);
  m_tabname[name_len]= '\0';
#ifdef __WIN__
  /* Put to lower case */
  ptr= m_tabname;
  
  while (*ptr != '\0') {
    *ptr= tolower(*ptr);
    ptr++;
  }
#endif
}

/**
 * Set a given location from full pathname to table file
 *
 */
void
ha_ndbcluster::set_tabname(const char *path_name, char * tabname)
{
  char *end, *ptr;
  
  /* Scan name from the end */
  end= strend(path_name)-1;
  ptr= end;
  while (ptr >= path_name && *ptr != '\\' && *ptr != '/') {
    ptr--;
  }
  uint name_len= end - ptr;
  memcpy(tabname, ptr + 1, end - ptr);
  tabname[name_len]= '\0';
#ifdef __WIN__
  /* Put to lower case */
  ptr= tabname;
  
  while (*ptr != '\0') {
    *ptr= tolower(*ptr);
    ptr++;
  }
#endif
}


/*
  Set m_dbname from full pathname to table file
 
 */

void ha_ndbcluster::set_dbname(const char *path_name)
{
  char *end, *ptr;
  
  /* Scan name from the end */
  ptr= strend(path_name)-1;
  while (ptr >= path_name && *ptr != '\\' && *ptr != '/') {
    ptr--;
  }
  ptr--;
  end= ptr;
  while (ptr >= path_name && *ptr != '\\' && *ptr != '/') {
    ptr--;
  }
  uint name_len= end - ptr;
  memcpy(m_dbname, ptr + 1, name_len);
  m_dbname[name_len]= '\0';
#ifdef __WIN__
  /* Put to lower case */
  
  ptr= m_dbname;
  
  while (*ptr != '\0') {
    *ptr= tolower(*ptr);
    ptr++;
  }
#endif
}


ha_rows 
ha_ndbcluster::records_in_range(uint inx, key_range *min_key,
                                key_range *max_key)
{
  KEY *key_info= table->key_info + inx;
  uint key_length= key_info->key_length;
  NDB_INDEX_TYPE idx_type= get_index_type(inx);  

  DBUG_ENTER("records_in_range");
  // Prevent partial read of hash indexes by returning HA_POS_ERROR
  if ((idx_type == UNIQUE_INDEX || idx_type == PRIMARY_KEY_INDEX) &&
      ((min_key && min_key->length < key_length) ||
       (max_key && max_key->length < key_length)))
    DBUG_RETURN(HA_POS_ERROR);
  
  // Read from hash index with full key
  // This is a "const" table which returns only one record!      
  if ((idx_type != ORDERED_INDEX) &&
      ((min_key && min_key->length == key_length) || 
       (max_key && max_key->length == key_length)))
    DBUG_RETURN(1);
  
  DBUG_RETURN(10); /* Good guess when you don't know anything */
}

ulong ha_ndbcluster::table_flags(void) const
{
  if (m_ha_not_exact_count)
    return m_table_flags | HA_NOT_EXACT_COUNT;
  else
    return m_table_flags;
}
const char * ha_ndbcluster::table_type() const 
{
  return("ndbcluster");
}
uint ha_ndbcluster::max_supported_record_length() const
{ 
  return NDB_MAX_TUPLE_SIZE;
}
uint ha_ndbcluster::max_supported_keys() const
{
  return MAX_KEY;
}
uint ha_ndbcluster::max_supported_key_parts() const 
{
  return NDB_MAX_NO_OF_ATTRIBUTES_IN_KEY;
}
uint ha_ndbcluster::max_supported_key_length() const
{
  return NDB_MAX_KEY_SIZE;
}
bool ha_ndbcluster::low_byte_first() const
{ 
#ifdef WORDS_BIGENDIAN
  return FALSE;
#else
  return TRUE;
#endif
}
bool ha_ndbcluster::has_transactions()
{
  return TRUE;
}
const char* ha_ndbcluster::index_type(uint key_number)
{
  switch (get_index_type(key_number)) {
  case ORDERED_INDEX:
  case UNIQUE_ORDERED_INDEX:
  case PRIMARY_KEY_ORDERED_INDEX:
    return "BTREE";
  case UNIQUE_INDEX:
  case PRIMARY_KEY_INDEX:
  default:
    return "HASH";
  }
}
uint8 ha_ndbcluster::table_cache_type()
{
  return HA_CACHE_TBL_NOCACHE;
}

/*
  Handling the shared NDB_SHARE structure that is needed to 
  provide table locking.
  It's also used for sharing data with other NDB handlers
  in the same MySQL Server. There is currently not much
  data we want to or can share.
 */

static byte* ndbcluster_get_key(NDB_SHARE *share,uint *length,
				my_bool not_used __attribute__((unused)))
{
  *length=share->table_name_length;
  return (byte*) share->table_name;
}

static NDB_SHARE* get_share(const char *table_name)
{
  NDB_SHARE *share;
  pthread_mutex_lock(&ndbcluster_mutex);
  uint length=(uint) strlen(table_name);
  if (!(share=(NDB_SHARE*) hash_search(&ndbcluster_open_tables,
                                       (byte*) table_name,
                                       length)))
  {
    if ((share=(NDB_SHARE *) my_malloc(sizeof(*share)+length+1,
                                       MYF(MY_WME | MY_ZEROFILL))))
    {
      share->table_name_length=length;
      share->table_name=(char*) (share+1);
      strmov(share->table_name,table_name);
      if (my_hash_insert(&ndbcluster_open_tables, (byte*) share))
      {
        pthread_mutex_unlock(&ndbcluster_mutex);
        my_free((gptr) share,0);
        return 0;
      }
      thr_lock_init(&share->lock);
      pthread_mutex_init(&share->mutex,MY_MUTEX_INIT_FAST);
    }
  }
  share->use_count++;
  pthread_mutex_unlock(&ndbcluster_mutex);
  return share;
}


static void free_share(NDB_SHARE *share)
{
  pthread_mutex_lock(&ndbcluster_mutex);
  if (!--share->use_count)
  {
    hash_delete(&ndbcluster_open_tables, (byte*) share);
    thr_lock_delete(&share->lock);
    pthread_mutex_destroy(&share->mutex);
    my_free((gptr) share, MYF(0));
  }
  pthread_mutex_unlock(&ndbcluster_mutex);
}



/*
  Internal representation of the frm blob
   
*/

struct frm_blob_struct 
{
  struct frm_blob_header 
  {
    uint ver;      // Version of header
    uint orglen;   // Original length of compressed data
    uint complen;  // Compressed length of data, 0=uncompressed
  } head;
  char data[1];  
};



static int packfrm(const void *data, uint len, 
		   const void **pack_data, uint *pack_len)
{
  int error;
  ulong org_len, comp_len;
  uint blob_len;
  frm_blob_struct* blob;
  DBUG_ENTER("packfrm");
  DBUG_PRINT("enter", ("data: %x, len: %d", data, len));
  
  error= 1;
  org_len= len;
  if (my_compress((byte*)data, &org_len, &comp_len))
    goto err;
  
  DBUG_PRINT("info", ("org_len: %d, comp_len: %d", org_len, comp_len));
  DBUG_DUMP("compressed", (char*)data, org_len);
  
  error= 2;
  blob_len= sizeof(frm_blob_struct::frm_blob_header)+org_len;
  if (!(blob= (frm_blob_struct*) my_malloc(blob_len,MYF(MY_WME))))
    goto err;
  
  // Store compressed blob in machine independent format
  int4store((char*)(&blob->head.ver), 1);
  int4store((char*)(&blob->head.orglen), comp_len);
  int4store((char*)(&blob->head.complen), org_len);
  
  // Copy frm data into blob, already in machine independent format
  memcpy(blob->data, data, org_len);  
  
  *pack_data= blob;
  *pack_len= blob_len;
  error= 0;
  
  DBUG_PRINT("exit", ("pack_data: %x, pack_len: %d", *pack_data, *pack_len));
err:
  DBUG_RETURN(error);
  
}


static int unpackfrm(const void **unpack_data, uint *unpack_len,
		    const void *pack_data)
{
   const frm_blob_struct *blob= (frm_blob_struct*)pack_data;
   byte *data;
   ulong complen, orglen, ver;
   DBUG_ENTER("unpackfrm");
   DBUG_PRINT("enter", ("pack_data: %x", pack_data));

   complen=	uint4korr((char*)&blob->head.complen);
   orglen=	uint4korr((char*)&blob->head.orglen);
   ver=		uint4korr((char*)&blob->head.ver);
 
   DBUG_PRINT("blob",("ver: %d complen: %d orglen: %d",
 		     ver,complen,orglen));
   DBUG_DUMP("blob->data", (char*) blob->data, complen);
 
   if (ver != 1)
     DBUG_RETURN(1);
   if (!(data= my_malloc(max(orglen, complen), MYF(MY_WME))))
     DBUG_RETURN(2);
   memcpy(data, blob->data, complen);
 
   if (my_uncompress(data, &complen, &orglen))
   {
     my_free((char*)data, MYF(0));
     DBUG_RETURN(3);
   }

   *unpack_data= data;
   *unpack_len= complen;

   DBUG_PRINT("exit", ("frmdata: %x, len: %d", *unpack_data, *unpack_len));

   DBUG_RETURN(0);
}

static 
int
ndb_get_table_statistics(Ndb* ndb, const char * table, 
			 Uint64* row_count, Uint64* commit_count)
{
  DBUG_ENTER("ndb_get_table_statistics");
  DBUG_PRINT("enter", ("table: %s", table));
  
  do 
  {
    NdbConnection* pTrans= ndb->startTransaction();
    if (pTrans == NULL)
      break;
    
    NdbScanOperation* pOp= pTrans->getNdbScanOperation(table);
    if (pOp == NULL)
      break;
    
    NdbResultSet* rs= pOp->readTuples(NdbOperation::LM_CommittedRead); 
    if (rs == 0)
      break;
    
    int check= pOp->interpret_exit_last_row();
    if (check == -1)
      break;
    
    Uint64 rows, commits;
    pOp->getValue(NdbDictionary::Column::ROW_COUNT, (char*)&rows);
    pOp->getValue(NdbDictionary::Column::COMMIT_COUNT, (char*)&commits);
    
    check= pTrans->execute(NoCommit);
    if (check == -1)
      break;
    
    Uint64 sum_rows= 0;
    Uint64 sum_commits= 0;
    while((check= rs->nextResult(TRUE)) == 0)
    {
      sum_rows+= rows;
      sum_commits+= commits;
    }
    
    if (check == -1)
      break;

    ndb->closeTransaction(pTrans);
    if(row_count)
      * row_count= sum_rows;
    if(commit_count)
      * commit_count= sum_commits;
    DBUG_PRINT("exit", ("records: %u commits: %u", sum_rows, sum_commits));
    DBUG_RETURN(0);
  } while(0);

  DBUG_PRINT("exit", ("failed"));
  DBUG_RETURN(-1);
}

/*
  Create a .ndb file to serve as a placeholder indicating 
  that the table with this name is a ndb table
*/

int ha_ndbcluster::write_ndb_file()
{
  File file;
  bool error=1;
  char path[FN_REFLEN];
  
  DBUG_ENTER("write_ndb_file");
  DBUG_PRINT("enter", ("db: %s, name: %s", m_dbname, m_tabname));

  (void)strxnmov(path, FN_REFLEN, 
		 mysql_data_home,"/",m_dbname,"/",m_tabname,ha_ndb_ext,NullS);

  if ((file=my_create(path, CREATE_MODE,O_RDWR | O_TRUNC,MYF(MY_WME))) >= 0)
  {
    // It's an empty file
    error=0;
    my_close(file,MYF(0));
  }
  DBUG_RETURN(error);
}

#endif /* HAVE_NDBCLUSTER_DB */<|MERGE_RESOLUTION|>--- conflicted
+++ resolved
@@ -144,11 +144,8 @@
 			ER_GET_ERRMSG, ER(ER_GET_ERRMSG),
 			err->code, err->message, "NDB");
   }
-<<<<<<< HEAD
-=======
   if (err_map[i].my_err == -1)
     return err->code;
->>>>>>> 40eaf1a5
   return err_map[i].my_err;
 }
 
