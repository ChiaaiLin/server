/* Copyright (C) 2000 MySQL AB

   This program is free software; you can redistribute it and/or modify
   it under the terms of the GNU General Public License as published by
   the Free Software Foundation; either version 2 of the License, or
   (at your option) any later version.

   This program is distributed in the hope that it will be useful,
   but WITHOUT ANY WARRANTY; without even the implied warranty of
   MERCHANTABILITY or FITNESS FOR A PARTICULAR PURPOSE.  See the
   GNU General Public License for more details.

   You should have received a copy of the GNU General Public License
   along with this program; if not, write to the Free Software
   Foundation, Inc., 59 Temple Place, Suite 330, Boston, MA  02111-1307  USA */

/* subselect Item */

#ifdef __GNUC__
#pragma interface			/* gcc class implementation */
#endif

class st_select_lex;
<<<<<<< HEAD
=======
class st_select_lex_unit;
>>>>>>> 3fbcafea
class JOIN;
class select_subselect;
class subselect_engine;

/* base class for subselects */

class Item_subselect :public Item
{
  my_bool engine_owner; /* Is this item owner of engine */
  my_bool value_assigned; /* value already assigned to subselect */
protected:
  /* engine that perform execution of subselect (single select or union) */
  subselect_engine *engine; 
  /* allowed number of columns (1 for single value subqueries) */
  uint max_columns;

public:
  Item_subselect(THD *thd, st_select_lex *select_lex,
		 select_subselect* result);
  Item_subselect(Item_subselect *item)
  {
    null_value= item->null_value;
    decimals= item->decimals;
    max_columns= item->max_columns;
    engine= item->engine;
    engine_owner= 0;
    name= item->name;
  }
  ~Item_subselect();
  virtual void assign_null() 
  {
    null_value= 1;
  }
  bool assigned() { return value_assigned; }
  void assigned(bool a) { value_assigned= a; }
  enum Type type() const;
  bool is_null() { return null_value; }
  void make_field (Send_field *);
  bool fix_fields(THD *thd, TABLE_LIST *tables, Item **ref);
  table_map used_tables() const;

  friend class select_subselect;
};


/* single value subselect */

class Item_singleval_subselect :public Item_subselect
{
protected:
  longlong int_value; /* here stored integer value of this item */
  double real_value; /* here stored real value of this item */
  enum Item_result res_type; /* type of results */

public:
  Item_singleval_subselect(THD *thd, st_select_lex *select_lex);
  Item_singleval_subselect(Item_singleval_subselect *item):
    Item_subselect(item)
  {
    int_value= item->int_value;
    real_value= item->real_value;
    max_length= item->max_length;
    decimals= item->decimals;
    res_type= item->res_type;
  }
  virtual void assign_null() 
  {
    null_value= 1;
    int_value= 0;
    real_value= 0;
    max_length= 4;
    res_type= STRING_RESULT;
  }
  double val ();
  longlong val_int ();
  String *val_str (String *);
  Item *new_item() { return new Item_singleval_subselect(this); }
  enum Item_result result_type() const { return res_type; }

  friend class select_singleval_subselect;
};

/* exists subselect */

class Item_exists_subselect :public Item_subselect
{
protected:
  longlong value; /* value of this item (boolean: exists/not-exists) */

public:
  Item_exists_subselect(THD *thd, st_select_lex *select_lex);
  Item_exists_subselect(Item_exists_subselect *item):
    Item_subselect(item)
  {
    value= item->value;
  }
  virtual void assign_null() 
  {
    value= 0;
  }

  Item *new_item() { return new Item_exists_subselect(this); }
  enum Item_result result_type() const { return INT_RESULT;}
  longlong val_int();
  double val();
  String *val_str(String*);

  friend class select_exists_subselect;
};

class subselect_engine
{
protected:
  select_subselect *result; /* results storage class */
  THD *thd; /* pointer to current THD */
  Item_subselect *item; /* item, that use this engine */
public:
  static void *operator new(size_t size)
  {
    return (void*) sql_alloc((uint) size);
  }
  static void operator delete(void *ptr, size_t size) {}

  subselect_engine(THD *thd, Item_subselect *si, select_subselect *res) 
  {
    result= res;
    item= si;
    this->thd= thd;
  }
  virtual int prepare()= 0;
  virtual int exec()= 0;
  virtual uint cols()= 0; /* return number of columnss in select */
  virtual bool depended()= 0; /* depended from outer select */
};

class subselect_single_select_engine: public subselect_engine
{
  my_bool executed; /* simple subselect is executed */
  my_bool optimized; /* simple subselect is optimized */
  st_select_lex *select_lex; /* corresponding select_lex */
  JOIN * join; /* corresponding JOIN structure */
public:
  subselect_single_select_engine(THD *thd, st_select_lex *select,
				 select_subselect *result,
				 Item_subselect *item);
  virtual int prepare();
  virtual int exec();
  virtual uint cols();
  virtual bool depended();
};

class subselect_union_engine: public subselect_engine
{
  st_select_lex_unit *unit;  /* corresponding unit structure */
public:
  subselect_union_engine(THD *thd,
			 st_select_lex_unit *u,
			 select_subselect *result,
			 Item_subselect *item);
  virtual int prepare();
  virtual int exec();
  virtual uint cols();
  virtual bool depended();
};<|MERGE_RESOLUTION|>--- conflicted
+++ resolved
@@ -21,10 +21,7 @@
 #endif
 
 class st_select_lex;
-<<<<<<< HEAD
-=======
 class st_select_lex_unit;
->>>>>>> 3fbcafea
 class JOIN;
 class select_subselect;
 class subselect_engine;
