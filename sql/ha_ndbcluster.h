/* Copyright (C) 2000-2003 MySQL AB

   This program is free software; you can redistribute it and/or modify
   it under the terms of the GNU General Public License as published by
   the Free Software Foundation; either version 2 of the License, or
   (at your option) any later version.

   This program is distributed in the hope that it will be useful,
   but WITHOUT ANY WARRANTY; without even the implied warranty of
   MERCHANTABILITY or FITNESS FOR A PARTICULAR PURPOSE.  See the
   GNU General Public License for more details.

   You should have received a copy of the GNU General Public License
   along with this program; if not, write to the Free Software
   Foundation, Inc., 59 Temple Place, Suite 330, Boston, MA  02111-1307  USA */

/*
  This file defines the NDB Cluster handler: the interface between MySQL and
  NDB Cluster
*/

/* The class defining a handle to an NDB Cluster table */

#ifdef __GNUC__
#pragma interface                       /* gcc class implementation */
#endif

#include <ndbapi_limits.h>

class Ndb;             // Forward declaration
class NdbOperation;    // Forward declaration
class NdbTransaction;  // Forward declaration
class NdbRecAttr;      // Forward declaration
class NdbScanOperation; 
class NdbScanFilter; 
class NdbIndexScanOperation; 
class NdbBlob;

// connectstring to cluster if given by mysqld
extern const char *ndbcluster_connectstring;
extern ulong ndb_cache_check_time;

typedef enum ndb_index_type {
  UNDEFINED_INDEX = 0,
  PRIMARY_KEY_INDEX = 1,
  PRIMARY_KEY_ORDERED_INDEX = 2,
  UNIQUE_INDEX = 3,
  UNIQUE_ORDERED_INDEX = 4,
  ORDERED_INDEX = 5
} NDB_INDEX_TYPE;

typedef struct ndb_index_data {
  NDB_INDEX_TYPE type;
  void *index;
  void *unique_index;
  unsigned char *unique_index_attrid_map;
} NDB_INDEX_DATA;

typedef struct st_ndbcluster_share {
  THR_LOCK lock;
  pthread_mutex_t mutex;
  char *table_name;
  uint table_name_length,use_count;
  ulonglong commit_count;
} NDB_SHARE;

typedef enum ndb_item_type {
  NDB_VALUE = 0,   // Qualified more with Item::Type
  NDB_FIELD = 1,   // Qualified from table definition
  NDB_FUNCTION = 2,// Qualified from Item_func::Functype
  NDB_END_COND = 3 // End marker for condition group
} NDB_ITEM_TYPE;

typedef union ndb_item_qualification {
  Item::Type value_type; 
  enum_field_types field_type;       // Instead of Item::FIELD_ITEM
  Item_func::Functype function_type; // Instead of Item::FUNC_ITEM
} NDB_ITEM_QUALIFICATION;

typedef struct ndb_item_field_value {
  Field* field;
  int column_no;
} NDB_ITEM_FIELD_VALUE;

typedef union ndb_item_value {
  const Item *item;
  NDB_ITEM_FIELD_VALUE *field_value;
} NDB_ITEM_VALUE;

class Ndb_item {
 public:
  Ndb_item(NDB_ITEM_TYPE item_type) : type(item_type) {};
  Ndb_item(NDB_ITEM_TYPE item_type, 
	   NDB_ITEM_QUALIFICATION item_qualification,
	   const Item *item_value)
    : type(item_type), qualification(item_qualification)
  { 
    switch(item_type) {
    case(NDB_VALUE):
      value.item= item_value;
      break;
    case(NDB_FIELD): {
      NDB_ITEM_FIELD_VALUE *field_value= new NDB_ITEM_FIELD_VALUE();
      Item_field *field_item= (Item_field *) item_value;
      field_value->field= field_item->field;
      field_value->column_no= -1; // Will be fetched at scan filter generation
      value.field_value= field_value;
      break;
    }
    case(NDB_FUNCTION):
    case(NDB_END_COND):
      break;
    }
  };
  Ndb_item(Field *field, int column_no) : type(NDB_FIELD)
  {
    NDB_ITEM_FIELD_VALUE *field_value= new NDB_ITEM_FIELD_VALUE();
    qualification.field_type= field->type();
    field_value->field= field;
    field_value->column_no= column_no;
    value.field_value= field_value;
  };
  Ndb_item(Item_func::Functype func_type) : type(NDB_FUNCTION)
  {
    qualification.function_type= func_type;
  };
  ~Ndb_item()
  { 
    if (type == NDB_FIELD)
      {
	delete value.field_value;
	value.field_value= NULL;
      }
  };

  uint32 pack_length() 
  { 
    switch(type) {
    case(NDB_FIELD):
      return value.field_value->field->pack_length(); 
    default:
      break;
    }
    
    return 0;
  };
  Field * get_field() { return value.field_value->field; };
  int get_field_no() { return value.field_value->column_no; };
  char* get_val() { return value.field_value->field->ptr; };
  void save_in_field(Ndb_item *field_item)
  {
    Field *field = field_item->value.field_value->field;
    const Item *item= value.item;

    if (item && field)
      ((Item *)item)->save_in_field(field, false);
  }

  NDB_ITEM_TYPE type;
  NDB_ITEM_QUALIFICATION qualification;
 private:
  NDB_ITEM_VALUE value;
};

class Ndb_cond {
 public:
  Ndb_cond() : ndb_item(NULL), next(NULL), prev(NULL) {};
  ~Ndb_cond() 
  { 
    if (ndb_item) delete ndb_item; 
    ndb_item= NULL; 
    if (next) delete next;
    next= prev= NULL; 
  };
  Ndb_item *ndb_item;
  Ndb_cond *next;
  Ndb_cond *prev;
};

class Ndb_cond_stack {
 public:
  Ndb_cond_stack() : ndb_cond(NULL), next(NULL) {};
  ~Ndb_cond_stack() 
  { 
    if (ndb_cond) delete ndb_cond; 
    ndb_cond= NULL; 
    next= NULL; 
  };
  Ndb_cond *ndb_cond;
  Ndb_cond_stack *next;
};

class Ndb_cond_traverse_context {
 public:
  Ndb_cond_traverse_context(TABLE *tab, void* ndb_tab, 
			    bool *supported, Ndb_cond_stack* stack)
    : table(tab), ndb_table(ndb_tab), 
    supported_ptr(supported), stack_ptr(stack), cond_ptr(NULL),
    expect_mask(0), expect_field_result_mask(0), skip(0)
  {
    if (stack)
      cond_ptr= stack->ndb_cond;
  };
  void expect(Item::Type type)
  {
    expect_mask|= (1 << type);
  };
  void dont_expect(Item::Type type)
  {
    expect_mask&= ~(1 << type);
  };
  bool expecting(Item::Type type)
  {
    return (expect_mask & (1 << type));
  };
  void expect_nothing()
  {
    expect_mask= 0;
  };
  void expect_only(Item::Type type)
  {
    expect_mask= 0;
    expect(type);
  };

  void expect_field_result(Item_result result)
  {
    expect_field_result_mask|= (1 << result);
  };
  bool expecting_field_result(Item_result result)
  {
    return (expect_field_result_mask & (1 << result));
  };
  void expect_no_field_result()
  {
    expect_field_result_mask= 0;
  };
  void expect_only_field_result(Item_result result)
  {
    expect_field_result_mask= 0;
    expect_field_result(result);
  };

  TABLE* table;
  void* ndb_table;
  bool *supported_ptr;
  Ndb_cond_stack* stack_ptr;
  Ndb_cond* cond_ptr;
  uint expect_mask;
  uint expect_field_result_mask;
  uint skip;
};

/*
  Place holder for ha_ndbcluster thread specific data
*/

class Thd_ndb {
 public:
  Thd_ndb();
  ~Thd_ndb();
  Ndb *ndb;
  ulong count;
  uint lock_count;
  int error;
};

class ha_ndbcluster: public handler
{
 public:
  ha_ndbcluster(TABLE *table);
  ~ha_ndbcluster();

  int open(const char *name, int mode, uint test_if_locked);
  int close(void);

  int write_row(byte *buf);
  int update_row(const byte *old_data, byte *new_data);
  int delete_row(const byte *buf);
  int index_init(uint index);
  int index_end();
  int index_read(byte *buf, const byte *key, uint key_len, 
		 enum ha_rkey_function find_flag);
  int index_read_idx(byte *buf, uint index, const byte *key, uint key_len, 
		     enum ha_rkey_function find_flag);
  int index_next(byte *buf);
  int index_prev(byte *buf);
  int index_first(byte *buf);
  int index_last(byte *buf);
  int index_read_last(byte * buf, const byte * key, uint key_len);
  int rnd_init(bool scan);
  int rnd_end();
  int rnd_next(byte *buf);
  int rnd_pos(byte *buf, byte *pos);
  void position(const byte *record);
  int read_range_first(const key_range *start_key,
		       const key_range *end_key,
		       bool eq_range, bool sorted);
  int read_range_first_to_buf(const key_range *start_key,
			      const key_range *end_key,
			      bool eq_range, bool sorted,
			      byte* buf);
  int read_range_next();

  /**
   * Multi range stuff
   */
  int read_multi_range_first(KEY_MULTI_RANGE **found_range_p,
			     KEY_MULTI_RANGE*ranges, uint range_count,
			     bool sorted, HANDLER_BUFFER *buffer);
  int read_multi_range_next(KEY_MULTI_RANGE **found_range_p);

  bool get_error_message(int error, String *buf);
  void info(uint);
  int extra(enum ha_extra_function operation);
  int extra_opt(enum ha_extra_function operation, ulong cache_size);
  int external_lock(THD *thd, int lock_type);
  int start_stmt(THD *thd);
  const char * table_type() const;
  const char ** bas_ext() const;
  ulong table_flags(void) const;
  ulong index_flags(uint idx, uint part, bool all_parts) const;
  uint max_supported_record_length() const;
  uint max_supported_keys() const;
  uint max_supported_key_parts() const;
  uint max_supported_key_length() const;

  int rename_table(const char *from, const char *to);
  int delete_table(const char *name);
  int create(const char *name, TABLE *form, HA_CREATE_INFO *info);
  THR_LOCK_DATA **store_lock(THD *thd,
			     THR_LOCK_DATA **to,
			     enum thr_lock_type lock_type);

  bool low_byte_first() const;
  bool has_transactions();
  const char* index_type(uint key_number);

  double scan_time();
  ha_rows records_in_range(uint inx, key_range *min_key, key_range *max_key);
  void start_bulk_insert(ha_rows rows);
  int end_bulk_insert();

  static Thd_ndb* seize_thd_ndb();
  static void release_thd_ndb(Thd_ndb* thd_ndb);
 
  /*
    Condition pushdown
  */
  const COND *cond_push(const COND *cond);
  void cond_pop();

  uint8 table_cache_type();
  my_bool register_query_cache_table(THD *thd, char *table_key,
				     uint key_length,
				     qc_engine_callback *engine_callback,
				     ulonglong *engine_data);
private:
  int alter_table_name(const char *to);
  int drop_table();
  int create_index(const char *name, KEY *key_info, bool unique);
  int create_ordered_index(const char *name, KEY *key_info);
  int create_unique_index(const char *name, KEY *key_info);
  int initialize_autoincrement(const void *table);
  enum ILBP {ILBP_CREATE = 0, ILBP_OPEN = 1}; // Index List Build Phase
  int build_index_list(TABLE *tab, enum ILBP phase);
  int get_metadata(const char* path);
  void release_metadata();
  NDB_INDEX_TYPE get_index_type(uint idx_no) const;
  NDB_INDEX_TYPE get_index_type_from_table(uint index_no) const;
  int check_index_fields_not_null(uint index_no);

  int pk_read(const byte *key, uint key_len, byte *buf);
  int complemented_pk_read(const byte *old_data, byte *new_data);
  int peek_row();
  int unique_index_read(const byte *key, uint key_len, 
			byte *buf);
  int ordered_index_scan(const key_range *start_key,
			 const key_range *end_key,
			 bool sorted, bool descending, byte* buf);
  int full_table_scan(byte * buf);
  int fetch_next(NdbScanOperation* op);
  int next_result(byte *buf); 
  int define_read_attrs(byte* buf, NdbOperation* op);
  int filtered_scan(const byte *key, uint key_len, 
		    byte *buf,
		    enum ha_rkey_function find_flag);
  int close_scan();
  void unpack_record(byte *buf);
  int get_ndb_lock_type(enum thr_lock_type type);

  void set_dbname(const char *pathname);
  void set_tabname(const char *pathname);
  void set_tabname(const char *pathname, char *tabname);

  bool set_hidden_key(NdbOperation*,
		      uint fieldnr, const byte* field_ptr);
  int set_ndb_key(NdbOperation*, Field *field,
		  uint fieldnr, const byte* field_ptr);
  int set_ndb_value(NdbOperation*, Field *field, uint fieldnr, bool *set_blob_value= 0);
  int get_ndb_value(NdbOperation*, Field *field, uint fieldnr, byte*);
  friend int g_get_ndb_blobs_value(NdbBlob *ndb_blob, void *arg);
  int get_ndb_blobs_value(NdbBlob *last_ndb_blob);
  int set_primary_key(NdbOperation *op, const byte *key);
  int set_primary_key(NdbOperation *op);
  int set_primary_key_from_old_data(NdbOperation *op, const byte *old_data);
  int set_bounds(NdbIndexScanOperation*, const key_range *keys[2], uint= 0);
  int key_cmp(uint keynr, const byte * old_row, const byte * new_row);
  int set_index_key(NdbOperation *, const KEY *key_info, const byte *key_ptr);
  void print_results();

  ulonglong get_auto_increment();
  int ndb_err(NdbTransaction*);
  bool uses_blob_value(bool all_fields);

  char *update_table_comment(const char * comment);

  int write_ndb_file();

  int check_ndb_connection();

  void set_rec_per_key();
  void records_update();
  void no_uncommitted_rows_execute_failure();
  void no_uncommitted_rows_update(int);
  void no_uncommitted_rows_init(THD *);
  void no_uncommitted_rows_reset(THD *);

  /*
    Condition pushdown
  */
  void cond_clear();
  bool serialize_cond(const COND *cond, Ndb_cond_stack *ndb_cond);
  int build_scan_filter_predicate(Ndb_cond* &cond, 
				  NdbScanFilter* filter);
  int build_scan_filter_group(Ndb_cond* &cond, 
			      NdbScanFilter* filter);
  int build_scan_filter(Ndb_cond* &cond, NdbScanFilter* filter);
  int generate_scan_filter(Ndb_cond_stack* cond_stack, 
			   NdbScanOperation* op);

  friend int execute_commit(ha_ndbcluster*, NdbTransaction*);
  friend int execute_no_commit(ha_ndbcluster*, NdbTransaction*);
  friend int execute_no_commit_ie(ha_ndbcluster*, NdbTransaction*);

  NdbTransaction *m_active_trans;
  NdbScanOperation *m_active_cursor;
  void *m_table;
  void *m_table_info;
  char m_dbname[FN_HEADLEN];
  //char m_schemaname[FN_HEADLEN];
  char m_tabname[FN_HEADLEN];
  ulong m_table_flags;
  THR_LOCK_DATA m_lock;
  NDB_SHARE *m_share;
  NDB_INDEX_DATA  m_index[MAX_KEY];
  // NdbRecAttr has no reference to blob
  typedef union { const NdbRecAttr *rec; NdbBlob *blob; void *ptr; } NdbValue;
  NdbValue m_value[NDB_MAX_ATTRIBUTES_IN_TABLE];
  bool m_use_write;
  bool m_ignore_dup_key;
  bool m_primary_key_update;
  bool m_retrieve_all_fields;
  bool m_retrieve_primary_key;
  ha_rows m_rows_to_insert;
  ha_rows m_rows_inserted;
  ha_rows m_bulk_insert_rows;
  bool m_bulk_insert_not_flushed;
  ha_rows m_ops_pending;
  bool m_skip_auto_increment;
  bool m_blobs_pending;
  // memory for blobs in one tuple
  char *m_blobs_buffer;
  uint32 m_blobs_buffer_size;
  uint m_dupkey;
  // set from thread variables at external lock
  bool m_ha_not_exact_count;
  bool m_force_send;
  ha_rows m_autoincrement_prefetch;
  bool m_transaction_on;
<<<<<<< HEAD
  bool m_use_local_query_cache;
  Ndb_cond_stack *m_cond_stack;
=======

>>>>>>> 9387349e
  bool m_disable_multi_read;
  byte *m_multi_range_result_ptr;
  KEY_MULTI_RANGE *m_multi_ranges;
  KEY_MULTI_RANGE *m_multi_range_defined;
  const NdbOperation *m_current_multi_operation;
  NdbIndexScanOperation *m_multi_cursor;
  byte *m_multi_range_cursor_result_ptr;
  int setup_recattr(const NdbRecAttr*);
  Ndb *get_ndb();
};

extern struct show_var_st ndb_status_variables[];

bool ndbcluster_init(void);
bool ndbcluster_end(void);

int ndbcluster_commit(THD *thd, void* ndb_transaction);
int ndbcluster_rollback(THD *thd, void* ndb_transaction);

void ndbcluster_close_connection(THD *thd);

int ndbcluster_discover(THD* thd, const char* dbname, const char* name,
			const void** frmblob, uint* frmlen);
int ndbcluster_find_files(THD *thd,const char *db,const char *path,
			  const char *wild, bool dir, List<char> *files);
int ndbcluster_table_exists(THD* thd, const char *db, const char *name);
int ndbcluster_drop_database(const char* path);

void ndbcluster_print_error(int error, const NdbOperation *error_op);<|MERGE_RESOLUTION|>--- conflicted
+++ resolved
@@ -478,12 +478,7 @@
   bool m_force_send;
   ha_rows m_autoincrement_prefetch;
   bool m_transaction_on;
-<<<<<<< HEAD
-  bool m_use_local_query_cache;
   Ndb_cond_stack *m_cond_stack;
-=======
-
->>>>>>> 9387349e
   bool m_disable_multi_read;
   byte *m_multi_range_result_ptr;
   KEY_MULTI_RANGE *m_multi_ranges;
