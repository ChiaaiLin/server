--- conflicted
+++ resolved
@@ -3322,16 +3322,11 @@
     }
   }
 #endif
-<<<<<<< HEAD
-=======
 #ifdef __NETWARE__
   /* Increasing stacksize of threads on NetWare */
   
   pthread_attr_setstacksize(&connection_attrib, NW_THD_STACKSIZE);
 #endif
-
-  thread_stack_min=thread_stack - STACK_MIN_SIZE;
->>>>>>> 8c6a32b9
 
   (void) thr_setconcurrency(concurrency);	// 10 by default
 
