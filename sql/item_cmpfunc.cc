/* Copyright (c) 2000, 2013, Oracle and/or its affiliates.
   Copyright (c) 2009, 2019, MariaDB

   This program is free software; you can redistribute it and/or modify
   it under the terms of the GNU General Public License as published by
   the Free Software Foundation; version 2 of the License.

   This program is distributed in the hope that it will be useful,
   but WITHOUT ANY WARRANTY; without even the implied warranty of
   MERCHANTABILITY or FITNESS FOR A PARTICULAR PURPOSE.  See the
   GNU General Public License for more details.

   You should have received a copy of the GNU General Public License
   along with this program; if not, write to the Free Software
   Foundation, Inc., 51 Franklin Street, Fifth Floor, Boston, MA  02110-1335  USA */


/**
  @file

  @brief
  This file defines all compare functions
*/

#ifdef USE_PRAGMA_IMPLEMENTATION
#pragma implementation				// gcc: Class implementation
#endif

#include "mariadb.h"
#include "sql_priv.h"
#include <m_ctype.h>
#include "sql_select.h"
#include "sql_parse.h"                          // check_stack_overrun
#include "sql_base.h"                  // dynamic_column_error_message


/*
  Compare row signature of two expressions

  SYNOPSIS:
    cmp_row_type()
    item1          the first expression
    item2         the second expression

  DESCRIPTION
    The function checks that two expressions have compatible row signatures
    i.e. that the number of columns they return are the same and that if they
    are both row expressions then each component from the first expression has 
    a row signature compatible with the signature of the corresponding component
    of the second expression.

  RETURN VALUES
    1  type incompatibility has been detected
    0  otherwise
*/

static int cmp_row_type(Item* item1, Item* item2)
{
  uint n= item1->cols();
  if (item2->check_cols(n))
    return 1;
  for (uint i=0; i<n; i++)
  {
    if (item2->element_index(i)->check_cols(item1->element_index(i)->cols()) ||
        (item1->element_index(i)->result_type() == ROW_RESULT &&
         cmp_row_type(item1->element_index(i), item2->element_index(i))))
      return 1;
  }
  return 0;
}


/**
  Aggregates result types from the array of items.

  This method aggregates comparison handler from the array of items.
  The result handler is used later for comparison of values of these items.

  aggregate_for_comparison()
  funcname                      the function or operator name,
                                for error reporting
  items                         array of items to aggregate the type from
  nitems                        number of items in the array
  int_uint_as_dec               what to do when comparing INT to UINT:
                                set the comparison handler to decimal or int.

  @retval true  type incompatibility has been detected
  @retval false otherwise
*/

bool
Type_handler_hybrid_field_type::aggregate_for_comparison(const char *funcname,
                                                         Item **items,
                                                         uint nitems,
                                                         bool int_uint_as_dec)
{
  uint unsigned_count= items[0]->unsigned_flag;
  /*
    Convert sub-type to super-type (e.g. DATE to DATETIME, INT to BIGINT, etc).
    Otherwise Predicant_to_list_comparator will treat sub-types of the same
    super-type as different data types and won't be able to use bisection in
    many cases.
  */
  set_handler(items[0]->type_handler()->type_handler_for_comparison());
  for (uint i= 1 ; i < nitems ; i++)
  {
    unsigned_count+= items[i]->unsigned_flag;
    if (aggregate_for_comparison(items[i]->type_handler()->
                                 type_handler_for_comparison()))
    {
      /*
        For more precise error messages if aggregation failed on the first pair
        {items[0],items[1]}, use the name of items[0]->data_handler().
        Otherwise use the name of this->type_handler(), which is already a
        result of aggregation for items[0]..items[i-1].
      */
      my_error(ER_ILLEGAL_PARAMETER_DATA_TYPES2_FOR_OPERATION, MYF(0),
               i == 1 ? items[0]->type_handler()->name().ptr() :
                        type_handler()->name().ptr(),
               items[i]->type_handler()->name().ptr(),
               funcname);
      return true;
    }
    /*
      When aggregating types of two row expressions we have to check
      that they have the same cardinality and that each component
      of the first row expression has a compatible row signature with
      the signature of the corresponding component of the second row
      expression.
    */ 
    if (cmp_type() == ROW_RESULT && cmp_row_type(items[0], items[i]))
      return true;     // error found: invalid usage of rows
  }
  /**
    If all arguments are of INT type but have different unsigned_flag values,
    switch to DECIMAL_RESULT.
  */
  if (int_uint_as_dec &&
      cmp_type() == INT_RESULT &&
      unsigned_count != nitems && unsigned_count != 0)
    set_handler(&type_handler_newdecimal);
  return 0;
}


/*
  Collects different types for comparison of first item with each other items

  SYNOPSIS
    collect_cmp_types()
      items             Array of items to collect types from
      nitems            Number of items in the array
      skip_nulls        Don't collect types of NULL items if TRUE

  DESCRIPTION
    This function collects different result types for comparison of the first
    item in the list with each of the remaining items in the 'items' array.

  RETURN
    0 - if row type incompatibility has been detected (see cmp_row_type)
    Bitmap of collected types - otherwise
*/

static uint collect_cmp_types(Item **items, uint nitems, bool skip_nulls= FALSE)
{
  uint i;
  uint found_types;
  Item_result left_cmp_type= items[0]->cmp_type();
  DBUG_ASSERT(nitems > 1);
  found_types= 0;
  for (i= 1; i < nitems ; i++)
  {
    if (skip_nulls && items[i]->type() == Item::NULL_ITEM)
      continue; // Skip NULL constant items
    if ((left_cmp_type == ROW_RESULT ||
         items[i]->cmp_type() == ROW_RESULT) &&
        cmp_row_type(items[0], items[i]))
      return 0;
    found_types|= 1U << (uint) item_cmp_type(left_cmp_type, items[i]);
  }
  /*
   Even if all right-hand items are NULLs and we are skipping them all, we need
   at least one type bit in the found_type bitmask.
  */
  if (skip_nulls && !found_types)
    found_types= 1U << (uint) left_cmp_type;
  return found_types;
}


/*
  Test functions
  Most of these  returns 0LL if false and 1LL if true and
  NULL if some arg is NULL.
*/

longlong Item_func_not::val_int()
{
  DBUG_ASSERT(fixed == 1);
  bool value= args[0]->val_bool();
  null_value=args[0]->null_value;
  return ((!null_value && value == 0) ? 1 : 0);
}

void Item_func_not::print(String *str, enum_query_type query_type)
{
  str->append('!');
  args[0]->print_parenthesised(str, query_type, precedence());
}

/**
  special NOT for ALL subquery.
*/


longlong Item_func_not_all::val_int()
{
  DBUG_ASSERT(fixed == 1);
  bool value= args[0]->val_bool();

  /*
    return TRUE if there was records in underlying select in max/min
    optimization (ALL subquery)
  */
  if (empty_underlying_subquery())
    return 1;

  null_value= args[0]->null_value;
  return ((!null_value && value == 0) ? 1 : 0);
}


bool Item_func_not_all::empty_underlying_subquery()
{
  return ((test_sum_item && !test_sum_item->any_value()) ||
          (test_sub_item && !test_sub_item->any_value()));
}

void Item_func_not_all::print(String *str, enum_query_type query_type)
{
  if (show)
    Item_func::print(str, query_type);
  else
    args[0]->print(str, query_type);
}


/**
  Special NOP (No OPeration) for ALL subquery. It is like
  Item_func_not_all.

  @return
    (return TRUE if underlying subquery do not return rows) but if subquery
    returns some rows it return same value as argument (TRUE/FALSE).
*/

longlong Item_func_nop_all::val_int()
{
  DBUG_ASSERT(fixed == 1);
  longlong value= args[0]->val_int();

  /*
    return FALSE if there was records in underlying select in max/min
    optimization (SAME/ANY subquery)
  */
  if (empty_underlying_subquery())
    return 0;

  null_value= args[0]->null_value;
  return (null_value || value == 0) ? 0 : 1;
}


/**
  Convert a constant item to an int and replace the original item.

    The function converts a constant expression or string to an integer.
    On successful conversion the original item is substituted for the
    result of the item evaluation.
    This is done when comparing DATE/TIME of different formats and
    also when comparing bigint to strings (in which case strings
    are converted to bigints).

  @param  thd             thread handle
  @param  field           item will be converted using the type of this field
  @param[in,out] item     reference to the item to convert

  @note
    This function is called only at prepare stage.
    As all derived tables are filled only after all derived tables
    are prepared we do not evaluate items with subselects here because
    they can contain derived tables and thus we may attempt to use a
    table that has not been populated yet.

  @retval
    0  Can't convert item
  @retval
    1  Item was replaced with an integer version of the item
*/

static bool convert_const_to_int(THD *thd, Item_field *field_item,
                                  Item **item)
{
  Field *field= field_item->field;
  int result= 0;

  /*
    We don't need to convert an integer to an integer,
    pretend it's already converted.

    But we still convert it if it is compared with a Field_year,
    as YEAR(2) may change the value of an integer when converting it
    to an integer (say, 0 to 70).
  */
  if ((*item)->cmp_type() == INT_RESULT &&
      field_item->field_type() != MYSQL_TYPE_YEAR)
    return 1;

  if ((*item)->const_item() && !(*item)->is_expensive())
  {
    TABLE *table= field->table;
    sql_mode_t orig_sql_mode= thd->variables.sql_mode;
    enum_check_fields orig_count_cuted_fields= thd->count_cuted_fields;
    my_bitmap_map *old_maps[2] = { NULL, NULL };
    ulonglong UNINIT_VAR(orig_field_val); /* original field value if valid */

    /* table->read_set may not be set if we come here from a CREATE TABLE */
    if (table && table->read_set)
      dbug_tmp_use_all_columns(table, old_maps, 
                               table->read_set, table->write_set);
    /* For comparison purposes allow invalid dates like 2000-01-32 */
    thd->variables.sql_mode= (orig_sql_mode & ~MODE_NO_ZERO_DATE) | 
                             MODE_INVALID_DATES;
    thd->count_cuted_fields= CHECK_FIELD_IGNORE;

    /*
      Store the value of the field/constant because the call to save_in_field
      below overrides that value. Don't save field value if no data has been
      read yet.
    */
    bool save_field_value= (field_item->const_item() ||
                            !(field->table->status & STATUS_NO_RECORD));
    if (save_field_value)
      orig_field_val= field->val_int();
    if (!(*item)->save_in_field(field, 1) && !field->is_null())
    {
      int field_cmp= 0;
      // If item is a decimal value, we must reject it if it was truncated.
      if (field->type() == MYSQL_TYPE_LONGLONG)
      {
        field_cmp= stored_field_cmp_to_item(thd, field, *item);
        DBUG_PRINT("info", ("convert_const_to_int %d", field_cmp));
      }

      if (0 == field_cmp)
      {
        Item *tmp= new (thd->mem_root) Item_int_with_ref(thd, field->val_int(), *item,
                                         MY_TEST(field->flags & UNSIGNED_FLAG));
        if (tmp)
          thd->change_item_tree(item, tmp);
        result= 1;					// Item was replaced
      }
    }
    /* Restore the original field value. */
    if (save_field_value)
    {
      result= field->store(orig_field_val, TRUE);
      /* orig_field_val must be a valid value that can be restored back. */
      DBUG_ASSERT(!result);
    }
    thd->variables.sql_mode= orig_sql_mode;
    thd->count_cuted_fields= orig_count_cuted_fields;
    if (table && table->read_set)
      dbug_tmp_restore_column_maps(table->read_set, table->write_set, old_maps);
  }
  return result;
}


/*
  Make a special case of compare with fields to get nicer comparisons
  of bigint numbers with constant string.
  This directly contradicts the manual (number and a string should
  be compared as doubles), but seems to provide more
  "intuitive" behavior in some cases (but less intuitive in others).
*/
void Item_func::convert_const_compared_to_int_field(THD *thd)
{
  DBUG_ASSERT(arg_count >= 2); // Item_func_nullif has arg_count == 3
  if (!thd->lex->is_ps_or_view_context_analysis())
  {
    int field;
    if (args[field= 0]->real_item()->type() == FIELD_ITEM ||
        args[field= 1]->real_item()->type() == FIELD_ITEM)
    {
      Item_field *field_item= (Item_field*) (args[field]->real_item());
      if (((field_item->field_type() == MYSQL_TYPE_LONGLONG &&
            field_item->type_handler() != &type_handler_vers_trx_id) ||
           field_item->field_type() ==  MYSQL_TYPE_YEAR))
        convert_const_to_int(thd, field_item, &args[!field]);
    }
  }
}


bool Item_func::setup_args_and_comparator(THD *thd, Arg_comparator *cmp)
{
  DBUG_ASSERT(arg_count >= 2); // Item_func_nullif has arg_count == 3

  if (args[0]->cmp_type() == STRING_RESULT &&
      args[1]->cmp_type() == STRING_RESULT)
  {
    DTCollation tmp;
    if (agg_arg_charsets_for_comparison(tmp, args, 2))
      return true;
    cmp->m_compare_collation= tmp.collation;
  }
  //  Convert constants when compared to int/year field
  DBUG_ASSERT(functype() != LIKE_FUNC);
  convert_const_compared_to_int_field(thd);

  return cmp->set_cmp_func(this, &args[0], &args[1], true);
}


/*
  Comparison operators remove arguments' dependency on PAD_CHAR_TO_FULL_LENGTH
  in case of PAD SPACE comparison collations: trailing spaces do not affect
  the comparison result for such collations.
*/
Sql_mode_dependency
Item_bool_rowready_func2::value_depends_on_sql_mode() const
{
  if (compare_collation()->state & MY_CS_NOPAD)
    return Item_func::value_depends_on_sql_mode();
  return ((args[0]->value_depends_on_sql_mode() |
           args[1]->value_depends_on_sql_mode()) &
          Sql_mode_dependency(~0, ~MODE_PAD_CHAR_TO_FULL_LENGTH)).
         soft_to_hard();
}


bool Item_bool_rowready_func2::fix_length_and_dec()
{
  max_length= 1;				     // Function returns 0 or 1

  /*
    As some compare functions are generated after sql_yacc,
    we have to check for out of memory conditions here
  */
  if (!args[0] || !args[1])
    return FALSE;
  return setup_args_and_comparator(current_thd, &cmp);
}


/**
  Prepare the comparator (set the comparison function) for comparing
  items *a1 and *a2 in the context of 'type'.

  @param[in]      owner_arg  Item, peforming the comparison (e.g. Item_func_eq)
  @param[in,out]  a1         first argument to compare
  @param[in,out]  a2         second argument to compare
  @param[in]      type       type context to compare in

  Both *a1 and *a2 can be replaced by this method - typically by constant
  items, holding the cached converted value of the original (constant) item.
*/

int Arg_comparator::set_cmp_func(Item_func_or_sum *owner_arg,
                                 Item **a1, Item **a2)
{
  owner= owner_arg;
  set_null= set_null && owner_arg;
  a= a1;
  b= a2;
  Item *tmp_args[2]= {*a1, *a2};
  Type_handler_hybrid_field_type tmp;
  if (tmp.aggregate_for_comparison(owner_arg->func_name(), tmp_args, 2, false))
  {
    DBUG_ASSERT(current_thd->is_error());
    return 1;
  }
  m_compare_handler= tmp.type_handler();
  return m_compare_handler->set_comparator_func(this);
}


bool Arg_comparator::set_cmp_func_for_row_arguments()
{
  uint n= (*a)->cols();
  if (n != (*b)->cols())
  {
    my_error(ER_OPERAND_COLUMNS, MYF(0), n);
    comparators= 0;
    return true;
  }
  if (!(comparators= new Arg_comparator[n]))
    return true;
  for (uint i=0; i < n; i++)
  {
    if ((*a)->element_index(i)->cols() != (*b)->element_index(i)->cols())
    {
      my_error(ER_OPERAND_COLUMNS, MYF(0), (*a)->element_index(i)->cols());
      return true;
    }
    if (comparators[i].set_cmp_func(owner, (*a)->addr(i),
                                           (*b)->addr(i), set_null))
      return true;
  }
  return false;
}


bool Arg_comparator::set_cmp_func_row()
{
  func= is_owner_equal_func() ? &Arg_comparator::compare_e_row :
                                &Arg_comparator::compare_row;
  return set_cmp_func_for_row_arguments();
}


bool Arg_comparator::set_cmp_func_string()
{
  THD *thd= current_thd;
  func= is_owner_equal_func() ? &Arg_comparator::compare_e_string :
                                &Arg_comparator::compare_string;
  if (compare_type() == STRING_RESULT &&
      (*a)->result_type() == STRING_RESULT &&
      (*b)->result_type() == STRING_RESULT)
  {
    /*
      We must set cmp_collation here as we may be called from for an automatic
      generated item, like in natural join
    */
    if (owner->agg_arg_charsets_for_comparison(&m_compare_collation, a, b))
      return true;

    if ((*a)->type() == Item::FUNC_ITEM &&
        ((Item_func *) (*a))->functype() == Item_func::JSON_EXTRACT_FUNC)
    {
      func= is_owner_equal_func() ? &Arg_comparator::compare_e_json_str:
                                    &Arg_comparator::compare_json_str;
      return 0;
    }
    else if ((*b)->type() == Item::FUNC_ITEM &&
             ((Item_func *) (*b))->functype() == Item_func::JSON_EXTRACT_FUNC)
    {
      func= is_owner_equal_func() ? &Arg_comparator::compare_e_json_str:
                                    &Arg_comparator::compare_str_json;
      return 0;
    }
  }

  a= cache_converted_constant(thd, a, &a_cache, compare_type_handler());
  b= cache_converted_constant(thd, b, &b_cache, compare_type_handler());
  return false;
}


bool Arg_comparator::set_cmp_func_time()
{
  THD *thd= current_thd;
  m_compare_collation= &my_charset_numeric;
  func= is_owner_equal_func() ? &Arg_comparator::compare_e_time :
                                &Arg_comparator::compare_time;
  a= cache_converted_constant(thd, a, &a_cache, compare_type_handler());
  b= cache_converted_constant(thd, b, &b_cache, compare_type_handler());
  return false;
}


bool Arg_comparator::set_cmp_func_datetime()
{
  THD *thd= current_thd;
  m_compare_collation= &my_charset_numeric;
  func= is_owner_equal_func() ? &Arg_comparator::compare_e_datetime :
                                &Arg_comparator::compare_datetime;
  a= cache_converted_constant(thd, a, &a_cache, compare_type_handler());
  b= cache_converted_constant(thd, b, &b_cache, compare_type_handler());
  return false;
}


bool Arg_comparator::set_cmp_func_native()
{
  THD *thd= current_thd;
  m_compare_collation= &my_charset_numeric;
  func= is_owner_equal_func() ? &Arg_comparator::compare_e_native :
                                &Arg_comparator::compare_native;
  a= cache_converted_constant(thd, a, &a_cache, compare_type_handler());
  b= cache_converted_constant(thd, b, &b_cache, compare_type_handler());
  return false;
}


bool Arg_comparator::set_cmp_func_int()
{
  THD *thd= current_thd;
  func= is_owner_equal_func() ? &Arg_comparator::compare_e_int :
                                &Arg_comparator::compare_int_signed;
  if ((*a)->field_type() == MYSQL_TYPE_YEAR &&
      (*b)->field_type() == MYSQL_TYPE_YEAR)
  {
    func= is_owner_equal_func() ? &Arg_comparator::compare_e_datetime :
                                  &Arg_comparator::compare_datetime;
  }
  else if (func == &Arg_comparator::compare_int_signed)
  {
    if ((*a)->unsigned_flag)
      func= (((*b)->unsigned_flag)?
             &Arg_comparator::compare_int_unsigned :
             &Arg_comparator::compare_int_unsigned_signed);
    else if ((*b)->unsigned_flag)
      func= &Arg_comparator::compare_int_signed_unsigned;
  }
  else if (func== &Arg_comparator::compare_e_int)
  {
    if ((*a)->unsigned_flag ^ (*b)->unsigned_flag)
      func= &Arg_comparator::compare_e_int_diff_signedness;
  }
  a= cache_converted_constant(thd, a, &a_cache, compare_type_handler());
  b= cache_converted_constant(thd, b, &b_cache, compare_type_handler());
  return false;
}


bool Arg_comparator::set_cmp_func_real()
{
  if ((((*a)->result_type() == DECIMAL_RESULT && !(*a)->const_item() &&
        (*b)->result_type() == STRING_RESULT  &&  (*b)->const_item()) ||
      ((*b)->result_type() == DECIMAL_RESULT && !(*b)->const_item() &&
       (*a)->result_type() == STRING_RESULT  &&  (*a)->const_item())))
  {
    /*
     <non-const decimal expression> <cmp> <const string expression>
     or
     <const string expression> <cmp> <non-const decimal expression>

     Do comparison as decimal rather than float, in order not to lose precision.
    */
    m_compare_handler= &type_handler_newdecimal;
    return set_cmp_func_decimal();
  }

  THD *thd= current_thd;
  func= is_owner_equal_func() ? &Arg_comparator::compare_e_real :
                                &Arg_comparator::compare_real;
  if ((*a)->decimals < NOT_FIXED_DEC && (*b)->decimals < NOT_FIXED_DEC)
  {
    precision= 5 / log_10[MY_MAX((*a)->decimals, (*b)->decimals) + 1];
    if (func == &Arg_comparator::compare_real)
      func= &Arg_comparator::compare_real_fixed;
    else if (func == &Arg_comparator::compare_e_real)
      func= &Arg_comparator::compare_e_real_fixed;
  }
  a= cache_converted_constant(thd, a, &a_cache, compare_type_handler());
  b= cache_converted_constant(thd, b, &b_cache, compare_type_handler());
  return false;
}

bool Arg_comparator::set_cmp_func_decimal()
{
  THD *thd= current_thd;
  func= is_owner_equal_func() ? &Arg_comparator::compare_e_decimal :
                                &Arg_comparator::compare_decimal;
  a= cache_converted_constant(thd, a, &a_cache, compare_type_handler());
  b= cache_converted_constant(thd, b, &b_cache, compare_type_handler());
  return false;
}


/**
  Convert and cache a constant.

  @param value      [in]  An item to cache
  @param cache_item [out] Placeholder for the cache item
  @param type       [in]  Comparison type

  @details
    When given item is a constant and its type differs from comparison type
    then cache its value to avoid type conversion of this constant on each
    evaluation. In this case the value is cached and the reference to the cache
    is returned.
    Original value is returned otherwise.

  @return cache item or original value.
*/

Item** Arg_comparator::cache_converted_constant(THD *thd_arg, Item **value,
                                                Item **cache_item,
                                                const Type_handler *handler)
{
  /*
    Don't need cache if doing context analysis only.
  */
  if (!thd_arg->lex->is_ps_or_view_context_analysis() &&
      (*value)->const_item() &&
      handler->type_handler_for_comparison() !=
      (*value)->type_handler_for_comparison())
  {
    Item_cache *cache= handler->Item_get_cache(thd_arg, *value);
    cache->setup(thd_arg, *value);
    *cache_item= cache;
    return cache_item;
  }
  return value;
}


int Arg_comparator::compare_time()
{
  THD *thd= current_thd;
  longlong val1= (*a)->val_time_packed(thd);
  if (!(*a)->null_value)
  {
    longlong val2= (*b)->val_time_packed(thd);
    if (!(*b)->null_value)
      return compare_not_null_values(val1, val2);
  }
  if (set_null)
    owner->null_value= true;
  return -1;
}


int Arg_comparator::compare_e_time()
{
  THD *thd= current_thd;
  longlong val1= (*a)->val_time_packed(thd);
  longlong val2= (*b)->val_time_packed(thd);
  if ((*a)->null_value || (*b)->null_value)
    return MY_TEST((*a)->null_value && (*b)->null_value);
  return MY_TEST(val1 == val2);
}



int Arg_comparator::compare_datetime()
{
  THD *thd= current_thd;
  longlong val1= (*a)->val_datetime_packed(thd);
  if (!(*a)->null_value)
  {
    longlong val2= (*b)->val_datetime_packed(thd);
    if (!(*b)->null_value)
      return compare_not_null_values(val1, val2);
  }
  if (set_null)
    owner->null_value= true;
  return -1;
}


int Arg_comparator::compare_e_datetime()
{
  THD *thd= current_thd;
  longlong val1= (*a)->val_datetime_packed(thd);
  longlong val2= (*b)->val_datetime_packed(thd);
  if ((*a)->null_value || (*b)->null_value)
    return MY_TEST((*a)->null_value && (*b)->null_value);
  return MY_TEST(val1 == val2);
}


int Arg_comparator::compare_string()
{
  String *res1,*res2;
  if ((res1= (*a)->val_str(&value1)))
  {
    if ((res2= (*b)->val_str(&value2)))
    {
      if (set_null)
        owner->null_value= 0;
      return sortcmp(res1, res2, compare_collation());
    }
  }
  if (set_null)
    owner->null_value= 1;
  return -1;
}


/**
  Compare strings, but take into account that NULL == NULL.
*/


int Arg_comparator::compare_e_string()
{
  String *res1,*res2;
  res1= (*a)->val_str(&value1);
  res2= (*b)->val_str(&value2);
  if (!res1 || !res2)
    return MY_TEST(res1 == res2);
  return MY_TEST(sortcmp(res1, res2, compare_collation()) == 0);
}


int Arg_comparator::compare_native()
{
  THD *thd= current_thd;
  if (!(*a)->val_native_with_conversion(thd, &m_native1,
                                        compare_type_handler()))
  {
    if (!(*b)->val_native_with_conversion(thd, &m_native2,
                                          compare_type_handler()))
    {
      if (set_null)
        owner->null_value= 0;
      return compare_type_handler()->cmp_native(m_native1, m_native2);
    }
  }
  if (set_null)
    owner->null_value= 1;
  return -1;
}


int Arg_comparator::compare_e_native()
{
  THD *thd= current_thd;
  bool res1= (*a)->val_native_with_conversion(thd, &m_native1,
                                              compare_type_handler());
  bool res2= (*b)->val_native_with_conversion(thd, &m_native2,
                                              compare_type_handler());
  if (res1 || res2)
    return MY_TEST(res1 == res2);
  return MY_TEST(compare_type_handler()->cmp_native(m_native1, m_native2) == 0);
}


int Arg_comparator::compare_real()
{
  /*
    Fix yet another manifestation of Bug#2338. 'Volatile' will instruct
    gcc to flush double values out of 80-bit Intel FPU registers before
    performing the comparison.
  */
  volatile double val1, val2;
  val1= (*a)->val_real();
  if (!(*a)->null_value)
  {
    val2= (*b)->val_real();
    if (!(*b)->null_value)
    {
      if (set_null)
        owner->null_value= 0;
      if (val1 < val2)	return -1;
      if (val1 == val2) return 0;
      return 1;
    }
  }
  if (set_null)
    owner->null_value= 1;
  return -1;
}

int Arg_comparator::compare_decimal()
{
  VDec val1(*a);
  if (!val1.is_null())
  {
    VDec val2(*b);
    if (!val2.is_null())
    {
      if (set_null)
        owner->null_value= 0;
<<<<<<< HEAD
      return val1.cmp(val2);
=======
      my_decimal_round_if_needed(E_DEC_FATAL_ERROR, val1, (*a)->decimals, 0);
      my_decimal_round_if_needed(E_DEC_FATAL_ERROR, val2, (*b)->decimals, 0);
      return my_decimal_cmp(val1, val2);
>>>>>>> 794f6651
    }
  }
  if (set_null)
    owner->null_value= 1;
  return -1;
}

int Arg_comparator::compare_e_real()
{
  double val1= (*a)->val_real();
  double val2= (*b)->val_real();
  if ((*a)->null_value || (*b)->null_value)
    return MY_TEST((*a)->null_value && (*b)->null_value);
  return MY_TEST(val1 == val2);
}

int Arg_comparator::compare_e_decimal()
{
<<<<<<< HEAD
  VDec val1(*a), val2(*b);
  if (val1.is_null() || val2.is_null())
    return MY_TEST(val1.is_null() && val2.is_null());
  return MY_TEST(val1.cmp(val2) == 0);
=======
  my_decimal decimal1, decimal2;
  my_decimal *val1= (*a)->val_decimal(&decimal1);
  my_decimal *val2= (*b)->val_decimal(&decimal2);
  if ((*a)->null_value || (*b)->null_value)
    return MY_TEST((*a)->null_value && (*b)->null_value);
  my_decimal_round_if_needed(E_DEC_FATAL_ERROR, val1, (*a)->decimals, 0);
  my_decimal_round_if_needed(E_DEC_FATAL_ERROR, val2, (*b)->decimals, 0);
  return my_decimal_cmp(val1, val2) == 0;
>>>>>>> 794f6651
}


int Arg_comparator::compare_real_fixed()
{
  /*
    Fix yet another manifestation of Bug#2338. 'Volatile' will instruct
    gcc to flush double values out of 80-bit Intel FPU registers before
    performing the comparison.
  */
  volatile double val1, val2;
  val1= (*a)->val_real();
  if (!(*a)->null_value)
  {
    val2= (*b)->val_real();
    if (!(*b)->null_value)
    {
      if (set_null)
        owner->null_value= 0;
      if (val1 == val2 || fabs(val1 - val2) < precision)
        return 0;
      if (val1 < val2)
        return -1;
      return 1;
    }
  }
  if (set_null)
    owner->null_value= 1;
  return -1;
}


int Arg_comparator::compare_e_real_fixed()
{
  double val1= (*a)->val_real();
  double val2= (*b)->val_real();
  if ((*a)->null_value || (*b)->null_value)
    return MY_TEST((*a)->null_value && (*b)->null_value);
  return MY_TEST(val1 == val2 || fabs(val1 - val2) < precision);
}


int Arg_comparator::compare_int_signed()
{
  longlong val1= (*a)->val_int();
  if (!(*a)->null_value)
  {
    longlong val2= (*b)->val_int();
    if (!(*b)->null_value)
      return compare_not_null_values(val1, val2);
  }
  if (set_null)
    owner->null_value= 1;
  return -1;
}


/**
  Compare values as BIGINT UNSIGNED.
*/

int Arg_comparator::compare_int_unsigned()
{
  ulonglong val1= (*a)->val_int();
  if (!(*a)->null_value)
  {
    ulonglong val2= (*b)->val_int();
    if (!(*b)->null_value)
    {
      if (set_null)
        owner->null_value= 0;
      if (val1 < val2)	return -1;
      if (val1 == val2)   return 0;
      return 1;
    }
  }
  if (set_null)
    owner->null_value= 1;
  return -1;
}


/**
  Compare signed (*a) with unsigned (*B)
*/

int Arg_comparator::compare_int_signed_unsigned()
{
  longlong sval1= (*a)->val_int();
  if (!(*a)->null_value)
  {
    ulonglong uval2= (ulonglong)(*b)->val_int();
    if (!(*b)->null_value)
    {
      if (set_null)
        owner->null_value= 0;
      if (sval1 < 0 || (ulonglong)sval1 < uval2)
        return -1;
      if ((ulonglong)sval1 == uval2)
        return 0;
      return 1;
    }
  }
  if (set_null)
    owner->null_value= 1;
  return -1;
}


/**
  Compare unsigned (*a) with signed (*B)
*/

int Arg_comparator::compare_int_unsigned_signed()
{
  ulonglong uval1= (ulonglong)(*a)->val_int();
  if (!(*a)->null_value)
  {
    longlong sval2= (*b)->val_int();
    if (!(*b)->null_value)
    {
      if (set_null)
        owner->null_value= 0;
      if (sval2 < 0)
        return 1;
      if (uval1 < (ulonglong)sval2)
        return -1;
      if (uval1 == (ulonglong)sval2)
        return 0;
      return 1;
    }
  }
  if (set_null)
    owner->null_value= 1;
  return -1;
}


int Arg_comparator::compare_e_int()
{
  longlong val1= (*a)->val_int();
  longlong val2= (*b)->val_int();
  if ((*a)->null_value || (*b)->null_value)
    return MY_TEST((*a)->null_value && (*b)->null_value);
  return MY_TEST(val1 == val2);
}

/**
  Compare unsigned *a with signed *b or signed *a with unsigned *b.
*/
int Arg_comparator::compare_e_int_diff_signedness()
{
  longlong val1= (*a)->val_int();
  longlong val2= (*b)->val_int();
  if ((*a)->null_value || (*b)->null_value)
    return MY_TEST((*a)->null_value && (*b)->null_value);
  return (val1 >= 0) && MY_TEST(val1 == val2);
}

int Arg_comparator::compare_row()
{
  int res= 0;
  bool was_null= 0;
  (*a)->bring_value();
  (*b)->bring_value();

  if ((*a)->null_value || (*b)->null_value)
  {
    owner->null_value= 1;
    return -1;
  }

  uint n= (*a)->cols();
  for (uint i= 0; i<n; i++)
  {
    res= comparators[i].compare();
    /* Aggregate functions don't need special null handling. */
    if (owner->null_value && owner->type() == Item::FUNC_ITEM)
    {
      // NULL was compared
      switch (((Item_func*)owner)->functype()) {
      case Item_func::NE_FUNC:
        break; // NE never aborts on NULL even if abort_on_null is set
      case Item_func::LT_FUNC:
      case Item_func::LE_FUNC:
      case Item_func::GT_FUNC:
      case Item_func::GE_FUNC:
        return -1; // <, <=, > and >= always fail on NULL
      case Item_func::EQ_FUNC:
        if (((Item_func_eq*)owner)->abort_on_null)
          return -1; // We do not need correct NULL returning
        break;
      default:
        DBUG_ASSERT(0);
        break;
      }
      was_null= 1;
      owner->null_value= 0;
      res= 0;  // continue comparison (maybe we will meet explicit difference)
    }
    else if (res)
      return res;
  }
  if (was_null)
  {
    /*
      There was NULL(s) in comparison in some parts, but there was no
      explicit difference in other parts, so we have to return NULL.
    */
    owner->null_value= 1;
    return -1;
  }
  return 0;
}


int Arg_comparator::compare_e_row()
{
  (*a)->bring_value();
  (*b)->bring_value();
  uint n= (*a)->cols();
  for (uint i= 0; i<n; i++)
  {
    if (!comparators[i].compare())
      return 0;
  }
  return 1;
}


int Arg_comparator::compare_json_str()
{
  return compare_json_str_basic(*a, *b);
}


int Arg_comparator::compare_str_json()
{
  return -compare_json_str_basic(*b, *a);
}


int Arg_comparator::compare_e_json_str()
{
  return compare_e_json_str_basic(*a, *b);
}


int Arg_comparator::compare_e_str_json()
{
  return compare_e_json_str_basic(*b, *a);
}


bool Item_func_truth::fix_length_and_dec()
{
  maybe_null= 0;
  null_value= 0;
  decimals= 0;
  max_length= 1;
  return FALSE;
}


void Item_func_truth::print(String *str, enum_query_type query_type)
{
  args[0]->print_parenthesised(str, query_type, precedence());
  str->append(STRING_WITH_LEN(" is "));
  if (! affirmative)
    str->append(STRING_WITH_LEN("not "));
  if (value)
    str->append(STRING_WITH_LEN("true"));
  else
    str->append(STRING_WITH_LEN("false"));
}


bool Item_func_truth::val_bool()
{
  bool val= args[0]->val_bool();
  if (args[0]->null_value)
  {
    /*
      NULL val IS {TRUE, FALSE} --> FALSE
      NULL val IS NOT {TRUE, FALSE} --> TRUE
    */
    return (! affirmative);
  }

  if (affirmative)
  {
    /* {TRUE, FALSE} val IS {TRUE, FALSE} value */
    return (val == value);
  }

  /* {TRUE, FALSE} val IS NOT {TRUE, FALSE} value */
  return (val != value);
}


longlong Item_func_truth::val_int()
{
  return (val_bool() ? 1 : 0);
}


bool Item_in_optimizer::is_top_level_item()
{
  if (invisible_mode())
    return FALSE;
  return ((Item_in_subselect *)args[1])->is_top_level_item();
}


void Item_in_optimizer::fix_after_pullout(st_select_lex *new_parent,
                                          Item **ref, bool merge)
{
  DBUG_ASSERT(fixed);
  /* This will re-calculate attributes of our Item_in_subselect: */
  Item_bool_func::fix_after_pullout(new_parent, ref, merge);

  /* Then, re-calculate not_null_tables_cache: */
  eval_not_null_tables(NULL);
}


bool Item_in_optimizer::eval_not_null_tables(void *opt_arg)
{
  not_null_tables_cache= 0;
  if (is_top_level_item())
  {
    /*
      It is possible to determine NULL-rejectedness of the left arguments
      of IN only if it is a top-level predicate.
    */
    not_null_tables_cache= args[0]->not_null_tables();
  }
  return FALSE;
}


void Item_in_optimizer::print(String *str, enum_query_type query_type)
{
  if (query_type & QT_PARSABLE)
    args[1]->print(str, query_type);
  else
  {
     restore_first_argument();
     Item_func::print(str, query_type);
  }
}


/**
  "Restore" first argument before fix_fields() call (after it is harmless).

  @Note: Main pointer to left part of IN/ALL/ANY subselect is subselect's
  lest_expr (see Item_in_optimizer::fix_left) so changes made during
  fix_fields will be rolled back there which can make
  Item_in_optimizer::args[0] unusable on second execution before fix_left()
  call. This call fix the pointer.
*/

void Item_in_optimizer::restore_first_argument()
{
  if (!invisible_mode())
  {
    args[0]= ((Item_in_subselect *)args[1])->left_expr;
  }
}


bool Item_in_optimizer::fix_left(THD *thd)
{
  DBUG_ENTER("Item_in_optimizer::fix_left");
  /*
    Here we will store pointer on place of main storage of left expression.
    For usual IN (ALL/ANY) it is subquery left_expr.
    For other cases (MAX/MIN optimization, non-transformed EXISTS (10.0))
    it is args[0].
  */
  Item **ref0= args;
  if (!invisible_mode())
  {
    /*
       left_expr->fix_fields() may cause left_expr to be substituted for
       another item. (e.g. an Item_field may be changed into Item_ref). This
       transformation is undone at the end of statement execution (e.g. the
       Item_ref is deleted). However, Item_in_optimizer::args[0] may keep
       the pointer to the post-transformation item. Because of that, on the
       next execution we need to copy args[1]->left_expr again.
    */
    ref0= &(((Item_in_subselect *)args[1])->left_expr);
    args[0]= ((Item_in_subselect *)args[1])->left_expr;
  }
  if ((*ref0)->fix_fields_if_needed(thd, ref0) ||
      (!cache && !(cache= (*ref0)->get_cache(thd))))
    DBUG_RETURN(1);
  /*
    During fix_field() expression could be substituted.
    So we copy changes before use
  */
  if (args[0] != (*ref0))
    args[0]= (*ref0);
  DBUG_PRINT("info", ("actual fix fields"));

  cache->setup(thd, args[0]);
  if (cache->cols() == 1)
  {
    DBUG_ASSERT(args[0]->type() != ROW_ITEM);
    /* 
      Note: there can be cases when used_tables()==0 && !const_item(). See
      Item_sum::update_used_tables for details.
    */
    if ((used_tables_cache= args[0]->used_tables()) || !args[0]->const_item())
      cache->set_used_tables(OUTER_REF_TABLE_BIT);
    else
      cache->set_used_tables(0);
  }
  else
  {
    uint n= cache->cols();
    for (uint i= 0; i < n; i++)
    {
      /* Check that the expression (part of row) do not contain a subquery */
      if (args[0]->element_index(i)->walk(&Item::is_subquery_processor, 0, 0))
      {
        my_error(ER_NOT_SUPPORTED_YET, MYF(0),
                 "SUBQUERY in ROW in left expression of IN/ALL/ANY");
        DBUG_RETURN(1);
      }
      Item *element=args[0]->element_index(i);
      if (element->used_tables() || !element->const_item())
      {
	((Item_cache *)cache->element_index(i))->
          set_used_tables(OUTER_REF_TABLE_BIT);
        cache->set_used_tables(OUTER_REF_TABLE_BIT);
      }
      else
	((Item_cache *)cache->element_index(i))->set_used_tables(0);
    }
    used_tables_cache= args[0]->used_tables();
  }
  eval_not_null_tables(NULL);
  copy_with_sum_func(args[0]);
  with_param= args[0]->with_param || args[1]->with_param;
  with_field= args[0]->with_field;
  if ((const_item_cache= args[0]->const_item()))
  {
    cache->store(args[0]);
    cache->cache_value();
  }
  if (args[1]->is_fixed())
  {
    /* to avoid overriding is called to update left expression */
    used_tables_and_const_cache_join(args[1]);
    join_with_sum_func(args[1]);
  }
  DBUG_RETURN(0);
}


bool Item_in_optimizer::fix_fields(THD *thd, Item **ref)
{
  DBUG_ASSERT(fixed == 0);
  Item_subselect *sub= 0;
  uint col;

  /*
     MAX/MIN optimization can convert the subquery into
     expr + Item_singlerow_subselect
   */
  if (args[1]->type() == Item::SUBSELECT_ITEM)
    sub= (Item_subselect *)args[1];

  if (fix_left(thd))
    return TRUE;
  if (args[0]->maybe_null)
    maybe_null=1;

  if (args[1]->fix_fields_if_needed(thd, args + 1))
    return TRUE;
  if (!invisible_mode() &&
      ((sub && ((col= args[0]->cols()) != sub->engine->cols())) ||
       (!sub && (args[1]->cols() != (col= 1)))))
  {
    my_error(ER_OPERAND_COLUMNS, MYF(0), col);
    return TRUE;
  }
  if (args[1]->maybe_null)
    maybe_null=1;
  m_with_subquery= true;
  join_with_sum_func(args[1]);
  with_field= with_field || args[1]->with_field;
  with_param= args[0]->with_param || args[1]->with_param; 
  used_tables_and_const_cache_join(args[1]);
  fixed= 1;
  return FALSE;
}

/**
  Check if Item_in_optimizer should work as a pass-through item for its 
  arguments.

  @note 
   Item_in_optimizer should work as pass-through for
    - subqueries that were processed by ALL/ANY->MIN/MAX rewrite
    - subqueries that were originally EXISTS subqueries (and were coinverted by
      the EXISTS->IN rewrite)

   When Item_in_optimizer is not not working as a pass-through, it
    - caches its "left argument", args[0].
    - makes adjustments to subquery item's return value for proper NULL
      value handling
*/

bool Item_in_optimizer::invisible_mode()
{
  /* MAX/MIN transformed or EXISTS->IN prepared => do nothing */
 return (args[1]->type() != Item::SUBSELECT_ITEM ||
         ((Item_subselect *)args[1])->substype() ==
         Item_subselect::EXISTS_SUBS);
}


/**
  Add an expression cache for this subquery if it is needed

  @param thd_arg         Thread handle

  @details
  The function checks whether an expression cache is needed for this item
  and if if so wraps the item into an item of the class
  Item_cache_wrapper with an appropriate expression cache set up there.

  @note
  used from Item::transform()

  @return
  new wrapper item if an expression cache is needed,
  this item - otherwise
*/

Item *Item_in_optimizer::expr_cache_insert_transformer(THD *thd, uchar *unused)
{
  DBUG_ENTER("Item_in_optimizer::expr_cache_insert_transformer");
  DBUG_ASSERT(fixed);

  if (invisible_mode())
    DBUG_RETURN(this);

  if (expr_cache)
    DBUG_RETURN(expr_cache);

  if (args[1]->expr_cache_is_needed(thd) &&
      (expr_cache= set_expr_cache(thd)))
    DBUG_RETURN(expr_cache);

  DBUG_RETURN(this);
}



/**
    Collect and add to the list cache parameters for this Item.

    @param parameters    The list where to add parameters
*/

void Item_in_optimizer::get_cache_parameters(List<Item> &parameters)
{
  DBUG_ASSERT(fixed);
  /* Add left expression to the list of the parameters of the subquery */
  if (!invisible_mode())
  {
    if (args[0]->cols() == 1)
      parameters.add_unique(args[0], &cmp_items);
    else
    {
      for (uint i= 0; i < args[0]->cols(); i++)
      {
        parameters.add_unique(args[0]->element_index(i), &cmp_items);
      }
    }
  }
  args[1]->get_cache_parameters(parameters);
}

/**
   The implementation of optimized \<outer expression\> [NOT] IN \<subquery\>
   predicates. The implementation works as follows.

   For the current value of the outer expression
   
   - If it contains only NULL values, the original (before rewrite by the
     Item_in_subselect rewrite methods) inner subquery is non-correlated and
     was previously executed, there is no need to re-execute it, and the
     previous return value is returned.

   - If it contains NULL values, check if there is a partial match for the
     inner query block by evaluating it. For clarity we repeat here the
     transformation previously performed on the sub-query. The expression

     <tt>
     ( oc_1, ..., oc_n ) 
     \<in predicate\>
     ( SELECT ic_1, ..., ic_n
       FROM \<table\>
       WHERE \<inner where\> 
     )
     </tt>

     was transformed into
     
     <tt>
     ( oc_1, ..., oc_n ) 
     \<in predicate\>
     ( SELECT ic_1, ..., ic_n 
       FROM \<table\> 
       WHERE \<inner where\> AND ... ( ic_k = oc_k OR ic_k IS NULL ) 
       HAVING ... NOT ic_k IS NULL
     )
     </tt>

     The evaluation will now proceed according to special rules set up
     elsewhere. These rules include:

     - The HAVING NOT \<inner column\> IS NULL conditions added by the
       aforementioned rewrite methods will detect whether they evaluated (and
       rejected) a NULL value and if so, will cause the subquery to evaluate
       to NULL. 

     - The added WHERE and HAVING conditions are present only for those inner
       columns that correspond to outer column that are not NULL at the moment.
     
     - If there is an eligible index for executing the subquery, the special
       access method "Full scan on NULL key" is employed which ensures that
       the inner query will detect if there are NULL values resulting from the
       inner query. This access method will quietly resort to table scan if it
       needs to find NULL values as well.

     - Under these conditions, the sub-query need only be evaluated in order to
       find out whether it produced any rows.
     
       - If it did, we know that there was a partial match since there are
         NULL values in the outer row expression.

       - If it did not, the result is FALSE or UNKNOWN. If at least one of the
         HAVING sub-predicates rejected a NULL value corresponding to an outer
         non-NULL, and hence the inner query block returns UNKNOWN upon
         evaluation, there was a partial match and the result is UNKNOWN.

   - If it contains no NULL values, the call is forwarded to the inner query
     block.

     @see Item_in_subselect::val_bool()
     @see Item_is_not_null_test::val_int()
*/

longlong Item_in_optimizer::val_int()
{
  bool tmp;
  DBUG_ASSERT(fixed == 1);
  cache->store(args[0]);
  cache->cache_value();
  DBUG_ENTER(" Item_in_optimizer::val_int");

  if (invisible_mode())
  {
    longlong res= args[1]->val_int();
    null_value= args[1]->null_value;
    DBUG_PRINT("info", ("pass trough"));
    DBUG_RETURN(res);
  }

  if (cache->null_value)
  {
     DBUG_PRINT("info", ("Left NULL..."));
    /*
      We're evaluating 
      "<outer_value_list> [NOT] IN (SELECT <inner_value_list>...)" 
      where one or more of the outer values is NULL. 
    */
    if (((Item_in_subselect*)args[1])->is_top_level_item())
    {
      /*
        We're evaluating a top level item, e.g. 
	"<outer_value_list> IN (SELECT <inner_value_list>...)",
	and in this case a NULL value in the outer_value_list means
        that the result shall be NULL/FALSE (makes no difference for
        top level items). The cached value is NULL, so just return
        NULL.
      */
      null_value= 1;
    }
    else
    {
      /*
	We're evaluating an item where a NULL value in either the
        outer or inner value list does not automatically mean that we
        can return NULL/FALSE. An example of such a query is
        "<outer_value_list> NOT IN (SELECT <inner_value_list>...)" 
        The result when there is at least one NULL value is: NULL if the
        SELECT evaluated over the non-NULL values produces at least
        one row, FALSE otherwise
      */
      Item_in_subselect *item_subs=(Item_in_subselect*)args[1]; 
      bool all_left_cols_null= true;
      const uint ncols= cache->cols();

      /*
        Turn off the predicates that are based on column compares for
        which the left part is currently NULL
      */
      for (uint i= 0; i < ncols; i++)
      {
        if (cache->element_index(i)->null_value)
          item_subs->set_cond_guard_var(i, FALSE);
        else 
          all_left_cols_null= false;
      }

      if (!item_subs->is_correlated && 
          all_left_cols_null && result_for_null_param != UNKNOWN)
      {
        /* 
           This is a non-correlated subquery, all values in the outer
           value list are NULL, and we have already evaluated the
           subquery for all NULL values: Return the same result we
           did last time without evaluating the subquery.
        */
        null_value= result_for_null_param;
      } 
      else 
      {
        /* The subquery has to be evaluated */
        (void) item_subs->val_bool_result();
        if (item_subs->engine->no_rows())
          null_value= item_subs->null_value;
        else
          null_value= TRUE;
        if (all_left_cols_null)
          result_for_null_param= null_value;
      }

      /* Turn all predicates back on */
      for (uint i= 0; i < ncols; i++)
        item_subs->set_cond_guard_var(i, TRUE);
    }
    DBUG_RETURN(0);
  }
  tmp= args[1]->val_bool_result();
  null_value= args[1]->null_value;
  DBUG_RETURN(tmp);
}


void Item_in_optimizer::keep_top_level_cache()
{
  cache->keep_array();
  save_cache= 1;
}


void Item_in_optimizer::cleanup()
{
  DBUG_ENTER("Item_in_optimizer::cleanup");
  Item_bool_func::cleanup();
  if (!save_cache)
    cache= 0;
  expr_cache= 0;
  DBUG_VOID_RETURN;
}


bool Item_in_optimizer::is_null()
{
  val_int();
  return null_value;
}


/**
  Transform an Item_in_optimizer and its arguments with a callback function.

  @param transformer the transformer callback function to be applied to the
         nodes of the tree of the object
  @param parameter to be passed to the transformer

  @detail
    Recursively transform the left and the right operand of this Item. The
    Right operand is an Item_in_subselect or its subclass. To avoid the
    creation of new Items, we use the fact the the left operand of the
    Item_in_subselect is the same as the one of 'this', so instead of
    transforming its operand, we just assign the left operand of the
    Item_in_subselect to be equal to the left operand of 'this'.
    The transformation is not applied further to the subquery operand
    if the IN predicate.

  @returns
    @retval pointer to the transformed item
    @retval NULL if an error occurred
*/

Item *Item_in_optimizer::transform(THD *thd, Item_transformer transformer,
                                   uchar *argument)
{
  Item *new_item;

  DBUG_ASSERT(fixed);
  DBUG_ASSERT(!thd->stmt_arena->is_stmt_prepare());
  DBUG_ASSERT(arg_count == 2);

  /* Transform the left IN operand. */
  new_item= (*args)->transform(thd, transformer, argument);
  if (!new_item)
    return 0;
  /*
    THD::change_item_tree() should be called only if the tree was
    really transformed, i.e. when a new item has been created.
    Otherwise we'll be allocating a lot of unnecessary memory for
    change records at each execution.
  */
  if ((*args) != new_item)
    thd->change_item_tree(args, new_item);

  if (invisible_mode())
  {
    /* MAX/MIN transformed => pass through */
    new_item= args[1]->transform(thd, transformer, argument);
    if (!new_item)
      return 0;
    if (args[1] != new_item)
      thd->change_item_tree(args + 1, new_item);
  }
  else
  {
    /*
      Transform the right IN operand which should be an Item_in_subselect or a
      subclass of it. The left operand of the IN must be the same as the left
      operand of this Item_in_optimizer, so in this case there is no further
      transformation, we only make both operands the same.
      TODO: is it the way it should be?
    */
    DBUG_ASSERT((args[1])->type() == Item::SUBSELECT_ITEM &&
                (((Item_subselect*)(args[1]))->substype() ==
                 Item_subselect::IN_SUBS ||
                 ((Item_subselect*)(args[1]))->substype() ==
                 Item_subselect::ALL_SUBS ||
                 ((Item_subselect*)(args[1]))->substype() ==
                 Item_subselect::ANY_SUBS));

    Item_in_subselect *in_arg= (Item_in_subselect*)args[1];
    thd->change_item_tree(&in_arg->left_expr, args[0]);
  }
  return (this->*transformer)(thd, argument);
}


bool Item_in_optimizer::is_expensive_processor(void *arg)
{
  DBUG_ASSERT(fixed);
  return args[0]->is_expensive_processor(arg) ||
         args[1]->is_expensive_processor(arg);
}


bool Item_in_optimizer::is_expensive()
{
  DBUG_ASSERT(fixed);
  return args[0]->is_expensive() || args[1]->is_expensive();
}


longlong Item_func_eq::val_int()
{
  DBUG_ASSERT(fixed == 1);
  int value= cmp.compare();
  return value == 0 ? 1 : 0;
}


/** Same as Item_func_eq, but NULL = NULL. */

bool Item_func_equal::fix_length_and_dec()
{
  bool rc= Item_bool_rowready_func2::fix_length_and_dec();
  maybe_null=null_value=0;
  return rc;
}

longlong Item_func_equal::val_int()
{
  DBUG_ASSERT(fixed == 1);
  return cmp.compare();
}

longlong Item_func_ne::val_int()
{
  DBUG_ASSERT(fixed == 1);
  int value= cmp.compare();
  return value != 0 && !null_value ? 1 : 0;
}


longlong Item_func_ge::val_int()
{
  DBUG_ASSERT(fixed == 1);
  int value= cmp.compare();
  return value >= 0 ? 1 : 0;
}


longlong Item_func_gt::val_int()
{
  DBUG_ASSERT(fixed == 1);
  int value= cmp.compare();
  return value > 0 ? 1 : 0;
}

longlong Item_func_le::val_int()
{
  DBUG_ASSERT(fixed == 1);
  int value= cmp.compare();
  return value <= 0 && !null_value ? 1 : 0;
}


longlong Item_func_lt::val_int()
{
  DBUG_ASSERT(fixed == 1);
  int value= cmp.compare();
  return value < 0 && !null_value ? 1 : 0;
}


longlong Item_func_strcmp::val_int()
{
  DBUG_ASSERT(fixed == 1);
  String *a= args[0]->val_str(&value1);
  String *b= args[1]->val_str(&value2);
  if (!a || !b)
  {
    null_value=1;
    return 0;
  }
  int value= cmp_collation.sortcmp(a, b);
  null_value=0;
  return !value ? 0 : (value < 0 ? (longlong) -1 : (longlong) 1);
}


bool Item_func_opt_neg::eq(const Item *item, bool binary_cmp) const
{
  /* Assume we don't have rtti */
  if (this == item)
    return 1;
  if (item->type() != FUNC_ITEM)
    return 0;
  Item_func *item_func=(Item_func*) item;
  if (arg_count != item_func->argument_count() ||
      functype() != item_func->functype())
    return 0;
  if (negated != ((Item_func_opt_neg *) item_func)->negated)
    return 0;
  return Item_args::eq(item_func, binary_cmp);
}


bool Item_func_interval::fix_fields(THD *thd, Item **ref)
{
  if (Item_long_func::fix_fields(thd, ref))
    return true;
  for (uint i= 0 ; i < row->cols(); i++)
  {
    if (row->element_index(i)->check_cols(1))
      return true;
  }
  return false;
}


bool Item_func_interval::fix_length_and_dec()
{
  uint rows= row->cols();
  
  use_decimal_comparison= ((row->element_index(0)->result_type() ==
                            DECIMAL_RESULT) ||
                           (row->element_index(0)->result_type() ==
                            INT_RESULT));
  if (rows > 8)
  {
    bool not_null_consts= TRUE;

    for (uint i= 1; not_null_consts && i < rows; i++)
    {
      Item *el= row->element_index(i);
      not_null_consts&= el->const_item() && !el->is_null();
    }

    if (not_null_consts)
    {
      intervals= (interval_range*) current_thd->alloc(sizeof(interval_range) *
                                                         (rows - 1));
      if (!intervals)
        return TRUE;

      if (use_decimal_comparison)
      {
        for (uint i= 1; i < rows; i++)
        {
          Item *el= row->element_index(i);
          interval_range *range= intervals + (i-1);
          if ((el->result_type() == DECIMAL_RESULT) ||
              (el->result_type() == INT_RESULT))
          {
            range->type= DECIMAL_RESULT;
            range->dec.init();
            my_decimal *dec= el->val_decimal(&range->dec);
            if (dec != &range->dec)
            {
              range->dec= *dec;
            }
          }
          else
          {
            range->type= REAL_RESULT;
            range->dbl= el->val_real();
          }
        }
      }
      else
      {
        for (uint i= 1; i < rows; i++)
        {
          intervals[i-1].dbl= row->element_index(i)->val_real();
        }
      }
    }
  }
  maybe_null= 0;
  max_length= 2;
  used_tables_and_const_cache_join(row);
  not_null_tables_cache= row->not_null_tables();
  join_with_sum_func(row);
  with_param= with_param || row->with_param;
  with_field= with_field || row->with_field;
  return FALSE;
}


/**
  Execute Item_func_interval().

  @note
    If we are doing a decimal comparison, we are evaluating the first
    item twice.

  @return
    - -1 if null value,
    - 0 if lower than lowest
    - 1 - arg_count-1 if between args[n] and args[n+1]
    - arg_count if higher than biggest argument
*/

longlong Item_func_interval::val_int()
{
  DBUG_ASSERT(fixed == 1);
  double value;
  my_decimal dec_buf, *dec= NULL;
  uint i;

  if (use_decimal_comparison)
  {
    dec= row->element_index(0)->val_decimal(&dec_buf);
    if (row->element_index(0)->null_value)
      return -1;
    my_decimal2double(E_DEC_FATAL_ERROR, dec, &value);
  }
  else
  {
    value= row->element_index(0)->val_real();
    if (row->element_index(0)->null_value)
      return -1;
  }

  if (intervals)
  {					// Use binary search to find interval
    uint start,end;
    start= 0;
    end=   row->cols()-2;
    while (start != end)
    {
      uint mid= (start + end + 1) / 2;
      interval_range *range= intervals + mid;
      my_bool cmp_result;
      /*
        The values in the range interval may have different types,
        Only do a decimal comparison if the first argument is a decimal
        and we are comparing against a decimal
      */
      if (dec && range->type == DECIMAL_RESULT)
        cmp_result= my_decimal_cmp(&range->dec, dec) <= 0;
      else
        cmp_result= (range->dbl <= value);
      if (cmp_result)
	start= mid;
      else
	end= mid - 1;
    }
    interval_range *range= intervals+start;
    return ((dec && range->type == DECIMAL_RESULT) ?
            my_decimal_cmp(dec, &range->dec) < 0 :
            value < range->dbl) ? 0 : start + 1;
  }

  for (i=1 ; i < row->cols() ; i++)
  {
    Item *el= row->element_index(i);
    if (use_decimal_comparison &&
        ((el->result_type() == DECIMAL_RESULT) ||
         (el->result_type() == INT_RESULT)))
    {
      VDec e_dec(el);
      /* Skip NULL ranges. */
      if (e_dec.is_null())
        continue;
      if (e_dec.cmp(dec) > 0)
        return i - 1;
    }
    else 
    {
      double val= el->val_real();
      /* Skip NULL ranges. */
      if (el->null_value)
        continue;
      if (val > value)
        return i - 1;
    }
  }
  return i-1;
}


/**
  Perform context analysis of a BETWEEN item tree.

    This function performs context analysis (name resolution) and calculates
    various attributes of the item tree with Item_func_between as its root.
    The function saves in ref the pointer to the item or to a newly created
    item that is considered as a replacement for the original one.

  @param thd     reference to the global context of the query thread
  @param ref     pointer to Item* variable where pointer to resulting "fixed"
                 item is to be assigned

  @note
    Let T0(e)/T1(e) be the value of not_null_tables(e) when e is used on
    a predicate/function level. Then it's easy to show that:
    @verbatim
      T0(e BETWEEN e1 AND e2)     = union(T1(e),T1(e1),T1(e2))
      T1(e BETWEEN e1 AND e2)     = union(T1(e),intersection(T1(e1),T1(e2)))
      T0(e NOT BETWEEN e1 AND e2) = union(T1(e),intersection(T1(e1),T1(e2)))
      T1(e NOT BETWEEN e1 AND e2) = union(T1(e),intersection(T1(e1),T1(e2)))
    @endverbatim

  @retval
    0   ok
  @retval
    1   got error
*/


bool Item_func_between::eval_not_null_tables(void *opt_arg)
{
  if (Item_func_opt_neg::eval_not_null_tables(NULL))
    return 1;

  /* not_null_tables_cache == union(T1(e),T1(e1),T1(e2)) */
  if (pred_level && !negated)
    return 0;

  /* not_null_tables_cache == union(T1(e), intersection(T1(e1),T1(e2))) */
  not_null_tables_cache= (args[0]->not_null_tables() |
                          (args[1]->not_null_tables() &
                           args[2]->not_null_tables()));
  return 0;
}  


bool Item_func_between::count_sargable_conds(void *arg)
{
  SELECT_LEX *sel= (SELECT_LEX *) arg;
  sel->cond_count++;
  sel->between_count++;
  return 0;
}


void Item_func_between::fix_after_pullout(st_select_lex *new_parent,
                                          Item **ref, bool merge)
{
  /* This will re-calculate attributes of the arguments */
  Item_func_opt_neg::fix_after_pullout(new_parent, ref, merge);
  /* Then, re-calculate not_null_tables_cache according to our special rules */
  eval_not_null_tables(NULL);
}

bool Item_func_between::fix_length_and_dec()
{
  max_length= 1;

  /*
    As some compare functions are generated after sql_yacc,
    we have to check for out of memory conditions here
  */
  if (!args[0] || !args[1] || !args[2])
    return TRUE;
  if (m_comparator.aggregate_for_comparison(Item_func_between::func_name(),
                                            args, 3, false))
  {
    DBUG_ASSERT(current_thd->is_error());
    return TRUE;
  }

  return m_comparator.type_handler()->
    Item_func_between_fix_length_and_dec(this);
}


bool Item_func_between::fix_length_and_dec_numeric(THD *thd)
{
  /* See the comment about the similar block in Item_bool_func2 */
  if (args[0]->real_item()->type() == FIELD_ITEM &&
      !thd->lex->is_ps_or_view_context_analysis())
  {
    Item_field *field_item= (Item_field*) (args[0]->real_item());
    if (field_item->field_type() ==  MYSQL_TYPE_LONGLONG ||
        field_item->field_type() ==  MYSQL_TYPE_YEAR)
    {
      const bool cvt_arg1= convert_const_to_int(thd, field_item, &args[1]);
      const bool cvt_arg2= convert_const_to_int(thd, field_item, &args[2]);
      if (cvt_arg1 && cvt_arg2)
      {
        // Works for all types
        m_comparator.set_handler(&type_handler_longlong);
      }
    }
  }
  return FALSE;
}


bool Item_func_between::fix_length_and_dec_temporal(THD *thd)
{
  if (!thd->lex->is_ps_or_view_context_analysis())
  {
    for (uint i= 0; i < 3; i ++)
    {
      if (args[i]->const_item() &&
          args[i]->type_handler_for_comparison() != m_comparator.type_handler())
      {
        Item_cache *cache= m_comparator.type_handler()->Item_get_cache(thd, args[i]);
        if (!cache || cache->setup(thd, args[i]))
          return true;
        thd->change_item_tree(&args[i], cache);
      }
    }
  }
  return false;
}


longlong Item_func_between::val_int_cmp_datetime()
{
  THD *thd= current_thd;
  longlong value= args[0]->val_datetime_packed(thd), a, b;
  if ((null_value= args[0]->null_value))
    return 0;
  a= args[1]->val_datetime_packed(thd);
  b= args[2]->val_datetime_packed(thd);
  return val_int_cmp_int_finalize(value, a, b);
}


longlong Item_func_between::val_int_cmp_time()
{
  THD *thd= current_thd;
  longlong value= args[0]->val_time_packed(thd), a, b;
  if ((null_value= args[0]->null_value))
    return 0;
  a= args[1]->val_time_packed(thd);
  b= args[2]->val_time_packed(thd);
  return val_int_cmp_int_finalize(value, a, b);
}


longlong Item_func_between::val_int_cmp_native()
{
  THD *thd= current_thd;
  const Type_handler *h= m_comparator.type_handler();
  NativeBuffer<STRING_BUFFER_USUAL_SIZE> value, a, b;
  if (val_native_with_conversion_from_item(thd, args[0], &value, h))
    return 0;
  bool ra= args[1]->val_native_with_conversion(thd, &a, h);
  bool rb= args[2]->val_native_with_conversion(thd, &b, h);
  if (!ra && !rb)
    return (longlong)
      ((h->cmp_native(value, a) >= 0 &&
        h->cmp_native(value, b) <= 0) != negated);
  if (ra && rb)
    null_value= true;
  else if (ra)
    null_value= h->cmp_native(value, b) <= 0;
  else
    null_value= h->cmp_native(value, a) >= 0;
  return (longlong) (!null_value && negated);
}


longlong Item_func_between::val_int_cmp_string()
{
  String *value,*a,*b;
  value=args[0]->val_str(&value0);
  if ((null_value=args[0]->null_value))
    return 0;
  a= args[1]->val_str(&value1);
  b= args[2]->val_str(&value2);
  if (!args[1]->null_value && !args[2]->null_value)
    return (longlong) ((sortcmp(value,a,cmp_collation.collation) >= 0 &&
                        sortcmp(value,b,cmp_collation.collation) <= 0) !=
                       negated);
  if (args[1]->null_value && args[2]->null_value)
    null_value= true;
  else if (args[1]->null_value)
  {
    // Set to not null if false range.
    null_value= sortcmp(value,b,cmp_collation.collation) <= 0;
  }
  else
  {
    // Set to not null if false range.
    null_value= sortcmp(value,a,cmp_collation.collation) >= 0;
  }
  return (longlong) (!null_value && negated);
}


longlong Item_func_between::val_int_cmp_int()
{
  Longlong_hybrid value= args[0]->to_longlong_hybrid();
  if ((null_value= args[0]->null_value))
    return 0;					/* purecov: inspected */
  Longlong_hybrid a= args[1]->to_longlong_hybrid();
  Longlong_hybrid b= args[2]->to_longlong_hybrid();
  if (!args[1]->null_value && !args[2]->null_value)
    return (longlong) ((value.cmp(a) >= 0 && value.cmp(b) <= 0) != negated);
  if (args[1]->null_value && args[2]->null_value)
    null_value= true;
  else if (args[1]->null_value)
    null_value= value.cmp(b) <= 0;              // not null if false range.
  else
    null_value= value.cmp(a) >= 0;
  return (longlong) (!null_value && negated);
}


bool Item_func_between::val_int_cmp_int_finalize(longlong value,
                                                 longlong a,
                                                 longlong b)
{
  if (!args[1]->null_value && !args[2]->null_value)
    return (longlong) ((value >= a && value <= b) != negated);
  if (args[1]->null_value && args[2]->null_value)
    null_value= true;
  else if (args[1]->null_value)
    null_value= value <= b;			// not null if false range.
  else
    null_value= value >= a;
  return (longlong) (!null_value && negated);
}


longlong Item_func_between::val_int_cmp_decimal()
{
  VDec dec(args[0]);
  if ((null_value= dec.is_null()))
    return 0;					/* purecov: inspected */
  VDec a_dec(args[1]), b_dec(args[2]);
  if (!a_dec.is_null() && !b_dec.is_null())
    return (longlong) ((dec.cmp(a_dec) >= 0 &&
                        dec.cmp(b_dec) <= 0) != negated);
  if (a_dec.is_null() && b_dec.is_null())
    null_value= true;
  else if (a_dec.is_null())
    null_value= (dec.cmp(b_dec) <= 0);
  else
    null_value= (dec.cmp(a_dec) >= 0);
  return (longlong) (!null_value && negated);
}


longlong Item_func_between::val_int_cmp_real()
{
  double value= args[0]->val_real(),a,b;
  if ((null_value=args[0]->null_value))
    return 0;					/* purecov: inspected */
  a= args[1]->val_real();
  b= args[2]->val_real();
  if (!args[1]->null_value && !args[2]->null_value)
    return (longlong) ((value >= a && value <= b) != negated);
  if (args[1]->null_value && args[2]->null_value)
    null_value= true;
  else if (args[1]->null_value)
  {
    null_value= value <= b;			// not null if false range.
  }
  else
  {
    null_value= value >= a;
  }
  return (longlong) (!null_value && negated);
}


void Item_func_between::print(String *str, enum_query_type query_type)
{
  args[0]->print_parenthesised(str, query_type, higher_precedence());
  if (negated)
    str->append(STRING_WITH_LEN(" not"));
  str->append(STRING_WITH_LEN(" between "));
  args[1]->print_parenthesised(str, query_type, precedence());
  str->append(STRING_WITH_LEN(" and "));
  args[2]->print_parenthesised(str, query_type, precedence());
}


double
Item_func_ifnull::real_op()
{
  DBUG_ASSERT(fixed == 1);
  double value= args[0]->val_real();
  if (!args[0]->null_value)
  {
    null_value=0;
    return value;
  }
  value= args[1]->val_real();
  if ((null_value=args[1]->null_value))
    return 0.0;
  return value;
}

longlong
Item_func_ifnull::int_op()
{
  DBUG_ASSERT(fixed == 1);
  longlong value=args[0]->val_int();
  if (!args[0]->null_value)
  {
    null_value=0;
    return value;
  }
  value=args[1]->val_int();
  if ((null_value=args[1]->null_value))
    return 0;
  return value;
}


my_decimal *Item_func_ifnull::decimal_op(my_decimal *decimal_value)
{
  DBUG_ASSERT(fixed == 1);
  my_decimal *value= args[0]->val_decimal(decimal_value);
  if (!args[0]->null_value)
  {
    null_value= 0;
    return value;
  }
  value= args[1]->val_decimal(decimal_value);
  if ((null_value= args[1]->null_value))
    return 0;
  return value;
}


String *
Item_func_ifnull::str_op(String *str)
{
  DBUG_ASSERT(fixed == 1);
  String *res  =args[0]->val_str(str);
  if (!args[0]->null_value)
  {
    null_value=0;
    res->set_charset(collation.collation);
    return res;
  }
  res=args[1]->val_str(str);
  if ((null_value=args[1]->null_value))
    return 0;
  res->set_charset(collation.collation);
  return res;
}


bool Item_func_ifnull::native_op(THD *thd, Native *to)
{
  DBUG_ASSERT(fixed == 1);
  if (!val_native_with_conversion_from_item(thd, args[0], to, type_handler()))
    return false;
  return val_native_with_conversion_from_item(thd, args[1], to, type_handler());
}


bool Item_func_ifnull::date_op(THD *thd, MYSQL_TIME *ltime, date_mode_t fuzzydate)
{
  DBUG_ASSERT(fixed == 1);
  for (uint i= 0; i < 2; i++)
  {
    Datetime_truncation_not_needed dt(thd, args[i],
                                      fuzzydate & ~TIME_FUZZY_DATES);
    if (!(dt.copy_to_mysql_time(ltime, mysql_timestamp_type())))
      return (null_value= false);
  }
  return (null_value= true);
}


bool Item_func_ifnull::time_op(THD *thd, MYSQL_TIME *ltime)
{
  DBUG_ASSERT(fixed == 1);
  for (uint i= 0; i < 2; i++)
  {
    if (!Time(thd, args[i]).copy_to_mysql_time(ltime))
      return (null_value= false);
  }
  return (null_value= true);
}


/**
  Perform context analysis of an IF item tree.

    This function performs context analysis (name resolution) and calculates
    various attributes of the item tree with Item_func_if as its root.
    The function saves in ref the pointer to the item or to a newly created
    item that is considered as a replacement for the original one.

  @param thd     reference to the global context of the query thread
  @param ref     pointer to Item* variable where pointer to resulting "fixed"
                 item is to be assigned

  @note
    Let T0(e)/T1(e) be the value of not_null_tables(e) when e is used on
    a predicate/function level. Then it's easy to show that:
    @verbatim
      T0(IF(e,e1,e2)  = T1(IF(e,e1,e2))
      T1(IF(e,e1,e2)) = intersection(T1(e1),T1(e2))
    @endverbatim

  @retval
    0   ok
  @retval
    1   got error
*/

bool
Item_func_if::fix_fields(THD *thd, Item **ref)
{
  DBUG_ASSERT(fixed == 0);
  args[0]->top_level_item();

  if (Item_func::fix_fields(thd, ref))
    return 1;

  return 0;
}


bool
Item_func_if::eval_not_null_tables(void *opt_arg)
{
  if (Item_func::eval_not_null_tables(NULL))
    return 1;

  not_null_tables_cache= (args[1]->not_null_tables() &
                          args[2]->not_null_tables());

  return 0;
}


void Item_func_if::fix_after_pullout(st_select_lex *new_parent,
                                     Item **ref, bool merge)
{
  /* This will re-calculate attributes of the arguments */
  Item_func::fix_after_pullout(new_parent, ref, merge);
  /* Then, re-calculate not_null_tables_cache according to our special rules */
  eval_not_null_tables(NULL);
}


void Item_func_nullif::split_sum_func(THD *thd, Ref_ptr_array ref_pointer_array,
                                      List<Item> &fields, uint flags)
{
  if (m_cache)
  {
    flags|= SPLIT_SUM_SKIP_REGISTERED; // See Item_func::split_sum_func
    m_cache->split_sum_func2_example(thd, ref_pointer_array, fields, flags);
    args[1]->split_sum_func2(thd, ref_pointer_array, fields, &args[1], flags);
  }
  else
  {
    Item_func::split_sum_func(thd, ref_pointer_array, fields, flags);
  }
}


bool Item_func_nullif::walk(Item_processor processor,
                            bool walk_subquery, void *arg)
{
  /*
    No needs to iterate through args[2] when it's just a copy of args[0].
    See MDEV-9712 Performance degradation of nested NULLIF
  */
  uint tmp_count= arg_count == 2 || args[0] == args[2] ? 2 : 3;
  for (uint i= 0; i < tmp_count; i++)
  {
    if (args[i]->walk(processor, walk_subquery, arg))
      return true;
  }
  return (this->*processor)(arg);
}


void Item_func_nullif::update_used_tables()
{
  if (m_cache)
  {
    used_tables_and_const_cache_init();
    used_tables_and_const_cache_update_and_join(m_cache->get_example());
    used_tables_and_const_cache_update_and_join(arg_count, args);
  }
  else
  {
    /*
      MDEV-9712 Performance degradation of nested NULLIF
      No needs to iterate through args[2] when it's just a copy of args[0].
    */
    DBUG_ASSERT(arg_count == 3);
    used_tables_and_const_cache_init();
    used_tables_and_const_cache_update_and_join(args[0] == args[2] ? 2 : 3,
                                                args);
  }
}



bool
Item_func_nullif::fix_length_and_dec()
{
  /*
    If this is the first invocation of fix_length_and_dec(), create the
    third argument as a copy of the first. This cannot be done before
    fix_fields(), because fix_fields() might replace items,
    for exampe NOT x --> x==0, or (SELECT 1) --> 1.
    See also class Item_func_nullif declaration.
  */
  if (arg_count == 2)
    args[arg_count++]= m_arg0 ? m_arg0 : args[0];

  THD *thd= current_thd;
  /*
    At prepared statement EXECUTE time, args[0] can already
    point to a different Item, created during PREPARE time fix_length_and_dec().
    For example, if character set conversion was needed, arguments can look
    like this:

      args[0]= > Item_func_conv_charset \
                                         l_expr
      args[2]= >------------------------/

    Otherwise (during PREPARE or convensional execution),
    args[0] and args[2] should still point to the same original l_expr.
  */
  DBUG_ASSERT(args[0] == args[2] || thd->stmt_arena->is_stmt_execute());
  if (args[0]->type() == SUM_FUNC_ITEM &&
      !thd->lex->is_ps_or_view_context_analysis())
  {
    /*
      NULLIF(l_expr, r_expr)

        is calculated in the way to return a result equal to:

      CASE WHEN l_expr = r_expr THEN NULL ELSE r_expr END.

      There's nothing special with r_expr, because it's referenced
      only by args[1] and nothing else.

      l_expr needs a special treatment, as it's referenced by both
      args[0] and args[2] initially.

      args[2] is used to return the value. Afrer all transformations
      (e.g. in fix_length_and_dec(), equal field propagation, etc)
      args[2] points to a an Item which preserves the exact data type and
      attributes (e.g. collation) of the original l_expr.
      It can point:
      - to the original l_expr
      - to an Item_cache pointing to l_expr
      - to a constant of the same data type with l_expr.

      args[0] is used for comparison. It can be replaced:

      - to Item_func_conv_charset by character set aggregation routines
      - to a constant Item by equal field propagation routines
        (in case of Item_field)

      The data type and/or the attributes of args[0] can differ from
      the data type and the attributes of the original l_expr, to make
      it comparable to args[1] (which points to r_expr or its replacement).

      For aggregate functions we have to wrap the original args[0]/args[2]
      into Item_cache (see MDEV-9181). In this case the Item_cache
      instance becomes the subject to character set conversion instead of
      the original args[0]/args[2], while the original args[0]/args[2] get
      hidden inside the cache.

      Some examples of what NULLIF can end up with after argument
      substitution (we don't mention args[1] in some cases for simplicity):

      1. l_expr is not an aggregate function:

        a. No conversion happened.
           args[0] and args[2] were not replaced to something else
           (i.e. neither by character set conversion, nor by propagation):

          args[1] > r_expr
          args[0] \
                    l_expr
          args[2] /

        b. Conversion of args[0] happened:

           CREATE OR REPLACE TABLE t1 (
             a CHAR(10) CHARACTER SET latin1,
             b CHAR(10) CHARACTER SET utf8);
           SELECT * FROM t1 WHERE NULLIF(a,b);

           args[1] > r_expr                          (Item_field for t1.b)
           args[0] > Item_func_conv_charset\
                                            l_expr   (Item_field for t1.a)
           args[2] > ----------------------/

        c. Conversion of args[1] happened:

          CREATE OR REPLACE TABLE t1 (
            a CHAR(10) CHARACTER SET utf8,
            b CHAR(10) CHARACTER SET latin1);
          SELECT * FROM t1 WHERE NULLIF(a,b);

          args[1] > Item_func_conv_charset -> r_expr (Item_field for t1.b)
          args[0] \
                   l_expr                            (Item_field for t1.a)
          args[2] /

        d. Conversion of only args[0] happened (by equal field proparation):

           CREATE OR REPLACE TABLE t1 (
             a CHAR(10),
             b CHAR(10));
           SELECT * FROM t1 WHERE NULLIF(a,b) AND a='a';

           args[1] > r_expr            (Item_field for t1.b)
           args[0] > Item_string('a')  (constant replacement for t1.a)
           args[2] > l_expr            (Item_field for t1.a)

        e. Conversion of both args[0] and args[2] happened
           (by equal field propagation):

           CREATE OR REPLACE TABLE t1 (a INT,b INT);
           SELECT * FROM t1 WHERE NULLIF(a,b) AND a=5;

           args[1] > r_expr         (Item_field for "b")
           args[0] \
                    Item_int (5)    (constant replacement for "a")
           args[2] /

      2. In case if l_expr is an aggregate function:

        a. No conversion happened:

          args[0] \
                   Item_cache > l_expr
          args[2] /

        b. Conversion of args[0] happened:

          args[0] > Item_func_conv_charset \
                                            Item_cache > l_expr
          args[2] >------------------------/

        c. Conversion of both args[0] and args[2] happened.
           (e.g. by equal expression propagation)
           TODO: check if it's possible (and add an example query if so).
    */
    m_cache= args[0]->cmp_type() == STRING_RESULT ?
             new (thd->mem_root) Item_cache_str_for_nullif(thd, args[0]) :
             args[0]->get_cache(thd);
    if (!m_cache)
      return TRUE;
    m_cache->setup(thd, args[0]);
    m_cache->store(args[0]);
    m_cache->set_used_tables(args[0]->used_tables());
    thd->change_item_tree(&args[0], m_cache);
    thd->change_item_tree(&args[2], m_cache);
  }
  set_handler(args[2]->type_handler());
  collation.set(args[2]->collation);
  decimals= args[2]->decimals;
  unsigned_flag= args[2]->unsigned_flag;
  fix_char_length(args[2]->max_char_length());
  maybe_null=1;
  m_arg0= args[0];
  if (setup_args_and_comparator(thd, &cmp))
    return TRUE;
  /*
    A special code for EXECUTE..PREPARE.

    If args[0] did not change, then we don't remember it, as it can point
    to a temporary Item object which will be destroyed between PREPARE
    and EXECUTE. EXECUTE time fix_length_and_dec() will correctly set args[2]
    from args[0] again.

    If args[0] changed, then it can be Item_func_conv_charset() for the
    original args[0], which was permanently installed during PREPARE time
    into the item tree as a wrapper for args[0], using change_item_tree(), i.e.

      NULLIF(latin1_field, 'a' COLLATE utf8_bin)

    was "rewritten" to:

      CASE WHEN CONVERT(latin1_field USING utf8) = 'a' COLLATE utf8_bin
        THEN NULL
        ELSE latin1_field

    - m_args0 points to Item_field corresponding to latin1_field
    - args[0] points to Item_func_conv_charset
    - args[0]->args[0] is equal to m_args0
    - args[1] points to Item_func_set_collation
    - args[2] points is eqial to m_args0

    In this case we remember and reuse m_arg0 during EXECUTE time as args[2].

    QQ: How to make sure that m_args0 does not point
    to something temporary which will be destroyed between PREPARE and EXECUTE.
    The condition below should probably be more strict and somehow check that:
    - change_item_tree() was called for the new args[0]
    - m_args0 is referenced from inside args[0], e.g. as a function argument,
      and therefore it is also something that won't be destroyed between
      PREPARE and EXECUTE.
    Any ideas?
  */
  if (args[0] == m_arg0)
    m_arg0= NULL;
  return FALSE;
}


void Item_func_nullif::print(String *str, enum_query_type query_type)
{
  /*
    NULLIF(a,b) is implemented according to the SQL standard as a short for
    CASE WHEN a=b THEN NULL ELSE a END

    The constructor of Item_func_nullif sets args[0] and args[2] to the
    same item "a", and sets args[1] to "b".

    If "this" is a part of a WHERE or ON condition, then:
    - the left "a" is a subject to equal field propagation with ANY_SUBST.
    - the right "a" is a subject to equal field propagation with IDENTITY_SUBST.
    Therefore, after equal field propagation args[0] and args[2] can point
    to different items.
  */
  if ((query_type & QT_ITEM_ORIGINAL_FUNC_NULLIF) ||
      (arg_count == 2) ||
      (args[0] == args[2]))
  {
    /*
      If QT_ITEM_ORIGINAL_FUNC_NULLIF is requested,
      that means we want the original NULLIF() representation,
      e.g. when we are in:
        SHOW CREATE {VIEW|FUNCTION|PROCEDURE}

      The original representation is possible only if
      args[0] and args[2] still point to the same Item.

      The caller must never pass call print() with QT_ITEM_ORIGINAL_FUNC_NULLIF
      if an expression has undergone some optimization
      (e.g. equal field propagation done in optimize_cond()) already and
      NULLIF() potentially has two different representations of "a":
      - one "a" for comparison
      - another "a" for the returned value!
    */
    DBUG_ASSERT(arg_count == 2 ||
                args[0] == args[2] || current_thd->lex->context_analysis_only);
    str->append(func_name());
    str->append('(');
    if (arg_count == 2)
      args[0]->print(str, query_type);
    else
      args[2]->print(str, query_type);
    str->append(',');
    args[1]->print(str, query_type);
    str->append(')');
  }
  else
  {
    /*
      args[0] and args[2] are different items.
      This is possible after WHERE optimization (equal fields propagation etc),
      e.g. in EXPLAIN EXTENDED or EXPLAIN FORMAT=JSON.
      As it's not possible to print as a function with 2 arguments any more,
      do it in the CASE style.
    */
    str->append(STRING_WITH_LEN("(case when "));
    args[0]->print(str, query_type);
    str->append(STRING_WITH_LEN(" = "));
    args[1]->print(str, query_type);
    str->append(STRING_WITH_LEN(" then NULL else "));
    args[2]->print(str, query_type);
    str->append(STRING_WITH_LEN(" end)"));
  }
}


int Item_func_nullif::compare()
{
  if (m_cache)
    m_cache->cache_value();
  return cmp.compare();
}

/**
  @note
  Note that we have to evaluate the first argument twice as the compare
  may have been done with a different type than return value
  @return
    NULL  if arguments are equal
  @return
    the first argument if not equal
*/

double
Item_func_nullif::real_op()
{
  DBUG_ASSERT(fixed == 1);
  double value;
  if (!compare())
  {
    null_value=1;
    return 0.0;
  }
  value= args[2]->val_real();
  null_value= args[2]->null_value;
  return value;
}

longlong
Item_func_nullif::int_op()
{
  DBUG_ASSERT(fixed == 1);
  longlong value;
  if (!compare())
  {
    null_value=1;
    return 0;
  }
  value= args[2]->val_int();
  null_value= args[2]->null_value;
  return value;
}

String *
Item_func_nullif::str_op(String *str)
{
  DBUG_ASSERT(fixed == 1);
  String *res;
  if (!compare())
  {
    null_value=1;
    return 0;
  }
  res= args[2]->val_str(str);
  null_value= args[2]->null_value;
  return res;
}


my_decimal *
Item_func_nullif::decimal_op(my_decimal * decimal_value)
{
  DBUG_ASSERT(fixed == 1);
  my_decimal *res;
  if (!compare())
  {
    null_value=1;
    return 0;
  }
  res= args[2]->val_decimal(decimal_value);
  null_value= args[2]->null_value;
  return res;
}


bool
Item_func_nullif::date_op(THD *thd, MYSQL_TIME *ltime, date_mode_t fuzzydate)
{
  DBUG_ASSERT(fixed == 1);
  if (!compare())
    return (null_value= true);
  Datetime_truncation_not_needed dt(thd, args[2], fuzzydate);
  return (null_value= dt.copy_to_mysql_time(ltime, mysql_timestamp_type()));
}


bool
Item_func_nullif::time_op(THD *thd, MYSQL_TIME *ltime)
{
  DBUG_ASSERT(fixed == 1);
  if (!compare())
    return (null_value= true);
  return (null_value= Time(thd, args[2]).copy_to_mysql_time(ltime));

}


bool
Item_func_nullif::native_op(THD *thd, Native *to)
{
  DBUG_ASSERT(fixed == 1);
  if (!compare())
    return (null_value= true);
  return val_native_with_conversion_from_item(thd, args[2], to, type_handler());
}


bool
Item_func_nullif::is_null()
{
  return (null_value= (!compare() ? 1 : args[2]->is_null()));
}

void Item_func_case::reorder_args(uint start)
{
  /*
    Reorder args, to have at first the optional CASE expression, then all WHEN
    expressions, then all THEN expressions. And the optional ELSE expression
    at the end.

    We reorder an even number of arguments, starting from start.
  */
  uint count = (arg_count - start) / 2;
  const size_t size= sizeof(Item*) * count * 2;
  Item **arg_buffer= (Item **)my_safe_alloca(size);
  memcpy(arg_buffer, &args[start], size);
  for (uint i= 0; i < count; i++)
  {
    args[start + i]= arg_buffer[i*2];
    args[start + i + count]= arg_buffer[i*2 + 1];
  }
  my_safe_afree(arg_buffer, size);
}



/**
    Find and return matching items for CASE or ELSE item if all compares
    are failed or NULL if ELSE item isn't defined.

  IMPLEMENTATION
    In order to do correct comparisons of the CASE expression (the expression
    between CASE and the first WHEN) with each WHEN expression several
    comparators are used. One for each result type. CASE expression can be
    evaluated up to # of different result types are used. To check whether
    the CASE expression already was evaluated for a particular result type
    a bit mapped variable value_added_map is used. Result types are mapped
    to it according to their int values i.e. STRING_RESULT is mapped to bit
    0, REAL_RESULT to bit 1, so on.

  @retval
    NULL  Nothing found and there is no ELSE expression defined
  @retval
    item  Found item or ELSE item if defined and all comparisons are
           failed
*/

Item *Item_func_case_searched::find_item()
{
  uint count= when_count();
  for (uint i= 0 ; i < count ; i++)
  {
    if (args[i]->val_bool())
      return args[i + count];
  }
  Item **pos= Item_func_case_searched::else_expr_addr();
  return pos ? pos[0] : 0;
}


Item *Item_func_case_simple::find_item()
{
  /* Compare every WHEN argument with it and return the first match */
  uint idx;
  if (!Predicant_to_list_comparator::cmp(this, &idx, NULL))
    return args[idx + when_count()];
  Item **pos= Item_func_case_simple::else_expr_addr();
  return pos ? pos[0] : 0;
}


Item *Item_func_decode_oracle::find_item()
{
  uint idx;
  if (!Predicant_to_list_comparator::cmp_nulls_equal(current_thd, this, &idx))
    return args[idx + when_count()];
  Item **pos= Item_func_decode_oracle::else_expr_addr();
  return pos ? pos[0] : 0;
}


String *Item_func_case::str_op(String *str)
{
  DBUG_ASSERT(fixed == 1);
  String *res;
  Item *item= find_item();

  if (!item)
  {
    null_value=1;
    return 0;
  }
  null_value= 0;
  if (!(res=item->val_str(str)))
    null_value= 1;
  return res;
}


longlong Item_func_case::int_op()
{
  DBUG_ASSERT(fixed == 1);
  Item *item= find_item();
  longlong res;

  if (!item)
  {
    null_value=1;
    return 0;
  }
  res=item->val_int();
  null_value=item->null_value;
  return res;
}

double Item_func_case::real_op()
{
  DBUG_ASSERT(fixed == 1);
  Item *item= find_item();
  double res;

  if (!item)
  {
    null_value=1;
    return 0;
  }
  res= item->val_real();
  null_value=item->null_value;
  return res;
}


my_decimal *Item_func_case::decimal_op(my_decimal *decimal_value)
{
  DBUG_ASSERT(fixed == 1);
  Item *item= find_item();
  my_decimal *res;

  if (!item)
  {
    null_value=1;
    return 0;
  }

  res= item->val_decimal(decimal_value);
  null_value= item->null_value;
  return res;
}


bool Item_func_case::date_op(THD *thd, MYSQL_TIME *ltime, date_mode_t fuzzydate)
{
  DBUG_ASSERT(fixed == 1);
  Item *item= find_item();
  if (!item)
    return (null_value= true);
  Datetime_truncation_not_needed dt(thd, item, fuzzydate);
  return (null_value= dt.copy_to_mysql_time(ltime, mysql_timestamp_type()));
}


bool Item_func_case::time_op(THD *thd, MYSQL_TIME *ltime)
{
  DBUG_ASSERT(fixed == 1);
  Item *item= find_item();
  if (!item)
    return (null_value= true);
  return (null_value= Time(thd, item).copy_to_mysql_time(ltime));
}


bool Item_func_case::native_op(THD *thd, Native *to)
{
  DBUG_ASSERT(fixed == 1);
  Item *item= find_item();
  if (!item)
    return (null_value= true);
  return val_native_with_conversion_from_item(thd, item, to, type_handler());
}


bool Item_func_case::fix_fields(THD *thd, Item **ref)
{
  bool res= Item_func::fix_fields(thd, ref);

  Item **pos= else_expr_addr();
  if (!pos || pos[0]->maybe_null)
    maybe_null= 1;
  return res;
}


/**
  Check if (*place) and new_value points to different Items and call
  THD::change_item_tree() if needed.
*/

static void propagate_and_change_item_tree(THD *thd, Item **place,
                                           COND_EQUAL *cond,
                                           const Item::Context &ctx)
{
  Item *new_value= (*place)->propagate_equal_fields(thd, ctx, cond);
  if (new_value && *place != new_value)
    thd->change_item_tree(place, new_value);
}


bool Item_func_case_simple::prepare_predicant_and_values(THD *thd,
                                                         uint *found_types,
                                                         bool nulls_equal)
{
  bool have_null= false;
  uint type_cnt;
  Type_handler_hybrid_field_type tmp;
  uint ncases= when_count();
  add_predicant(this, 0);
  for (uint i= 0 ; i < ncases; i++)
  {
    if (nulls_equal ?
        add_value("case..when", this, i + 1) :
        add_value_skip_null("case..when", this, i + 1, &have_null))
      return true;
  }
  all_values_added(&tmp, &type_cnt, &m_found_types);
#ifndef DBUG_OFF
  Predicant_to_list_comparator::debug_print(thd);
#endif
  return false;
}


bool Item_func_case_searched::fix_length_and_dec()
{
  THD *thd= current_thd;
  return aggregate_then_and_else_arguments(thd, when_count());
}


bool Item_func_case_simple::fix_length_and_dec()
{
  THD *thd= current_thd;
  return (aggregate_then_and_else_arguments(thd, when_count() + 1) ||
          aggregate_switch_and_when_arguments(thd, false));
}


bool Item_func_decode_oracle::fix_length_and_dec()
{
  THD *thd= current_thd;
  return (aggregate_then_and_else_arguments(thd, when_count() + 1) ||
          aggregate_switch_and_when_arguments(thd, true));
}


/*
  Aggregate all THEN and ELSE expression types
  and collations when string result
  
  @param THD       - current thd
  @param start     - an element in args to start aggregating from
*/
bool Item_func_case::aggregate_then_and_else_arguments(THD *thd, uint start)
{
  if (aggregate_for_result(func_name(), args + start, arg_count - start, true))
    return true;

  if (fix_attributes(args + start, arg_count - start))
    return true;

  return false;
}


/*
  Aggregate the predicant expression and all WHEN expression types
  and collations when string comparison
*/
bool Item_func_case_simple::aggregate_switch_and_when_arguments(THD *thd,
                                                                bool nulls_eq)
{
  uint ncases= when_count();
  m_found_types= 0;
  if (prepare_predicant_and_values(thd, &m_found_types, nulls_eq))
  {
    /*
      If Predicant_to_list_comparator() fails to prepare components,
      it must put an error into the diagnostics area. This is needed
      to make fix_fields() catches such errors.
    */
    DBUG_ASSERT(thd->is_error());
    return true;
  }

  if (!(m_found_types= collect_cmp_types(args, ncases + 1)))
    return true;

  if (m_found_types & (1U << STRING_RESULT))
  {
    /*
      If we'll do string comparison, we also need to aggregate
      character set and collation for first/WHEN items and
      install converters for some of them to cmp_collation when necessary.
      This is done because cmp_item compatators cannot compare
      strings in two different character sets.
      Some examples when we install converters:

      1. Converter installed for the first expression:

         CASE         latin1_item              WHEN utf16_item THEN ... END

      is replaced to:

         CASE CONVERT(latin1_item USING utf16) WHEN utf16_item THEN ... END

      2. Converter installed for the left WHEN item:

        CASE utf16_item WHEN         latin1_item              THEN ... END

      is replaced to:

         CASE utf16_item WHEN CONVERT(latin1_item USING utf16) THEN ... END
    */
    if (agg_arg_charsets_for_comparison(cmp_collation, args, ncases + 1))
      return true;
  }

  if (make_unique_cmp_items(thd, cmp_collation.collation))
    return true;

  return false;
}


Item* Item_func_case_simple::propagate_equal_fields(THD *thd,
                                                    const Context &ctx,
                                                    COND_EQUAL *cond)
{
  const Type_handler *first_expr_cmp_handler;

  first_expr_cmp_handler= args[0]->type_handler_for_comparison();
  /*
    Cannot replace the CASE (the switch) argument if
    there are multiple comparison types were found, or found a single
    comparison type that is not equal to args[0]->cmp_type().

    - Example: multiple comparison types, can't propagate:
        WHERE CASE str_column
              WHEN 'string' THEN TRUE
              WHEN 1 THEN TRUE
              ELSE FALSE END;

    - Example: a single incompatible comparison type, can't propagate:
        WHERE CASE str_column
              WHEN DATE'2001-01-01' THEN TRUE
              ELSE FALSE END;

    - Example: a single incompatible comparison type, can't propagate:
        WHERE CASE str_column
              WHEN 1 THEN TRUE
              ELSE FALSE END;

    - Example: a single compatible comparison type, ok to propagate:
        WHERE CASE str_column
              WHEN 'str1' THEN TRUE
              WHEN 'str2' THEN TRUE
              ELSE FALSE END;
  */
  if (m_found_types == (1UL << first_expr_cmp_handler->cmp_type()))
    propagate_and_change_item_tree(thd, &args[0], cond,
      Context(ANY_SUBST, first_expr_cmp_handler, cmp_collation.collation));

  /*
    These arguments are in comparison.
    Allow invariants of the same value during propagation.
    Note, as we pass ANY_SUBST, none of the WHEN arguments will be
    replaced to zero-filled constants (only IDENTITY_SUBST allows this).
    Such a change for WHEN arguments would require rebuilding cmp_items.
  */
  uint i, count= when_count();
  for (i= 1; i <= count; i++)
  {
    Type_handler_hybrid_field_type tmp(first_expr_cmp_handler);
    if (!tmp.aggregate_for_comparison(args[i]->type_handler_for_comparison()))
      propagate_and_change_item_tree(thd, &args[i], cond,
        Context(ANY_SUBST, tmp.type_handler(), cmp_collation.collation));
  }

  // THEN and ELSE arguments (they are not in comparison)
  for (; i < arg_count; i++)
    propagate_and_change_item_tree(thd, &args[i], cond, Context_identity());

  return this;
}


inline void Item_func_case::print_when_then_arguments(String *str,
                                                      enum_query_type
                                                      query_type,
                                                      Item **items, uint count)
{
  for (uint i= 0; i < count; i++)
  {
    str->append(STRING_WITH_LEN("when "));
    items[i]->print(str, query_type);
    str->append(STRING_WITH_LEN(" then "));
    items[i + count]->print(str, query_type);
    str->append(' ');
  }
}


inline void Item_func_case::print_else_argument(String *str,
                                                enum_query_type query_type,
                                                Item *item)
{
  str->append(STRING_WITH_LEN("else "));
  item->print(str, query_type);
  str->append(' ');
}


void Item_func_case_searched::print(String *str, enum_query_type query_type)
{
  Item **pos;
  str->append(STRING_WITH_LEN("case "));
  print_when_then_arguments(str, query_type, &args[0], when_count());
  if ((pos= Item_func_case_searched::else_expr_addr()))
    print_else_argument(str, query_type, pos[0]);
  str->append(STRING_WITH_LEN("end"));
}


void Item_func_case_simple::print(String *str, enum_query_type query_type)
{
  Item **pos;
  str->append(STRING_WITH_LEN("case "));
  args[0]->print_parenthesised(str, query_type, precedence());
  str->append(' ');
  print_when_then_arguments(str, query_type, &args[1], when_count());
  if ((pos= Item_func_case_simple::else_expr_addr()))
    print_else_argument(str, query_type, pos[0]);
  str->append(STRING_WITH_LEN("end"));
}


void Item_func_decode_oracle::print(String *str, enum_query_type query_type)
{
  str->append(func_name());
  str->append('(');
  args[0]->print(str, query_type);
  for (uint i= 1, count= when_count() ; i <= count; i++)
  {
    str->append(',');
    args[i]->print(str, query_type);
    str->append(',');
    args[i+count]->print(str, query_type);
  }
  Item **else_expr= Item_func_case_simple::else_expr_addr();
  if (else_expr)
  {
    str->append(',');
    (*else_expr)->print(str, query_type);
  }
  str->append(')');
}


/**
  Coalesce - return first not NULL argument.
*/

String *Item_func_coalesce::str_op(String *str)
{
  DBUG_ASSERT(fixed == 1);
  null_value=0;
  for (uint i=0 ; i < arg_count ; i++)
  {
    String *res;
    if ((res=args[i]->val_str(str)))
      return res;
  }
  null_value=1;
  return 0;
}

longlong Item_func_coalesce::int_op()
{
  DBUG_ASSERT(fixed == 1);
  null_value=0;
  for (uint i=0 ; i < arg_count ; i++)
  {
    longlong res=args[i]->val_int();
    if (!args[i]->null_value)
      return res;
  }
  null_value=1;
  return 0;
}

double Item_func_coalesce::real_op()
{
  DBUG_ASSERT(fixed == 1);
  null_value=0;
  for (uint i=0 ; i < arg_count ; i++)
  {
    double res= args[i]->val_real();
    if (!args[i]->null_value)
      return res;
  }
  null_value=1;
  return 0;
}


bool Item_func_coalesce::date_op(THD *thd, MYSQL_TIME *ltime, date_mode_t fuzzydate)
{
  DBUG_ASSERT(fixed == 1);
  for (uint i= 0; i < arg_count; i++)
  {
    Datetime_truncation_not_needed dt(thd, args[i],
                                      fuzzydate & ~TIME_FUZZY_DATES);
    if (!dt.copy_to_mysql_time(ltime, mysql_timestamp_type()))
      return (null_value= false);
  }
  return (null_value= true);
}


bool Item_func_coalesce::time_op(THD *thd, MYSQL_TIME *ltime)
{
  DBUG_ASSERT(fixed == 1);
  for (uint i= 0; i < arg_count; i++)
  {
    if (!Time(thd, args[i]).copy_to_mysql_time(ltime))
      return (null_value= false);
  }
  return (null_value= true);
}


bool Item_func_coalesce::native_op(THD *thd, Native *to)
{
  DBUG_ASSERT(fixed == 1);
  for (uint i= 0; i < arg_count; i++)
  {
    if (!val_native_with_conversion_from_item(thd, args[i], to, type_handler()))
      return false;
  }
  return (null_value= true);
}


my_decimal *Item_func_coalesce::decimal_op(my_decimal *decimal_value)
{
  DBUG_ASSERT(fixed == 1);
  null_value= 0;
  for (uint i= 0; i < arg_count; i++)
  {
    my_decimal *res= args[i]->val_decimal(decimal_value);
    if (!args[i]->null_value)
      return res;
  }
  null_value=1;
  return 0;
}


/****************************************************************************
 Classes and function for the IN operator
****************************************************************************/

/*
  Determine which of the signed longlong arguments is bigger

  SYNOPSIS
    cmp_longs()
      a_val     left argument
      b_val     right argument

  DESCRIPTION
    This function will compare two signed longlong arguments
    and will return -1, 0, or 1 if left argument is smaller than,
    equal to or greater than the right argument.

  RETURN VALUE
    -1          left argument is smaller than the right argument.
    0           left argument is equal to the right argument.
    1           left argument is greater than the right argument.
*/
static inline int cmp_longs (longlong a_val, longlong b_val)
{
  return a_val < b_val ? -1 : a_val == b_val ? 0 : 1;
}


/*
  Determine which of the unsigned longlong arguments is bigger

  SYNOPSIS
    cmp_ulongs()
      a_val     left argument
      b_val     right argument

  DESCRIPTION
    This function will compare two unsigned longlong arguments
    and will return -1, 0, or 1 if left argument is smaller than,
    equal to or greater than the right argument.

  RETURN VALUE
    -1          left argument is smaller than the right argument.
    0           left argument is equal to the right argument.
    1           left argument is greater than the right argument.
*/
static inline int cmp_ulongs (ulonglong a_val, ulonglong b_val)
{
  return a_val < b_val ? -1 : a_val == b_val ? 0 : 1;
}


/*
  Compare two integers in IN value list format (packed_longlong) 

  SYNOPSIS
    cmp_longlong()
      cmp_arg   an argument passed to the calling function (my_qsort2)
      a         left argument
      b         right argument

  DESCRIPTION
    This function will compare two integer arguments in the IN value list
    format and will return -1, 0, or 1 if left argument is smaller than,
    equal to or greater than the right argument.
    It's used in sorting the IN values list and finding an element in it.
    Depending on the signedness of the arguments cmp_longlong() will
    compare them as either signed (using cmp_longs()) or unsigned (using
    cmp_ulongs()).

  RETURN VALUE
    -1          left argument is smaller than the right argument.
    0           left argument is equal to the right argument.
    1           left argument is greater than the right argument.
*/
int cmp_longlong(void *cmp_arg, 
                 in_longlong::packed_longlong *a,
                 in_longlong::packed_longlong *b)
{
  if (a->unsigned_flag != b->unsigned_flag)
  { 
    /* 
      One of the args is unsigned and is too big to fit into the 
      positive signed range. Report no match.
    */  
    if ((a->unsigned_flag && ((ulonglong) a->val) > (ulonglong) LONGLONG_MAX)
        ||
        (b->unsigned_flag && ((ulonglong) b->val) > (ulonglong) LONGLONG_MAX))
      return a->unsigned_flag ? 1 : -1;
    /*
      Although the signedness differs both args can fit into the signed 
      positive range. Make them signed and compare as usual.
    */  
    return cmp_longs(a->val, b->val);
  }
  if (a->unsigned_flag)
    return cmp_ulongs((ulonglong) a->val, (ulonglong) b->val);
  return cmp_longs(a->val, b->val);
}

static int cmp_double(void *cmp_arg, double *a,double *b)
{
  return *a < *b ? -1 : *a == *b ? 0 : 1;
}

static int cmp_row(void *cmp_arg, cmp_item_row *a, cmp_item_row *b)
{
  return a->compare(b);
}


static int cmp_decimal(void *cmp_arg, my_decimal *a, my_decimal *b)
{
  /*
    We need call of fixing buffer pointer, because fast sort just copy
    decimal buffers in memory and pointers left pointing on old buffer place
  */
  a->fix_buffer_pointer();
  b->fix_buffer_pointer();
  return my_decimal_cmp(a, b);
}


bool in_vector::find(Item *item)
{
  uchar *result=get_value(item);
  if (!result || !used_count)
    return false;				// Null value

  uint start,end;
  start=0; end=used_count-1;
  while (start != end)
  {
    uint mid=(start+end+1)/2;
    int res;
    if ((res=(*compare)(collation, base+mid*size, result)) == 0)
      return true;
    if (res < 0)
      start=mid;
    else
      end=mid-1;
  }
  return ((*compare)(collation, base+start*size, result) == 0);
}

in_string::in_string(THD *thd, uint elements, qsort2_cmp cmp_func,
                     CHARSET_INFO *cs)
  :in_vector(thd, elements, sizeof(String), cmp_func, cs),
   tmp(buff, sizeof(buff), &my_charset_bin)
{}

in_string::~in_string()
{
  if (base)
  {
    // base was allocated on THD::mem_root => following is OK
    for (uint i=0 ; i < count ; i++)
      ((String*) base)[i].free();
  }
}

void in_string::set(uint pos,Item *item)
{
  String *str=((String*) base)+pos;
  String *res=item->val_str(str);
  if (res && res != str)
  {
    if (res->uses_buffer_owned_by(str))
      res->copy();
    if (item->type() == Item::FUNC_ITEM)
      str->copy(*res);
    else
      *str= *res;
  }
  if (!str->charset())
  {
    CHARSET_INFO *cs;
    if (!(cs= item->collation.collation))
      cs= &my_charset_bin;		// Should never happen for STR items
    str->set_charset(cs);
  }
}


uchar *in_string::get_value(Item *item)
{
  return (uchar*) item->val_str(&tmp);
}

Item *in_string::create_item(THD *thd)
{
  return new (thd->mem_root) Item_string_for_in_vector(thd, collation);
}


in_row::in_row(THD *thd, uint elements, Item * item)
{
  base= (char*) new (thd->mem_root) cmp_item_row[count= elements];
  size= sizeof(cmp_item_row);
  compare= (qsort2_cmp) cmp_row;
  /*
    We need to reset these as otherwise we will call sort() with
    uninitialized (even if not used) elements
  */
  used_count= elements;
  collation= 0;
}

in_row::~in_row()
{
  if (base)
    delete [] (cmp_item_row*) base;
}

uchar *in_row::get_value(Item *item)
{
  tmp.store_value(item);
  if (item->is_null())
    return 0;
  return (uchar *)&tmp;
}

void in_row::set(uint pos, Item *item)
{
  DBUG_ENTER("in_row::set");
  DBUG_PRINT("enter", ("pos: %u  item: %p", pos,item));
  ((cmp_item_row*) base)[pos].store_value_by_template(current_thd, &tmp, item);
  DBUG_VOID_RETURN;
}

in_longlong::in_longlong(THD *thd, uint elements)
  :in_vector(thd, elements, sizeof(packed_longlong),
             (qsort2_cmp) cmp_longlong, 0)
{}

void in_longlong::set(uint pos,Item *item)
{
  struct packed_longlong *buff= &((packed_longlong*) base)[pos];
  
  buff->val= item->val_int();
  buff->unsigned_flag= item->unsigned_flag;
}

uchar *in_longlong::get_value(Item *item)
{
  tmp.val= item->val_int();
  if (item->null_value)
    return 0;
  tmp.unsigned_flag= item->unsigned_flag;
  return (uchar*) &tmp;
}

Item *in_longlong::create_item(THD *thd)
{ 
  /* 
     We're created a signed INT, this may not be correct in 
     general case (see BUG#19342).
  */
  return new (thd->mem_root) Item_int(thd, (longlong)0);
}


static int cmp_timestamp(void *cmp_arg,
                         Timestamp_or_zero_datetime *a,
                         Timestamp_or_zero_datetime *b)
{
  return a->cmp(*b);
}


in_timestamp::in_timestamp(THD *thd, uint elements)
  :in_vector(thd, elements, sizeof(Value), (qsort2_cmp) cmp_timestamp, 0)
{}


void in_timestamp::set(uint pos, Item *item)
{
  Timestamp_or_zero_datetime *buff= &((Timestamp_or_zero_datetime *) base)[pos];
  Timestamp_or_zero_datetime_native_null native(current_thd, item, true);
  if (native.is_null())
    *buff= Timestamp_or_zero_datetime();
  else
    *buff= Timestamp_or_zero_datetime(native);
}


uchar *in_timestamp::get_value(Item *item)
{
  Timestamp_or_zero_datetime_native_null native(current_thd, item, true);
  if (native.is_null())
    return 0;
  tmp= Timestamp_or_zero_datetime(native);
  return (uchar*) &tmp;
}


Item *in_timestamp::create_item(THD *thd)
{
  return new (thd->mem_root) Item_timestamp_literal(thd);
}


void in_timestamp::value_to_item(uint pos, Item *item)
{
  const Timestamp_or_zero_datetime &buff= (((Timestamp_or_zero_datetime*) base)[pos]);
  static_cast<Item_timestamp_literal*>(item)->set_value(buff);
}


void in_datetime::set(uint pos,Item *item)
{
  struct packed_longlong *buff= &((packed_longlong*) base)[pos];

  buff->val= item->val_datetime_packed(current_thd);
  buff->unsigned_flag= 1L;
}

void in_time::set(uint pos,Item *item)
{
  struct packed_longlong *buff= &((packed_longlong*) base)[pos];

  buff->val= item->val_time_packed(current_thd);
  buff->unsigned_flag= 1L;
}

uchar *in_datetime::get_value(Item *item)
{
  tmp.val= item->val_datetime_packed(current_thd);
  if (item->null_value)
    return 0;
  tmp.unsigned_flag= 1L;
  return (uchar*) &tmp;
}

uchar *in_time::get_value(Item *item)
{
  tmp.val= item->val_time_packed(current_thd);
  if (item->null_value)
    return 0;
  tmp.unsigned_flag= 1L;
  return (uchar*) &tmp;
}

Item *in_temporal::create_item(THD *thd)
{ 
  return new (thd->mem_root) Item_datetime(thd);
}


in_double::in_double(THD *thd, uint elements)
  :in_vector(thd, elements, sizeof(double), (qsort2_cmp) cmp_double, 0)
{}

void in_double::set(uint pos,Item *item)
{
  ((double*) base)[pos]= item->val_real();
}

uchar *in_double::get_value(Item *item)
{
  tmp= item->val_real();
  if (item->null_value)
    return 0;					/* purecov: inspected */
  return (uchar*) &tmp;
}

Item *in_double::create_item(THD *thd)
{ 
  return new (thd->mem_root) Item_float(thd, 0.0, 0);
}


in_decimal::in_decimal(THD *thd, uint elements)
  :in_vector(thd, elements, sizeof(my_decimal), (qsort2_cmp) cmp_decimal, 0)
{}


void in_decimal::set(uint pos, Item *item)
{
  /* as far as 'item' is constant, we can store reference on my_decimal */
  my_decimal *dec= ((my_decimal *)base) + pos;
  dec->len= DECIMAL_BUFF_LENGTH;
  dec->fix_buffer_pointer();
  my_decimal *res= item->val_decimal(dec);
  /* if item->val_decimal() is evaluated to NULL then res == 0 */ 
  if (!item->null_value && res != dec)
    my_decimal2decimal(res, dec);
}


uchar *in_decimal::get_value(Item *item)
{
  my_decimal *result= item->val_decimal(&val);
  if (item->null_value)
    return 0;
  return (uchar *)result;
}

Item *in_decimal::create_item(THD *thd)
{ 
  return new (thd->mem_root) Item_decimal(thd, 0, FALSE);
}


bool Predicant_to_list_comparator::alloc_comparators(THD *thd, uint nargs)
{
  size_t nbytes= sizeof(Predicant_to_value_comparator) * nargs;
  if (!(m_comparators= (Predicant_to_value_comparator *) thd->alloc(nbytes)))
    return true;
  memset(m_comparators, 0, nbytes);
  return false;
}


bool Predicant_to_list_comparator::add_value(const char *funcname,
                                             Item_args *args,
                                             uint value_index)
{
  DBUG_ASSERT(m_predicant_index < args->argument_count());
  DBUG_ASSERT(value_index < args->argument_count());
  Type_handler_hybrid_field_type tmp;
  Item *tmpargs[2];
  tmpargs[0]= args->arguments()[m_predicant_index];
  tmpargs[1]= args->arguments()[value_index];
  if (tmp.aggregate_for_comparison(funcname, tmpargs, 2, true))
  {
    DBUG_ASSERT(current_thd->is_error());
    return true;
  }
  m_comparators[m_comparator_count].m_handler= tmp.type_handler();
  m_comparators[m_comparator_count].m_arg_index= value_index;
  m_comparator_count++;
  return false;
}


bool Predicant_to_list_comparator::add_value_skip_null(const char *funcname,
                                                       Item_args *args,
                                                       uint value_index,
                                                       bool *nulls_found)
{
  /*
    Skip explicit NULL constant items.
    Using real_item() to correctly detect references to explicit NULLs
    in HAVING clause, e.g. in this example "b" is skipped:
      SELECT a,NULL AS b FROM t1 GROUP BY a HAVING 'A' IN (b,'A');
  */
  if (args->arguments()[value_index]->real_item()->type() == Item::NULL_ITEM)
  {
    *nulls_found= true;
    return false;
  }
  return add_value(funcname, args, value_index);
}


void Predicant_to_list_comparator::
       detect_unique_handlers(Type_handler_hybrid_field_type *compatible,
                              uint *unique_count,
                              uint *found_types)
{
  *unique_count= 0;
  *found_types= 0;
  for (uint i= 0; i < m_comparator_count; i++)
  {
    uint idx;
    if (find_handler(&idx, m_comparators[i].m_handler, i))
    {
      m_comparators[i].m_handler_index= i; // New unique handler
      (*unique_count)++;
      (*found_types)|= 1U << m_comparators[i].m_handler->cmp_type();
      compatible->set_handler(m_comparators[i].m_handler);
    }
    else
    {
      m_comparators[i].m_handler_index= idx; // Non-unique handler
    }
  }
}


bool Predicant_to_list_comparator::make_unique_cmp_items(THD *thd,
                                                         CHARSET_INFO *cs)
{
  for (uint i= 0; i < m_comparator_count; i++)
  {
    if (m_comparators[i].m_handler &&                   // Skip implicit NULLs
        m_comparators[i].m_handler_index == i && // Skip non-unuque
        !(m_comparators[i].m_cmp_item=
          m_comparators[i].m_handler->make_cmp_item(thd, cs)))
       return true;
  }
  return false;
}


cmp_item* cmp_item_sort_string::make_same()
{
  return new cmp_item_sort_string_in_static(cmp_charset);
}

cmp_item* cmp_item_int::make_same()
{
  return new cmp_item_int();
}

cmp_item* cmp_item_real::make_same()
{
  return new cmp_item_real();
}

cmp_item* cmp_item_row::make_same()
{
  return new cmp_item_row();
}


cmp_item_row::~cmp_item_row()
{
  DBUG_ENTER("~cmp_item_row");
  DBUG_PRINT("enter",("this: %p", this));
  if (comparators)
  {
    for (uint i= 0; i < n; i++)
    {
      if (comparators[i])
	delete comparators[i];
    }
  }
  DBUG_VOID_RETURN;
}


bool cmp_item_row::alloc_comparators(THD *thd, uint cols)
{
  if (comparators)
  {
    DBUG_ASSERT(cols == n);
    return false;
  }
  return
    !(comparators= (cmp_item **) thd->calloc(sizeof(cmp_item *) * (n= cols)));
}


void cmp_item_row::store_value(Item *item)
{
  DBUG_ENTER("cmp_item_row::store_value");
  DBUG_ASSERT(comparators);
  DBUG_ASSERT(n == item->cols());
  item->bring_value();
  item->null_value= 0;
  for (uint i=0; i < n; i++)
  {
    DBUG_ASSERT(comparators[i]);
    comparators[i]->store_value(item->element_index(i));
    item->null_value|= item->element_index(i)->null_value;
  }
  DBUG_VOID_RETURN;
}


void cmp_item_row::store_value_by_template(THD *thd, cmp_item *t, Item *item)
{
  cmp_item_row *tmpl= (cmp_item_row*) t;
  if (tmpl->n != item->cols())
  {
    my_error(ER_OPERAND_COLUMNS, MYF(0), tmpl->n);
    return;
  }
  n= tmpl->n;
  if ((comparators= (cmp_item **) thd->alloc(sizeof(cmp_item *)*n)))
  {
    item->bring_value();
    item->null_value= 0;
    for (uint i=0; i < n; i++)
    {
      if (!(comparators[i]= tmpl->comparators[i]->make_same()))
	break;					// new failed
      comparators[i]->store_value_by_template(thd, tmpl->comparators[i],
					      item->element_index(i));
      item->null_value|= item->element_index(i)->null_value;
    }
  }
}


int cmp_item_row::cmp(Item *arg)
{
  arg->null_value= 0;
  if (arg->cols() != n)
  {
    my_error(ER_OPERAND_COLUMNS, MYF(0), n);
    return 1;
  }
  bool was_null= 0;
  arg->bring_value();
  for (uint i=0; i < n; i++)
  {
    const int rc= comparators[i]->cmp(arg->element_index(i));
    switch (rc)
    {
    case UNKNOWN:
      was_null= true;
      break;
    case TRUE:
      return TRUE;
    case FALSE:
      break;                                    // elements #i are equal
    }
    arg->null_value|= arg->element_index(i)->null_value;
  }
  return was_null ? UNKNOWN : FALSE;
}


int cmp_item_row::compare(cmp_item *c)
{
  cmp_item_row *l_cmp= (cmp_item_row *) c;
  for (uint i=0; i < n; i++)
  {
    int res;
    if ((res= comparators[i]->compare(l_cmp->comparators[i])))
      return res;
  }
  return 0;
}


void cmp_item_decimal::store_value(Item *item)
{
  my_decimal *val= item->val_decimal(&value);
  /* val may be zero if item is nnull */
  if (val && val != &value)
    my_decimal2decimal(val, &value);
  m_null_value= item->null_value;
}


int cmp_item_decimal::cmp_not_null(const Value *val)
{
  DBUG_ASSERT(!val->is_null());
  DBUG_ASSERT(val->is_decimal());
  return my_decimal_cmp(&value, &val->m_decimal);
}


int cmp_item_decimal::cmp(Item *arg)
{
  VDec tmp(arg);
  return m_null_value || tmp.is_null() ? UNKNOWN : (tmp.cmp(&value) != 0);
}


int cmp_item_decimal::compare(cmp_item *arg)
{
  cmp_item_decimal *l_cmp= (cmp_item_decimal*) arg;
  return my_decimal_cmp(&value, &l_cmp->value);
}


cmp_item* cmp_item_decimal::make_same()
{
  return new cmp_item_decimal();
}


int cmp_item_datetime::cmp_not_null(const Value *val)
{
  DBUG_ASSERT(!val->is_null());
  DBUG_ASSERT(val->is_temporal());
  return value != pack_time(&val->value.m_time);
}


int cmp_item_datetime::cmp(Item *arg)
{
  const bool rc= value != arg->val_datetime_packed(current_thd);
  return (m_null_value || arg->null_value) ? UNKNOWN : rc;
}


int cmp_item_time::cmp_not_null(const Value *val)
{
  DBUG_ASSERT(!val->is_null());
  DBUG_ASSERT(val->is_temporal());
  return value != pack_time(&val->value.m_time);
}


int cmp_item_time::cmp(Item *arg)
{
  const bool rc= value != arg->val_time_packed(current_thd);
  return (m_null_value || arg->null_value) ? UNKNOWN : rc;
}


int cmp_item_temporal::compare(cmp_item *ci)
{
  cmp_item_temporal *l_cmp= (cmp_item_temporal *)ci;
  return (value < l_cmp->value) ? -1 : ((value == l_cmp->value) ? 0 : 1);
}


cmp_item *cmp_item_datetime::make_same()
{
  return new cmp_item_datetime();
}


cmp_item *cmp_item_time::make_same()
{
  return new cmp_item_time();
}


void cmp_item_timestamp::store_value(Item *item)
{
  item->val_native_with_conversion(current_thd, &m_native,
                                   &type_handler_timestamp2);
  m_null_value= item->null_value;
}


int cmp_item_timestamp::cmp_not_null(const Value *val)
{
  /*
    This method will be implemented when we add this syntax:
      SELECT TIMESTAMP WITH LOCAL TIME ZONE '2001-01-01 10:20:30'
    For now TIMESTAMP is compared to non-TIMESTAMP using DATETIME.
  */
  DBUG_ASSERT(0);
  return 0;
}


int cmp_item_timestamp::cmp(Item *arg)
{
  THD *thd= current_thd;
  Timestamp_or_zero_datetime_native_null tmp(thd, arg, true);
  return m_null_value || tmp.is_null() ? UNKNOWN :
         type_handler_timestamp2.cmp_native(m_native, tmp) != 0;
}


int cmp_item_timestamp::compare(cmp_item *arg)
{
  cmp_item_timestamp *tmp= static_cast<cmp_item_timestamp*>(arg);
  return type_handler_timestamp2.cmp_native(m_native, tmp->m_native);
}


cmp_item* cmp_item_timestamp::make_same()
{
  return new cmp_item_timestamp();
}



bool Item_func_in::count_sargable_conds(void *arg)
{
  ((SELECT_LEX*) arg)->cond_count++;
  return 0;
}


bool Item_func_in::list_contains_null()
{
  Item **arg,**arg_end;
  for (arg= args + 1, arg_end= args+arg_count; arg != arg_end ; arg++)
  {
    if ((*arg)->null_inside())
      return 1;
  }
  return 0;
}


/**
  Perform context analysis of an IN item tree.

    This function performs context analysis (name resolution) and calculates
    various attributes of the item tree with Item_func_in as its root.
    The function saves in ref the pointer to the item or to a newly created
    item that is considered as a replacement for the original one.

  @param thd     reference to the global context of the query thread
  @param ref     pointer to Item* variable where pointer to resulting "fixed"
                 item is to be assigned

  @note
    Let T0(e)/T1(e) be the value of not_null_tables(e) when e is used on
    a predicate/function level. Then it's easy to show that:
    @verbatim
      T0(e IN(e1,...,en))     = union(T1(e),intersection(T1(ei)))
      T1(e IN(e1,...,en))     = union(T1(e),intersection(T1(ei)))
      T0(e NOT IN(e1,...,en)) = union(T1(e),union(T1(ei)))
      T1(e NOT IN(e1,...,en)) = union(T1(e),intersection(T1(ei)))
    @endverbatim

  @retval
    0   ok
  @retval
    1   got error
*/

bool
Item_func_in::fix_fields(THD *thd, Item **ref)
{

  if (Item_func_opt_neg::fix_fields(thd, ref))
    return 1;

  return 0;
}


bool
Item_func_in::eval_not_null_tables(void *opt_arg)
{
  Item **arg, **arg_end;

  if (Item_func_opt_neg::eval_not_null_tables(NULL))
    return 1;

  /* not_null_tables_cache == union(T1(e),union(T1(ei))) */
  if (pred_level && negated)
    return 0;

  /* not_null_tables_cache = union(T1(e),intersection(T1(ei))) */
  not_null_tables_cache= ~(table_map) 0;
  for (arg= args + 1, arg_end= args + arg_count; arg != arg_end; arg++)
    not_null_tables_cache&= (*arg)->not_null_tables();
  not_null_tables_cache|= (*args)->not_null_tables();
  return 0;
}


void Item_func_in::fix_after_pullout(st_select_lex *new_parent, Item **ref,
                                     bool merge)
{
  /* This will re-calculate attributes of the arguments */
  Item_func_opt_neg::fix_after_pullout(new_parent, ref, merge);
  /* Then, re-calculate not_null_tables_cache according to our special rules */
  eval_not_null_tables(NULL);
}


bool Item_func_in::prepare_predicant_and_values(THD *thd, uint *found_types)
{
  uint type_cnt;
  have_null= false;

  add_predicant(this, 0);
  for (uint i= 1 ; i < arg_count; i++)
  {
    if (add_value_skip_null(Item_func_in::func_name(), this, i, &have_null))
      return true;
  }
  all_values_added(&m_comparator, &type_cnt, found_types);
  arg_types_compatible= type_cnt < 2;

#ifndef DBUG_OFF
  Predicant_to_list_comparator::debug_print(thd);
#endif
  return false;
}


bool Item_func_in::fix_length_and_dec()
{
  THD *thd= current_thd;
  uint found_types;
  m_comparator.set_handler(type_handler_varchar.type_handler_for_comparison());
  max_length= 1;

  if (prepare_predicant_and_values(thd, &found_types))
  {
    DBUG_ASSERT(thd->is_error()); // Must set error
    return TRUE;
  }

  if (arg_types_compatible) // Bisection condition #1
  {
    if (m_comparator.type_handler()->
        Item_func_in_fix_comparator_compatible_types(thd, this))
      return TRUE;
  }
  else
  {
    DBUG_ASSERT(m_comparator.cmp_type() != ROW_RESULT);
    if ( fix_for_scalar_comparison_using_cmp_items(thd, found_types))
      return TRUE;
  }

  DBUG_EXECUTE_IF("Item_func_in",
                  push_warning_printf(thd, Sql_condition::WARN_LEVEL_NOTE,
                  ER_UNKNOWN_ERROR, "DBUG: types_compatible=%s bisect=%s",
                  arg_types_compatible ? "yes" : "no",
                  array != NULL ? "yes" : "no"););
  return FALSE;
}


/**
  Populate Item_func_in::array with constant not-NULL arguments and sort them.

  Sets "have_null" to true if some of the values appeared to be NULL.
  Note, explicit NULLs were found during prepare_predicant_and_values().
  So "have_null" can already be true before the fix_in_vector() call.
  Here we additionally catch implicit NULLs.
*/
void Item_func_in::fix_in_vector()
{
  DBUG_ASSERT(array);
  uint j=0;
  for (uint i=1 ; i < arg_count ; i++)
  {
    array->set(j,args[i]);
    if (!args[i]->null_value)
      j++; // include this cell in the array.
    else
    {
      /*
        We don't put NULL values in array, to avoid erronous matches in
        bisection.
      */
      have_null= 1;
    }
  }
  if ((array->used_count= j))
    array->sort();
}


/**
  Convert all items in <in value list> to INT.

  IN must compare INT columns and constants as int values (the same
  way as equality does).
  So we must check here if the column on the left and all the constant
  values on the right can be compared as integers and adjust the
  comparison type accordingly.

  See the comment about the similar block in Item_bool_func2
*/
bool Item_func_in::value_list_convert_const_to_int(THD *thd)
{
  if (args[0]->real_item()->type() == FIELD_ITEM &&
      !thd->lex->is_view_context_analysis())
  {
    Item_field *field_item= (Item_field*) (args[0]->real_item());
    if (field_item->field_type() == MYSQL_TYPE_LONGLONG ||
        field_item->field_type() == MYSQL_TYPE_YEAR)
    {
      bool all_converted= true;
      Item **arg, **arg_end;
      for (arg=args+1, arg_end=args+arg_count; arg != arg_end ; arg++)
      {
          /*
            Explicit NULLs should not affect data cmp_type resolution:
            - we ignore NULLs when calling collect_cmp_type()
            - we ignore NULLs here
            So this expression:
              year_column IN (DATE'2001-01-01', NULL)
            switches from TIME_RESULT to INT_RESULT.
          */
          if (arg[0]->type() != Item::NULL_ITEM &&
              !convert_const_to_int(thd, field_item, &arg[0]))
           all_converted= false;
      }
      if (all_converted)
        m_comparator.set_handler(&type_handler_longlong);
    }
  }
  return thd->is_fatal_error; // Catch errrors in convert_const_to_int
}


bool cmp_item_row::
      aggregate_row_elements_for_comparison(THD *thd,
                                            Type_handler_hybrid_field_type *cmp,
                                            Item_args *tmp,
                                            const char *funcname,
                                            uint col,
                                            uint level)
{
  DBUG_EXECUTE_IF("cmp_item",
  {
    for (uint i= 0 ; i < tmp->argument_count(); i++)
    {
      Item *arg= tmp->arguments()[i];
      push_warning_printf(thd, Sql_condition::WARN_LEVEL_NOTE,
                          ER_UNKNOWN_ERROR, "DBUG: %s[%d,%d] handler=%s",
                          String_space(level).c_ptr(), col, i,
                          arg->type_handler()->name().ptr());
    }
  }
  );
  bool err= cmp->aggregate_for_comparison(funcname, tmp->arguments(),
                                          tmp->argument_count(), true);
  DBUG_EXECUTE_IF("cmp_item",
  {
    if (!err)
      push_warning_printf(thd, Sql_condition::WARN_LEVEL_NOTE,
                          ER_UNKNOWN_ERROR, "DBUG: %s=> handler=%s",
                          String_space(level).c_ptr(),
                          cmp->type_handler()->name().ptr());
  }
  );
  return err;
}


bool cmp_item_row::prepare_comparators(THD *thd, const char *funcname,
                                       const Item_args *args, uint level)
{
  DBUG_EXECUTE_IF("cmp_item",
                  push_warning_printf(thd, Sql_condition::WARN_LEVEL_NOTE,
                  ER_UNKNOWN_ERROR, "DBUG: %sROW(%d args) level=%d",
                  String_space(level).c_ptr(),
                  args->argument_count(), level););
  DBUG_ASSERT(args->argument_count() > 0);
  if (alloc_comparators(thd, args->arguments()[0]->cols()))
    return true;
  DBUG_ASSERT(n == args->arguments()[0]->cols());
  for (uint col= 0; col < n; col++)
  {
    Item_args tmp;
    Type_handler_hybrid_field_type cmp;

    if (tmp.alloc_and_extract_row_elements(thd, args, col) ||
        aggregate_row_elements_for_comparison(thd, &cmp, &tmp,
                                              funcname, col, level + 1))
      return true;

    /*
      There is a legacy bug (MDEV-11511) in the code below,
      which should be fixed eventually.
      When performing:
       (predicant0,predicant1) IN ((value00,value01),(value10,value11))
      It uses only the data type and the collation of the predicant
      elements only. It should be fixed to take into account the data type and
      the collation for all elements at the N-th positions of the
      predicate and all values:
      - predicate0, value00, value01
      - predicate1, value10, value11
    */
    Item *item0= args->arguments()[0]->element_index(col);
    CHARSET_INFO *collation= item0->collation.collation;
    if (!(comparators[col]= cmp.type_handler()->make_cmp_item(thd, collation)))
      return true;
    if (cmp.type_handler() == &type_handler_row)
    {
      // Prepare comparators for ROW elements recursively
      cmp_item_row *row= static_cast<cmp_item_row*>(comparators[col]);
      if (row->prepare_comparators(thd, funcname, &tmp, level + 1))
        return true;
    }
  }
  return false;
}


bool Item_func_in::fix_for_row_comparison_using_bisection(THD *thd)
{
  if (unlikely(!(array= new (thd->mem_root) in_row(thd, arg_count-1, 0))))
    return true;
  cmp_item_row *cmp= &((in_row*)array)->tmp;
  if (cmp->prepare_comparators(thd, func_name(), this, 0))
    return true;
  fix_in_vector();
  return false;
}


/**
  This method is called for scalar data types when bisection is not possible,
    for example:
  - Some of args[1..arg_count] are not constants.
  - args[1..arg_count] are constants, but pairs {args[0],args[1..arg_count]}
    are compared by different data types, e.g.:
      WHERE decimal_expr IN (1, 1e0)
    The pair {args[0],args[1]} is compared by type_handler_decimal.
    The pair {args[0],args[2]} is compared by type_handler_double.
*/
bool Item_func_in::fix_for_scalar_comparison_using_cmp_items(THD *thd,
                                                             uint found_types)
{
  if (found_types & (1U << STRING_RESULT) &&
      agg_arg_charsets_for_comparison(cmp_collation, args, arg_count))
    return true;
  if (make_unique_cmp_items(thd, cmp_collation.collation))
    return true;
  return false;
}


/**
  This method is called for the ROW data type when bisection is not possible.
*/
bool Item_func_in::fix_for_row_comparison_using_cmp_items(THD *thd)
{
  if (make_unique_cmp_items(thd, cmp_collation.collation))
    return true;
  DBUG_ASSERT(get_comparator_type_handler(0) == &type_handler_row);
  DBUG_ASSERT(get_comparator_cmp_item(0));
  cmp_item_row *cmp_row= (cmp_item_row*) get_comparator_cmp_item(0);
  return cmp_row->prepare_comparators(thd, func_name(), this, 0);
}


void Item_func_in::print(String *str, enum_query_type query_type)
{
  args[0]->print_parenthesised(str, query_type, precedence());
  if (negated)
    str->append(STRING_WITH_LEN(" not"));
  str->append(STRING_WITH_LEN(" in ("));
  print_args(str, 1, query_type);
  str->append(STRING_WITH_LEN(")"));
}


/*
  Evaluate the function and return its value.

  SYNOPSIS
    val_int()

  DESCRIPTION
    Evaluate the function and return its value.

  IMPLEMENTATION
    If the array object is defined then the value of the function is
    calculated by means of this array.
    Otherwise several cmp_item objects are used in order to do correct
    comparison of left expression and an expression from the values list.
    One cmp_item object correspond to one used comparison type. Left
    expression can be evaluated up to number of different used comparison
    types. A bit mapped variable value_added_map is used to check whether
    the left expression already was evaluated for a particular result type.
    Result types are mapped to it according to their integer values i.e.
    STRING_RESULT is mapped to bit 0, REAL_RESULT to bit 1, so on.

  RETURN
    Value of the function
*/

longlong Item_func_in::val_int()
{
  DBUG_ASSERT(fixed == 1);
  if (array)
  {
    bool tmp=array->find(args[0]);
    /*
      NULL on left -> UNKNOWN.
      Found no match, and NULL on right -> UNKNOWN.
      NULL on right can never give a match, as it is not stored in
      array.
      See also the 'bisection_possible' variable in fix_length_and_dec().
    */
    null_value=args[0]->null_value || (!tmp && have_null);
    return (longlong) (!null_value && tmp != negated);
  }

  if ((null_value= args[0]->real_item()->type() == NULL_ITEM))
    return 0;

  null_value= have_null;
  uint idx;
  if (!Predicant_to_list_comparator::cmp(this, &idx, &null_value))
  {
    null_value= false;
    return (longlong) (!negated);
  }
  return (longlong) (!null_value && negated);
}


void Item_func_in::mark_as_condition_AND_part(TABLE_LIST *embedding)
{
  THD *thd= current_thd;

  Query_arena *arena, backup;
  arena= thd->activate_stmt_arena_if_needed(&backup);

  if (to_be_transformed_into_in_subq(thd))
  {
    transform_into_subq= true;
    thd->lex->current_select->in_funcs.push_back(this, thd->mem_root);
  }

  if (arena)
    thd->restore_active_arena(arena, &backup);

  emb_on_expr_nest= embedding;
}


longlong Item_func_bit_or::val_int()
{
  DBUG_ASSERT(fixed == 1);
  ulonglong arg1= (ulonglong) args[0]->val_int();
  if (args[0]->null_value)
  {
    null_value=1; /* purecov: inspected */
    return 0; /* purecov: inspected */
  }
  ulonglong arg2= (ulonglong) args[1]->val_int();
  if (args[1]->null_value)
  {
    null_value=1;
    return 0;
  }
  null_value=0;
  return (longlong) (arg1 | arg2);
}


longlong Item_func_bit_and::val_int()
{
  DBUG_ASSERT(fixed == 1);
  ulonglong arg1= (ulonglong) args[0]->val_int();
  if (args[0]->null_value)
  {
    null_value=1; /* purecov: inspected */
    return 0; /* purecov: inspected */
  }
  ulonglong arg2= (ulonglong) args[1]->val_int();
  if (args[1]->null_value)
  {
    null_value=1; /* purecov: inspected */
    return 0; /* purecov: inspected */
  }
  null_value=0;
  return (longlong) (arg1 & arg2);
}

Item_cond::Item_cond(THD *thd, Item_cond *item)
  :Item_bool_func(thd, item),
   abort_on_null(item->abort_on_null),
   and_tables_cache(item->and_tables_cache)
{
  /*
    item->list will be copied by copy_andor_arguments() call
  */
}


Item_cond::Item_cond(THD *thd, Item *i1, Item *i2):
  Item_bool_func(thd), abort_on_null(0)
{
  list.push_back(i1, thd->mem_root);
  list.push_back(i2, thd->mem_root);
}


Item *Item_cond_and::copy_andor_structure(THD *thd)
{
  Item_cond_and *item;
  if ((item= new (thd->mem_root) Item_cond_and(thd, this)))
    item->copy_andor_arguments(thd, this);
  return item;
}


void Item_cond::copy_andor_arguments(THD *thd, Item_cond *item)
{
  List_iterator_fast<Item> li(item->list);
  while (Item *it= li++)
    list.push_back(it->copy_andor_structure(thd), thd->mem_root);
}


bool
Item_cond::fix_fields(THD *thd, Item **ref)
{
  DBUG_ASSERT(fixed == 0);
  List_iterator<Item> li(list);
  Item *item;
  uchar buff[sizeof(char*)];			// Max local vars in function
  bool is_and_cond= functype() == Item_func::COND_AND_FUNC;
  not_null_tables_cache= 0;
  used_tables_and_const_cache_init();

  /*
    and_table_cache is the value that Item_cond_or() returns for
    not_null_tables()
  */
  and_tables_cache= ~(table_map) 0;

  if (check_stack_overrun(thd, STACK_MIN_SIZE, buff))
    return TRUE;				// Fatal error flag is set!
  /*
    The following optimization reduces the depth of an AND-OR tree.
    E.g. a WHERE clause like
      F1 AND (F2 AND (F2 AND F4))
    is parsed into a tree with the same nested structure as defined
    by braces. This optimization will transform such tree into
      AND (F1, F2, F3, F4).
    Trees of OR items are flattened as well:
      ((F1 OR F2) OR (F3 OR F4))   =>   OR (F1, F2, F3, F4)
    Items for removed AND/OR levels will dangle until the death of the
    entire statement.
    The optimization is currently prepared statements and stored procedures
    friendly as it doesn't allocate any memory and its effects are durable
    (i.e. do not depend on PS/SP arguments).
  */
  while ((item=li++))
  {
    while (item->type() == Item::COND_ITEM &&
	   ((Item_cond*) item)->functype() == functype() &&
           !((Item_cond*) item)->list.is_empty())
    {						// Identical function
      li.replace(((Item_cond*) item)->list);
      ((Item_cond*) item)->list.empty();
      item= *li.ref();				// new current item
    }
    if (abort_on_null)
      item->top_level_item();

    /*
      replace degraded condition:
        was:    <field>
        become: <field> = 1
    */
    Item::Type type= item->type();
    if (type == Item::FIELD_ITEM || type == Item::REF_ITEM)
    {
      Query_arena backup, *arena;
      Item *new_item;
      arena= thd->activate_stmt_arena_if_needed(&backup);
      if ((new_item= new (thd->mem_root) Item_func_ne(thd, item, new (thd->mem_root) Item_int(thd, 0, 1))))
        li.replace(item= new_item);
      if (arena)
        thd->restore_active_arena(arena, &backup);
    }

    if (item->fix_fields_if_needed_for_bool(thd, li.ref()))
      return TRUE; /* purecov: inspected */
    item= *li.ref(); // item can be substituted in fix_fields
    used_tables_cache|=     item->used_tables();
    if (item->const_item() && !item->with_param &&
        !item->is_expensive() && !cond_has_datetime_is_null(item))
    {
      if (item->eval_const_cond() == is_and_cond && top_level())
      {
        /* 
          a. This is "... AND true_cond AND ..."
          In this case, true_cond  has no effect on cond_and->not_null_tables()
          b. This is "... OR false_cond/null cond OR ..." 
          In this case, false_cond has no effect on cond_or->not_null_tables()
        */
      }
      else
      {
        /* 
          a. This is "... AND false_cond/null_cond AND ..."
          The whole condition is FALSE/UNKNOWN.
          b. This is  "... OR const_cond OR ..."
          In this case, cond_or->not_null_tables()=0, because the condition
          const_cond might evaluate to true (regardless of whether some tables
          were NULL-complemented).
        */
        not_null_tables_cache= (table_map) 0;
        and_tables_cache= (table_map) 0;
      }
      if (thd->is_error())
        return TRUE;
    }
    else
    {
      table_map tmp_table_map= item->not_null_tables();
      not_null_tables_cache|= tmp_table_map;
      and_tables_cache&= tmp_table_map;

      const_item_cache= FALSE;
    } 
  
    join_with_sum_func(item);
    with_param|=       item->with_param;
    with_field|=       item->with_field;
    m_with_subquery|=  item->with_subquery();
    with_window_func|= item->with_window_func;
    maybe_null|=       item->maybe_null;
  }
  if (fix_length_and_dec())
    return TRUE;
  fixed= 1;
  return FALSE;
}


bool
Item_cond::eval_not_null_tables(void *opt_arg)
{
  Item *item;
  bool is_and_cond= functype() == Item_func::COND_AND_FUNC;
  List_iterator<Item> li(list);
  not_null_tables_cache= (table_map) 0;
  and_tables_cache= ~(table_map) 0;
  while ((item=li++))
  {
    table_map tmp_table_map;
    if (item->const_item() && !item->with_param &&
        !item->is_expensive() && !cond_has_datetime_is_null(item))
    {
      if (item->eval_const_cond() == is_and_cond && top_level())
      {
        /* 
          a. This is "... AND true_cond AND ..."
          In this case, true_cond  has no effect on cond_and->not_null_tables()
          b. This is "... OR false_cond/null cond OR ..." 
          In this case, false_cond has no effect on cond_or->not_null_tables()
        */
      }
      else
      {
        /* 
          a. This is "... AND false_cond/null_cond AND ..."
          The whole condition is FALSE/UNKNOWN.
          b. This is  "... OR const_cond OR ..."
          In this case, cond_or->not_null_tables()=0, because the condition
          const_cond might evaluate to true (regardless of whether some tables
          were NULL-complemented).
        */
        not_null_tables_cache= (table_map) 0;
        and_tables_cache= (table_map) 0;
      }
    }
    else
    {
      tmp_table_map= item->not_null_tables();
      not_null_tables_cache|= tmp_table_map;
      and_tables_cache&= tmp_table_map;
    }
  }
  return 0;
}


void Item_cond::fix_after_pullout(st_select_lex *new_parent, Item **ref,
                                  bool merge)
{
  List_iterator<Item> li(list);
  Item *item;

  used_tables_and_const_cache_init();

  and_tables_cache= ~(table_map) 0; // Here and below we do as fix_fields does
  not_null_tables_cache= 0;

  while ((item=li++))
  {
    table_map tmp_table_map;
    item->fix_after_pullout(new_parent, li.ref(), merge);
    item= *li.ref();
    used_tables_and_const_cache_join(item);

    if (item->const_item())
      and_tables_cache= (table_map) 0;
    else
    {
      tmp_table_map= item->not_null_tables();
      not_null_tables_cache|= tmp_table_map;
      and_tables_cache&= tmp_table_map;
      const_item_cache= FALSE;
    }  
  }
}


bool Item_cond::walk(Item_processor processor, bool walk_subquery, void *arg)
{
  List_iterator_fast<Item> li(list);
  Item *item;
  while ((item= li++))
    if (item->walk(processor, walk_subquery, arg))
      return 1;
  return Item_func::walk(processor, walk_subquery, arg);
}

/**
  Transform an Item_cond object with a transformer callback function.
  
    The function recursively applies the transform method to each
     member item of the condition list.
    If the call of the method for a member item returns a new item
    the old item is substituted for a new one.
    After this the transformer is applied to the root node
    of the Item_cond object. 
     
  @param transformer   the transformer callback function to be applied to
                       the nodes of the tree of the object
  @param arg           parameter to be passed to the transformer

  @return
    Item returned as the result of transformation of the root node 
*/

Item *Item_cond::transform(THD *thd, Item_transformer transformer, uchar *arg)
{
  DBUG_ASSERT(!thd->stmt_arena->is_stmt_prepare());

  List_iterator<Item> li(list);
  Item *item;
  while ((item= li++))
  {
    Item *new_item= item->transform(thd, transformer, arg);
    if (!new_item)
      return 0;

    /*
      THD::change_item_tree() should be called only if the tree was
      really transformed, i.e. when a new item has been created.
      Otherwise we'll be allocating a lot of unnecessary memory for
      change records at each execution.
    */
    if (new_item != item)
      thd->change_item_tree(li.ref(), new_item);
  }
  return Item_func::transform(thd, transformer, arg);
}


/**
  Compile Item_cond object with a processor and a transformer
  callback functions.
  
    First the function applies the analyzer to the root node of
    the Item_func object. Then if the analyzer succeeeds (returns TRUE)
    the function recursively applies the compile method to member
    item of the condition list.
    If the call of the method for a member item returns a new item
    the old item is substituted for a new one.
    After this the transformer is applied to the root node
    of the Item_cond object. 
     
  @param analyzer      the analyzer callback function to be applied to the
                       nodes of the tree of the object
  @param[in,out] arg_p parameter to be passed to the analyzer
  @param transformer   the transformer callback function to be applied to the
                       nodes of the tree of the object
  @param arg_t         parameter to be passed to the transformer

  @return
    Item returned as the result of transformation of the root node 
*/

Item *Item_cond::compile(THD *thd, Item_analyzer analyzer, uchar **arg_p,
                         Item_transformer transformer, uchar *arg_t)
{
  if (!(this->*analyzer)(arg_p))
    return 0;
  
  List_iterator<Item> li(list);
  Item *item;
  while ((item= li++))
  {
    /* 
      The same parameter value of arg_p must be passed
      to analyze any argument of the condition formula.
    */   
    uchar *arg_v= *arg_p;
    Item *new_item= item->compile(thd, analyzer, &arg_v, transformer, arg_t);
    if (new_item && new_item != item)
      thd->change_item_tree(li.ref(), new_item);
  }
  return Item_func::transform(thd, transformer, arg_t);
}


Item *Item_cond::propagate_equal_fields(THD *thd,
                                        const Context &ctx,
                                        COND_EQUAL *cond)
{
  DBUG_ASSERT(!thd->stmt_arena->is_stmt_prepare());
  DBUG_ASSERT(arg_count == 0);
  List_iterator<Item> li(list);
  while (li++)
  {
    /*
      The exact value of the last parameter to propagate_and_change_item_tree()
      is not important at this point. Item_func derivants will create and
      pass their own context to the arguments.
    */
    propagate_and_change_item_tree(thd, li.ref(), cond, Context_boolean());
  }
  return this;
}

void Item_cond::traverse_cond(Cond_traverser traverser,
                              void *arg, traverse_order order)
{
  List_iterator<Item> li(list);
  Item *item;

  switch(order) {
  case(PREFIX):
    (*traverser)(this, arg);
    while ((item= li++))
    {
      item->traverse_cond(traverser, arg, order);
    }
    (*traverser)(NULL, arg);
    break;
  case(POSTFIX):
    while ((item= li++))
    {
      item->traverse_cond(traverser, arg, order);
    }
    (*traverser)(this, arg);
  }
}

/**
  Move SUM items out from item tree and replace with reference.

  The split is done to get an unique item for each SUM function
  so that we can easily find and calculate them.
  (Calculation done by update_sum_func() and copy_sum_funcs() in
  sql_select.cc)

  @param thd			Thread handler
  @param ref_pointer_array	Pointer to array of reference fields
  @param fields		All fields in select

  @note
    This function is run on all expression (SELECT list, WHERE, HAVING etc)
    that have or refer (HAVING) to a SUM expression.
*/

void Item_cond::split_sum_func(THD *thd, Ref_ptr_array ref_pointer_array,
                               List<Item> &fields, uint flags)
{
  List_iterator<Item> li(list);
  Item *item;
  while ((item= li++))
    item->split_sum_func2(thd, ref_pointer_array, fields, li.ref(),
                          flags | SPLIT_SUM_SKIP_REGISTERED);
}


table_map
Item_cond::used_tables() const
{						// This caches used_tables
  return used_tables_cache;
}


void Item_cond::print(String *str, enum_query_type query_type)
{
  List_iterator_fast<Item> li(list);
  Item *item;
  if ((item=li++))
    item->print_parenthesised(str, query_type, precedence());
  while ((item=li++))
  {
    str->append(' ');
    str->append(func_name());
    str->append(' ');
    item->print_parenthesised(str, query_type, precedence());
  }
}


void Item_cond::neg_arguments(THD *thd)
{
  List_iterator<Item> li(list);
  Item *item;
  while ((item= li++))		/* Apply not transformation to the arguments */
  {
    Item *new_item= item->neg_transformer(thd);
    if (!new_item)
    {
      if (!(new_item= new (thd->mem_root) Item_func_not(thd, item)))
	return;					// Fatal OEM error
    }
    (void) li.replace(new_item);
  }
}


/**
  @brief
    Building clone for Item_cond
    
  @param thd        thread handle
  @param mem_root   part of the memory for the clone   

  @details
    This method gets copy of the current item and also 
    build clones for its elements. For this elements 
    build_copy is called again.
      
   @retval
     clone of the item
     0 if an error occurred
*/ 

Item *Item_cond::build_clone(THD *thd)
{
  List_iterator_fast<Item> li(list);
  Item *item;
  Item_cond *copy= (Item_cond *) get_copy(thd);
  if (!copy)
    return 0;
  copy->list.empty();
  while ((item= li++))
  {
    Item *arg_clone= item->build_clone(thd);
    if (!arg_clone)
      return 0;
    if (copy->list.push_back(arg_clone, thd->mem_root))
      return 0;
  }
  return copy;
}


bool Item_cond::excl_dep_on_table(table_map tab_map)
{
  if (used_tables() & OUTER_REF_TABLE_BIT)
    return false;
  if (!(used_tables() & ~tab_map))
    return true;
  List_iterator_fast<Item> li(list);
  Item *item;
  while ((item= li++))
  {
    if (!item->excl_dep_on_table(tab_map))
      return false;
  }
  return true;
}


bool Item_cond::excl_dep_on_grouping_fields(st_select_lex *sel)
{
  if (has_rand_bit())
    return false;
  List_iterator_fast<Item> li(list);
  Item *item;
  while ((item= li++))
  {
    if (!item->excl_dep_on_grouping_fields(sel))
      return false;
  }
  return true;
}


void Item_cond_and::mark_as_condition_AND_part(TABLE_LIST *embedding)
{
  List_iterator<Item> li(list);
  Item *item;
  while ((item=li++))
  {
    item->mark_as_condition_AND_part(embedding);
  }
}

/**
  Evaluation of AND(expr, expr, expr ...).

  @note
    abort_if_null is set for AND expressions for which we don't care if the
    result is NULL or 0. This is set for:
    - WHERE clause
    - HAVING clause
    - IF(expression)

  @retval
    1  If all expressions are true
  @retval
    0  If all expressions are false or if we find a NULL expression and
       'abort_on_null' is set.
  @retval
    NULL if all expression are either 1 or NULL
*/


longlong Item_cond_and::val_int()
{
  DBUG_ASSERT(fixed == 1);
  List_iterator_fast<Item> li(list);
  Item *item;
  null_value= 0;
  while ((item=li++))
  {
    if (!item->val_bool())
    {
      if (abort_on_null || !(null_value= item->null_value))
	return 0;				// return FALSE
    }
  }
  return null_value ? 0 : 1;
}


longlong Item_cond_or::val_int()
{
  DBUG_ASSERT(fixed == 1);
  List_iterator_fast<Item> li(list);
  Item *item;
  null_value=0;
  while ((item=li++))
  {
    if (item->val_bool())
    {
      null_value=0;
      return 1;
    }
    if (item->null_value)
      null_value=1;
  }
  return 0;
}

Item *Item_cond_or::copy_andor_structure(THD *thd)
{
  Item_cond_or *item;
  if ((item= new (thd->mem_root) Item_cond_or(thd, this)))
    item->copy_andor_arguments(thd, this);
  return item;
}


/**
  Create an AND expression from two expressions.

  @param a	expression or NULL
  @param b    	expression.
  @param org_item	Don't modify a if a == *org_item.
                        If a == NULL, org_item is set to point at b,
                        to ensure that future calls will not modify b.

  @note
    This will not modify item pointed to by org_item or b
    The idea is that one can call this in a loop and create and
    'and' over all items without modifying any of the original items.

  @retval
    NULL	Error
  @retval
    Item
*/

Item *and_expressions(THD *thd, Item *a, Item *b, Item **org_item)
{
  if (!a)
    return (*org_item= (Item*) b);
  if (a == *org_item)
  {
    Item_cond *res;
    if ((res= new (thd->mem_root) Item_cond_and(thd, a, (Item*) b)))
    {
      res->used_tables_cache= a->used_tables() | b->used_tables();
      res->not_null_tables_cache= a->not_null_tables() | b->not_null_tables();
    }
    return res;
  }
  if (((Item_cond_and*) a)->add((Item*) b, thd->mem_root))
    return 0;
  ((Item_cond_and*) a)->used_tables_cache|= b->used_tables();
  ((Item_cond_and*) a)->not_null_tables_cache|= b->not_null_tables();
  return a;
}


bool Item_func_null_predicate::count_sargable_conds(void *arg)
{
  ((SELECT_LEX*) arg)->cond_count++;
  return 0;
}


longlong Item_func_isnull::val_int()
{
  DBUG_ASSERT(fixed == 1);
  if (const_item() && !args[0]->maybe_null)
    return 0;
  return args[0]->is_null() ? 1: 0;
}


void Item_func_isnull::print(String *str, enum_query_type query_type)
{
  if (const_item() && !args[0]->maybe_null &&
      !(query_type & (QT_NO_DATA_EXPANSION | QT_VIEW_INTERNAL)))
    str->append("/*always not null*/ 1");
  else
    args[0]->print_parenthesised(str, query_type, precedence());
  str->append(STRING_WITH_LEN(" is null"));
}


longlong Item_is_not_null_test::val_int()
{
  DBUG_ASSERT(fixed == 1);
  DBUG_ENTER("Item_is_not_null_test::val_int");
  if (const_item() && !args[0]->maybe_null)
    DBUG_RETURN(1);
  if (args[0]->is_null())
  {
    DBUG_PRINT("info", ("null"));
    owner->was_null|= 1;
    DBUG_RETURN(0);
  }
  else
    DBUG_RETURN(1);
}

/**
  Optimize case of not_null_column IS NULL.
*/
void Item_is_not_null_test::update_used_tables()
{
  if (!args[0]->maybe_null)
    used_tables_cache= 0;			/* is always true */
  else
    args[0]->update_used_tables();
}


longlong Item_func_isnotnull::val_int()
{
  DBUG_ASSERT(fixed == 1);
  return args[0]->is_null() ? 0 : 1;
}


void Item_func_isnotnull::print(String *str, enum_query_type query_type)
{
  args[0]->print_parenthesised(str, query_type, precedence());
  str->append(STRING_WITH_LEN(" is not null"));
}


bool Item_bool_func2::count_sargable_conds(void *arg)
{
  ((SELECT_LEX*) arg)->cond_count++;
  return 0;
}

void Item_func_like::print(String *str, enum_query_type query_type)
{
  args[0]->print_parenthesised(str, query_type, precedence());
  str->append(' ');
  if (negated)
    str->append(STRING_WITH_LEN(" not "));
  str->append(func_name());
  str->append(' ');
  if (escape_used_in_parsing)
  {
    args[1]->print_parenthesised(str, query_type, precedence());
    str->append(STRING_WITH_LEN(" escape "));
    escape_item->print_parenthesised(str, query_type, higher_precedence());
  }
  else
    args[1]->print_parenthesised(str, query_type, higher_precedence());
}


longlong Item_func_like::val_int()
{
  DBUG_ASSERT(fixed == 1);
  String* res= args[0]->val_str(&cmp_value1);
  if (args[0]->null_value)
  {
    null_value=1;
    return 0;
  }
  String* res2= args[1]->val_str(&cmp_value2);
  if (args[1]->null_value)
  {
    null_value=1;
    return 0;
  }
  null_value=0;
  if (canDoTurboBM)
    return turboBM_matches(res->ptr(), res->length()) ? !negated : negated;
  return my_wildcmp(cmp_collation.collation,
		    res->ptr(),res->ptr()+res->length(),
		    res2->ptr(),res2->ptr()+res2->length(),
		    escape,wild_one,wild_many) ? negated : !negated;
}


/**
  We can optimize a where if first character isn't a wildcard
*/

bool Item_func_like::with_sargable_pattern() const
{
  if (negated)
    return false;

  if (!args[1]->const_item() || args[1]->is_expensive())
    return false;

  String* res2= args[1]->val_str((String *) &cmp_value2);
  if (!res2)
    return false;

  if (!res2->length()) // Can optimize empty wildcard: column LIKE ''
    return true;

  DBUG_ASSERT(res2->ptr());
  char first= res2->ptr()[0];
  return first != wild_many && first != wild_one;
}


/*
  subject LIKE pattern
  removes subject's dependency on PAD_CHAR_TO_FULL_LENGTH
  if pattern ends with the '%' wildcard.
*/
Sql_mode_dependency Item_func_like::value_depends_on_sql_mode() const
{
  if (!args[1]->value_depends_on_sql_mode_const_item())
    return Item_func::value_depends_on_sql_mode();
  StringBuffer<64> patternbuf;
  String *pattern= args[1]->val_str_ascii(&patternbuf);
  if (!pattern || !pattern->length())
    return Sql_mode_dependency();                  // Will return NULL or 0
  DBUG_ASSERT(pattern->charset()->mbminlen == 1);
  if (pattern->ptr()[pattern->length() - 1] != '%')
    return Item_func::value_depends_on_sql_mode();
  return ((args[0]->value_depends_on_sql_mode() |
           args[1]->value_depends_on_sql_mode()) &
          Sql_mode_dependency(~0, ~MODE_PAD_CHAR_TO_FULL_LENGTH)).
         soft_to_hard();
}


SEL_TREE *Item_func_like::get_mm_tree(RANGE_OPT_PARAM *param, Item **cond_ptr)
{
  MEM_ROOT *tmp_root= param->mem_root;
  param->thd->mem_root= param->old_root;
  bool sargable_pattern= with_sargable_pattern();
  param->thd->mem_root= tmp_root;
  return sargable_pattern ?
    Item_bool_func2::get_mm_tree(param, cond_ptr) :
    Item_func::get_mm_tree(param, cond_ptr);
}


bool fix_escape_item(THD *thd, Item *escape_item, String *tmp_str,
                     bool escape_used_in_parsing, CHARSET_INFO *cmp_cs,
                     int *escape)
{
  if (!escape_item->const_during_execution())
  {
    my_error(ER_WRONG_ARGUMENTS,MYF(0),"ESCAPE");
    return TRUE;
  }
  
  if (escape_item->const_item())
  {
    /* If we are on execution stage */
    String *escape_str= escape_item->val_str(tmp_str);
    if (escape_str)
    {
      const char *escape_str_ptr= escape_str->ptr();
      if (escape_used_in_parsing && (
             (((thd->variables.sql_mode & MODE_NO_BACKSLASH_ESCAPES) &&
                escape_str->numchars() != 1) ||
               escape_str->numchars() > 1)))
      {
        my_error(ER_WRONG_ARGUMENTS,MYF(0),"ESCAPE");
        return TRUE;
      }

      if (use_mb(cmp_cs))
      {
        CHARSET_INFO *cs= escape_str->charset();
        my_wc_t wc;
        int rc= cs->cset->mb_wc(cs, &wc,
                                (const uchar*) escape_str_ptr,
                                (const uchar*) escape_str_ptr +
                                escape_str->length());
        *escape= (int) (rc > 0 ? wc : '\\');
      }
      else
      {
        /*
          In the case of 8bit character set, we pass native
          code instead of Unicode code as "escape" argument.
          Convert to "cs" if charset of escape differs.
        */
        uint32 unused;
        if (escape_str->needs_conversion(escape_str->length(),
                                         escape_str->charset(),cmp_cs,&unused))
        {
          char ch;
          uint errors;
          uint32 cnvlen= copy_and_convert(&ch, 1, cmp_cs, escape_str_ptr,
                                          escape_str->length(),
                                          escape_str->charset(), &errors);
          *escape= cnvlen ? ch : '\\';
        }
        else
          *escape= escape_str_ptr ? *escape_str_ptr : '\\';
      }
    }
    else
      *escape= '\\';
  }

  return FALSE;
}

bool Item_func_like::fix_fields(THD *thd, Item **ref)
{
  DBUG_ASSERT(fixed == 0);
  if (Item_bool_func2::fix_fields(thd, ref) ||
      escape_item->fix_fields_if_needed_for_scalar(thd, &escape_item) ||
      fix_escape_item(thd, escape_item, &cmp_value1, escape_used_in_parsing,
                      cmp_collation.collation, &escape))
    return TRUE;

  if (escape_item->const_item())
  {
    /*
      We could also do boyer-more for non-const items, but as we would have to
      recompute the tables for each row it's not worth it.
    */
    if (args[1]->const_item() && !use_strnxfrm(collation.collation) &&
        !args[1]->is_expensive())
    {
      String* res2= args[1]->val_str(&cmp_value2);
      if (!res2)
        return FALSE;				// Null argument
      
      const size_t len   = res2->length();
      const char*  first = res2->ptr();
      const char*  last  = first + len - 1;
      /*
        len must be > 2 ('%pattern%')
        heuristic: only do TurboBM for pattern_len > 2
      */
      
      if (len > MIN_TURBOBM_PATTERN_LEN + 2 &&
          *first == wild_many &&
          *last  == wild_many)
      {
        const char* tmp = first + 1;
        for (; *tmp != wild_many && *tmp != wild_one && *tmp != escape; tmp++) ;
        canDoTurboBM = (tmp == last) && !use_mb(args[0]->collation.collation);
      }
      if (canDoTurboBM)
      {
        pattern_len = (int) len - 2;
        pattern     = thd->strmake(first + 1, pattern_len);
        DBUG_PRINT("info", ("Initializing pattern: '%s'", first));
        int *suff = (int*) thd->alloc((int) (sizeof(int)*
                                      ((pattern_len + 1)*2+
                                      alphabet_size)));
        bmGs      = suff + pattern_len + 1;
        bmBc      = bmGs + pattern_len + 1;
        turboBM_compute_good_suffix_shifts(suff);
        turboBM_compute_bad_character_shifts();
        DBUG_PRINT("info",("done"));
      }
      use_sampling= (len > 2 && (*first == wild_many || *first == wild_one));
    }
  }
  return FALSE;
}


void Item_func_like::cleanup()
{
  canDoTurboBM= FALSE;
  Item_bool_func2::cleanup();
}


bool Item_func_like::find_selective_predicates_list_processor(void *arg)
{
  find_selective_predicates_list_processor_data *data=
    (find_selective_predicates_list_processor_data *) arg;
  if (use_sampling && used_tables() == data->table->map)
  {
    THD *thd= data->table->in_use;
    COND_STATISTIC *stat;
    Item *arg0;
    if (!(stat= (COND_STATISTIC *) thd->alloc(sizeof(COND_STATISTIC))))
      return TRUE;
    stat->cond= this;
    arg0= args[0]->real_item();
    if (args[1]->const_item() && arg0->type() == FIELD_ITEM)
      stat->field_arg= ((Item_field *)arg0)->field;
    else
      stat->field_arg= NULL;
    data->list.push_back(stat, thd->mem_root);
  }
  return FALSE;
}


int Regexp_processor_pcre::default_regex_flags()
{
  return default_regex_flags_pcre(current_thd);
}

void Regexp_processor_pcre::set_recursion_limit(THD *thd)
{
  long stack_used;
  DBUG_ASSERT(thd == current_thd);
  stack_used= available_stack_size(thd->thread_stack, &stack_used);
  m_pcre_extra.match_limit_recursion=
    (ulong)((my_thread_stack_size - STACK_MIN_SIZE - stack_used)/my_pcre_frame_size);
}


/**
  Convert string to lib_charset, if needed.
*/
String *Regexp_processor_pcre::convert_if_needed(String *str, String *converter)
{
  if (m_conversion_is_needed)
  {
    uint dummy_errors;
    if (converter->copy(str->ptr(), str->length(), str->charset(),
                        m_library_charset, &dummy_errors))
      return NULL;
    str= converter;
  }
  return str;
}


/**
  @brief Compile regular expression.

  @param[in]    pattern        the pattern to compile from.
  @param[in]    send_error     send error message if any.

  @details Make necessary character set conversion then 
  compile regular expression passed in the args[1].

  @retval    false  success.
  @retval    true   error occurred.
 */

bool Regexp_processor_pcre::compile(String *pattern, bool send_error)
{
  const char *pcreErrorStr;
  int pcreErrorOffset;

  if (is_compiled())
  {
    if (!stringcmp(pattern, &m_prev_pattern))
      return false;
    cleanup();
    m_prev_pattern.copy(*pattern);
  }

  if (!(pattern= convert_if_needed(pattern, &pattern_converter)))
    return true;

  m_pcre= pcre_compile(pattern->c_ptr_safe(), m_library_flags,
                       &pcreErrorStr, &pcreErrorOffset, NULL);

  if (unlikely(m_pcre == NULL))
  {
    if (send_error)
    {
      char buff[MAX_FIELD_WIDTH];
      my_snprintf(buff, sizeof(buff), "%s at offset %d", pcreErrorStr, pcreErrorOffset);
      my_error(ER_REGEXP_ERROR, MYF(0), buff);
    }
    return true;
  }
  return false;
}


bool Regexp_processor_pcre::compile(Item *item, bool send_error)
{
  char buff[MAX_FIELD_WIDTH];
  String tmp(buff, sizeof(buff), &my_charset_bin);
  String *pattern= item->val_str(&tmp);
  if (unlikely(item->null_value) || (unlikely(compile(pattern, send_error))))
    return true;
  return false;
}


/**
  Send a warning explaining an error code returned by pcre_exec().
*/
void Regexp_processor_pcre::pcre_exec_warn(int rc) const
{
  char buf[64];
  const char *errmsg= NULL;
  THD *thd= current_thd;

  /*
    Make a descriptive message only for those pcre_exec() error codes
    that can actually happen in MariaDB.
  */
  switch (rc)
  {
  case PCRE_ERROR_NULL:
    errmsg= "pcre_exec: null argument passed";
    break;
  case PCRE_ERROR_BADOPTION:
    errmsg= "pcre_exec: bad option";
    break;
  case PCRE_ERROR_BADMAGIC:
    errmsg= "pcre_exec: bad magic - not a compiled regex";
    break;
  case PCRE_ERROR_UNKNOWN_OPCODE:
    errmsg= "pcre_exec: error in compiled regex";
    break;
  case PCRE_ERROR_NOMEMORY:
    errmsg= "pcre_exec: Out of memory";
    break;
  case PCRE_ERROR_NOSUBSTRING:
    errmsg= "pcre_exec: no substring";
    break;
  case PCRE_ERROR_MATCHLIMIT:
    errmsg= "pcre_exec: match limit exceeded";
    break;
  case PCRE_ERROR_CALLOUT:
    errmsg= "pcre_exec: callout error";
    break;
  case PCRE_ERROR_BADUTF8:
    errmsg= "pcre_exec: Invalid utf8 byte sequence in the subject string";
    break;
  case PCRE_ERROR_BADUTF8_OFFSET:
    errmsg= "pcre_exec: Started at invalid location within utf8 byte sequence";
    break;
  case PCRE_ERROR_PARTIAL:
    errmsg= "pcre_exec: partial match";
    break;
  case PCRE_ERROR_INTERNAL:
    errmsg= "pcre_exec: internal error";
    break;
  case PCRE_ERROR_BADCOUNT:
    errmsg= "pcre_exec: ovesize is negative";
    break;
  case PCRE_ERROR_RECURSIONLIMIT:
    my_snprintf(buf, sizeof(buf), "pcre_exec: recursion limit of %ld exceeded",
                m_pcre_extra.match_limit_recursion);
    errmsg= buf;
    break;
  case PCRE_ERROR_BADNEWLINE:
    errmsg= "pcre_exec: bad newline options";
    break;
  case PCRE_ERROR_BADOFFSET:
    errmsg= "pcre_exec: start offset negative or greater than string length";
    break;
  case PCRE_ERROR_SHORTUTF8:
    errmsg= "pcre_exec: ended in middle of utf8 sequence";
    break;
  case PCRE_ERROR_JIT_STACKLIMIT:
    errmsg= "pcre_exec: insufficient stack memory for JIT compile";
    break;
  case PCRE_ERROR_RECURSELOOP:
    errmsg= "pcre_exec: Recursion loop detected";
    break;
  case PCRE_ERROR_BADMODE:
    errmsg= "pcre_exec: compiled pattern passed to wrong bit library function";
    break;
  case PCRE_ERROR_BADENDIANNESS:
    errmsg= "pcre_exec: compiled pattern passed to wrong endianness processor";
    break;
  case PCRE_ERROR_JIT_BADOPTION:
    errmsg= "pcre_exec: bad jit option";
    break;
  case PCRE_ERROR_BADLENGTH:
    errmsg= "pcre_exec: negative length";
    break;
  default:
    /*
      As other error codes should normally not happen,
      we just report the error code without textual description
      of the code.
    */
    my_snprintf(buf, sizeof(buf), "pcre_exec: Internal error (%d)", rc);
    errmsg= buf;
  }
  push_warning_printf(thd, Sql_condition::WARN_LEVEL_WARN,
                      ER_REGEXP_ERROR, ER_THD(thd, ER_REGEXP_ERROR), errmsg);
}


/**
  Call pcre_exec() and send a warning if pcre_exec() returned with an error.
*/
int Regexp_processor_pcre::pcre_exec_with_warn(const pcre *code,
                                               const pcre_extra *extra,
                                               const char *subject,
                                               int length, int startoffset,
                                               int options, int *ovector,
                                               int ovecsize)
{
  int rc= pcre_exec(code, extra, subject, length,
                    startoffset, options, ovector, ovecsize);
  DBUG_EXECUTE_IF("pcre_exec_error_123", rc= -123;);
  if (unlikely(rc < PCRE_ERROR_NOMATCH))
    pcre_exec_warn(rc);
  return rc;
}


bool Regexp_processor_pcre::exec(const char *str, size_t length, size_t offset)
{
  m_pcre_exec_rc= pcre_exec_with_warn(m_pcre, &m_pcre_extra, str, (int)length, (int)offset, 0,
                                      m_SubStrVec, array_elements(m_SubStrVec));
  return false;
}


bool Regexp_processor_pcre::exec(String *str, int offset,
                                  uint n_result_offsets_to_convert)
{
  if (!(str= convert_if_needed(str, &subject_converter)))
    return true;
  m_pcre_exec_rc= pcre_exec_with_warn(m_pcre, &m_pcre_extra,
                                      str->c_ptr_safe(), str->length(),
                                      offset, 0,
                                      m_SubStrVec, array_elements(m_SubStrVec));
  if (m_pcre_exec_rc > 0)
  {
    uint i;
    for (i= 0; i < n_result_offsets_to_convert; i++)
    {
      /*
        Convert byte offset into character offset.
      */
      m_SubStrVec[i]= (int) str->charset()->cset->numchars(str->charset(),
                                                           str->ptr(),
                                                           str->ptr() +
                                                           m_SubStrVec[i]);
    }
  }
  return false;
}


bool Regexp_processor_pcre::exec(Item *item, int offset,
                                uint n_result_offsets_to_convert)
{
  char buff[MAX_FIELD_WIDTH];
  String tmp(buff,sizeof(buff),&my_charset_bin);
  String *res= item->val_str(&tmp);
  if (item->null_value)
    return true;
  return exec(res, offset, n_result_offsets_to_convert);
}


void Regexp_processor_pcre::fix_owner(Item_func *owner,
                                      Item *subject_arg,
                                      Item *pattern_arg)
{
  if (!is_compiled() && pattern_arg->const_item())
  {
    if (compile(pattern_arg, true))
    {
      owner->maybe_null= 1; // Will always return NULL
      return;
    }
    set_const(true);
    owner->maybe_null= subject_arg->maybe_null;
  }
  else
    owner->maybe_null= 1;
}


bool Item_func_regex::fix_fields(THD *thd, Item **ref)
{
  re.set_recursion_limit(thd);
  return Item_bool_func::fix_fields(thd, ref);
}

bool
Item_func_regex::fix_length_and_dec()
{
  if (Item_bool_func::fix_length_and_dec() ||
      agg_arg_charsets_for_comparison(cmp_collation, args, 2))
    return TRUE;

  re.init(cmp_collation.collation, 0);
  re.fix_owner(this, args[0], args[1]);
  return FALSE;
}


longlong Item_func_regex::val_int()
{
  DBUG_ASSERT(fixed == 1);
  if ((null_value= re.recompile(args[1])))
    return 0;

  if ((null_value= re.exec(args[0], 0, 0)))
    return 0;

  return re.match();
}


bool Item_func_regexp_instr::fix_fields(THD *thd, Item **ref)
{
  re.set_recursion_limit(thd);
  return Item_int_func::fix_fields(thd, ref);
}


bool
Item_func_regexp_instr::fix_length_and_dec()
{
  if (agg_arg_charsets_for_comparison(cmp_collation, args, 2))
    return TRUE;

  re.init(cmp_collation.collation, 0);
  re.fix_owner(this, args[0], args[1]);
  max_length= MY_INT32_NUM_DECIMAL_DIGITS; // See also Item_func_locate
  return FALSE;
}


longlong Item_func_regexp_instr::val_int()
{
  DBUG_ASSERT(fixed == 1);
  if ((null_value= re.recompile(args[1])))
    return 0;

  if ((null_value= re.exec(args[0], 0, 1)))
    return 0;

  return re.match() ? re.subpattern_start(0) + 1 : 0;
}


#ifdef LIKE_CMP_TOUPPER
#define likeconv(cs,A) (uchar) (cs)->toupper(A)
#else
#define likeconv(cs,A) (uchar) (cs)->sort_order[(uchar) (A)]
#endif


/**
  Precomputation dependent only on pattern_len.
*/

void Item_func_like::turboBM_compute_suffixes(int *suff)
{
  const int   plm1 = pattern_len - 1;
  int            f = 0;
  int            g = plm1;
  int *const splm1 = suff + plm1;
  CHARSET_INFO	*cs= cmp_collation.collation;

  *splm1 = pattern_len;

  if (!cs->sort_order)
  {
    int i;
    for (i = pattern_len - 2; i >= 0; i--)
    {
      int tmp = *(splm1 + i - f);
      if (g < i && tmp < i - g)
	suff[i] = tmp;
      else
      {
	if (i < g)
	  g = i; // g = MY_MIN(i, g)
	f = i;
	while (g >= 0 && pattern[g] == pattern[g + plm1 - f])
	  g--;
	suff[i] = f - g;
      }
    }
  }
  else
  {
    int i;
    for (i = pattern_len - 2; 0 <= i; --i)
    {
      int tmp = *(splm1 + i - f);
      if (g < i && tmp < i - g)
	suff[i] = tmp;
      else
      {
	if (i < g)
	  g = i; // g = MY_MIN(i, g)
	f = i;
	while (g >= 0 &&
	       likeconv(cs, pattern[g]) == likeconv(cs, pattern[g + plm1 - f]))
	  g--;
	suff[i] = f - g;
      }
    }
  }
}


/**
  Precomputation dependent only on pattern_len.
*/

void Item_func_like::turboBM_compute_good_suffix_shifts(int *suff)
{
  turboBM_compute_suffixes(suff);

  int *end = bmGs + pattern_len;
  int *k;
  for (k = bmGs; k < end; k++)
    *k = pattern_len;

  int tmp;
  int i;
  int j          = 0;
  const int plm1 = pattern_len - 1;
  for (i = plm1; i > -1; i--)
  {
    if (suff[i] == i + 1)
    {
      for (tmp = plm1 - i; j < tmp; j++)
      {
	int *tmp2 = bmGs + j;
	if (*tmp2 == pattern_len)
	  *tmp2 = tmp;
      }
    }
  }

  int *tmp2;
  for (tmp = plm1 - i; j < tmp; j++)
  {
    tmp2 = bmGs + j;
    if (*tmp2 == pattern_len)
      *tmp2 = tmp;
  }

  tmp2 = bmGs + plm1;
  for (i = 0; i <= pattern_len - 2; i++)
    *(tmp2 - suff[i]) = plm1 - i;
}


/**
   Precomputation dependent on pattern_len.
*/

void Item_func_like::turboBM_compute_bad_character_shifts()
{
  int *i;
  int *end = bmBc + alphabet_size;
  int j;
  const int plm1 = pattern_len - 1;
  CHARSET_INFO	*cs= cmp_collation.collation;

  for (i = bmBc; i < end; i++)
    *i = pattern_len;

  if (!cs->sort_order)
  {
    for (j = 0; j < plm1; j++)
      bmBc[(uint) (uchar) pattern[j]] = plm1 - j;
  }
  else
  {
    for (j = 0; j < plm1; j++)
      bmBc[(uint) likeconv(cs,pattern[j])] = plm1 - j;
  }
}


/**
  Search for pattern in text.

  @return
    returns true/false for match/no match
*/

bool Item_func_like::turboBM_matches(const char* text, int text_len) const
{
  int bcShift;
  int turboShift;
  int shift = pattern_len;
  int j     = 0;
  int u     = 0;
  CHARSET_INFO	*cs= cmp_collation.collation;

  const int plm1=  pattern_len - 1;
  const int tlmpl= text_len - pattern_len;

  /* Searching */
  if (!cs->sort_order)
  {
    while (j <= tlmpl)
    {
      int i= plm1;
      while (i >= 0 && pattern[i] == text[i + j])
      {
	i--;
	if (i == plm1 - shift)
	  i-= u;
      }
      if (i < 0)
	return 1;

      const int v= plm1 - i;
      turboShift = u - v;
      bcShift    = bmBc[(uint) (uchar) text[i + j]] - plm1 + i;
      shift      = MY_MAX(turboShift, bcShift);
      shift      = MY_MAX(shift, bmGs[i]);
      if (shift == bmGs[i])
	u = MY_MIN(pattern_len - shift, v);
      else
      {
	if (turboShift < bcShift)
	  shift = MY_MAX(shift, u + 1);
	u = 0;
      }
      j+= shift;
    }
    return 0;
  }
  else
  {
    while (j <= tlmpl)
    {
      int i= plm1;
      while (i >= 0 && likeconv(cs,pattern[i]) == likeconv(cs,text[i + j]))
      {
	i--;
	if (i == plm1 - shift)
	  i-= u;
      }
      if (i < 0)
	return 1;

      const int v= plm1 - i;
      turboShift = u - v;
      bcShift    = bmBc[(uint) likeconv(cs, text[i + j])] - plm1 + i;
      shift      = MY_MAX(turboShift, bcShift);
      shift      = MY_MAX(shift, bmGs[i]);
      if (shift == bmGs[i])
	u = MY_MIN(pattern_len - shift, v);
      else
      {
	if (turboShift < bcShift)
	  shift = MY_MAX(shift, u + 1);
	u = 0;
      }
      j+= shift;
    }
    return 0;
  }
}


/**
  Make a logical XOR of the arguments.

  If either operator is NULL, return NULL.

  @todo
    (low priority) Change this to be optimized as: @n
    A XOR B   ->  (A) == 1 AND (B) <> 1) OR (A <> 1 AND (B) == 1) @n
    To be able to do this, we would however first have to extend the MySQL
    range optimizer to handle OR better.

  @note
    As we don't do any index optimization on XOR this is not going to be
    very fast to use.
*/

longlong Item_func_xor::val_int()
{
  DBUG_ASSERT(fixed == 1);
  int result= 0;
  null_value= false;
  for (uint i= 0; i < arg_count; i++)
  {
    result^= (args[i]->val_int() != 0);
    if (args[i]->null_value)
    {
      null_value= true;
      return 0;
    }
  }
  return result;
}

/**
  Apply NOT transformation to the item and return a new one.


    Transform the item using next rules:
    @verbatim
       a AND b AND ...    -> NOT(a) OR NOT(b) OR ...
       a OR b OR ...      -> NOT(a) AND NOT(b) AND ...
       NOT(a)             -> a
       a = b              -> a != b
       a != b             -> a = b
       a < b              -> a >= b
       a >= b             -> a < b
       a > b              -> a <= b
       a <= b             -> a > b
       IS NULL(a)         -> IS NOT NULL(a)
       IS NOT NULL(a)     -> IS NULL(a)
    @endverbatim

  @param thd		thread handler

  @return
    New item or
    NULL if we cannot apply NOT transformation (see Item::neg_transformer()).
*/

Item *Item_func_not::neg_transformer(THD *thd)	/* NOT(x)  ->  x */
{
  return args[0];
}


bool Item_func_not::fix_fields(THD *thd, Item **ref)
{
  args[0]->under_not(this);
  if (args[0]->type() == FIELD_ITEM)
  {
    /* replace  "NOT <field>" with "<field> == 0" */
    Query_arena backup, *arena;
    Item *new_item;
    bool rc= TRUE;
    arena= thd->activate_stmt_arena_if_needed(&backup);
    if ((new_item= new (thd->mem_root) Item_func_eq(thd, args[0], new (thd->mem_root) Item_int(thd, 0, 1))))
    {
      new_item->name= name;
      rc= (*ref= new_item)->fix_fields(thd, ref);
    }
    if (arena)
      thd->restore_active_arena(arena, &backup);
    return rc;
  }
  return Item_func::fix_fields(thd, ref);
}


Item *Item_bool_rowready_func2::neg_transformer(THD *thd)
{
  Item *item= negated_item(thd);
  return item;
}

/**
  XOR can be negated by negating one of the operands:

  NOT (a XOR b)  => (NOT a) XOR b
                 => a       XOR (NOT b)

  @param thd     Thread handle
  @return        New negated item
*/
Item *Item_func_xor::neg_transformer(THD *thd)
{
  Item *neg_operand;
  Item_func_xor *new_item;
  if ((neg_operand= args[0]->neg_transformer(thd)))
    // args[0] has neg_tranformer
    new_item= new(thd->mem_root) Item_func_xor(thd, neg_operand, args[1]);
  else if ((neg_operand= args[1]->neg_transformer(thd)))
    // args[1] has neg_tranformer
    new_item= new(thd->mem_root) Item_func_xor(thd, args[0], neg_operand);
  else
  {
    neg_operand= new(thd->mem_root) Item_func_not(thd, args[0]);
    new_item= new(thd->mem_root) Item_func_xor(thd, neg_operand, args[1]);
  }
  return new_item;
}


/**
  a IS NULL  ->  a IS NOT NULL.
*/
Item *Item_func_isnull::neg_transformer(THD *thd)
{
  Item *item= new (thd->mem_root) Item_func_isnotnull(thd, args[0]);
  return item;
}


/**
  a IS NOT NULL  ->  a IS NULL.
*/
Item *Item_func_isnotnull::neg_transformer(THD *thd)
{
  Item *item= new (thd->mem_root) Item_func_isnull(thd, args[0]);
  return item;
}


Item *Item_cond_and::neg_transformer(THD *thd)	/* NOT(a AND b AND ...)  -> */
					/* NOT a OR NOT b OR ... */
{
  neg_arguments(thd);
  Item *item= new (thd->mem_root) Item_cond_or(thd, list);
  return item;
}


Item *Item_cond_or::neg_transformer(THD *thd)	/* NOT(a OR b OR ...)  -> */
					/* NOT a AND NOT b AND ... */
{
  neg_arguments(thd);
  Item *item= new (thd->mem_root) Item_cond_and(thd, list);
  return item;
}


Item *Item_func_nop_all::neg_transformer(THD *thd)
{
  /* "NOT (e $cmp$ ANY (SELECT ...)) -> e $rev_cmp$" ALL (SELECT ...) */
  Item_func_not_all *new_item= new (thd->mem_root) Item_func_not_all(thd, args[0]);
  Item_allany_subselect *allany= (Item_allany_subselect*)args[0];
  allany->create_comp_func(FALSE);
  allany->all= !allany->all;
  allany->upper_item= new_item;
  return new_item;
}

Item *Item_func_not_all::neg_transformer(THD *thd)
{
  /* "NOT (e $cmp$ ALL (SELECT ...)) -> e $rev_cmp$" ANY (SELECT ...) */
  Item_func_nop_all *new_item= new (thd->mem_root) Item_func_nop_all(thd, args[0]);
  Item_allany_subselect *allany= (Item_allany_subselect*)args[0];
  allany->all= !allany->all;
  allany->create_comp_func(TRUE);
  allany->upper_item= new_item;
  return new_item;
}

Item *Item_func_eq::negated_item(THD *thd) /* a = b  ->  a != b */
{
  return new (thd->mem_root) Item_func_ne(thd, args[0], args[1]);
}


Item *Item_func_ne::negated_item(THD *thd) /* a != b  ->  a = b */
{
  return new (thd->mem_root) Item_func_eq(thd, args[0], args[1]);
}


Item *Item_func_lt::negated_item(THD *thd) /* a < b  ->  a >= b */
{
  return new (thd->mem_root) Item_func_ge(thd, args[0], args[1]);
}


Item *Item_func_ge::negated_item(THD *thd) /* a >= b  ->  a < b */
{
  return new (thd->mem_root) Item_func_lt(thd, args[0], args[1]);
}


Item *Item_func_gt::negated_item(THD *thd) /* a > b  ->  a <= b */
{
  return new (thd->mem_root) Item_func_le(thd, args[0], args[1]);
}


Item *Item_func_le::negated_item(THD *thd) /* a <= b  ->  a > b */
{
  return new (thd->mem_root) Item_func_gt(thd, args[0], args[1]);
}

/**
  just fake method, should never be called.
*/
Item *Item_bool_rowready_func2::negated_item(THD *thd)
{
  DBUG_ASSERT(0);
  return 0;
}


/**
  Construct a minimal multiple equality item

  @param f1               the first equal item
  @param f2               the second equal item
  @param with_const_item  TRUE if the first item is constant

  @details
  The constructor builds a new item equal object for the equality f1=f2.
  One of the equal items can be constant. If this is the case it is passed
  always as the first parameter and the parameter with_const_item serves
  as an indicator of this case.
  Currently any non-constant parameter items must point to an item of the
  of the type Item_field or Item_direct_view_ref(Item_field). 
*/

Item_equal::Item_equal(THD *thd, const Type_handler *handler,
                       Item *f1, Item *f2, bool with_const_item):
  Item_bool_func(thd), eval_item(0), cond_false(0), cond_true(0),
  context_field(NULL), link_equal_fields(FALSE),
  m_compare_handler(handler),
  m_compare_collation(f2->collation.collation)
{
  const_item_cache= 0;
  with_const= with_const_item;
  equal_items.push_back(f1, thd->mem_root);
  equal_items.push_back(f2, thd->mem_root);
  upper_levels= NULL;
}


/**
  Copy constructor for a multiple equality
  
  @param item_equal   source item for the constructor

  @details
  The function creates a copy of an Item_equal object.
  This constructor is used when an item belongs to a multiple equality
  of an upper level (an upper AND/OR level or an upper level of a nested
  outer join).
*/

Item_equal::Item_equal(THD *thd, Item_equal *item_equal):
  Item_bool_func(thd), eval_item(0), cond_false(0), cond_true(0),
  context_field(NULL), link_equal_fields(FALSE),
  m_compare_handler(item_equal->m_compare_handler),
  m_compare_collation(item_equal->m_compare_collation)
{
  const_item_cache= 0;
  List_iterator_fast<Item> li(item_equal->equal_items);
  Item *item;
  while ((item= li++))
  {
    equal_items.push_back(item, thd->mem_root);
  }
  with_const= item_equal->with_const;
  cond_false= item_equal->cond_false;
  upper_levels= item_equal->upper_levels;
}


/**
  @brief
  Add a constant item to the Item_equal object

  @param[in]  c  the constant to add
  @param[in]  f  item from the list equal_items the item c is equal to
                 (this parameter is optional)

  @details
  The method adds the constant item c to the equal_items list. If the list
  doesn't have any constant item yet the item c is just put in the front
  the list. Otherwise the value of c is compared with the value of the
  constant item from equal_items. If they are not equal cond_false is set
  to TRUE. This serves as an indicator that this Item_equal is always FALSE.
*/

void Item_equal::add_const(THD *thd, Item *c)
{
  if (cond_false)
    return;
  if (!with_const)
  {
    with_const= TRUE;
    equal_items.push_front(c, thd->mem_root);
    return;
  }

  /*
    Suppose we have an expression (with a string type field) like this:
      WHERE field=const1 AND field=const2 ...

    For all pairs field=constXXX we know that:

    - Item_func_eq::fix_length_and_dec() performed collation and character
    set aggregation and added character set converters when needed.
    Note, the case like:
      WHERE field=const1 COLLATE latin1_bin AND field=const2
    is not handled here, because the field would be replaced to
    Item_func_set_collation, which cannot get into Item_equal.
    So all constXXX that are handled by Item_equal
    already have compatible character sets with "field".

    - Also, Field_str::test_if_equality_guarantees_uniqueness() guarantees
    that the comparison collation of all equalities handled by Item_equal
    match the the collation of the field.

    Therefore, at Item_equal::add_const() time all constants constXXX
    should be directly comparable to each other without an additional
    character set conversion.
    It's safe to do val_str() for "const_item" and "c" and compare
    them according to the collation of the *field*.

    So in a script like this:
      CREATE TABLE t1 (a VARCHAR(10) COLLATE xxx);
      INSERT INTO t1 VALUES ('a'),('A');
      SELECT * FROM t1 WHERE a='a' AND a='A';
    Item_equal::add_const() effectively rewrites the condition to:
      SELECT * FROM t1 WHERE a='a' AND 'a' COLLATE xxx='A';
    and then to:
      SELECT * FROM t1 WHERE a='a'; // if the two constants were equal
                                    // e.g. in case of latin1_swedish_ci
    or to:
      SELECT * FROM t1 WHERE FALSE; // if the two constants were not equal
                                    // e.g. in case of latin1_bin

    Note, both "const_item" and "c" can return NULL, e.g.:
      SELECT * FROM t1 WHERE a=NULL    AND a='const';
      SELECT * FROM t1 WHERE a='const' AND a=NULL;
      SELECT * FROM t1 WHERE a='const' AND a=(SELECT MAX(a) FROM t2)
  */

  cond_false= !Item_equal::compare_type_handler()->Item_eq_value(thd, this, c,
                                                                 get_const());
  if (with_const && equal_items.elements == 1)
    cond_true= TRUE;
  if (cond_false || cond_true)
    const_item_cache= 1;
}


/**
  @brief
  Check whether a field is referred to in the multiple equality

  @param field   field whose occurrence is to be checked

  @details
  The function checks whether field is referred to by one of the
  items from the equal_items list.

  @retval
    1       if multiple equality contains a reference to field
  @retval
    0       otherwise    
*/

bool Item_equal::contains(Field *field)
{
  Item_equal_fields_iterator it(*this);
  while (it++)
  {
    if (field->eq(it.get_curr_field()))
        return 1;
  }
  return 0;
}


/**
  @brief
  Join members of another Item_equal object
  
  @param item    multiple equality whose members are to be joined

  @details
  The function actually merges two multiple equalities. After this operation
  the Item_equal object additionally contains the field items of another item of
  the type Item_equal.
  If the optional constant items are not equal the cond_false flag is set to TRUE.

  @notes
  The function is called for any equality f1=f2 such that f1 and f2 are items
  of the type Item_field or Item_direct_view_ref(Item_field), and, f1->field is
  referred to in the list this->equal_items, while the list item->equal_items
  contains a reference to f2->field.  
*/

void Item_equal::merge(THD *thd, Item_equal *item)
{
  Item *c= item->get_const();
  if (c)
    item->equal_items.pop();
  equal_items.append(&item->equal_items);
  if (c)
  {
    /* 
      The flag cond_false will be set to TRUE after this if 
      the multiple equality already contains a constant and its 
      value is not equal to the value of c.
    */
    add_const(thd, c);
  }
  cond_false|= item->cond_false;
} 


/**
  @brief
  Merge members of another Item_equal object into this one
  
  @param item         multiple equality whose members are to be merged
  @param save_merged  keep the list of equalities in 'item' intact
                      (e.g. for other merges)

  @details
  If the Item_equal 'item' happens to have some elements of the list
  of equal items belonging to 'this' object then the function merges
  the equal items from 'item' into this list.
  If both lists contains constants and they are different then
  the value of the cond_false flag is set to TRUE.

  @retval
    1    the lists of equal items in 'item' and 'this' contain common elements 
  @retval
    0    otherwise 

  @notes
  The method 'merge' just joins the list of equal items belonging to 'item'
  to the list of equal items belonging to this object assuming that the lists
  are disjoint. It would be more correct to call the method 'join'.
  The method 'merge_into_with_check' really merges two lists of equal items if
  they have common members.  
*/
  
bool Item_equal::merge_with_check(THD *thd, Item_equal *item, bool save_merged)
{
  bool intersected= FALSE;
  Item_equal_fields_iterator_slow fi(*item);
  
  while (fi++)
  {
    if (contains(fi.get_curr_field()))
    {
      intersected= TRUE;
      if (!save_merged)
        fi.remove();
    }
  }
  if (intersected)
  {
    if (!save_merged)
      merge(thd, item);
    else
    {
      Item *c= item->get_const();
      if (c)
        add_const(thd, c);
      if (!cond_false)
      {
        Item *item;
        fi.rewind();
        while ((item= fi++))
	{
          if (!contains(fi.get_curr_field()))
            add(item, thd->mem_root);
        }
      }
    }         
  }
  return intersected;
}


/**
  @brief
  Merge this object into a list of Item_equal objects 
  
  @param list                 the list of Item_equal objects to merge into
  @param save_merged          keep the list of equalities in 'this' intact
                              (e.g. for other merges)
  @param only_intersected     do not merge if there are no common members
                              in any of Item_equal objects from the list
                              and this Item_equal

  @details
  If the list of equal items from 'this' object contains common members
  with the lists of equal items belonging to Item_equal objects from 'list'
  then all involved Item_equal objects e1,...,ek are merged into one 
  Item equal that replaces e1,...,ek in the 'list'. Otherwise, in the case
  when the value of the parameter only_if_intersected is false, this
  Item_equal is joined to the 'list'.
*/

void Item_equal::merge_into_list(THD *thd, List<Item_equal> *list,
                                 bool save_merged,
                                 bool only_intersected)
{
  Item_equal *item;
  List_iterator<Item_equal> it(*list);
  Item_equal *merge_into= NULL;
  while((item= it++))
  {
    if (!merge_into)
    {
      if (item->merge_with_check(thd, this, save_merged))
        merge_into= item;
    }
    else
    {
      if (merge_into->merge_with_check(thd, item, false))
        it.remove();
    }
  }
  if (!only_intersected && !merge_into)
    list->push_back(this, thd->mem_root);
}


/**
  @brief
  Order equal items of the  multiple equality according to a sorting criteria

  @param compare      function to compare items from the equal_items list
  @param arg          context extra parameter for the cmp function

  @details
  The function performs ordering of the items from the equal_items list
  according to the criteria determined by the cmp callback parameter.
  If cmp(item1,item2,arg)<0 than item1 must be placed after item2.

  @notes
  The function sorts equal items by the bubble sort algorithm.
  The list of field items is looked through and whenever two neighboring
  members follow in a wrong order they are swapped. This is performed
  again and again until we get all members in a right order.
*/

void Item_equal::sort(Item_field_cmpfunc compare, void *arg)
{
  bubble_sort<Item>(&equal_items, compare, arg);
}


/**
  @brief
  Check appearance of new constant items in the multiple equality object

  @details
  The function checks appearance of new constant items among the members
  of the equal_items list. Each new constant item is compared with
  the constant item from the list if there is any. If there is none the first
  new constant item is placed at the very beginning of the list and
  with_const is set to TRUE. If it happens that the compared constant items
  are unequal then the flag cond_false is set to TRUE.

  @notes 
  Currently this function is called only after substitution of constant tables.
*/

void Item_equal::update_const(THD *thd)
{
  List_iterator<Item> it(equal_items);
  if (with_const)
    it++;
  Item *item;
  while ((item= it++))
  {
    if (item->const_item() && !item->is_expensive() &&
        /*
          Don't propagate constant status of outer-joined column.
          Such a constant status here is a result of:
            a) empty outer-joined table: in this case such a column has a
               value of NULL; but at the same time other arguments of
               Item_equal don't have to be NULLs and the value of the whole
               multiple equivalence expression doesn't have to be NULL or FALSE
               because of the outer join nature;
          or
            b) outer-joined table contains only 1 row: the result of
               this column is equal to a row field value *or* NULL.
          Both values are inacceptable as Item_equal constants.
        */
        !item->is_outer_field())
    {
      if (item == equal_items.head())
        with_const= TRUE;
      else
      {
        it.remove();
        add_const(thd, item);
      }
    } 
  }
}


/**
  @brief
  Fix fields in a completely built multiple equality

  @param  thd     currently not used thread handle 
  @param  ref     not used

  @details
  This function is called once the multiple equality has been built out of 
  the WHERE/ON condition and no new members are expected to be added to the
  equal_items list anymore.
  As any implementation of the virtual fix_fields method the function
  calculates the cached values of not_null_tables_cache, used_tables_cache,
  const_item_cache and calls fix_length_and_dec().
  Additionally the function sets a reference to the Item_equal object in
  the non-constant items of the equal_items list unless such a reference has
  been already set.

  @notes 
  Currently this function is called only in the function
  build_equal_items_for_cond.
  
  @retval
  FALSE   always
*/

bool Item_equal::fix_fields(THD *thd, Item **ref)
{ 
  DBUG_ASSERT(fixed == 0);
  Item_equal_fields_iterator it(*this);
  Item *item;
  Field *first_equal_field= NULL;
  Field *last_equal_field= NULL;
  Field *prev_equal_field= NULL;
  not_null_tables_cache= used_tables_cache= 0;
  const_item_cache= 0;
  while ((item= it++))
  {
    table_map tmp_table_map;
    used_tables_cache|= item->used_tables();
    tmp_table_map= item->not_null_tables();
    not_null_tables_cache|= tmp_table_map;
    DBUG_ASSERT(!item->with_sum_func() && !item->with_subquery());
    if (item->maybe_null)
      maybe_null= 1;
    if (!item->get_item_equal())
      item->set_item_equal(this);
    if (link_equal_fields && item->real_item()->type() == FIELD_ITEM)
    {
      last_equal_field= ((Item_field *) (item->real_item()))->field;
      if (!prev_equal_field)
        first_equal_field= last_equal_field;
      else
        prev_equal_field->next_equal_field= last_equal_field;
      prev_equal_field= last_equal_field;         
    }
  }
  if (prev_equal_field && last_equal_field != first_equal_field)
    last_equal_field->next_equal_field= first_equal_field;
  if (fix_length_and_dec())
    return TRUE;
  fixed= 1;
  return FALSE;
}


/**
  Update the value of the used table attribute and other attributes
 */

void Item_equal::update_used_tables()
{
  not_null_tables_cache= used_tables_cache= 0;
  if ((const_item_cache= cond_false || cond_true))
    return;
  Item_equal_fields_iterator it(*this);
  Item *item;
  const_item_cache= 1;
  while ((item= it++))
  {
    item->update_used_tables();
    used_tables_cache|= item->used_tables();
    /* see commentary at Item_equal::update_const() */
    const_item_cache&= item->const_item() && !item->is_outer_field();
  }
}


bool Item_equal::count_sargable_conds(void *arg)
{
  SELECT_LEX *sel= (SELECT_LEX *) arg;
  uint m= equal_items.elements;
  sel->cond_count+= m*(m-1);
  return 0;
}


/**
  @brief
  Evaluate multiple equality

  @details
  The function evaluate multiple equality to a boolean value.
  The function ignores non-constant items from the equal_items list.
  The function returns 1 if all constant items from the list are equal. 
  It returns 0 if there are unequal constant items in the list or 
  one of the constant items is evaluated to NULL. 
  
  @notes 
  Currently this function can be called only at the optimization
  stage after the constant table substitution, since all Item_equals
  are eliminated before the execution stage.
  
  @retval
     0     multiple equality is always FALSE or NULL
     1     otherwise
*/

longlong Item_equal::val_int()
{
  if (cond_false)
    return 0;
  if (cond_true)
    return 1;
  Item *item= get_const();
  Item_equal_fields_iterator it(*this);
  if (!item)
    item= it++;
  eval_item->store_value(item);
  if ((null_value= item->null_value))
    return 0;
  while ((item= it++))
  {
    Field *field= it.get_curr_field();
    /* Skip fields of tables that has not been read yet */
    if (!field->table->status || (field->table->status & STATUS_NULL_ROW))
    {
      const int rc= eval_item->cmp(item);
      if ((rc == TRUE) || (null_value= (rc == UNKNOWN)))
        return 0;
    }
  }
  return 1;
}


bool Item_equal::fix_length_and_dec()
{
  Item *item= get_first(NO_PARTICULAR_TAB, NULL);
  const Type_handler *handler= item->type_handler();
  eval_item= handler->make_cmp_item(current_thd, item->collation.collation);
  return eval_item == NULL;
}


bool Item_equal::walk(Item_processor processor, bool walk_subquery, void *arg)
{
  Item *item;
  Item_equal_fields_iterator it(*this);
  while ((item= it++))
  {
    if (item->walk(processor, walk_subquery, arg))
      return 1;
  }
  return Item_func::walk(processor, walk_subquery, arg);
}


Item *Item_equal::transform(THD *thd, Item_transformer transformer, uchar *arg)
{
  DBUG_ASSERT(!thd->stmt_arena->is_stmt_prepare());

  Item *item;
  Item_equal_fields_iterator it(*this);
  while ((item= it++))
  {
    Item *new_item= item->transform(thd, transformer, arg);
    if (!new_item)
      return 0;

    /*
      THD::change_item_tree() should be called only if the tree was
      really transformed, i.e. when a new item has been created.
      Otherwise we'll be allocating a lot of unnecessary memory for
      change records at each execution.
    */
    if (new_item != item)
      thd->change_item_tree((Item **) it.ref(), new_item);
  }
  return Item_func::transform(thd, transformer, arg);
}


void Item_equal::print(String *str, enum_query_type query_type)
{
  if (cond_false)
  {
    str->append('0');
    return;
  }
  str->append(func_name());
  str->append('(');
  List_iterator_fast<Item> it(equal_items);
  Item *item;
  item= it++;
  item->print(str, query_type);
  while ((item= it++))
  {
    str->append(',');
    str->append(' ');
    item->print(str, query_type);
  }
  str->append(')');
}


/*
  @brief Get the first equal field of multiple equality.
  @param[in] field   the field to get equal field to

  @details Get the first field of multiple equality that is equal to the
  given field. In order to make semi-join materialization strategy work
  correctly we can't propagate equal fields from upper select to a
  materialized semi-join.
  Thus the fields is returned according to following rules:

  1) If the given field belongs to a semi-join then the first field in
     multiple equality which belong to the same semi-join is returned.
     Otherwise NULL is returned.
  2) If the given field doesn't belong to a semi-join then
     the first field in the multiple equality that doesn't belong to any
     semi-join is returned.
     If all fields in the equality are belong to semi-join(s) then NULL
     is returned.
  3) If no field is given then the first field in the multiple equality
     is returned without regarding whether it belongs to a semi-join or not.

  @retval Found first field in the multiple equality.
  @retval 0 if no field found.
*/

Item* Item_equal::get_first(JOIN_TAB *context, Item *field_item)
{
  Item_equal_fields_iterator it(*this);
  Item *item;
  if (!field_item)
    return (it++);
  Field *field= ((Item_field *) (field_item->real_item()))->field;

  /*
    Of all equal fields, return the first one we can use. Normally, this is the
    field which belongs to the table that is the first in the join order.

    There is one exception to this: When semi-join materialization strategy is
    used, and the given field belongs to a table within the semi-join nest, we
    must pick the first field in the semi-join nest.

    Example: suppose we have a join order:

       ot1 ot2  SJ-Mat(it1  it2  it3)  ot3

    and equality ot2.col = it1.col = it2.col
    If we're looking for best substitute for 'it2.col', we should pick it1.col
    and not ot2.col.
    
    eliminate_item_equal() also has code that deals with equality substitution
    in presence of SJM nests.
  */

  TABLE_LIST *emb_nest;
  if (context != NO_PARTICULAR_TAB)
    emb_nest= context->emb_sj_nest;
  else
    emb_nest= field->table->pos_in_table_list->embedding;

  if (emb_nest && emb_nest->sj_mat_info && emb_nest->sj_mat_info->is_used)
  {
    /*
      It's a field from an materialized semi-join. We can substitute it for
       - a constant item 
       - a field from the same semi-join
       Find the first of such items:
    */
    while ((item= it++))
    {
      if (item->const_item() || 
          it.get_curr_field()->table->pos_in_table_list->embedding == emb_nest)
      {
        /*
          If we found given field then return NULL to avoid unnecessary
          substitution.
        */
        return (item != field_item) ? item : NULL;
      }
    }
  }
  else
  {
    /*
      The field is not in SJ-Materialization nest. We must return the first
      field in the join order. The field may be inside a semi-join nest, i.e 
      a join order may look like this:

          SJ-Mat(it1  it2)  ot1  ot2

      where we're looking what to substitute ot2.col for. In this case we must 
      still return it1.col, here's a proof why:

      First let's note that either it1.col or it2.col participates in 
      subquery's IN-equality. It can't be otherwise, because materialization is
      only applicable to uncorrelated subqueries, so the only way we could
      infer "it1.col=ot1.col" is from the IN-equality. Ok, so IN-eqality has 
      it1.col or it2.col on its inner side. it1.col is first such item in the
      join order, so it's not possible for SJ-Mat to be
      SJ-Materialization-lookup, it is SJ-Materialization-Scan. The scan part
      of this strategy will unpack value of it1.col=it2.col into it1.col
      (that's the first equal item inside the subquery), and we'll be able to
      get it from there. qed.
    */

    return equal_items.head();
  }
  // Shouldn't get here.
  DBUG_ASSERT(0);
  return NULL;
}


longlong Item_func_dyncol_check::val_int()
{
  char buff[STRING_BUFFER_USUAL_SIZE];
  String tmp(buff, sizeof(buff), &my_charset_bin);
  DYNAMIC_COLUMN col;
  String *str;
  enum enum_dyncol_func_result rc;

  str= args[0]->val_str(&tmp);
  if (args[0]->null_value)
    goto null;
  col.length= str->length();
  /* We do not change the string, so could do this trick */
  col.str= (char *)str->ptr();
  rc= mariadb_dyncol_check(&col);
  if (rc < 0 && rc != ER_DYNCOL_FORMAT)
  {
    dynamic_column_error_message(rc);
    goto null;
  }
  null_value= FALSE;
  return rc == ER_DYNCOL_OK;

null:
  null_value= TRUE;
  return 0;
}

longlong Item_func_dyncol_exists::val_int()
{
  char buff[STRING_BUFFER_USUAL_SIZE], nmstrbuf[11];
  String tmp(buff, sizeof(buff), &my_charset_bin),
         nmbuf(nmstrbuf, sizeof(nmstrbuf), system_charset_info);
  DYNAMIC_COLUMN col;
  String *str;
  LEX_STRING buf, *name= NULL;
  ulonglong num= 0;
  enum enum_dyncol_func_result rc;

  if (args[1]->result_type() == INT_RESULT)
    num= args[1]->val_int();
  else
  {
    String *nm= args[1]->val_str(&nmbuf);
    if (!nm || args[1]->null_value)
    {
      null_value= 1;
      return 1;
    }
    if (my_charset_same(nm->charset(), DYNCOL_UTF))
    {
      buf.str= (char *) nm->ptr();
      buf.length= nm->length();
    }
    else
    {
      uint strlen= nm->length() * DYNCOL_UTF->mbmaxlen + 1;
      uint dummy_errors;
      buf.str= (char *) current_thd->alloc(strlen);
      if (buf.str)
      {
        buf.length=
          copy_and_convert(buf.str, strlen, DYNCOL_UTF,
                           nm->ptr(), nm->length(), nm->charset(),
                           &dummy_errors);
      }
      else
        buf.length= 0;
    }
    name= &buf;
  }
  str= args[0]->val_str(&tmp);
  if (args[0]->null_value || args[1]->null_value || num > UINT_MAX16)
    goto null;
  col.length= str->length();
  /* We do not change the string, so could do this trick */
  col.str= (char *)str->ptr();
  rc= ((name == NULL) ?
       mariadb_dyncol_exists_num(&col, (uint) num) :
       mariadb_dyncol_exists_named(&col, name));
  if (rc < 0)
  {
    dynamic_column_error_message(rc);
    goto null;
  }
  null_value= FALSE;
  return rc == ER_DYNCOL_YES;

null:
  null_value= TRUE;
  return 0;
}


Item_bool_rowready_func2 *Eq_creator::create(THD *thd, Item *a, Item *b) const
{
  return new(thd->mem_root) Item_func_eq(thd, a, b);
}


Item_bool_rowready_func2* Eq_creator::create_swap(THD *thd, Item *a, Item *b) const
{
  return new(thd->mem_root) Item_func_eq(thd, b, a);
}


Item_bool_rowready_func2* Ne_creator::create(THD *thd, Item *a, Item *b) const
{
  return new(thd->mem_root) Item_func_ne(thd, a, b);
}


Item_bool_rowready_func2* Ne_creator::create_swap(THD *thd, Item *a, Item *b) const
{
  return new(thd->mem_root) Item_func_ne(thd, b, a);
}


Item_bool_rowready_func2* Gt_creator::create(THD *thd, Item *a, Item *b) const
{
  return new(thd->mem_root) Item_func_gt(thd, a, b);
}


Item_bool_rowready_func2* Gt_creator::create_swap(THD *thd, Item *a, Item *b) const
{
  return new(thd->mem_root) Item_func_lt(thd, b, a);
}


Item_bool_rowready_func2* Lt_creator::create(THD *thd, Item *a, Item *b) const
{
  return new(thd->mem_root) Item_func_lt(thd, a, b);
}


Item_bool_rowready_func2* Lt_creator::create_swap(THD *thd, Item *a, Item *b) const
{
  return new(thd->mem_root) Item_func_gt(thd, b, a);
}


Item_bool_rowready_func2* Ge_creator::create(THD *thd, Item *a, Item *b) const
{
  return new(thd->mem_root) Item_func_ge(thd, a, b);
}


Item_bool_rowready_func2* Ge_creator::create_swap(THD *thd, Item *a, Item *b) const
{
  return new(thd->mem_root) Item_func_le(thd, b, a);
}


Item_bool_rowready_func2* Le_creator::create(THD *thd, Item *a, Item *b) const
{
  return new(thd->mem_root) Item_func_le(thd, a, b);
}


Item_bool_rowready_func2* Le_creator::create_swap(THD *thd, Item *a, Item *b) const
{
  return new(thd->mem_root) Item_func_ge(thd, b, a);
}


bool
Item_equal::excl_dep_on_grouping_fields(st_select_lex *sel)
{
  Item_equal_fields_iterator it(*this);
  Item *item;

  while ((item=it++))
  {
    if (item->excl_dep_on_grouping_fields(sel))
    {
      set_extraction_flag(FULL_EXTRACTION_FL);
      return true;
    }
  }
  return false;
}


/**
  @brief
    Transform multiple equality into list of equalities

  @param thd         the thread handle
  @param equalities  the list where created equalities are stored
  @param checker     the checker callback function to be applied to the nodes
                     of the tree of the object to check if multiple equality
                     elements can be used to create equalities
  @param arg         parameter to be passed to the checker
  @param clone_const true <=> clone the constant member if there is any

  @details
    How the method works on examples:

    Example 1:
    It takes MULT_EQ(x,a,b) and tries to create from its elements a set of
    equalities {(x=a),(x=b)}.

    Example 2:
    It takes MULT_EQ(1,a,b) and tries to create from its elements a set of
    equalities {(a=1),(a=b)}.

    How it is done:

    1. If there is a constant member c the first non-constant member x for
       which the function checker returns true is taken and an item for
       the equality x=c is created. When constructing the equality item
       the left part of the equality is always taken as a clone of x while
       the right part is taken as a clone of c only if clone_const == true.

    2. After this all equalities of the form x=a (where x designates the first
       non-constant member for which checker returns true and a is some other
       such member of the multiplle equality) are created. When constructing
       an equality item both its parts are taken as clones of x and a.
    
       Suppose in the examples above that for 'x', 'a', and 'b' the function
       checker returns true.

       Example 1:
         the equality (x=a) is built
         the equality (x=b) is built

       Example 2:
         the equality (a=1) is built
         the equality (a=b) is built

    3. As a result we get a set of equalities built with the elements of
       this multiple equality. They are saved in the equality list.

       Example 1:
       {(x=a),(x=b)}

       Example 2:
       {(a=1),(a=b)}

  @note
    This method is called for condition pushdown into materialized
    derived table/view, and IN subquery, and pushdown from HAVING into WHERE.
    When it is called for pushdown from HAVING the empty checker is passed.
    This is because in this case the elements of the multiple equality don't
    need to be  checked if they can be used to build equalities: either all
    equalities can be pushed or none of them can be pushed.
    When the function is called for pushdown from HAVING the value of the
    parameter clone_const is always false. In other cases it's always true.

  @retval true   if an error occurs
  @retval false  otherwise
*/

bool Item_equal::create_pushable_equalities(THD *thd,
                                            List<Item> *equalities,
                                            Pushdown_checker checker,
                                            uchar *arg,
                                            bool clone_const)
{
  Item *item;
  Item *left_item= NULL;
  Item *right_item = get_const();
  Item_equal_fields_iterator it(*this);

  while ((item=it++))
  {
    left_item= item;
    if (checker && !((item->*checker) (arg)))
      continue;
    break;
  }

  if (!left_item)
    return false;

  if (right_item)
  {
    Item_func_eq *eq= 0;
    Item *left_item_clone= left_item->build_clone(thd);
    Item *right_item_clone= !clone_const ?
                            right_item : right_item->build_clone(thd);
    if (!left_item_clone || !right_item_clone)
      return true;
    eq= new (thd->mem_root) Item_func_eq(thd,
                                         left_item_clone,
                                         right_item_clone);
    if (!eq ||  equalities->push_back(eq, thd->mem_root))
      return true;
    if (!clone_const)
      right_item->set_extraction_flag(IMMUTABLE_FL);
  }

  while ((item=it++))
  {
    if (checker && !((item->*checker) (arg)))
      continue;
    Item_func_eq *eq= 0;
    Item *left_item_clone= left_item->build_clone(thd);
    Item *right_item_clone= item->build_clone(thd);
    if (!(left_item_clone && right_item_clone))
      return true;
    left_item_clone->set_item_equal(NULL);
    right_item_clone->set_item_equal(NULL);
    eq= new (thd->mem_root) Item_func_eq(thd,
                                         right_item_clone,
                                         left_item_clone);
    if (!eq || equalities->push_back(eq, thd->mem_root))
      return true;
  }
  return false;
}


/**
  Transform multiple equality into the AND condition of equalities.

  Example:
  MULT_EQ(x,a,b)
  =>
  (x=a) AND (x=b)

  Equalities are built in Item_equal::create_pushable_equalities() method
  using elements of this multiple equality. The result of this method is
  saved in an equality list.
  This method returns the condition where the elements of the equality list
  are anded.
*/

Item *Item_equal::multiple_equality_transformer(THD *thd, uchar *arg)
{
  List<Item> equalities;
  if (create_pushable_equalities(thd, &equalities, 0, 0, false))
    return 0;

  switch (equalities.elements)
  {
  case 0:
    return 0;
  case 1:
    return equalities.head();
    break;
  default:
    return new (thd->mem_root) Item_cond_and(thd, equalities);
    break;
  }
}<|MERGE_RESOLUTION|>--- conflicted
+++ resolved
@@ -866,13 +866,9 @@
     {
       if (set_null)
         owner->null_value= 0;
-<<<<<<< HEAD
+      val1.round_self_if_needed((*a)->decimals, HALF_UP);
+      val2.round_self_if_needed((*b)->decimals, HALF_UP);
       return val1.cmp(val2);
-=======
-      my_decimal_round_if_needed(E_DEC_FATAL_ERROR, val1, (*a)->decimals, 0);
-      my_decimal_round_if_needed(E_DEC_FATAL_ERROR, val2, (*b)->decimals, 0);
-      return my_decimal_cmp(val1, val2);
->>>>>>> 794f6651
     }
   }
   if (set_null)
@@ -891,21 +887,12 @@
 
 int Arg_comparator::compare_e_decimal()
 {
-<<<<<<< HEAD
   VDec val1(*a), val2(*b);
   if (val1.is_null() || val2.is_null())
     return MY_TEST(val1.is_null() && val2.is_null());
+  val1.round_self_if_needed((*a)->decimals, HALF_UP);
+  val2.round_self_if_needed((*b)->decimals, HALF_UP);
   return MY_TEST(val1.cmp(val2) == 0);
-=======
-  my_decimal decimal1, decimal2;
-  my_decimal *val1= (*a)->val_decimal(&decimal1);
-  my_decimal *val2= (*b)->val_decimal(&decimal2);
-  if ((*a)->null_value || (*b)->null_value)
-    return MY_TEST((*a)->null_value && (*b)->null_value);
-  my_decimal_round_if_needed(E_DEC_FATAL_ERROR, val1, (*a)->decimals, 0);
-  my_decimal_round_if_needed(E_DEC_FATAL_ERROR, val2, (*b)->decimals, 0);
-  return my_decimal_cmp(val1, val2) == 0;
->>>>>>> 794f6651
 }
 
 
