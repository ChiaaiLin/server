/* Copyright (C) 2000-2003 MySQL AB

   This program is free software; you can redistribute it and/or modify
   it under the terms of the GNU General Public License as published by
   the Free Software Foundation; version 2 of the License.

   This program is distributed in the hope that it will be useful,
   but WITHOUT ANY WARRANTY; without even the implied warranty of
   MERCHANTABILITY or FITNESS FOR A PARTICULAR PURPOSE.  See the
   GNU General Public License for more details.

   You should have received a copy of the GNU General Public License
   along with this program; if not, write to the Free Software
   Foundation, Inc., 59 Temple Place, Suite 330, Boston, MA  02111-1307  USA */

/*
  Handling of MySQL SQL variables

  To add a new variable, one has to do the following:

  - Use one of the 'sys_var... classes from set_var.h or write a specific
    one for the variable type.
  - Define it in the 'variable definition list' in this file.
  - If the variable is thread specific, add it to 'system_variables' struct.
    If not, add it to mysqld.cc and an declaration in 'mysql_priv.h'
  - If the variable should be changed from the command line, add a definition
    of it in the my_option structure list in mysqld.cc
  - Don't forget to initialize new fields in global_system_variables and
    max_system_variables!

  NOTES:
    - Be careful with var->save_result: sys_var::check() only updates
    ulonglong_value; so other members of the union are garbage then; to use
    them you must first assign a value to them (in specific ::check() for
    example).

  TODO:
    - Add full support for the variable character_set (for 4.1)

    - When updating myisam_delay_key_write, we should do a 'flush tables'
      of all MyISAM tables to ensure that they are reopen with the
      new attribute.
*/

#ifdef USE_PRAGMA_IMPLEMENTATION
#pragma implementation				// gcc: Class implementation
#endif

#include "mysql_priv.h"
#include <mysql.h>
#include "slave.h"
#include "rpl_mi.h"
#include <my_getopt.h>
#include <thr_alarm.h>
#include <myisam.h>
#include <my_dir.h>
#ifdef WITH_MARIA_STORAGE_ENGINE
#include <maria.h>
#endif

#include "events.h"

/* WITH_NDBCLUSTER_STORAGE_ENGINE */
#ifdef WITH_NDBCLUSTER_STORAGE_ENGINE
extern ulong ndb_cache_check_time;
extern char opt_ndb_constrbuf[];
extern ulong ndb_extra_logging;
#endif

#ifdef HAVE_NDB_BINLOG
extern ulong ndb_report_thresh_binlog_epoch_slip;
extern ulong ndb_report_thresh_binlog_mem_usage;
#endif

extern CHARSET_INFO *character_set_filesystem;


static DYNAMIC_ARRAY fixed_show_vars;
static HASH system_variable_hash;

const char *bool_type_names[]= { "OFF", "ON", NullS };
TYPELIB bool_typelib=
{
  array_elements(bool_type_names)-1, "", bool_type_names, NULL
};

const char *delay_key_write_type_names[]= { "OFF", "ON", "ALL", NullS };
TYPELIB delay_key_write_typelib=
{
  array_elements(delay_key_write_type_names)-1, "",
  delay_key_write_type_names, NULL
};

static int  sys_check_ftb_syntax(THD *thd,  set_var *var);
static bool sys_update_ftb_syntax(THD *thd, set_var * var);
static void sys_default_ftb_syntax(THD *thd, enum_var_type type);
static bool sys_update_init_connect(THD*, set_var*);
static void sys_default_init_connect(THD*, enum_var_type type);
static bool sys_update_init_slave(THD*, set_var*);
static void sys_default_init_slave(THD*, enum_var_type type);
static bool set_option_bit(THD *thd, set_var *var);
static bool set_option_autocommit(THD *thd, set_var *var);
static int  check_log_update(THD *thd, set_var *var);
static bool set_log_update(THD *thd, set_var *var);
static int  check_pseudo_thread_id(THD *thd, set_var *var);
void fix_binlog_format_after_update(THD *thd, enum_var_type type);
static void fix_low_priority_updates(THD *thd, enum_var_type type);
static int check_tx_isolation(THD *thd, set_var *var);
static void fix_tx_isolation(THD *thd, enum_var_type type);
static int check_completion_type(THD *thd, set_var *var);
static void fix_completion_type(THD *thd, enum_var_type type);
static void fix_net_read_timeout(THD *thd, enum_var_type type);
static void fix_net_write_timeout(THD *thd, enum_var_type type);
static void fix_net_retry_count(THD *thd, enum_var_type type);
static void fix_max_join_size(THD *thd, enum_var_type type);
static void fix_query_cache_size(THD *thd, enum_var_type type);
static void fix_query_cache_min_res_unit(THD *thd, enum_var_type type);
static void fix_myisam_max_sort_file_size(THD *thd, enum_var_type type);
static void fix_maria_max_sort_file_size(THD *thd, enum_var_type type);
static void fix_max_binlog_size(THD *thd, enum_var_type type);
static void fix_max_relay_log_size(THD *thd, enum_var_type type);
static void fix_max_connections(THD *thd, enum_var_type type);
static int check_max_delayed_threads(THD *thd, set_var *var);
static void fix_thd_mem_root(THD *thd, enum_var_type type);
static void fix_trans_mem_root(THD *thd, enum_var_type type);
static void fix_server_id(THD *thd, enum_var_type type);
static KEY_CACHE *create_key_cache(const char *name, uint length);
#ifdef WITH_MARIA_STORAGE_ENGINE
static PAGECACHE *create_pagecache(const char *name, uint length);
#endif /* WITH_MARIA_STORAGE_ENGINE */
void fix_sql_mode_var(THD *thd, enum_var_type type);
static uchar *get_error_count(THD *thd);
static uchar *get_warning_count(THD *thd);
static uchar *get_tmpdir(THD *thd);
static int  sys_check_log_path(THD *thd,  set_var *var);
static bool sys_update_general_log_path(THD *thd, set_var * var);
static void sys_default_general_log_path(THD *thd, enum_var_type type);
static bool sys_update_slow_log_path(THD *thd, set_var * var);
static void sys_default_slow_log_path(THD *thd, enum_var_type type);

/*
  Variable definition list

  These are variables that can be set from the command line, in
  alphabetic order.

  The variables are linked into the list. A variable is added to
  it in the constructor (see sys_var class for details).
*/

static sys_var_chain vars = { NULL, NULL };

static sys_var_thd_ulong	sys_auto_increment_increment(&vars, "auto_increment_increment",
                                                     &SV::auto_increment_increment);
static sys_var_thd_ulong	sys_auto_increment_offset(&vars, "auto_increment_offset",
                                                  &SV::auto_increment_offset);

static sys_var_bool_ptr	sys_automatic_sp_privileges(&vars, "automatic_sp_privileges",
					      &sp_automatic_privileges);

static sys_var_const_str       sys_basedir(&vars, "basedir", mysql_home);
static sys_var_long_ptr	sys_binlog_cache_size(&vars, "binlog_cache_size",
					      &binlog_cache_size);
static sys_var_thd_binlog_format sys_binlog_format(&vars, "binlog_format",
                                            &SV::binlog_format);
static sys_var_thd_ulong	sys_bulk_insert_buff_size(&vars, "bulk_insert_buffer_size",
						  &SV::bulk_insert_buff_size);
static sys_var_character_set_sv	sys_character_set_server(&vars, "character_set_server",
                                        &SV::collation_server,
                                        &default_charset_info);
sys_var_const_str       sys_charset_system(&vars, "character_set_system",
                                           (char *)my_charset_utf8_general_ci.name);
static sys_var_character_set_database	sys_character_set_database(&vars, "character_set_database");
static sys_var_character_set_sv sys_character_set_client(&vars, "character_set_client",
                                        &SV::character_set_client,
                                        &default_charset_info);
static sys_var_character_set_sv sys_character_set_connection(&vars, "character_set_connection",
                                        &SV::collation_connection,
                                        &default_charset_info);
static sys_var_character_set_sv sys_character_set_results(&vars, "character_set_results",
                                        &SV::character_set_results,
                                        &default_charset_info, true);
static sys_var_character_set_sv sys_character_set_filesystem(&vars, "character_set_filesystem",
                                        &SV::character_set_filesystem,
                                        &character_set_filesystem);
static sys_var_thd_ulong	sys_completion_type(&vars, "completion_type",
					 &SV::completion_type,
					 check_completion_type,
					 fix_completion_type);
static sys_var_collation_sv sys_collation_connection(&vars, "collation_connection",
                                        &SV::collation_connection,
                                        &default_charset_info);
static sys_var_collation_sv sys_collation_database(&vars, "collation_database",
                                        &SV::collation_database,
                                        &default_charset_info);
static sys_var_collation_sv sys_collation_server(&vars, "collation_server",
                                        &SV::collation_server,
                                        &default_charset_info);
static sys_var_long_ptr	sys_concurrent_insert(&vars, "concurrent_insert",
                                              &myisam_concurrent_insert);
static sys_var_long_ptr	sys_connect_timeout(&vars, "connect_timeout",
					    &connect_timeout);
static sys_var_const_str       sys_datadir(&vars, "datadir", mysql_real_data_home);
#ifndef DBUG_OFF
static sys_var_thd_dbug        sys_dbug(&vars, "debug");
#endif
static sys_var_enum		sys_delay_key_write(&vars, "delay_key_write",
					    &delay_key_write_options,
					    &delay_key_write_typelib,
					    fix_delay_key_write);
static sys_var_long_ptr	sys_delayed_insert_limit(&vars, "delayed_insert_limit",
						 &delayed_insert_limit);
static sys_var_long_ptr	sys_delayed_insert_timeout(&vars, "delayed_insert_timeout",
						   &delayed_insert_timeout);
static sys_var_long_ptr	sys_delayed_queue_size(&vars, "delayed_queue_size",
					       &delayed_queue_size);

static sys_var_event_scheduler sys_event_scheduler(&vars, "event_scheduler");
static sys_var_long_ptr	sys_expire_logs_days(&vars, "expire_logs_days",
					     &expire_logs_days);
static sys_var_bool_ptr	sys_flush(&vars, "flush", &myisam_flush);
static sys_var_long_ptr	sys_flush_time(&vars, "flush_time", &flush_time);
static sys_var_str             sys_ft_boolean_syntax(&vars, "ft_boolean_syntax",
                                         sys_check_ftb_syntax,
                                         sys_update_ftb_syntax,
                                         sys_default_ftb_syntax,
                                         ft_boolean_syntax);
sys_var_str             sys_init_connect(&vars, "init_connect", 0,
                                         sys_update_init_connect,
                                         sys_default_init_connect,0);
sys_var_str             sys_init_slave(&vars, "init_slave", 0,
                                       sys_update_init_slave,
                                       sys_default_init_slave,0);
static sys_var_thd_ulong	sys_interactive_timeout(&vars, "interactive_timeout",
						&SV::net_interactive_timeout);
static sys_var_thd_ulong	sys_join_buffer_size(&vars, "join_buffer_size",
					     &SV::join_buff_size);
static sys_var_key_buffer_size	sys_key_buffer_size(&vars, "key_buffer_size");
static sys_var_key_cache_long  sys_key_cache_block_size(&vars, "key_cache_block_size",
						 offsetof(KEY_CACHE,
							  param_block_size));
static sys_var_key_cache_long	sys_key_cache_division_limit(&vars, "key_cache_division_limit",
						     offsetof(KEY_CACHE,
							      param_division_limit));
static sys_var_key_cache_long  sys_key_cache_age_threshold(&vars, "key_cache_age_threshold",
						     offsetof(KEY_CACHE,
							      param_age_threshold));
<<<<<<< HEAD
static sys_var_bool_ptr	sys_local_infile(&vars, "local_infile",
=======
#ifdef WITH_MARIA_STORAGE_ENGINE
sys_var_pagecache_long  sys_pagecache_division_limit("pagecache_division_limit",
						     offsetof(PAGECACHE,
							      param_division_limit));
sys_var_pagecache_long  sys_pagecache_age_threshold("pagecache_age_threshold",
						     offsetof(KEY_CACHE,
							      param_age_threshold));
#endif /* WITH_MARIA_STORAGE_ENGINE */
sys_var_bool_ptr	sys_local_infile("local_infile",
>>>>>>> de28fd57
					 &opt_local_infile);
static sys_var_trust_routine_creators
sys_trust_routine_creators(&vars, "log_bin_trust_routine_creators",
                           &trust_function_creators);
static sys_var_bool_ptr       
sys_trust_function_creators(&vars, "log_bin_trust_function_creators",
                            &trust_function_creators);
static sys_var_bool_ptr
  sys_log_queries_not_using_indexes(&vars, "log_queries_not_using_indexes",
                                    &opt_log_queries_not_using_indexes);
static sys_var_thd_ulong	sys_log_warnings(&vars, "log_warnings", &SV::log_warnings);
static sys_var_thd_ulong	sys_long_query_time(&vars, "long_query_time",
					     &SV::long_query_time);
static sys_var_thd_bool	sys_low_priority_updates(&vars, "low_priority_updates",
						 &SV::low_priority_updates,
						 fix_low_priority_updates);
#ifndef TO_BE_DELETED	/* Alias for the low_priority_updates */
static sys_var_thd_bool	sys_sql_low_priority_updates(&vars, "sql_low_priority_updates",
						     &SV::low_priority_updates,
						     fix_low_priority_updates);
#endif
static sys_var_thd_ulong	sys_max_allowed_packet(&vars, "max_allowed_packet",
					       &SV::max_allowed_packet);
static sys_var_long_ptr	sys_max_binlog_cache_size(&vars, "max_binlog_cache_size",
						  &max_binlog_cache_size);
static sys_var_long_ptr	sys_max_binlog_size(&vars, "max_binlog_size",
					    &max_binlog_size,
                                            fix_max_binlog_size);
static sys_var_long_ptr	sys_max_connections(&vars, "max_connections",
					    &max_connections,
                                            fix_max_connections);
static sys_var_long_ptr	sys_max_connect_errors(&vars, "max_connect_errors",
					       &max_connect_errors);
static sys_var_thd_ulong       sys_max_insert_delayed_threads(&vars, "max_insert_delayed_threads",
						       &SV::max_insert_delayed_threads,
                                                       check_max_delayed_threads,
                                                       fix_max_connections);
static sys_var_thd_ulong	sys_max_delayed_threads(&vars, "max_delayed_threads",
						&SV::max_insert_delayed_threads,
                                                check_max_delayed_threads,
                                                fix_max_connections);
static sys_var_thd_ulong	sys_max_error_count(&vars, "max_error_count",
					    &SV::max_error_count);
static sys_var_thd_ulonglong	sys_max_heap_table_size(&vars, "max_heap_table_size",
						&SV::max_heap_table_size);
static sys_var_thd_ulong       sys_pseudo_thread_id(&vars, "pseudo_thread_id",
					     &SV::pseudo_thread_id,
                                             check_pseudo_thread_id, 0);
static sys_var_thd_ha_rows	sys_max_join_size(&vars, "max_join_size",
					  &SV::max_join_size,
					  fix_max_join_size);
static sys_var_thd_ulong	sys_max_seeks_for_key(&vars, "max_seeks_for_key",
					      &SV::max_seeks_for_key);
static sys_var_thd_ulong   sys_max_length_for_sort_data(&vars, "max_length_for_sort_data",
                                                 &SV::max_length_for_sort_data);
#ifndef TO_BE_DELETED	/* Alias for max_join_size */
static sys_var_thd_ha_rows	sys_sql_max_join_size(&vars, "sql_max_join_size",
					      &SV::max_join_size,
					      fix_max_join_size);
#endif
static sys_var_long_ptr_global
sys_max_prepared_stmt_count(&vars, "max_prepared_stmt_count",
                            &max_prepared_stmt_count,
                            &LOCK_prepared_stmt_count);
static sys_var_long_ptr	sys_max_relay_log_size(&vars, "max_relay_log_size",
                                               &max_relay_log_size,
                                               fix_max_relay_log_size);
static sys_var_thd_ulong	sys_max_sort_length(&vars, "max_sort_length",
					    &SV::max_sort_length);
static sys_var_thd_ulong	sys_max_sp_recursion_depth(&vars, "max_sp_recursion_depth",
                                                   &SV::max_sp_recursion_depth);
static sys_var_max_user_conn   sys_max_user_connections(&vars, "max_user_connections");
static sys_var_thd_ulong	sys_max_tmp_tables(&vars, "max_tmp_tables",
					   &SV::max_tmp_tables);
static sys_var_long_ptr	sys_max_write_lock_count(&vars, "max_write_lock_count",
						 &max_write_lock_count);
static sys_var_thd_ulong       sys_multi_range_count(&vars, "multi_range_count",
                                              &SV::multi_range_count);
static sys_var_long_ptr	sys_myisam_data_pointer_size(&vars, "myisam_data_pointer_size",
                                                    &myisam_data_pointer_size);
static sys_var_thd_ulonglong	sys_myisam_max_sort_file_size(&vars, "myisam_max_sort_file_size", &SV::myisam_max_sort_file_size, fix_myisam_max_sort_file_size, 1);
static sys_var_thd_ulong       sys_myisam_repair_threads(&vars, "myisam_repair_threads", &SV::myisam_repair_threads);
static sys_var_thd_ulong	sys_myisam_sort_buffer_size(&vars, "myisam_sort_buffer_size", &SV::myisam_sort_buff_size);
static sys_var_bool_ptr	sys_myisam_use_mmap(&vars, "myisam_use_mmap",
                                            &opt_myisam_use_mmap);

static sys_var_thd_enum         sys_myisam_stats_method(&vars, "myisam_stats_method",
                                                &SV::myisam_stats_method,
                                                &myisam_stats_method_typelib,
                                                NULL);

<<<<<<< HEAD
static sys_var_thd_ulong	sys_net_buffer_length(&vars, "net_buffer_length",
=======
sys_var_thd_ulonglong	sys_maria_max_sort_file_size("maria_max_sort_file_size", &SV::maria_max_sort_file_size, fix_maria_max_sort_file_size, 1);
sys_var_thd_ulong       sys_maria_repair_threads("maria_repair_threads", &SV::maria_repair_threads);
sys_var_thd_ulong	sys_maria_sort_buffer_size("maria_sort_buffer_size", &SV::maria_sort_buff_size);
sys_var_thd_enum        sys_maria_stats_method("maria_stats_method",
                                                &SV::maria_stats_method,
                                                &myisam_stats_method_typelib,
                                                NULL);

sys_var_thd_ulong	sys_net_buffer_length("net_buffer_length",
>>>>>>> de28fd57
					      &SV::net_buffer_length);
static sys_var_thd_ulong	sys_net_read_timeout(&vars, "net_read_timeout",
					     &SV::net_read_timeout,
					     0, fix_net_read_timeout);
static sys_var_thd_ulong	sys_net_write_timeout(&vars, "net_write_timeout",
					      &SV::net_write_timeout,
					      0, fix_net_write_timeout);
static sys_var_thd_ulong	sys_net_retry_count(&vars, "net_retry_count",
					    &SV::net_retry_count,
					    0, fix_net_retry_count);
static sys_var_thd_bool	sys_new_mode(&vars, "new", &SV::new_mode);
static sys_var_bool_ptr_readonly sys_old_mode(&vars, "old",
                                       &global_system_variables.old_mode);
/* these two cannot be static */
sys_var_thd_bool                sys_old_alter_table(&vars, "old_alter_table",
                                            &SV::old_alter_table);
sys_var_thd_bool                sys_old_passwords(&vars, "old_passwords", &SV::old_passwords);
static sys_var_thd_ulong        sys_optimizer_prune_level(&vars, "optimizer_prune_level",
                                                  &SV::optimizer_prune_level);
static sys_var_thd_ulong        sys_optimizer_search_depth(&vars, "optimizer_search_depth",
                                                   &SV::optimizer_search_depth);
static sys_var_thd_ulong        sys_preload_buff_size(&vars, "preload_buffer_size",
                                              &SV::preload_buff_size);
static sys_var_thd_ulong	sys_read_buff_size(&vars, "read_buffer_size",
					   &SV::read_buff_size);
static sys_var_opt_readonly	sys_readonly(&vars, "read_only", &opt_readonly);
static sys_var_thd_ulong	sys_read_rnd_buff_size(&vars, "read_rnd_buffer_size",
					       &SV::read_rnd_buff_size);
static sys_var_thd_ulong	sys_div_precincrement(&vars, "div_precision_increment",
                                              &SV::div_precincrement);
static sys_var_long_ptr	sys_rpl_recovery_rank(&vars, "rpl_recovery_rank",
					      &rpl_recovery_rank);
static sys_var_long_ptr	sys_query_cache_size(&vars, "query_cache_size",
					     &query_cache_size,
					     fix_query_cache_size);

static sys_var_thd_ulong	sys_range_alloc_block_size(&vars, "range_alloc_block_size",
						   &SV::range_alloc_block_size);
static sys_var_thd_ulong	sys_query_alloc_block_size(&vars, "query_alloc_block_size",
						   &SV::query_alloc_block_size,
						   0, fix_thd_mem_root);
static sys_var_thd_ulong	sys_query_prealloc_size(&vars, "query_prealloc_size",
						&SV::query_prealloc_size,
						0, fix_thd_mem_root);
static sys_var_readonly        sys_tmpdir(&vars, "tmpdir", OPT_GLOBAL, SHOW_CHAR, get_tmpdir);
static sys_var_thd_ulong	sys_trans_alloc_block_size(&vars, "transaction_alloc_block_size",
						   &SV::trans_alloc_block_size,
						   0, fix_trans_mem_root);
static sys_var_thd_ulong	sys_trans_prealloc_size(&vars, "transaction_prealloc_size",
						&SV::trans_prealloc_size,
						0, fix_trans_mem_root);
sys_var_thd_enum        sys_thread_handling(&vars, "thread_handling",
                                            &SV::thread_handling,
                                            &thread_handling_typelib,
                                            NULL);

#ifdef HAVE_QUERY_CACHE
static sys_var_long_ptr	sys_query_cache_limit(&vars, "query_cache_limit",
					      &query_cache.query_cache_limit);
static sys_var_long_ptr        sys_query_cache_min_res_unit(&vars, "query_cache_min_res_unit",
						     &query_cache_min_res_unit,
						     fix_query_cache_min_res_unit);
static sys_var_thd_enum	sys_query_cache_type(&vars, "query_cache_type",
					     &SV::query_cache_type,
					     &query_cache_type_typelib);
static sys_var_thd_bool
sys_query_cache_wlock_invalidate(&vars, "query_cache_wlock_invalidate",
				 &SV::query_cache_wlock_invalidate);
#endif /* HAVE_QUERY_CACHE */
static sys_var_bool_ptr	sys_secure_auth(&vars, "secure_auth", &opt_secure_auth);
static sys_var_const_str_ptr sys_secure_file_priv(&vars, "secure_file_priv",
                                             &opt_secure_file_priv);
static sys_var_long_ptr	sys_server_id(&vars, "server_id", &server_id, fix_server_id);
static sys_var_bool_ptr	sys_slave_compressed_protocol(&vars, "slave_compressed_protocol",
						      &opt_slave_compressed_protocol);
static sys_var_long_ptr	sys_slow_launch_time(&vars, "slow_launch_time",
					     &slow_launch_time);
static sys_var_thd_ulong	sys_sort_buffer(&vars, "sort_buffer_size",
					&SV::sortbuff_size);
static sys_var_thd_sql_mode    sys_sql_mode(&vars, "sql_mode",
                                     &SV::sql_mode);
#ifdef HAVE_OPENSSL
extern char *opt_ssl_ca, *opt_ssl_capath, *opt_ssl_cert, *opt_ssl_cipher,
            *opt_ssl_key;
static sys_var_const_str_ptr	sys_ssl_ca(&vars, "ssl_ca", &opt_ssl_ca);
static sys_var_const_str_ptr	sys_ssl_capath(&vars, "ssl_capath", &opt_ssl_capath);
static sys_var_const_str_ptr	sys_ssl_cert(&vars, "ssl_cert", &opt_ssl_cert);
static sys_var_const_str_ptr	sys_ssl_cipher(&vars, "ssl_cipher", &opt_ssl_cipher);
static sys_var_const_str_ptr	sys_ssl_key(&vars, "ssl_key", &opt_ssl_key);
#else
static sys_var_const_str	sys_ssl_ca(&vars, "ssl_ca", NULL);
static sys_var_const_str	sys_ssl_capath(&vars, "ssl_capath", NULL);
static sys_var_const_str	sys_ssl_cert(&vars, "ssl_cert", NULL);
static sys_var_const_str	sys_ssl_cipher(&vars, "ssl_cipher", NULL);
static sys_var_const_str	sys_ssl_key(&vars, "ssl_key", NULL);
#endif
static sys_var_thd_enum
sys_updatable_views_with_limit(&vars, "updatable_views_with_limit",
                               &SV::updatable_views_with_limit,
                               &updatable_views_with_limit_typelib);

static sys_var_thd_table_type  sys_table_type(&vars, "table_type",
				       &SV::table_plugin);
static sys_var_thd_storage_engine sys_storage_engine(&vars, "storage_engine",
				       &SV::table_plugin);
static sys_var_bool_ptr	sys_sync_frm(&vars, "sync_frm", &opt_sync_frm);
static sys_var_const_str	sys_system_time_zone(&vars, "system_time_zone",
                                             system_time_zone);
static sys_var_long_ptr	sys_table_def_size(&vars, "table_definition_cache",
                                           &table_def_size);
static sys_var_long_ptr	sys_table_cache_size(&vars, "table_open_cache",
					     &table_cache_size);
static sys_var_long_ptr	sys_table_lock_wait_timeout(&vars, "table_lock_wait_timeout",
                                                    &table_lock_wait_timeout);
static sys_var_long_ptr	sys_thread_cache_size(&vars, "thread_cache_size",
					      &thread_cache_size);
#if HAVE_POOL_OF_THREADS == 1
sys_var_long_ptr	sys_thread_pool_size(&vars, "thread_pool_size",
					      &thread_pool_size);
#endif
static sys_var_thd_enum	sys_tx_isolation(&vars, "tx_isolation",
					 &SV::tx_isolation,
					 &tx_isolation_typelib,
					 fix_tx_isolation,
					 check_tx_isolation);
static sys_var_thd_ulonglong	sys_tmp_table_size(&vars, "tmp_table_size",
					   &SV::tmp_table_size);
static sys_var_bool_ptr  sys_timed_mutexes(&vars, "timed_mutexes",
                                    &timed_mutexes);
static sys_var_const_str	sys_version(&vars, "version", server_version);
static sys_var_const_str	sys_version_comment(&vars, "version_comment",
                                            MYSQL_COMPILATION_COMMENT);
static sys_var_const_str	sys_version_compile_machine(&vars, "version_compile_machine",
                                                    MACHINE_TYPE);
static sys_var_const_str	sys_version_compile_os(&vars, "version_compile_os",
                                               SYSTEM_TYPE);
static sys_var_thd_ulong	sys_net_wait_timeout(&vars, "wait_timeout",
					     &SV::net_wait_timeout);

/* Condition pushdown to storage engine */
static sys_var_thd_bool
sys_engine_condition_pushdown(&vars, "engine_condition_pushdown",
			      &SV::engine_condition_pushdown);

#ifdef WITH_NDBCLUSTER_STORAGE_ENGINE
/* ndb thread specific variable settings */
static sys_var_thd_ulong
sys_ndb_autoincrement_prefetch_sz(&vars, "ndb_autoincrement_prefetch_sz",
				  &SV::ndb_autoincrement_prefetch_sz);
static sys_var_thd_bool
sys_ndb_force_send(&vars, "ndb_force_send", &SV::ndb_force_send);
#ifdef HAVE_NDB_BINLOG
static sys_var_long_ptr
sys_ndb_report_thresh_binlog_epoch_slip(&vars, "ndb_report_thresh_binlog_epoch_slip",
                                        &ndb_report_thresh_binlog_epoch_slip);
static sys_var_long_ptr
sys_ndb_report_thresh_binlog_mem_usage(&vars, "ndb_report_thresh_binlog_mem_usage",
                                       &ndb_report_thresh_binlog_mem_usage);
#endif
static sys_var_thd_bool
sys_ndb_use_exact_count(&vars, "ndb_use_exact_count", &SV::ndb_use_exact_count);
static sys_var_thd_bool
sys_ndb_use_transactions(&vars, "ndb_use_transactions", &SV::ndb_use_transactions);
static sys_var_long_ptr
sys_ndb_cache_check_time(&vars, "ndb_cache_check_time", &ndb_cache_check_time);
static sys_var_const_str
sys_ndb_connectstring(&vars, "ndb_connectstring", opt_ndb_constrbuf);
static sys_var_thd_bool
sys_ndb_index_stat_enable(&vars, "ndb_index_stat_enable",
                          &SV::ndb_index_stat_enable);
static sys_var_thd_ulong
sys_ndb_index_stat_cache_entries(&vars, "ndb_index_stat_cache_entries",
                                 &SV::ndb_index_stat_cache_entries);
static sys_var_thd_ulong
sys_ndb_index_stat_update_freq(&vars, "ndb_index_stat_update_freq",
                               &SV::ndb_index_stat_update_freq);
static sys_var_long_ptr
sys_ndb_extra_logging(&vars, "ndb_extra_logging", &ndb_extra_logging);
static sys_var_thd_bool
sys_ndb_use_copying_alter_table(&vars, "ndb_use_copying_alter_table", &SV::ndb_use_copying_alter_table);
#endif //WITH_NDBCLUSTER_STORAGE_ENGINE

/* Time/date/datetime formats */

static sys_var_thd_date_time_format sys_time_format(&vars, "time_format",
					     &SV::time_format,
					     MYSQL_TIMESTAMP_TIME);
static sys_var_thd_date_time_format sys_date_format(&vars, "date_format",
					     &SV::date_format,
					     MYSQL_TIMESTAMP_DATE);
static sys_var_thd_date_time_format sys_datetime_format(&vars, "datetime_format",
						 &SV::datetime_format,
						 MYSQL_TIMESTAMP_DATETIME);

/* Variables that are bits in THD */

sys_var_thd_bit sys_autocommit(&vars, "autocommit", 0,
                               set_option_autocommit,
                               OPTION_NOT_AUTOCOMMIT,
                               1);
static sys_var_thd_bit	sys_big_tables(&vars, "big_tables", 0,
				       set_option_bit,
				       OPTION_BIG_TABLES);
#ifndef TO_BE_DELETED	/* Alias for big_tables */
static sys_var_thd_bit	sys_sql_big_tables(&vars, "sql_big_tables", 0,
					   set_option_bit,
					   OPTION_BIG_TABLES);
#endif
static sys_var_thd_bit	sys_big_selects(&vars, "sql_big_selects", 0,
					set_option_bit,
					OPTION_BIG_SELECTS);
static sys_var_thd_bit	sys_log_off(&vars, "sql_log_off",
				    check_log_update,
				    set_option_bit,
				    OPTION_LOG_OFF);
static sys_var_thd_bit	sys_log_update(&vars, "sql_log_update",
                                       check_log_update,
				       set_log_update,
				       OPTION_BIN_LOG);
static sys_var_thd_bit	sys_log_binlog(&vars, "sql_log_bin",
                                       check_log_update,
				       set_option_bit,
				       OPTION_BIN_LOG);
static sys_var_thd_bit	sys_sql_warnings(&vars, "sql_warnings", 0,
					 set_option_bit,
					 OPTION_WARNINGS);
static sys_var_thd_bit	sys_sql_notes(&vars, "sql_notes", 0,
					 set_option_bit,
					 OPTION_SQL_NOTES);
static sys_var_thd_bit	sys_auto_is_null(&vars, "sql_auto_is_null", 0,
					 set_option_bit,
					 OPTION_AUTO_IS_NULL);
static sys_var_thd_bit	sys_safe_updates(&vars, "sql_safe_updates", 0,
					 set_option_bit,
					 OPTION_SAFE_UPDATES);
static sys_var_thd_bit	sys_buffer_results(&vars, "sql_buffer_result", 0,
					   set_option_bit,
					   OPTION_BUFFER_RESULT);
static sys_var_thd_bit	sys_quote_show_create(&vars, "sql_quote_show_create", 0,
					      set_option_bit,
					      OPTION_QUOTE_SHOW_CREATE);
static sys_var_thd_bit	sys_foreign_key_checks(&vars, "foreign_key_checks", 0,
					       set_option_bit,
					       OPTION_NO_FOREIGN_KEY_CHECKS,
					       1);
static sys_var_thd_bit	sys_unique_checks(&vars, "unique_checks", 0,
					  set_option_bit,
					  OPTION_RELAXED_UNIQUE_CHECKS,
					  1);

/* Local state variables */

static sys_var_thd_ha_rows	sys_select_limit(&vars, "sql_select_limit",
						 &SV::select_limit);
static sys_var_timestamp	sys_timestamp(&vars, "timestamp");
static sys_var_last_insert_id	sys_last_insert_id(&vars, "last_insert_id");
static sys_var_last_insert_id	sys_identity(&vars, "identity");

static sys_var_thd_lc_time_names       sys_lc_time_names(&vars, "lc_time_names");

static sys_var_insert_id	sys_insert_id(&vars, "insert_id");
static sys_var_readonly		sys_error_count(&vars, "error_count",
						OPT_SESSION,
						SHOW_LONG,
						get_error_count);
static sys_var_readonly		sys_warning_count(&vars, "warning_count",
						  OPT_SESSION,
						  SHOW_LONG,
						  get_warning_count);

/* alias for last_insert_id() to be compatible with Sybase */
static sys_var_rand_seed1	sys_rand_seed1(&vars, "rand_seed1");
static sys_var_rand_seed2	sys_rand_seed2(&vars, "rand_seed2");

static sys_var_thd_ulong        sys_default_week_format(&vars, "default_week_format",
					                &SV::default_week_format);

sys_var_thd_ulong               sys_group_concat_max_len(&vars, "group_concat_max_len",
                                                         &SV::group_concat_max_len);

sys_var_thd_time_zone            sys_time_zone(&vars, "time_zone");

/* Global read-only variable containing hostname */
static sys_var_const_str        sys_hostname(&vars, "hostname", glob_hostname);

/* Read only variables */

<<<<<<< HEAD
static sys_var_have_variable sys_have_compress(&vars, "have_compress", &have_compress);
static sys_var_have_variable sys_have_crypt(&vars, "have_crypt", &have_crypt);
static sys_var_have_plugin sys_have_csv(&vars, "have_csv", C_STRING_WITH_LEN("csv"), MYSQL_STORAGE_ENGINE_PLUGIN);
static sys_var_have_variable sys_have_dlopen(&vars, "have_dynamic_loading", &have_dlopen);
static sys_var_have_variable sys_have_geometry(&vars, "have_geometry", &have_geometry);
static sys_var_have_plugin sys_have_innodb(&vars, "have_innodb", C_STRING_WITH_LEN("innodb"), MYSQL_STORAGE_ENGINE_PLUGIN);
static sys_var_have_plugin sys_have_ndbcluster(&vars, "have_ndbcluster", C_STRING_WITH_LEN("ndbcluster"), MYSQL_STORAGE_ENGINE_PLUGIN);
static sys_var_have_variable sys_have_openssl(&vars, "have_openssl", &have_ssl);
static sys_var_have_variable sys_have_ssl(&vars, "have_ssl", &have_ssl);
static sys_var_have_plugin sys_have_partition_db(&vars, "have_partitioning", C_STRING_WITH_LEN("partition"), MYSQL_STORAGE_ENGINE_PLUGIN);
static sys_var_have_variable sys_have_query_cache(&vars, "have_query_cache",
=======
sys_var_have_variable sys_have_compress("have_compress", &have_compress);
sys_var_have_variable sys_have_crypt("have_crypt", &have_crypt);
sys_var_have_variable sys_have_csv_db("have_csv", &have_csv_db);
sys_var_have_variable sys_have_dlopen("have_dynamic_loading", &have_dlopen);
sys_var_have_variable sys_have_geometry("have_geometry", &have_geometry);
sys_var_have_variable sys_have_innodb("have_innodb", &have_innodb);
sys_var_have_variable sys_have_maria_db("have_maria", &have_maria_db);
sys_var_have_variable sys_have_ndbcluster("have_ndbcluster", &have_ndbcluster);
sys_var_have_variable sys_have_openssl("have_openssl", &have_openssl);
sys_var_have_variable sys_have_partition_db("have_partitioning",
                                            &have_partition_db);
sys_var_have_variable sys_have_query_cache("have_query_cache",
>>>>>>> de28fd57
                                           &have_query_cache);
static sys_var_have_variable sys_have_rtree_keys(&vars, "have_rtree_keys", &have_rtree_keys);
static sys_var_have_variable sys_have_symlink(&vars, "have_symlink", &have_symlink);
/* Global read-only variable describing server license */
static sys_var_const_str	sys_license(&vars, "license", STRINGIFY_ARG(LICENSE));
/* Global variables which enable|disable logging */
static sys_var_log_state sys_var_general_log(&vars, "general_log", &opt_log,
                                      QUERY_LOG_GENERAL);
static sys_var_log_state sys_var_slow_query_log(&vars, "slow_query_log", &opt_slow_log,
                                         QUERY_LOG_SLOW);
sys_var_str sys_var_general_log_path(&vars, "general_log_file", sys_check_log_path,
				     sys_update_general_log_path,
				     sys_default_general_log_path,
				     opt_logname);
sys_var_str sys_var_slow_log_path(&vars, "slow_query_log_file", sys_check_log_path,
				  sys_update_slow_log_path, 
				  sys_default_slow_log_path,
				  opt_slow_logname);
static sys_var_log_output sys_var_log_output_state(&vars, "log_output", &log_output_options,
					    &log_output_typelib, 0);


/*
  Additional variables (not derived from sys_var class, not accessible as
  @@varname in SELECT or SET). Sorted in alphabetical order to facilitate
  maintenance - SHOW VARIABLES will sort its output.
  TODO: remove this list completely
*/

#define FIXED_VARS_SIZE (sizeof(fixed_vars) / sizeof(SHOW_VAR))
static SHOW_VAR fixed_vars[]= {
  {"back_log",                (char*) &back_log,                    SHOW_LONG},
  {"character_sets_dir",      mysql_charsets_dir,                   SHOW_CHAR},
  {"ft_max_word_len",         (char*) &ft_max_word_len,             SHOW_LONG},
  {"ft_min_word_len",         (char*) &ft_min_word_len,             SHOW_LONG},
  {"ft_query_expansion_limit",(char*) &ft_query_expansion_limit,    SHOW_LONG},
  {"ft_stopword_file",        (char*) &ft_stopword_file,            SHOW_CHAR_PTR},
<<<<<<< HEAD
  {"init_file",               (char*) &opt_init_file,               SHOW_CHAR_PTR},
=======
  {sys_var_general_log.name, (char*) &opt_log,                      SHOW_MY_BOOL},
  {sys_var_general_log_path.name, (char*) &sys_var_general_log_path,  SHOW_SYS},
  {sys_group_concat_max_len.name, (char*) &sys_group_concat_max_len,  SHOW_SYS},
  {sys_have_compress.name,    (char*) &have_compress,               SHOW_HAVE},
  {sys_have_crypt.name,       (char*) &have_crypt,                  SHOW_HAVE},
  {sys_have_csv_db.name,      (char*) &have_csv_db,                 SHOW_HAVE},
  {sys_have_dlopen.name,      (char*) &have_dlopen,                 SHOW_HAVE},
  {sys_have_geometry.name,    (char*) &have_geometry,               SHOW_HAVE},
  {sys_have_innodb.name,      (char*) &have_innodb,                 SHOW_HAVE},
  {sys_have_maria_db.name,    (char*) &have_maria_db,               SHOW_HAVE},
  {sys_have_ndbcluster.name,  (char*) &have_ndbcluster,             SHOW_HAVE},
  {sys_have_openssl.name,     (char*) &have_openssl,                SHOW_HAVE},
  {sys_have_partition_db.name,(char*) &have_partition_db,           SHOW_HAVE},
  {sys_have_query_cache.name, (char*) &have_query_cache,            SHOW_HAVE},
  {sys_have_rtree_keys.name,  (char*) &have_rtree_keys,             SHOW_HAVE},
  {sys_have_symlink.name,     (char*) &have_symlink,                SHOW_HAVE},
  {"init_connect",            (char*) &sys_init_connect,            SHOW_SYS},
  {"init_file",               (char*) &opt_init_file,               SHOW_CHAR_PTR},
  {"init_slave",              (char*) &sys_init_slave,              SHOW_SYS},
#ifdef WITH_INNOBASE_STORAGE_ENGINE
  {"innodb_additional_mem_pool_size", (char*) &innobase_additional_mem_pool_size, SHOW_LONG },
  {sys_innodb_autoextend_increment.name, (char*) &sys_innodb_autoextend_increment, SHOW_SYS},
  {"innodb_buffer_pool_size", (char*) &innobase_buffer_pool_size, SHOW_LONGLONG },
  {"innodb_checksums", (char*) &innobase_use_checksums, SHOW_MY_BOOL},
  {sys_innodb_commit_concurrency.name, (char*) &sys_innodb_commit_concurrency, SHOW_SYS},
  {sys_innodb_concurrency_tickets.name, (char*) &sys_innodb_concurrency_tickets, SHOW_SYS},
  {"innodb_data_file_path", (char*) &innobase_data_file_path,	    SHOW_CHAR_PTR},
  {"innodb_data_home_dir",  (char*) &innobase_data_home_dir,	    SHOW_CHAR_PTR},
  {"innodb_doublewrite", (char*) &innobase_use_doublewrite, SHOW_MY_BOOL},
  {sys_innodb_fast_shutdown.name,(char*) &sys_innodb_fast_shutdown, SHOW_SYS},
  {"innodb_file_io_threads", (char*) &innobase_file_io_threads, SHOW_LONG },
  {"innodb_file_per_table", (char*) &innobase_file_per_table, SHOW_MY_BOOL},
  {"innodb_flush_method",    (char*) &innobase_unix_file_flush_method, SHOW_CHAR_PTR},
  {"innodb_force_recovery", (char*) &innobase_force_recovery, SHOW_LONG },
  {"innodb_lock_wait_timeout", (char*) &innobase_lock_wait_timeout, SHOW_LONG },
  {"innodb_locks_unsafe_for_binlog", (char*) &innobase_locks_unsafe_for_binlog, SHOW_MY_BOOL},
  {"innodb_log_arch_dir",   (char*) &innobase_log_arch_dir, 	    SHOW_CHAR_PTR},
  {"innodb_log_archive",    (char*) &innobase_log_archive, 	    SHOW_MY_BOOL},
  {"innodb_log_buffer_size", (char*) &innobase_log_buffer_size, SHOW_LONG },
  {"innodb_log_file_size", (char*) &innobase_log_file_size, SHOW_LONGLONG},
  {"innodb_log_files_in_group", (char*) &innobase_log_files_in_group,	SHOW_LONG},
  {"innodb_log_group_home_dir", (char*) &innobase_log_group_home_dir, SHOW_CHAR_PTR},
  {sys_innodb_max_dirty_pages_pct.name, (char*) &sys_innodb_max_dirty_pages_pct, SHOW_SYS},
  {sys_innodb_max_purge_lag.name, (char*) &sys_innodb_max_purge_lag, SHOW_SYS},
  {"innodb_mirrored_log_groups", (char*) &innobase_mirrored_log_groups, SHOW_LONG},
  {"innodb_open_files", (char*) &innobase_open_files, SHOW_LONG },
  {"innodb_rollback_on_timeout", (char*) &innobase_rollback_on_timeout, SHOW_MY_BOOL},
  {sys_innodb_support_xa.name, (char*) &sys_innodb_support_xa, SHOW_SYS},
  {sys_innodb_sync_spin_loops.name, (char*) &sys_innodb_sync_spin_loops, SHOW_SYS},
  {sys_innodb_table_locks.name, (char*) &sys_innodb_table_locks, SHOW_SYS},
  {sys_innodb_thread_concurrency.name, (char*) &sys_innodb_thread_concurrency, SHOW_SYS},
  {sys_innodb_thread_sleep_delay.name, (char*) &sys_innodb_thread_sleep_delay, SHOW_SYS},
  {sys_innodb_flush_log_at_trx_commit.name, (char*) &sys_innodb_flush_log_at_trx_commit, SHOW_SYS},
#endif
  {sys_interactive_timeout.name,(char*) &sys_interactive_timeout,   SHOW_SYS},
  {sys_join_buffer_size.name,   (char*) &sys_join_buffer_size,	    SHOW_SYS},
  {sys_key_buffer_size.name,	(char*) &sys_key_buffer_size,	    SHOW_SYS},
  {sys_key_cache_age_threshold.name,   (char*) &sys_key_cache_age_threshold,
                                                                    SHOW_SYS},
  {sys_key_cache_block_size.name,   (char*) &sys_key_cache_block_size,
                                                                    SHOW_SYS},
  {sys_key_cache_division_limit.name,   (char*) &sys_key_cache_division_limit,
                                                                    SHOW_SYS},
#ifdef WITH_MARIA_STORAGE_ENGINE
  {sys_pagecache_age_threshold.name,   (char*) &sys_pagecache_age_threshold,
                                                                    SHOW_SYS},
  {sys_pagecache_division_limit.name,   (char*) &sys_pagecache_division_limit,
                                                                    SHOW_SYS},
#endif /* WITH_MARIA_STORAGE_ENGINE */
>>>>>>> de28fd57
  {"language",                language,                             SHOW_CHAR},
  {"large_files_support",     (char*) &opt_large_files,             SHOW_BOOL},
  {"large_page_size",         (char*) &opt_large_page_size,         SHOW_INT},
  {"large_pages",             (char*) &opt_large_pages,             SHOW_MY_BOOL},
#ifdef HAVE_MLOCKALL
  {"locked_in_memory",	      (char*) &locked_in_memory,	    SHOW_MY_BOOL},
#endif
  {"log",                     (char*) &opt_log,                     SHOW_MY_BOOL},
  {"log_bin",                 (char*) &opt_bin_log,                 SHOW_BOOL},
  {"log_error",               (char*) log_error_file,               SHOW_CHAR},
  {"log_slow_queries",        (char*) &opt_slow_log,                SHOW_MY_BOOL},
  {"lower_case_file_system",  (char*) &lower_case_file_system,      SHOW_MY_BOOL},
  {"lower_case_table_names",  (char*) &lower_case_table_names,      SHOW_INT},
<<<<<<< HEAD
=======

  {sys_maria_max_sort_file_size.name, (char*) &sys_maria_max_sort_file_size,
   SHOW_SYS},
  {sys_maria_repair_threads.name, (char*) &sys_maria_repair_threads,
   SHOW_SYS},
  {sys_maria_sort_buffer_size.name, (char*) &sys_maria_sort_buffer_size,
   SHOW_SYS},
  {sys_maria_stats_method.name, (char*) &sys_maria_stats_method, SHOW_SYS},

  {sys_max_allowed_packet.name,(char*) &sys_max_allowed_packet,	    SHOW_SYS},
  {sys_max_binlog_cache_size.name,(char*) &sys_max_binlog_cache_size, SHOW_SYS},
  {sys_max_binlog_size.name,    (char*) &sys_max_binlog_size,	    SHOW_SYS},
  {sys_max_connect_errors.name, (char*) &sys_max_connect_errors,    SHOW_SYS},
  {sys_max_connections.name,    (char*) &sys_max_connections,	    SHOW_SYS},
  {sys_max_delayed_threads.name,(char*) &sys_max_delayed_threads,   SHOW_SYS},
  {sys_max_error_count.name,	(char*) &sys_max_error_count,	    SHOW_SYS},
  {sys_max_heap_table_size.name,(char*) &sys_max_heap_table_size,   SHOW_SYS},
  {sys_max_insert_delayed_threads.name,
   (char*) &sys_max_insert_delayed_threads,   SHOW_SYS},
  {sys_max_join_size.name,	(char*) &sys_max_join_size,	    SHOW_SYS},
  {sys_max_length_for_sort_data.name, (char*) &sys_max_length_for_sort_data,
   SHOW_SYS},
  {sys_max_prepared_stmt_count.name, (char*) &sys_max_prepared_stmt_count,
    SHOW_SYS},
  {sys_max_relay_log_size.name, (char*) &sys_max_relay_log_size,    SHOW_SYS},
  {sys_max_seeks_for_key.name,  (char*) &sys_max_seeks_for_key,	    SHOW_SYS},
  {sys_max_sort_length.name,	(char*) &sys_max_sort_length,	    SHOW_SYS},
  {sys_max_sp_recursion_depth.name,
    (char*) &sys_max_sp_recursion_depth, SHOW_SYS},
  {sys_max_tmp_tables.name,	(char*) &sys_max_tmp_tables,	    SHOW_SYS},
  {sys_max_user_connections.name,(char*) &sys_max_user_connections, SHOW_SYS},
  {sys_max_write_lock_count.name, (char*) &sys_max_write_lock_count,SHOW_SYS},
  {sys_multi_range_count.name,  (char*) &sys_multi_range_count,     SHOW_SYS},
  {sys_myisam_data_pointer_size.name, (char*) &sys_myisam_data_pointer_size, SHOW_SYS},
  {sys_myisam_max_sort_file_size.name, (char*) &sys_myisam_max_sort_file_size,
   SHOW_SYS},
>>>>>>> de28fd57
  {"myisam_recover_options",  (char*) &myisam_recover_options_str,  SHOW_CHAR_PTR},
#ifdef __NT__
  {"named_pipe",	      (char*) &opt_enable_named_pipe,       SHOW_MY_BOOL},
#endif
  {"open_files_limit",	      (char*) &open_files_limit,	    SHOW_LONG},
  {"pid_file",                (char*) pidfile_name,                 SHOW_CHAR},
  {"plugin_dir",              (char*) opt_plugin_dir,               SHOW_CHAR},
  {"port",                    (char*) &mysqld_port,                 SHOW_INT},
  {"protocol_version",        (char*) &protocol_version,            SHOW_INT},
#ifdef HAVE_SMEM
  {"shared_memory",           (char*) &opt_enable_shared_memory,    SHOW_MY_BOOL},
  {"shared_memory_base_name", (char*) &shared_memory_base_name,     SHOW_CHAR_PTR},
#endif
  {"skip_external_locking",   (char*) &my_disable_locking,          SHOW_MY_BOOL},
  {"skip_networking",         (char*) &opt_disable_networking,      SHOW_BOOL},
  {"skip_show_database",      (char*) &opt_skip_show_db,            SHOW_BOOL},
#ifdef HAVE_SYS_UN_H
  {"socket",                  (char*) &mysqld_unix_port,            SHOW_CHAR_PTR},
#endif
#ifdef HAVE_THR_SETCONCURRENCY
  {"thread_concurrency",      (char*) &concurrency,                 SHOW_LONG},
#endif
<<<<<<< HEAD
  {"thread_stack",            (char*) &thread_stack,                SHOW_LONG},
=======
  {sys_thread_handling.name,  (char*) &sys_thread_handling,         SHOW_SYS},
#if HAVE_POOL_OF_THREADS == 1
  {sys_thread_pool_size.name, (char*) &sys_thread_pool_size,        SHOW_SYS},
#endif
  {"thread_stack",            (char*) &my_thread_stack_size,        SHOW_LONG},
  {sys_time_format.name,      (char*) &sys_time_format,		    SHOW_SYS},
  {"time_zone",               (char*) &sys_time_zone,               SHOW_SYS},
  {sys_timed_mutexes.name,    (char*) &sys_timed_mutexes,           SHOW_SYS},
  {sys_tmp_table_size.name,   (char*) &sys_tmp_table_size,	    SHOW_SYS},
  {sys_tmpdir.name,           (char*) &sys_tmpdir,	            SHOW_SYS},
  {sys_trans_alloc_block_size.name, (char*) &sys_trans_alloc_block_size,
   SHOW_SYS},
  {sys_trans_prealloc_size.name, (char*) &sys_trans_prealloc_size,  SHOW_SYS},
  {sys_tx_isolation.name,     (char*) &sys_tx_isolation,	    SHOW_SYS},
  {sys_updatable_views_with_limit.name,
                              (char*) &sys_updatable_views_with_limit,SHOW_SYS},
  {sys_version.name,          (char*) &sys_version,                 SHOW_SYS},
  {sys_version_comment.name,  (char*) &sys_version_comment,         SHOW_SYS},
  {sys_version_compile_machine.name, (char*) &sys_version_compile_machine,
   SHOW_SYS},
  {sys_version_compile_os.name,	(char*) &sys_version_compile_os,    SHOW_SYS},
  {sys_net_wait_timeout.name, (char*) &sys_net_wait_timeout,	    SHOW_SYS},
  {NullS, NullS, SHOW_LONG}
>>>>>>> de28fd57
};


bool sys_var::check(THD *thd, set_var *var)
{
  var->save_result.ulonglong_value= var->value->val_int();
  return 0;
}

bool sys_var_str::check(THD *thd, set_var *var)
{
  int res;
  if (!check_func)
    return 0;

  if ((res=(*check_func)(thd, var)) < 0)
    my_error(ER_WRONG_VALUE_FOR_VAR, MYF(0),
             name, var->value->str_value.ptr());
  return res;
}

/*
  Functions to check and update variables
*/


/*
  Update variables 'init_connect, init_slave'.

  In case of 'DEFAULT' value
  (for example: 'set GLOBAL init_connect=DEFAULT')
  'var' parameter is NULL pointer.
*/

bool update_sys_var_str(sys_var_str *var_str, rw_lock_t *var_mutex,
			set_var *var)
{
  char *res= 0, *old_value=(char *)(var ? var->value->str_value.ptr() : 0);
  uint new_length= (var ? var->value->str_value.length() : 0);
  if (!old_value)
    old_value= (char*) "";
  if (!(res= my_strndup(old_value, new_length, MYF(0))))
    return 1;
  /*
    Replace the old value in such a way that the any thread using
    the value will work.
  */
  rw_wrlock(var_mutex);
  old_value= var_str->value;
  var_str->value= res;
  var_str->value_length= new_length;
  rw_unlock(var_mutex);
  my_free(old_value, MYF(MY_ALLOW_ZERO_PTR));
  return 0;
}


static bool sys_update_init_connect(THD *thd, set_var *var)
{
  return update_sys_var_str(&sys_init_connect, &LOCK_sys_init_connect, var);
}


static void sys_default_init_connect(THD* thd, enum_var_type type)
{
  update_sys_var_str(&sys_init_connect, &LOCK_sys_init_connect, 0);
}


static bool sys_update_init_slave(THD *thd, set_var *var)
{
  return update_sys_var_str(&sys_init_slave, &LOCK_sys_init_slave, var);
}


static void sys_default_init_slave(THD* thd, enum_var_type type)
{
  update_sys_var_str(&sys_init_slave, &LOCK_sys_init_slave, 0);
}

static int sys_check_ftb_syntax(THD *thd,  set_var *var)
{
  if (thd->security_ctx->master_access & SUPER_ACL)
    return (ft_boolean_check_syntax_string((uchar*)
                                           var->value->str_value.c_ptr()) ?
            -1 : 0);
  else
  {
    my_error(ER_SPECIFIC_ACCESS_DENIED_ERROR, MYF(0), "SUPER");
    return 1;
  }
}

static bool sys_update_ftb_syntax(THD *thd, set_var * var)
{
  strmake(ft_boolean_syntax, var->value->str_value.c_ptr(),
	  sizeof(ft_boolean_syntax)-1);

#ifdef HAVE_QUERY_CACHE
  query_cache.flush();
#endif /* HAVE_QUERY_CACHE */

  return 0;
}

static void sys_default_ftb_syntax(THD *thd, enum_var_type type)
{
  strmake(ft_boolean_syntax, def_ft_boolean_syntax,
	  sizeof(ft_boolean_syntax)-1);
}


/*
  If one sets the LOW_PRIORIY UPDATES flag, we also must change the
  used lock type
*/

static void fix_low_priority_updates(THD *thd, enum_var_type type)
{
  if (type == OPT_GLOBAL)
    thr_upgraded_concurrent_insert_lock= 
      (global_system_variables.low_priority_updates ?
       TL_WRITE_LOW_PRIORITY : TL_WRITE);
  else
    thd->update_lock_default= (thd->variables.low_priority_updates ?
			       TL_WRITE_LOW_PRIORITY : TL_WRITE);
}


static void
fix_myisam_max_sort_file_size(THD *thd, enum_var_type type)
{
  myisam_max_temp_length=
    (my_off_t) global_system_variables.myisam_max_sort_file_size;
}

static void
fix_maria_max_sort_file_size(THD *thd, enum_var_type type)
{
#ifdef WITH_MARIA_STORAGE_ENGINE
  maria_max_temp_length=
    (my_off_t) global_system_variables.myisam_max_sort_file_size;
#endif
}


/*
  Set the OPTION_BIG_SELECTS flag if max_join_size == HA_POS_ERROR
*/

static void fix_max_join_size(THD *thd, enum_var_type type)
{
  if (type != OPT_GLOBAL)
  {
    if (thd->variables.max_join_size == HA_POS_ERROR)
      thd->options|= OPTION_BIG_SELECTS;
    else
      thd->options&= ~OPTION_BIG_SELECTS;
  }
}


/*
  Can't change the 'next' tx_isolation while we are already in
  a transaction
*/
static int check_tx_isolation(THD *thd, set_var *var)
{
  if (var->type == OPT_DEFAULT && (thd->server_status & SERVER_STATUS_IN_TRANS))
  {
    my_error(ER_CANT_CHANGE_TX_ISOLATION, MYF(0));
    return 1;
  }
  return 0;
}

/*
  If one doesn't use the SESSION modifier, the isolation level
  is only active for the next command
*/
static void fix_tx_isolation(THD *thd, enum_var_type type)
{
  if (type == OPT_SESSION)
    thd->session_tx_isolation= ((enum_tx_isolation)
				thd->variables.tx_isolation);
}

static void fix_completion_type(THD *thd __attribute__((unused)),
				enum_var_type type __attribute__((unused))) {}

static int check_completion_type(THD *thd, set_var *var)
{
  longlong val= var->value->val_int();
  if (val < 0 || val > 2)
  {
    char buf[64];
    my_error(ER_WRONG_VALUE_FOR_VAR, MYF(0), var->var->name, llstr(val, buf));
    return 1;
  }
  return 0;
}


/*
  If we are changing the thread variable, we have to copy it to NET too
*/

#ifdef HAVE_REPLICATION
static void fix_net_read_timeout(THD *thd, enum_var_type type)
{
  if (type != OPT_GLOBAL)
    my_net_set_read_timeout(&thd->net, thd->variables.net_read_timeout);
}


static void fix_net_write_timeout(THD *thd, enum_var_type type)
{
  if (type != OPT_GLOBAL)
    my_net_set_write_timeout(&thd->net, thd->variables.net_write_timeout);
}

static void fix_net_retry_count(THD *thd, enum_var_type type)
{
  if (type != OPT_GLOBAL)
    thd->net.retry_count=thd->variables.net_retry_count;
}
#else /* HAVE_REPLICATION */
static void fix_net_read_timeout(THD *thd __attribute__((unused)),
				 enum_var_type type __attribute__((unused)))
{}
static void fix_net_write_timeout(THD *thd __attribute__((unused)),
				  enum_var_type type __attribute__((unused)))
{}
static void fix_net_retry_count(THD *thd __attribute__((unused)),
				enum_var_type type __attribute__((unused)))
{}
#endif /* HAVE_REPLICATION */


static void fix_query_cache_size(THD *thd, enum_var_type type)
{
#ifdef HAVE_QUERY_CACHE
  ulong new_cache_size= query_cache.resize(query_cache_size);

  /*
     Note: query_cache_size is a global variable reflecting the 
     requested cache size. See also query_cache_size_arg
  */

  if (query_cache_size != new_cache_size)
    push_warning_printf(current_thd, MYSQL_ERROR::WARN_LEVEL_WARN,
			ER_WARN_QC_RESIZE, ER(ER_WARN_QC_RESIZE),
			query_cache_size, new_cache_size);
  
  query_cache_size= new_cache_size;
#endif
}


#ifdef HAVE_QUERY_CACHE
static void fix_query_cache_min_res_unit(THD *thd, enum_var_type type)
{
  query_cache_min_res_unit= 
    query_cache.set_min_res_unit(query_cache_min_res_unit);
}
#endif


extern void fix_delay_key_write(THD *thd, enum_var_type type)
{
  switch ((enum_delay_key_write) delay_key_write_options) {
  case DELAY_KEY_WRITE_NONE:
    myisam_delay_key_write=0;
    break;
  case DELAY_KEY_WRITE_ON:
    myisam_delay_key_write=1;
    break;
  case DELAY_KEY_WRITE_ALL:
    myisam_delay_key_write=1;
    ha_open_options|= HA_OPEN_DELAY_KEY_WRITE;
    break;
  }
}


bool sys_var_thd_binlog_format::is_readonly() const
{
  /*
    Under certain circumstances, the variable is read-only (unchangeable):
  */
  THD *thd= current_thd;
  /*
    If RBR and open temporary tables, their CREATE TABLE may not be in the
    binlog, so we can't toggle to SBR in this connection.
    The test below will also prevent SET GLOBAL, well it was not easy to test
    if global or not here.
    And this test will also prevent switching from RBR to RBR (a no-op which
    should not happen too often).

    If we don't have row-based replication compiled in, the variable
    is always read-only.
  */
  if ((thd->variables.binlog_format == BINLOG_FORMAT_ROW) &&
      thd->temporary_tables)
  {
    my_error(ER_TEMP_TABLE_PREVENTS_SWITCH_OUT_OF_RBR, MYF(0));
    return 1;
  }
  /*
    if in a stored function/trigger, it's too late to change mode
  */
  if (thd->in_sub_stmt)
  {
    my_error(ER_STORED_FUNCTION_PREVENTS_SWITCH_BINLOG_FORMAT, MYF(0));
    return 1;    
  }
  return sys_var_thd_enum::is_readonly();
}


void fix_binlog_format_after_update(THD *thd, enum_var_type type)
{
  thd->reset_current_stmt_binlog_row_based();
}


static void fix_max_binlog_size(THD *thd, enum_var_type type)
{
  DBUG_ENTER("fix_max_binlog_size");
  DBUG_PRINT("info",("max_binlog_size=%lu max_relay_log_size=%lu",
                     max_binlog_size, max_relay_log_size));
  mysql_bin_log.set_max_size(max_binlog_size);
#ifdef HAVE_REPLICATION
  if (!max_relay_log_size)
    active_mi->rli.relay_log.set_max_size(max_binlog_size);
#endif
  DBUG_VOID_RETURN;
}

static void fix_max_relay_log_size(THD *thd, enum_var_type type)
{
  DBUG_ENTER("fix_max_relay_log_size");
  DBUG_PRINT("info",("max_binlog_size=%lu max_relay_log_size=%lu",
                     max_binlog_size, max_relay_log_size));
#ifdef HAVE_REPLICATION
  active_mi->rli.relay_log.set_max_size(max_relay_log_size ?
                                        max_relay_log_size: max_binlog_size);
#endif
  DBUG_VOID_RETURN;
}


static int check_max_delayed_threads(THD *thd, set_var *var)
{
  longlong val= var->value->val_int();
  if (var->type != OPT_GLOBAL && val != 0 &&
      val != (longlong) global_system_variables.max_insert_delayed_threads)
  {
    char buf[64];
    my_error(ER_WRONG_VALUE_FOR_VAR, MYF(0), var->var->name, llstr(val, buf));
    return 1;
  }
  return 0;
}

static void fix_max_connections(THD *thd, enum_var_type type)
{
#ifndef EMBEDDED_LIBRARY
  resize_thr_alarm(max_connections + 
		   global_system_variables.max_insert_delayed_threads + 10);
#endif
}


static void fix_thd_mem_root(THD *thd, enum_var_type type)
{
  if (type != OPT_GLOBAL)
    reset_root_defaults(thd->mem_root,
                        thd->variables.query_alloc_block_size,
                        thd->variables.query_prealloc_size);
}


static void fix_trans_mem_root(THD *thd, enum_var_type type)
{
#ifdef USING_TRANSACTIONS
  if (type != OPT_GLOBAL)
    reset_root_defaults(&thd->transaction.mem_root,
                        thd->variables.trans_alloc_block_size,
                        thd->variables.trans_prealloc_size);
#endif
}


static void fix_server_id(THD *thd, enum_var_type type)
{
  server_id_supplied = 1;
}


sys_var_long_ptr::
sys_var_long_ptr(sys_var_chain *chain, const char *name_arg, ulong *value_ptr_arg,
                 sys_after_update_func after_update_arg)
  :sys_var_long_ptr_global(chain, name_arg, value_ptr_arg,
                           &LOCK_global_system_variables, after_update_arg)
{}


bool sys_var_long_ptr_global::check(THD *thd, set_var *var)
{
  longlong v= var->value->val_int();
  var->save_result.ulonglong_value= v < 0 ? 0 : v;
  return 0;
}

bool sys_var_long_ptr_global::update(THD *thd, set_var *var)
{
  ulonglong tmp= var->save_result.ulonglong_value;
  pthread_mutex_lock(guard);
  if (option_limits)
    *value= (ulong) getopt_ull_limit_value(tmp, option_limits);
  else
    *value= (ulong) tmp;
  pthread_mutex_unlock(guard);
  return 0;
}


void sys_var_long_ptr_global::set_default(THD *thd, enum_var_type type)
{
  pthread_mutex_lock(guard);
  *value= (ulong) option_limits->def_value;
  pthread_mutex_unlock(guard);
}


bool sys_var_ulonglong_ptr::update(THD *thd, set_var *var)
{
  ulonglong tmp= var->save_result.ulonglong_value;
  pthread_mutex_lock(&LOCK_global_system_variables);
  if (option_limits)
    *value= (ulonglong) getopt_ull_limit_value(tmp, option_limits);
  else
    *value= (ulonglong) tmp;
  pthread_mutex_unlock(&LOCK_global_system_variables);
  return 0;
}


void sys_var_ulonglong_ptr::set_default(THD *thd, enum_var_type type)
{
  pthread_mutex_lock(&LOCK_global_system_variables);
  *value= (ulonglong) option_limits->def_value;
  pthread_mutex_unlock(&LOCK_global_system_variables);
}


bool sys_var_bool_ptr::update(THD *thd, set_var *var)
{
  *value= (my_bool) var->save_result.ulong_value;
  return 0;
}


void sys_var_bool_ptr::set_default(THD *thd, enum_var_type type)
{
  *value= (my_bool) option_limits->def_value;
}


bool sys_var_enum::update(THD *thd, set_var *var)
{
  *value= (uint) var->save_result.ulong_value;
  return 0;
}


uchar *sys_var_enum::value_ptr(THD *thd, enum_var_type type, LEX_STRING *base)
{
  return (uchar*) enum_names->type_names[*value];
}

bool sys_var_thd_ulong::check(THD *thd, set_var *var)
{
  return (sys_var_thd::check(thd, var) ||
          (check_func && (*check_func)(thd, var)));
}

bool sys_var_thd_ulong::update(THD *thd, set_var *var)
{
  ulonglong tmp= var->save_result.ulonglong_value;

  /* Don't use bigger value than given with --maximum-variable-name=.. */
  if ((ulong) tmp > max_system_variables.*offset)
    tmp= max_system_variables.*offset;

#if SIZEOF_LONG == 4
  /* Avoid overflows on 32 bit systems */
  if (tmp > (ulonglong) ~(ulong) 0)
    tmp= ((ulonglong) ~(ulong) 0);
#endif

  if (option_limits)
    tmp= (ulong) getopt_ull_limit_value(tmp, option_limits);
  if (var->type == OPT_GLOBAL)
    global_system_variables.*offset= (ulong) tmp;
  else
    thd->variables.*offset= (ulong) tmp;
  return 0;
}


void sys_var_thd_ulong::set_default(THD *thd, enum_var_type type)
{
  if (type == OPT_GLOBAL)
  {
    /* We will not come here if option_limits is not set */
    global_system_variables.*offset= (ulong) option_limits->def_value;
  }
  else
    thd->variables.*offset= global_system_variables.*offset;
}


uchar *sys_var_thd_ulong::value_ptr(THD *thd, enum_var_type type,
				   LEX_STRING *base)
{
  if (type == OPT_GLOBAL)
    return (uchar*) &(global_system_variables.*offset);
  return (uchar*) &(thd->variables.*offset);
}


bool sys_var_thd_ha_rows::update(THD *thd, set_var *var)
{
  ulonglong tmp= var->save_result.ulonglong_value;

  /* Don't use bigger value than given with --maximum-variable-name=.. */
  if ((ha_rows) tmp > max_system_variables.*offset)
    tmp= max_system_variables.*offset;

  if (option_limits)
    tmp= (ha_rows) getopt_ull_limit_value(tmp, option_limits);
  if (var->type == OPT_GLOBAL)
  {
    /* Lock is needed to make things safe on 32 bit systems */
    pthread_mutex_lock(&LOCK_global_system_variables);    
    global_system_variables.*offset= (ha_rows) tmp;
    pthread_mutex_unlock(&LOCK_global_system_variables);
  }
  else
    thd->variables.*offset= (ha_rows) tmp;
  return 0;
}


void sys_var_thd_ha_rows::set_default(THD *thd, enum_var_type type)
{
  if (type == OPT_GLOBAL)
  {
    /* We will not come here if option_limits is not set */
    pthread_mutex_lock(&LOCK_global_system_variables);
    global_system_variables.*offset= (ha_rows) option_limits->def_value;
    pthread_mutex_unlock(&LOCK_global_system_variables);
  }
  else
    thd->variables.*offset= global_system_variables.*offset;
}


uchar *sys_var_thd_ha_rows::value_ptr(THD *thd, enum_var_type type,
				     LEX_STRING *base)
{
  if (type == OPT_GLOBAL)
    return (uchar*) &(global_system_variables.*offset);
  return (uchar*) &(thd->variables.*offset);
}

bool sys_var_thd_ulonglong::update(THD *thd,  set_var *var)
{
  ulonglong tmp= var->save_result.ulonglong_value;

  if (tmp > max_system_variables.*offset)
    tmp= max_system_variables.*offset;

  if (option_limits)
    tmp= getopt_ull_limit_value(tmp, option_limits);
  if (var->type == OPT_GLOBAL)
  {
    /* Lock is needed to make things safe on 32 bit systems */
    pthread_mutex_lock(&LOCK_global_system_variables);
    global_system_variables.*offset= (ulonglong) tmp;
    pthread_mutex_unlock(&LOCK_global_system_variables);
  }
  else
    thd->variables.*offset= (ulonglong) tmp;
  return 0;
}


void sys_var_thd_ulonglong::set_default(THD *thd, enum_var_type type)
{
  if (type == OPT_GLOBAL)
  {
    pthread_mutex_lock(&LOCK_global_system_variables);
    global_system_variables.*offset= (ulonglong) option_limits->def_value;
    pthread_mutex_unlock(&LOCK_global_system_variables);
  }
  else
    thd->variables.*offset= global_system_variables.*offset;
}


uchar *sys_var_thd_ulonglong::value_ptr(THD *thd, enum_var_type type,
				       LEX_STRING *base)
{
  if (type == OPT_GLOBAL)
    return (uchar*) &(global_system_variables.*offset);
  return (uchar*) &(thd->variables.*offset);
}


bool sys_var_thd_bool::update(THD *thd,  set_var *var)
{
  if (var->type == OPT_GLOBAL)
    global_system_variables.*offset= (my_bool) var->save_result.ulong_value;
  else
    thd->variables.*offset= (my_bool) var->save_result.ulong_value;
  return 0;
}


void sys_var_thd_bool::set_default(THD *thd,  enum_var_type type)
{
  if (type == OPT_GLOBAL)
    global_system_variables.*offset= (my_bool) option_limits->def_value;
  else
    thd->variables.*offset= global_system_variables.*offset;
}


uchar *sys_var_thd_bool::value_ptr(THD *thd, enum_var_type type,
				  LEX_STRING *base)
{
  if (type == OPT_GLOBAL)
    return (uchar*) &(global_system_variables.*offset);
  return (uchar*) &(thd->variables.*offset);
}


bool sys_var::check_enum(THD *thd, set_var *var, const TYPELIB *enum_names)
{
  char buff[STRING_BUFFER_USUAL_SIZE];
  const char *value;
  String str(buff, sizeof(buff), system_charset_info), *res;

  if (var->value->result_type() == STRING_RESULT)
  {
    if (!(res=var->value->val_str(&str)) ||
	((long) (var->save_result.ulong_value=
		 (ulong) find_type(enum_names, res->ptr(),
				   res->length(),1)-1)) < 0)
    {
      value= res ? res->c_ptr() : "NULL";
      goto err;
    }
  }
  else
  {
    ulonglong tmp=var->value->val_int();
    if (tmp >= enum_names->count)
    {
      llstr(tmp,buff);
      value=buff;				// Wrong value is here
      goto err;
    }
    var->save_result.ulong_value= (ulong) tmp;	// Save for update
  }
  return 0;

err:
  my_error(ER_WRONG_VALUE_FOR_VAR, MYF(0), name, value);
  return 1;
}


bool sys_var::check_set(THD *thd, set_var *var, TYPELIB *enum_names)
{
  bool not_used;
  char buff[STRING_BUFFER_USUAL_SIZE], *error= 0;
  uint error_len= 0;
  String str(buff, sizeof(buff), system_charset_info), *res;

  if (var->value->result_type() == STRING_RESULT)
  {
    if (!(res= var->value->val_str(&str)))
    {
      strmov(buff, "NULL");
      goto err;
    }
    var->save_result.ulong_value= ((ulong)
				   find_set(enum_names, res->c_ptr(),
					    res->length(),
                                            NULL,
                                            &error, &error_len,
					    &not_used));
    if (error_len)
    {
      strmake(buff, error, min(sizeof(buff), error_len));
      goto err;
    }
  }
  else
  {
    ulonglong tmp= var->value->val_int();
   /*
     For when the enum is made to contain 64 elements, as 1ULL<<64 is
     undefined, we guard with a "count<64" test.
   */
    if (unlikely((tmp >= ((ULL(1)) << enum_names->count)) &&
                 (enum_names->count < 64)))
    {
      llstr(tmp, buff);
      goto err;
    }
    var->save_result.ulong_value= (ulong) tmp;  // Save for update
  }
  return 0;

err:
  my_error(ER_WRONG_VALUE_FOR_VAR, MYF(0), name, buff);
  return 1;
}


/*
  Return an Item for a variable.  Used with @@[global.]variable_name
  If type is not given, return local value if exists, else global
*/

Item *sys_var::item(THD *thd, enum_var_type var_type, LEX_STRING *base)
{
  if (check_type(var_type))
  {
    if (var_type != OPT_DEFAULT)
    {
      my_error(ER_INCORRECT_GLOBAL_LOCAL_VAR, MYF(0),
               name, var_type == OPT_GLOBAL ? "SESSION" : "GLOBAL");
      return 0;
    }
    /* As there was no local variable, return the global value */
    var_type= OPT_GLOBAL;
  }
  switch (show_type()) {
  case SHOW_INT:
  {
    uint value;
    pthread_mutex_lock(&LOCK_global_system_variables);
    value= *(uint*) value_ptr(thd, var_type, base);
    pthread_mutex_unlock(&LOCK_global_system_variables);
    return new Item_uint((ulonglong) value);
  }
  case SHOW_LONG:
  {
    ulong value;
    pthread_mutex_lock(&LOCK_global_system_variables);
    value= *(ulong*) value_ptr(thd, var_type, base);
    pthread_mutex_unlock(&LOCK_global_system_variables);
    return new Item_uint((ulonglong) value);
  }
  case SHOW_LONGLONG:
  {
    longlong value;
    pthread_mutex_lock(&LOCK_global_system_variables);
    value= *(longlong*) value_ptr(thd, var_type, base);
    pthread_mutex_unlock(&LOCK_global_system_variables);
    return new Item_int(value);
  }
  case SHOW_HA_ROWS:
  {
    ha_rows value;
    pthread_mutex_lock(&LOCK_global_system_variables);
    value= *(ha_rows*) value_ptr(thd, var_type, base);
    pthread_mutex_unlock(&LOCK_global_system_variables);
    return new Item_int((longlong) value);
  }
  case SHOW_MY_BOOL:
  {
    int32 value;
    pthread_mutex_lock(&LOCK_global_system_variables);
    value= *(my_bool*) value_ptr(thd, var_type, base);
    pthread_mutex_unlock(&LOCK_global_system_variables);
    return new Item_int(value,1);
  }
  case SHOW_CHAR_PTR:
  {
    Item *tmp;
    pthread_mutex_lock(&LOCK_global_system_variables);
    char *str= *(char**) value_ptr(thd, var_type, base);
    if (str)
    {
      uint length= strlen(str);
      tmp= new Item_string(thd->strmake(str, length), length,
                           system_charset_info, DERIVATION_SYSCONST);
    }
    else
    {
      tmp= new Item_null();
      tmp->collation.set(system_charset_info, DERIVATION_SYSCONST);
    }
    pthread_mutex_unlock(&LOCK_global_system_variables);
    return tmp;
  }
  case SHOW_CHAR:
  {
    Item *tmp;
    pthread_mutex_lock(&LOCK_global_system_variables);
    char *str= (char*) value_ptr(thd, var_type, base);
    if (str)
      tmp= new Item_string(str, strlen(str),
                           system_charset_info, DERIVATION_SYSCONST);
    else
    {
      tmp= new Item_null();
      tmp->collation.set(system_charset_info, DERIVATION_SYSCONST);
    }
    pthread_mutex_unlock(&LOCK_global_system_variables);
    return tmp;
  }
  default:
    my_error(ER_VAR_CANT_BE_READ, MYF(0), name);
  }
  return 0;
}


bool sys_var_thd_enum::update(THD *thd, set_var *var)
{
  if (var->type == OPT_GLOBAL)
    global_system_variables.*offset= var->save_result.ulong_value;
  else
    thd->variables.*offset= var->save_result.ulong_value;
  return 0;
}


void sys_var_thd_enum::set_default(THD *thd, enum_var_type type)
{
  if (type == OPT_GLOBAL)
    global_system_variables.*offset= (ulong) option_limits->def_value;
  else
    thd->variables.*offset= global_system_variables.*offset;
}


uchar *sys_var_thd_enum::value_ptr(THD *thd, enum_var_type type,
				  LEX_STRING *base)
{
  ulong tmp= ((type == OPT_GLOBAL) ?
	      global_system_variables.*offset :
	      thd->variables.*offset);
  return (uchar*) enum_names->type_names[tmp];
}

bool sys_var_thd_bit::check(THD *thd, set_var *var)
{
  return (check_enum(thd, var, &bool_typelib) ||
          (check_func && (*check_func)(thd, var)));
}

bool sys_var_thd_bit::update(THD *thd, set_var *var)
{
  int res= (*update_func)(thd, var);
  return res;
}


uchar *sys_var_thd_bit::value_ptr(THD *thd, enum_var_type type,
				 LEX_STRING *base)
{
  /*
    If reverse is 0 (default) return 1 if bit is set.
    If reverse is 1, return 0 if bit is set
  */
  thd->sys_var_tmp.my_bool_value= ((thd->options & bit_flag) ?
				   !reverse : reverse);
  return (uchar*) &thd->sys_var_tmp.my_bool_value;
}


/* Update a date_time format variable based on given value */

void sys_var_thd_date_time_format::update2(THD *thd, enum_var_type type,
					   DATE_TIME_FORMAT *new_value)
{
  DATE_TIME_FORMAT *old;
  DBUG_ENTER("sys_var_date_time_format::update2");
  DBUG_DUMP("positions", (uchar*) new_value->positions,
	    sizeof(new_value->positions));

  if (type == OPT_GLOBAL)
  {
    pthread_mutex_lock(&LOCK_global_system_variables);
    old= (global_system_variables.*offset);
    (global_system_variables.*offset)= new_value;
    pthread_mutex_unlock(&LOCK_global_system_variables);
  }
  else
  {
    old= (thd->variables.*offset);
    (thd->variables.*offset)= new_value;
  }
  my_free((char*) old, MYF(MY_ALLOW_ZERO_PTR));
  DBUG_VOID_RETURN;
}


bool sys_var_thd_date_time_format::update(THD *thd, set_var *var)
{
  DATE_TIME_FORMAT *new_value;
  /* We must make a copy of the last value to get it into normal memory */
  new_value= date_time_format_copy((THD*) 0,
				   var->save_result.date_time_format);
  if (!new_value)
    return 1;					// Out of memory
  update2(thd, var->type, new_value);		// Can't fail
  return 0;
}


bool sys_var_thd_date_time_format::check(THD *thd, set_var *var)
{
  char buff[STRING_BUFFER_USUAL_SIZE];
  String str(buff,sizeof(buff), system_charset_info), *res;
  DATE_TIME_FORMAT *format;

  if (!(res=var->value->val_str(&str)))
    res= &my_empty_string;

  if (!(format= date_time_format_make(date_time_type,
				      res->ptr(), res->length())))
  {
    my_error(ER_WRONG_VALUE_FOR_VAR, MYF(0), name, res->c_ptr());
    return 1;
  }
  
  /*
    We must copy result to thread space to not get a memory leak if
    update is aborted
  */
  var->save_result.date_time_format= date_time_format_copy(thd, format);
  my_free((char*) format, MYF(0));
  return var->save_result.date_time_format == 0;
}


void sys_var_thd_date_time_format::set_default(THD *thd, enum_var_type type)
{
  DATE_TIME_FORMAT *res= 0;

  if (type == OPT_GLOBAL)
  {
    const char *format;
    if ((format= opt_date_time_formats[date_time_type]))
      res= date_time_format_make(date_time_type, format, strlen(format));
  }
  else
  {
    /* Make copy with malloc */
    res= date_time_format_copy((THD *) 0, global_system_variables.*offset);
  }

  if (res)					// Should always be true
    update2(thd, type, res);
}


uchar *sys_var_thd_date_time_format::value_ptr(THD *thd, enum_var_type type,
					      LEX_STRING *base)
{
  if (type == OPT_GLOBAL)
  {
    char *res;
    /*
      We do a copy here just to be sure things will work even if someone
      is modifying the original string while the copy is accessed
      (Can't happen now in SQL SHOW, but this is a good safety for the future)
    */
    res= thd->strmake((global_system_variables.*offset)->format.str,
		      (global_system_variables.*offset)->format.length);
    return (uchar*) res;
  }
  return (uchar*) (thd->variables.*offset)->format.str;
}


typedef struct old_names_map_st
{
  const char *old_name;
  const char *new_name;
} my_old_conv;

static my_old_conv old_conv[]= 
{
  {	"cp1251_koi8"		,	"cp1251"	},
  {	"cp1250_latin2"		,	"cp1250"	},
  {	"kam_latin2"		,	"keybcs2"	},
  {	"mac_latin2"		,	"MacRoman"	},
  {	"macce_latin2"		,	"MacCE"		},
  {	"pc2_latin2"		,	"pclatin2"	},
  {	"vga_latin2"		,	"pclatin1"	},
  {	"koi8_cp1251"		,	"koi8r"		},
  {	"win1251ukr_koi8_ukr"	,	"win1251ukr"	},
  {	"koi8_ukr_win1251ukr"	,	"koi8u"		},
  {	NULL			,	NULL		}
};

CHARSET_INFO *get_old_charset_by_name(const char *name)
{
  my_old_conv *conv;
 
  for (conv= old_conv; conv->old_name; conv++)
  {
    if (!my_strcasecmp(&my_charset_latin1, name, conv->old_name))
      return get_charset_by_csname(conv->new_name, MY_CS_PRIMARY, MYF(0));
  }
  return NULL;
}


bool sys_var_collation::check(THD *thd, set_var *var)
{
  CHARSET_INFO *tmp;
  LINT_INIT(tmp);

  if (var->value->result_type() == STRING_RESULT)
  {
    char buff[STRING_BUFFER_USUAL_SIZE];
    String str(buff,sizeof(buff), system_charset_info), *res;
    if (!(res=var->value->val_str(&str)))
    {
      my_error(ER_WRONG_VALUE_FOR_VAR, MYF(0), name, "NULL");
      return 1;
    }
    if (!(tmp=get_charset_by_name(res->c_ptr(),MYF(0))))
    {
      my_error(ER_UNKNOWN_COLLATION, MYF(0), res->c_ptr());
      return 1;
    }
  }
  else // INT_RESULT
  {
    if (!(tmp=get_charset((int) var->value->val_int(),MYF(0))))
    {
      char buf[20];
      int10_to_str((int) var->value->val_int(), buf, -10);
      my_error(ER_UNKNOWN_COLLATION, MYF(0), buf);
      return 1;
    }
  }
  var->save_result.charset= tmp;	// Save for update
  return 0;
}


bool sys_var_character_set::check(THD *thd, set_var *var)
{
  CHARSET_INFO *tmp;
  LINT_INIT(tmp);

  if (var->value->result_type() == STRING_RESULT)
  {
    char buff[STRING_BUFFER_USUAL_SIZE];
    String str(buff,sizeof(buff), system_charset_info), *res;
    if (!(res=var->value->val_str(&str)))
    {
      if (!nullable)
      {
        my_error(ER_WRONG_VALUE_FOR_VAR, MYF(0), name, "NULL");
        return 1;
      }
      tmp= NULL;
    }
    else if (!(tmp=get_charset_by_csname(res->c_ptr(),MY_CS_PRIMARY,MYF(0))) &&
             !(tmp=get_old_charset_by_name(res->c_ptr())))
    {
      my_error(ER_UNKNOWN_CHARACTER_SET, MYF(0), res->c_ptr());
      return 1;
    }
  }
  else // INT_RESULT
  {
    if (!(tmp=get_charset((int) var->value->val_int(),MYF(0))))
    {
      char buf[20];
      int10_to_str((int) var->value->val_int(), buf, -10);
      my_error(ER_UNKNOWN_CHARACTER_SET, MYF(0), buf);
      return 1;
    }
  }
  var->save_result.charset= tmp;	// Save for update
  return 0;
}


bool sys_var_character_set::update(THD *thd, set_var *var)
{
  ci_ptr(thd,var->type)[0]= var->save_result.charset;
  thd->update_charset();
  return 0;
}


uchar *sys_var_character_set::value_ptr(THD *thd, enum_var_type type,
				       LEX_STRING *base)
{
  CHARSET_INFO *cs= ci_ptr(thd,type)[0];
  return cs ? (uchar*) cs->csname : (uchar*) NULL;
}


void sys_var_character_set_sv::set_default(THD *thd, enum_var_type type)
{
  if (type == OPT_GLOBAL)
    global_system_variables.*offset= *global_default;
  else
  {
    thd->variables.*offset= global_system_variables.*offset;
    thd->update_charset();
  }
}
CHARSET_INFO **sys_var_character_set_sv::ci_ptr(THD *thd, enum_var_type type)
{
  if (type == OPT_GLOBAL)
    return &(global_system_variables.*offset);
  else
    return &(thd->variables.*offset);
}


CHARSET_INFO ** sys_var_character_set_database::ci_ptr(THD *thd,
						       enum_var_type type)
{
  if (type == OPT_GLOBAL)
    return &global_system_variables.collation_database;
  else
    return &thd->variables.collation_database;
}


void sys_var_character_set_database::set_default(THD *thd, enum_var_type type)
{
 if (type == OPT_GLOBAL)
    global_system_variables.collation_database= default_charset_info;
  else
  {
    thd->variables.collation_database= thd->db_charset;
    thd->update_charset();
  }
}


bool sys_var_collation_sv::update(THD *thd, set_var *var)
{
  if (var->type == OPT_GLOBAL)
    global_system_variables.*offset= var->save_result.charset;
  else
  {
    thd->variables.*offset= var->save_result.charset;
    thd->update_charset();
  }
  return 0;
}


void sys_var_collation_sv::set_default(THD *thd, enum_var_type type)
{
  if (type == OPT_GLOBAL)
    global_system_variables.*offset= *global_default;
  else
  {
    thd->variables.*offset= global_system_variables.*offset;
    thd->update_charset();
  }
}


uchar *sys_var_collation_sv::value_ptr(THD *thd, enum_var_type type,
                                       LEX_STRING *base)
{
  CHARSET_INFO *cs= ((type == OPT_GLOBAL) ?
		     global_system_variables.*offset : thd->variables.*offset);
  return cs ? (uchar*) cs->name : (uchar*) "NULL";
}


LEX_STRING default_key_cache_base= {(char *) "default", 7 };
static KEY_CACHE zero_key_cache;

#ifdef WITH_MARIA_STORAGE_ENGINE
LEX_STRING maria_pagecache_base= {(char *) "default", 7 };
static PAGECACHE zero_pagecache;
#endif /* WITH_MARIA_STORAGE_ENGINE */

KEY_CACHE *get_key_cache(LEX_STRING *cache_name)
{
  safe_mutex_assert_owner(&LOCK_global_system_variables);
  if (!cache_name || ! cache_name->length)
    cache_name= &default_key_cache_base;
  return ((KEY_CACHE*) find_named(&key_caches,
                                  cache_name->str, cache_name->length, 0));
}


#ifdef WITH_MARIA_STORAGE_ENGINE
PAGECACHE *get_pagecache(LEX_STRING *cache_name)
{
  safe_mutex_assert_owner(&LOCK_global_system_variables);
  if (!cache_name || ! cache_name->length)
    cache_name= &default_key_cache_base;
  return ((PAGECACHE*) find_named(&pagecaches,
                                  cache_name->str, cache_name->length, 0));
}
#endif /* WITH_MARIA_STORAGE_ENGINE */


uchar *sys_var_key_cache_param::value_ptr(THD *thd, enum_var_type type,
					 LEX_STRING *base)
{
  KEY_CACHE *key_cache= get_key_cache(base);
  if (!key_cache)
    key_cache= &zero_key_cache;
  return (uchar*) key_cache + offset ;
}


#ifdef WITH_MARIA_STORAGE_ENGINE
byte *sys_var_pagecache_param::value_ptr(THD *thd, enum_var_type type,
					 LEX_STRING *base)
{
  PAGECACHE *pagecache= get_pagecache(base);
  if (!pagecache)
    pagecache= &zero_pagecache;
  return (byte*) pagecache + offset ;
}
#endif /* WITH_MARIA_STORAGE_ENGINE */


bool sys_var_key_buffer_size::update(THD *thd, set_var *var)
{
  ulonglong tmp= var->save_result.ulonglong_value;
  LEX_STRING *base_name= &var->base;
  KEY_CACHE *key_cache;
  bool error= 0;

  /* If no basename, assume it's for the key cache named 'default' */
  if (!base_name->length)
    base_name= &default_key_cache_base;

  pthread_mutex_lock(&LOCK_global_system_variables);
  key_cache= get_key_cache(base_name);
                            
  if (!key_cache)
  {
    /* Key cache didn't exists */
    if (!tmp)					// Tried to delete cache
      goto end;					// Ok, nothing to do
    if (!(key_cache= create_key_cache(base_name->str, base_name->length)))
    {
      error= 1;
      goto end;
    }
  }

  /*
    Abort if some other thread is changing the key cache
    TODO: This should be changed so that we wait until the previous
    assignment is done and then do the new assign
  */
  if (key_cache->in_init)
    goto end;

  if (!tmp)					// Zero size means delete
  {
    if (key_cache == dflt_key_cache)
    {
      push_warning_printf(thd, MYSQL_ERROR::WARN_LEVEL_WARN,
                          ER_WARN_CANT_DROP_DEFAULT_KEYCACHE,
                          ER(ER_WARN_CANT_DROP_DEFAULT_KEYCACHE));
      goto end;					// Ignore default key cache
    }

    if (key_cache->key_cache_inited)		// If initied
    {
      /*
	Move tables using this key cache to the default key cache
	and clear the old key cache.
      */
      NAMED_LIST *list; 
      key_cache= (KEY_CACHE *) find_named(&key_caches, base_name->str,
					      base_name->length, &list);
      key_cache->in_init= 1;
      pthread_mutex_unlock(&LOCK_global_system_variables);
      error= reassign_keycache_tables(thd, key_cache, dflt_key_cache);
      pthread_mutex_lock(&LOCK_global_system_variables);
      key_cache->in_init= 0;
    }
    /*
      We don't delete the key cache as some running threads my still be
      in the key cache code with a pointer to the deleted (empty) key cache
    */
    goto end;
  }

  key_cache->param_buff_size=
    (ulonglong) getopt_ull_limit_value(tmp, option_limits);

  /* If key cache didn't existed initialize it, else resize it */
  key_cache->in_init= 1;
  pthread_mutex_unlock(&LOCK_global_system_variables);

  if (!key_cache->key_cache_inited)
    error= (bool) (ha_init_key_cache("", key_cache));
  else
    error= (bool)(ha_resize_key_cache(key_cache));

  pthread_mutex_lock(&LOCK_global_system_variables);
  key_cache->in_init= 0;  

end:
  pthread_mutex_unlock(&LOCK_global_system_variables);
  return error;
}


bool sys_var_key_cache_long::update(THD *thd, set_var *var)
{
  ulong tmp= (ulong) var->value->val_int();
  LEX_STRING *base_name= &var->base;
  bool error= 0;

  if (!base_name->length)
    base_name= &default_key_cache_base;

  pthread_mutex_lock(&LOCK_global_system_variables);
  KEY_CACHE *key_cache= get_key_cache(base_name);

  if (!key_cache && !(key_cache= create_key_cache(base_name->str,
				                  base_name->length)))
  {
    error= 1;
    goto end;
  }

  /*
    Abort if some other thread is changing the key cache
    TODO: This should be changed so that we wait until the previous
    assignment is done and then do the new assign
  */
  if (key_cache->in_init)
    goto end;

  *((ulong*) (((char*) key_cache) + offset))=
    (ulong) getopt_ull_limit_value(tmp, option_limits);

  /*
    Don't create a new key cache if it didn't exist
    (key_caches are created only when the user sets block_size)
  */
  key_cache->in_init= 1;

  pthread_mutex_unlock(&LOCK_global_system_variables);

  error= (bool) (ha_resize_key_cache(key_cache));

  pthread_mutex_lock(&LOCK_global_system_variables);
  key_cache->in_init= 0;  

end:
  pthread_mutex_unlock(&LOCK_global_system_variables);
  return error;
}


#ifdef WITH_MARIA_STORAGE_ENGINE
bool sys_var_pagecache_long::update(THD *thd, set_var *var)
{
  ulong tmp= (ulong) var->value->val_int();
  LEX_STRING *base_name= &var->base;
  bool error= 0;

  if (!base_name->length)
    base_name= &maria_pagecache_base;

  pthread_mutex_lock(&LOCK_global_system_variables);
  PAGECACHE *pagecache= get_pagecache(base_name);

  if (!pagecache && !(pagecache= create_pagecache(base_name->str,
						  base_name->length)))
  {
    error= 1;
    goto end;
  }

  /*
    Abort if some other thread is changing the key cache
    TODO: This should be changed so that we wait until the previous
    assignment is done and then do the new assign
  */
  if (pagecache->in_init)
    goto end;

  *((ulong*) (((char*) pagecache) + offset))=
    (ulong) getopt_ull_limit_value(tmp, option_limits);

  /*
    Don't create a new key cache if it didn't exist
    (pagecaches are created only when the user sets block_size)
  */
  pagecache->in_init= 1;

  pthread_mutex_unlock(&LOCK_global_system_variables);

  /*
    TODO: uncomment whan it will be implemented
  error= (bool) (ha_resize_pagecache(pagecache));
  */

  pthread_mutex_lock(&LOCK_global_system_variables);
  pagecache->in_init= 0;

end:
  pthread_mutex_unlock(&LOCK_global_system_variables);
  return error;
}
#endif /* WITH_MARIA_STORAGE_ENGINE */


bool sys_var_log_state::update(THD *thd, set_var *var)
{
  bool res= 0;
  pthread_mutex_lock(&LOCK_global_system_variables);
  if (!var->save_result.ulong_value)
    logger.deactivate_log_handler(thd, log_type);
  else
  {
    if ((res= logger.activate_log_handler(thd, log_type)))
    {
      my_error(ER_CANT_ACTIVATE_LOG, MYF(0),
               log_type == QUERY_LOG_GENERAL ? "general" :
               "slow query");
      goto err;
    }
  }
err:
  pthread_mutex_unlock(&LOCK_global_system_variables);
  return res;
}

void sys_var_log_state::set_default(THD *thd, enum_var_type type)
{
  pthread_mutex_lock(&LOCK_global_system_variables);
  logger.deactivate_log_handler(thd, log_type);
  pthread_mutex_unlock(&LOCK_global_system_variables);
}


static int  sys_check_log_path(THD *thd,  set_var *var)
{
  char path[FN_REFLEN];
  MY_STAT f_stat;
  const char *var_path= var->value->str_value.ptr();
  bzero(&f_stat, sizeof(MY_STAT));

  (void) unpack_filename(path, var_path);
  if (my_stat(path, &f_stat, MYF(0)))
  {
    /* Check if argument is a file and we have 'write' permission */
    if (!MY_S_ISREG(f_stat.st_mode) ||
        !(f_stat.st_mode & MY_S_IWRITE))
      return -1;
  }
  else
  {
    size_t path_length;
    /*
      Check if directory exists and 
      we have permission to create file & write to file
    */
    (void) dirname_part(path, var_path, &path_length);
    if (my_access(path, (F_OK|W_OK)))
      return -1;
  }
  return 0;
}


bool update_sys_var_str_path(THD *thd, sys_var_str *var_str,
			     set_var *var, const char *log_ext,
			     bool log_state, uint log_type)
{
  MYSQL_QUERY_LOG *file_log;
  char buff[FN_REFLEN];
  char *res= 0, *old_value=(char *)(var ? var->value->str_value.ptr() : 0);
  bool result= 0;
  uint str_length= (var ? var->value->str_value.length() : 0);

  switch (log_type) {
  case QUERY_LOG_SLOW:
    file_log= logger.get_slow_log_file_handler();
    break;
  case QUERY_LOG_GENERAL:
    file_log= logger.get_log_file_handler();
    break;
  default:
    assert(0);                                  // Impossible
  }

  if (!old_value)
  {
    old_value= make_default_log_name(buff, log_ext);
    str_length= strlen(old_value);
  }
  if (!(res= my_strndup(old_value, str_length, MYF(MY_FAE+MY_WME))))
  {
    result= 1;
    goto err;
  }

  pthread_mutex_lock(&LOCK_global_system_variables);
  logger.lock();

  if (file_log && log_state)
    file_log->close(0);
  old_value= var_str->value;
  var_str->value= res;
  var_str->value_length= str_length;
  my_free(old_value, MYF(MY_ALLOW_ZERO_PTR));
  if (file_log && log_state)
  {
    switch (log_type) {
    case QUERY_LOG_SLOW:
      file_log->open_slow_log(sys_var_slow_log_path.value);
      break;
    case QUERY_LOG_GENERAL:
      file_log->open_query_log(sys_var_general_log_path.value);
      break;
    default:
      DBUG_ASSERT(0);
    }
  }

  logger.unlock();
  pthread_mutex_unlock(&LOCK_global_system_variables);

err:
  return result;
}


static bool sys_update_general_log_path(THD *thd, set_var * var)
{
  return update_sys_var_str_path(thd, &sys_var_general_log_path, 
				 var, ".log", opt_log, QUERY_LOG_GENERAL);
}


static void sys_default_general_log_path(THD *thd, enum_var_type type)
{
  (void) update_sys_var_str_path(thd, &sys_var_general_log_path,
				 0, ".log", opt_log, QUERY_LOG_GENERAL);
}


static bool sys_update_slow_log_path(THD *thd, set_var * var)
{
  return update_sys_var_str_path(thd, &sys_var_slow_log_path,
				 var, "-slow.log", opt_slow_log,
                                 QUERY_LOG_SLOW);
}


static void sys_default_slow_log_path(THD *thd, enum_var_type type)
{
  (void) update_sys_var_str_path(thd, &sys_var_slow_log_path,
				 0, "-slow.log", opt_slow_log,
                                 QUERY_LOG_SLOW);
}


bool sys_var_log_output::update(THD *thd, set_var *var)
{
  pthread_mutex_lock(&LOCK_global_system_variables);
  logger.lock();
  logger.init_slow_log(var->save_result.ulong_value);
  logger.init_general_log(var->save_result.ulong_value);
  *value= var->save_result.ulong_value;
  logger.unlock();
  pthread_mutex_unlock(&LOCK_global_system_variables);
  return 0;
}


void sys_var_log_output::set_default(THD *thd, enum_var_type type)
{
  pthread_mutex_lock(&LOCK_global_system_variables);
  logger.lock();
  logger.init_slow_log(LOG_TABLE);
  logger.init_general_log(LOG_TABLE);
  *value= LOG_TABLE;
  logger.unlock();
  pthread_mutex_unlock(&LOCK_global_system_variables);
}


uchar *sys_var_log_output::value_ptr(THD *thd, enum_var_type type,
                                    LEX_STRING *base)
{
  char buff[256];
  String tmp(buff, sizeof(buff), &my_charset_latin1);
  ulong length;
  ulong val= *value;

  tmp.length(0);
  for (uint i= 0; val; val>>= 1, i++)
  {
    if (val & 1)
    {
      tmp.append(log_output_typelib.type_names[i],
                 log_output_typelib.type_lengths[i]);
      tmp.append(',');
    }
  }

  if ((length= tmp.length()))
    length--;
  return (uchar*) thd->strmake(tmp.ptr(), length);
}


/*****************************************************************************
  Functions to handle SET NAMES and SET CHARACTER SET
*****************************************************************************/

int set_var_collation_client::check(THD *thd)
{
  return 0;
}

int set_var_collation_client::update(THD *thd)
{
  thd->variables.character_set_client= character_set_client;
  thd->variables.character_set_results= character_set_results;
  thd->variables.collation_connection= collation_connection;
  thd->update_charset();
  thd->protocol_text.init(thd);
  thd->protocol_binary.init(thd);
  return 0;
}

/****************************************************************************/

bool sys_var_timestamp::update(THD *thd,  set_var *var)
{
  thd->set_time((time_t) var->save_result.ulonglong_value);
  return 0;
}


void sys_var_timestamp::set_default(THD *thd, enum_var_type type)
{
  thd->user_time=0;
}


uchar *sys_var_timestamp::value_ptr(THD *thd, enum_var_type type,
				   LEX_STRING *base)
{
  thd->sys_var_tmp.long_value= (long) thd->start_time;
  return (uchar*) &thd->sys_var_tmp.long_value;
}


bool sys_var_last_insert_id::update(THD *thd, set_var *var)
{
  thd->first_successful_insert_id_in_prev_stmt= 
    var->save_result.ulonglong_value;
  return 0;
}


uchar *sys_var_last_insert_id::value_ptr(THD *thd, enum_var_type type,
					LEX_STRING *base)
{
  /*
    this tmp var makes it robust againt change of type of 
    read_first_successful_insert_id_in_prev_stmt().
  */
  thd->sys_var_tmp.ulonglong_value= 
    thd->read_first_successful_insert_id_in_prev_stmt();
  return (uchar*) &thd->sys_var_tmp.ulonglong_value;
}


bool sys_var_insert_id::update(THD *thd, set_var *var)
{
  thd->force_one_auto_inc_interval(var->save_result.ulonglong_value);
  return 0;
}


uchar *sys_var_insert_id::value_ptr(THD *thd, enum_var_type type,
				   LEX_STRING *base)
{
  thd->sys_var_tmp.ulonglong_value= 
    thd->auto_inc_intervals_forced.minimum();
  return (uchar*) &thd->sys_var_tmp.ulonglong_value;
}


bool sys_var_rand_seed1::update(THD *thd, set_var *var)
{
  thd->rand.seed1= (ulong) var->save_result.ulonglong_value;
  return 0;
}

bool sys_var_rand_seed2::update(THD *thd, set_var *var)
{
  thd->rand.seed2= (ulong) var->save_result.ulonglong_value;
  return 0;
}


bool sys_var_thd_time_zone::check(THD *thd, set_var *var)
{
  char buff[MAX_TIME_ZONE_NAME_LENGTH];
  String str(buff, sizeof(buff), &my_charset_latin1);
  String *res= var->value->val_str(&str);

  if (!(var->save_result.time_zone= my_tz_find(thd, res)))
  {
    my_error(ER_UNKNOWN_TIME_ZONE, MYF(0), res ? res->c_ptr() : "NULL");
    return 1;
  }
  return 0;
}


bool sys_var_thd_time_zone::update(THD *thd, set_var *var)
{
  /* We are using Time_zone object found during check() phase. */
  if (var->type == OPT_GLOBAL)
  {
    pthread_mutex_lock(&LOCK_global_system_variables);
    global_system_variables.time_zone= var->save_result.time_zone;
    pthread_mutex_unlock(&LOCK_global_system_variables);
  }
  else
    thd->variables.time_zone= var->save_result.time_zone;
  return 0;
}


uchar *sys_var_thd_time_zone::value_ptr(THD *thd, enum_var_type type,
				       LEX_STRING *base)
{
  /* 
    We can use ptr() instead of c_ptr() here because String contaning
    time zone name is guaranteed to be zero ended.
  */
  if (type == OPT_GLOBAL)
    return (uchar *)(global_system_variables.time_zone->get_name()->ptr());
  else
  {
    /*
      This is an ugly fix for replication: we don't replicate properly queries
      invoking system variables' values to update tables; but
      CONVERT_TZ(,,@@session.time_zone) is so popular that we make it
      replicable (i.e. we tell the binlog code to store the session
      timezone). If it's the global value which was used we can't replicate
      (binlog code stores session value only).
    */
    thd->time_zone_used= 1;
    return (uchar *)(thd->variables.time_zone->get_name()->ptr());
  }
}


void sys_var_thd_time_zone::set_default(THD *thd, enum_var_type type)
{
 pthread_mutex_lock(&LOCK_global_system_variables);
 if (type == OPT_GLOBAL)
 {
   if (default_tz_name)
   {
     String str(default_tz_name, &my_charset_latin1);
     /*
       We are guaranteed to find this time zone since its existence
       is checked during start-up.
     */
     global_system_variables.time_zone= my_tz_find(thd, &str);
   }
   else
     global_system_variables.time_zone= my_tz_SYSTEM;
 }
 else
   thd->variables.time_zone= global_system_variables.time_zone;
 pthread_mutex_unlock(&LOCK_global_system_variables);
}


bool sys_var_max_user_conn::check(THD *thd, set_var *var)
{
  if (var->type == OPT_GLOBAL)
    return sys_var_thd::check(thd, var);
  else
  {
    /*
      Per-session values of max_user_connections can't be set directly.
      May be we should have a separate error message for this?
    */
    my_error(ER_GLOBAL_VARIABLE, MYF(0), name);
    return TRUE;
  }
}

bool sys_var_max_user_conn::update(THD *thd, set_var *var)
{
  DBUG_ASSERT(var->type == OPT_GLOBAL);
  pthread_mutex_lock(&LOCK_global_system_variables);
  max_user_connections= (uint)var->save_result.ulonglong_value;
  pthread_mutex_unlock(&LOCK_global_system_variables);
  return 0;
}


void sys_var_max_user_conn::set_default(THD *thd, enum_var_type type)
{
  DBUG_ASSERT(type == OPT_GLOBAL);
  pthread_mutex_lock(&LOCK_global_system_variables);
  max_user_connections= (ulong) option_limits->def_value;
  pthread_mutex_unlock(&LOCK_global_system_variables);
}


uchar *sys_var_max_user_conn::value_ptr(THD *thd, enum_var_type type,
                                       LEX_STRING *base)
{
  if (type != OPT_GLOBAL &&
      thd->user_connect && thd->user_connect->user_resources.user_conn)
    return (uchar*) &(thd->user_connect->user_resources.user_conn);
  return (uchar*) &(max_user_connections);
}


bool sys_var_thd_lc_time_names::check(THD *thd, set_var *var)
{
  MY_LOCALE *locale_match;

  if (var->value->result_type() == INT_RESULT)
  {
    if (!(locale_match= my_locale_by_number((uint) var->value->val_int())))
    {
      char buf[20];
      int10_to_str((int) var->value->val_int(), buf, -10);
      my_printf_error(ER_UNKNOWN_ERROR, "Unknown locale: '%s'", MYF(0), buf);
      return 1;
    }
  }
  else // STRING_RESULT
  {
    char buff[6]; 
    String str(buff, sizeof(buff), &my_charset_latin1), *res;
    if (!(res=var->value->val_str(&str)))
    {
      my_error(ER_WRONG_VALUE_FOR_VAR, MYF(0), name, "NULL");
      return 1;
    }
    const char *locale_str= res->c_ptr();
    if (!(locale_match= my_locale_by_name(locale_str)))
    {
      my_printf_error(ER_UNKNOWN_ERROR,
                      "Unknown locale: '%s'", MYF(0), locale_str);
      return 1;
    }
  }

  var->save_result.locale_value= locale_match;
  return 0;
}


bool sys_var_thd_lc_time_names::update(THD *thd, set_var *var)
{
  if (var->type == OPT_GLOBAL)
    global_system_variables.lc_time_names= var->save_result.locale_value;
  else
    thd->variables.lc_time_names= var->save_result.locale_value;
  return 0;
}


uchar *sys_var_thd_lc_time_names::value_ptr(THD *thd, enum_var_type type,
					  LEX_STRING *base)
{
  return type == OPT_GLOBAL ?
                 (uchar *) global_system_variables.lc_time_names->name :
                 (uchar *) thd->variables.lc_time_names->name;
}


void sys_var_thd_lc_time_names::set_default(THD *thd, enum_var_type type)
{
  if (type == OPT_GLOBAL)
    global_system_variables.lc_time_names= my_default_lc_time_names;
  else
    thd->variables.lc_time_names= global_system_variables.lc_time_names;
}

/*
  Functions to update thd->options bits
*/

static bool set_option_bit(THD *thd, set_var *var)
{
  sys_var_thd_bit *sys_var= ((sys_var_thd_bit*) var->var);
  if ((var->save_result.ulong_value != 0) == sys_var->reverse)
    thd->options&= ~sys_var->bit_flag;
  else
    thd->options|= sys_var->bit_flag;
  return 0;
}


static bool set_option_autocommit(THD *thd, set_var *var)
{
  /* The test is negative as the flag we use is NOT autocommit */

  ulonglong org_options= thd->options;

  if (var->save_result.ulong_value != 0)
    thd->options&= ~((sys_var_thd_bit*) var->var)->bit_flag;
  else
    thd->options|= ((sys_var_thd_bit*) var->var)->bit_flag;

  if ((org_options ^ thd->options) & OPTION_NOT_AUTOCOMMIT)
  {
    if ((org_options & OPTION_NOT_AUTOCOMMIT))
    {
      /* We changed to auto_commit mode */
      thd->options&= ~(ulonglong) (OPTION_BEGIN | OPTION_KEEP_LOG);
      thd->no_trans_update.all= FALSE;
      thd->server_status|= SERVER_STATUS_AUTOCOMMIT;
      if (ha_commit(thd))
	return 1;
    }
    else
    {
      thd->no_trans_update.all= FALSE;
      thd->server_status&= ~SERVER_STATUS_AUTOCOMMIT;
    }
  }
  return 0;
}

static int check_log_update(THD *thd, set_var *var)
{
#ifndef NO_EMBEDDED_ACCESS_CHECKS
  if (!(thd->security_ctx->master_access & SUPER_ACL))
  {
    my_error(ER_SPECIFIC_ACCESS_DENIED_ERROR, MYF(0), "SUPER");
    return 1;
  }
#endif
  return 0;
}

static bool set_log_update(THD *thd, set_var *var)
{
  /*
    The update log is not supported anymore since 5.0.
    See sql/mysqld.cc/, comments in function init_server_components() for an
    explaination of the different warnings we send below
  */

  if (opt_sql_bin_update)
  {
    push_warning(thd, MYSQL_ERROR::WARN_LEVEL_NOTE,
                 ER_UPDATE_LOG_DEPRECATED_TRANSLATED,
                 ER(ER_UPDATE_LOG_DEPRECATED_TRANSLATED));
  }
  else
    push_warning(thd, MYSQL_ERROR::WARN_LEVEL_NOTE,
                 ER_UPDATE_LOG_DEPRECATED_IGNORED,
                 ER(ER_UPDATE_LOG_DEPRECATED_IGNORED));
  set_option_bit(thd, var);
  return 0;
}


static int check_pseudo_thread_id(THD *thd, set_var *var)
{
  var->save_result.ulonglong_value= var->value->val_int();
#ifndef NO_EMBEDDED_ACCESS_CHECKS
  if (thd->security_ctx->master_access & SUPER_ACL)
    return 0;
  else
  {
    my_error(ER_SPECIFIC_ACCESS_DENIED_ERROR, MYF(0), "SUPER");
    return 1;
  }
#else
  return 0;
#endif
}

static uchar *get_warning_count(THD *thd)
{
  thd->sys_var_tmp.long_value=
    (thd->warn_count[(uint) MYSQL_ERROR::WARN_LEVEL_NOTE] +
     thd->warn_count[(uint) MYSQL_ERROR::WARN_LEVEL_ERROR] +
     thd->warn_count[(uint) MYSQL_ERROR::WARN_LEVEL_WARN]);
  return (uchar*) &thd->sys_var_tmp.long_value;
}

static uchar *get_error_count(THD *thd)
{
  thd->sys_var_tmp.long_value= 
    thd->warn_count[(uint) MYSQL_ERROR::WARN_LEVEL_ERROR];
  return (uchar*) &thd->sys_var_tmp.long_value;
}


/*
  Get the tmpdir that was specified or chosen by default

  SYNOPSIS
    get_tmpdir()
    thd		thread handle

  DESCRIPTION
    This is necessary because if the user does not specify a temporary
    directory via the command line, one is chosen based on the environment
    or system defaults.  But we can't just always use mysql_tmpdir, because
    that is actually a call to my_tmpdir() which cycles among possible
    temporary directories.

  RETURN VALUES
    ptr		pointer to NUL-terminated string
 */
static uchar *get_tmpdir(THD *thd)
{
  if (opt_mysql_tmpdir)
    return (uchar *)opt_mysql_tmpdir;
  return (uchar*)mysql_tmpdir;
}

/****************************************************************************
  Main handling of variables:
  - Initialisation
  - Searching during parsing
  - Update loop
****************************************************************************/

/*
  Find variable name in option my_getopt structure used for command line args

  SYNOPSIS
    find_option()
    opt		option structure array to search in
    name	variable name

  RETURN VALUES
    0		Error
    ptr		pointer to option structure
*/

static struct my_option *find_option(struct my_option *opt, const char *name) 
{
  uint length=strlen(name);
  for (; opt->name; opt++)
  {
    if (!getopt_compare_strings(opt->name, name, length) &&
	!opt->name[length])
    {
      /*
	Only accept the option if one can set values through it.
	If not, there is no default value or limits in the option.
      */
      return (opt->value) ? opt : 0;
    }
  }
  return 0;
}


/*
  Return variable name and length for hashing of variables
*/

static uchar *get_sys_var_length(const sys_var *var, size_t *length,
                                 my_bool first)
{
  *length= var->name_length;
  return (uchar*) var->name;
}


/*
  Add variables to the dynamic hash of system variables
  
  SYNOPSIS
    mysql_add_sys_var_chain()
    first       Pointer to first system variable to add
    long_opt    (optional)command line arguments may be tied for limit checks.
  
  RETURN VALUES
    0           SUCCESS
    otherwise   FAILURE
*/


int mysql_add_sys_var_chain(sys_var *first, struct my_option *long_options)
{
  sys_var *var;
  
  /* A write lock should be held on LOCK_system_variables_hash */
  
  for (var= first; var; var= var->next)
  {
    var->name_length= strlen(var->name);
    /* this fails if there is a conflicting variable name. see HASH_UNIQUE */
    if (my_hash_insert(&system_variable_hash, (uchar*) var))
      goto error;
    if (long_options)
      var->option_limits= find_option(long_options, var->name);
  }
  return 0;

error:
  for (; first != var; first= first->next)
    hash_delete(&system_variable_hash, (uchar*) first);
  return 1;
}
 
 
/*
  Remove variables to the dynamic hash of system variables
   
  SYNOPSIS
    mysql_del_sys_var_chain()
    first       Pointer to first system variable to remove
   
  RETURN VALUES
    0           SUCCESS
    otherwise   FAILURE
*/
 
int mysql_del_sys_var_chain(sys_var *first)
{
  int result= 0;
 
  /* A write lock should be held on LOCK_system_variables_hash */
   
  for (sys_var *var= first; var; var= var->next)
    result|= hash_delete(&system_variable_hash, (uchar*) var);

  return result;
}
 
 
static int show_cmp(SHOW_VAR *a, SHOW_VAR *b)
{
  return strcmp(a->name, b->name);
}
 
 
/*
  Constructs an array of system variables for display to the user.
  
  SYNOPSIS
    enumerate_sys_vars()
    thd         current thread
    sorted      If TRUE, the system variables should be sorted
  
  RETURN VALUES
    pointer     Array of SHOW_VAR elements for display
    NULL        FAILURE
*/

SHOW_VAR* enumerate_sys_vars(THD *thd, bool sorted)
{
  int count= system_variable_hash.records, i;
  int fixed_count= fixed_show_vars.elements;
  int size= sizeof(SHOW_VAR) * (count + fixed_count + 1);
  SHOW_VAR *result= (SHOW_VAR*) thd->alloc(size);

  if (result)
  {
    SHOW_VAR *show= result + fixed_count;
    memcpy(result, fixed_show_vars.buffer, fixed_count * sizeof(SHOW_VAR));

    for (i= 0; i < count; i++)
    {
      sys_var *var= (sys_var*) hash_element(&system_variable_hash, i);
      show->name= var->name;
      show->value= (char*) var;
      show->type= SHOW_SYS;
      show++;
    }

    /* sort into order */
    if (sorted)
      qsort(result, count + fixed_count, sizeof(SHOW_VAR), (qsort_cmp)show_cmp);
    
    /* make last element empty */
    bzero(show, sizeof(SHOW_VAR));
  }
  return result;
}


/*
  Initialize the system variables
  
  SYNOPSIS
    set_var_init()
  
  RETURN VALUES
    0           SUCCESS
    otherwise   FAILURE
*/

int set_var_init()
{
  uint count= 0;
  DBUG_ENTER("set_var_init");
  
  for (sys_var *var=vars.first; var; var= var->next, count++);

  if (my_init_dynamic_array(&fixed_show_vars, sizeof(SHOW_VAR),
                            FIXED_VARS_SIZE + 64, 64))
    goto error;

  fixed_show_vars.elements= FIXED_VARS_SIZE;
  memcpy(fixed_show_vars.buffer, fixed_vars, sizeof(fixed_vars));

  if (hash_init(&system_variable_hash, system_charset_info, count, 0,
                0, (hash_get_key) get_sys_var_length, 0, HASH_UNIQUE))
    goto error;

  vars.last->next= NULL;
  if (mysql_add_sys_var_chain(vars.first, my_long_options))
    goto error;

  /*
    Special cases
    Needed because MySQL can't find the limits for a variable it it has
    a different name than the command line option.
    As these variables are deprecated, this code will disappear soon...
  */
  sys_sql_max_join_size.option_limits= sys_max_join_size.option_limits;

  DBUG_RETURN(0);

error:
  fprintf(stderr, "failed to initialize system variables");
  DBUG_RETURN(1);
}


void set_var_free()
{
  hash_free(&system_variable_hash);
  delete_dynamic(&fixed_show_vars);
}


/*
  Add elements to the dynamic list of read-only system variables.
  
  SYNOPSIS
    mysql_append_static_vars()
    show_vars	Pointer to start of array
    count       Number of elements
  
  RETURN VALUES
    0           SUCCESS
    otherwise   FAILURE
*/
int mysql_append_static_vars(const SHOW_VAR *show_vars, uint count)
{
  for (; count > 0; count--, show_vars++)
    if (insert_dynamic(&fixed_show_vars, (uchar*) show_vars))
      return 1;
  return 0;
}


/*
  Find a user set-table variable

  SYNOPSIS
    intern_find_sys_var()
    str		Name of system variable to find
    length	Length of variable.  zero means that we should use strlen()
		on the variable

  RETURN VALUES
    pointer	pointer to variable definitions
    0		Unknown variable (error message is given)
*/

sys_var *intern_find_sys_var(const char *str, uint length, bool no_error)
{
  sys_var *var;

  /*
    This function is only called from the sql_plugin.cc.
    A lock on LOCK_system_variable_hash should be held
  */
  var= (sys_var*) hash_search(&system_variable_hash,
			      (uchar*) str, length ? length : strlen(str));
  if (!(var || no_error))
    my_error(ER_UNKNOWN_SYSTEM_VARIABLE, MYF(0), (char*) str);

  return var;
}


/*
  Execute update of all variables

  SYNOPSIS

  sql_set
    THD		Thread id
    set_var	List of variables to update

  DESCRIPTION
    First run a check of all variables that all updates will go ok.
    If yes, then execute all updates, returning an error if any one failed.

    This should ensure that in all normal cases none all or variables are
    updated

    RETURN VALUE
    0	ok
    1	ERROR, message sent (normally no variables was updated)
    -1  ERROR, message not sent
*/

int sql_set_variables(THD *thd, List<set_var_base> *var_list)
{
  int error;
  List_iterator_fast<set_var_base> it(*var_list);
  DBUG_ENTER("sql_set_variables");

  set_var_base *var;
  while ((var=it++))
  {
    if ((error= var->check(thd)))
      goto err;
  }
  if (!(error= test(thd->net.report_error)))
  {
    it.rewind();
    while ((var= it++))
      error|= var->update(thd);         // Returns 0, -1 or 1
  }

err:
  free_underlaid_joins(thd, &thd->lex->select_lex);
  DBUG_RETURN(error);
}


/*
  Say if all variables set by a SET support the ONE_SHOT keyword (currently,
  only character set and collation do; later timezones will).

  SYNOPSIS

  not_all_support_one_shot
    set_var	List of variables to update

  NOTES
    It has a "not_" because it makes faster tests (no need to "!")

    RETURN VALUE
    0	all variables of the list support ONE_SHOT
    1	at least one does not support ONE_SHOT
*/

bool not_all_support_one_shot(List<set_var_base> *var_list)
{
  List_iterator_fast<set_var_base> it(*var_list);
  set_var_base *var;
  while ((var= it++))
  {
    if (var->no_support_one_shot())
      return 1;
  }
  return 0;
}


/*****************************************************************************
  Functions to handle SET mysql_internal_variable=const_expr
*****************************************************************************/

int set_var::check(THD *thd)
{
  if (var->is_readonly())
  {
    my_error(ER_INCORRECT_GLOBAL_LOCAL_VAR, MYF(0), var->name, "read only");
    return -1;
  }
  if (var->check_type(type))
  {
    int err= type == OPT_GLOBAL ? ER_LOCAL_VARIABLE : ER_GLOBAL_VARIABLE;
    my_error(err, MYF(0), var->name);
    return -1;
  }
  if ((type == OPT_GLOBAL && check_global_access(thd, SUPER_ACL)))
    return 1;
  /* value is a NULL pointer if we are using SET ... = DEFAULT */
  if (!value)
  {
    if (var->check_default(type))
    {
      my_error(ER_NO_DEFAULT, MYF(0), var->name);
      return -1;
    }
    return 0;
  }

  if ((!value->fixed &&
       value->fix_fields(thd, &value)) || value->check_cols(1))
    return -1;
  if (var->check_update_type(value->result_type()))
  {
    my_error(ER_WRONG_TYPE_FOR_VAR, MYF(0), var->name);
    return -1;
  }
  return var->check(thd, this) ? -1 : 0;
}


/*
  Check variable, but without assigning value (used by PS)

  SYNOPSIS
    set_var::light_check()
    thd		thread handler

  RETURN VALUE
    0	ok
    1	ERROR, message sent (normally no variables was updated)
    -1  ERROR, message not sent
*/
int set_var::light_check(THD *thd)
{
  if (var->check_type(type))
  {
    int err= type == OPT_GLOBAL ? ER_LOCAL_VARIABLE : ER_GLOBAL_VARIABLE;
    my_error(err, MYF(0), var->name);
    return -1;
  }
  if (type == OPT_GLOBAL && check_global_access(thd, SUPER_ACL))
    return 1;

  if (value && ((!value->fixed && value->fix_fields(thd, &value)) ||
                value->check_cols(1)))
    return -1;
  return 0;
}


int set_var::update(THD *thd)
{
  if (!value)
    var->set_default(thd, type);
  else if (var->update(thd, this))
    return -1;				// should never happen
  if (var->after_update)
    (*var->after_update)(thd, type);
  return 0;
}


/*****************************************************************************
  Functions to handle SET @user_variable=const_expr
*****************************************************************************/

int set_var_user::check(THD *thd)
{
  /*
    Item_func_set_user_var can't substitute something else on its place =>
    0 can be passed as last argument (reference on item)
  */
  return (user_var_item->fix_fields(thd, (Item**) 0) ||
	  user_var_item->check(0)) ? -1 : 0;
}


/*
  Check variable, but without assigning value (used by PS)

  SYNOPSIS
    set_var_user::light_check()
    thd		thread handler

  RETURN VALUE
    0	ok
    1	ERROR, message sent (normally no variables was updated)
    -1  ERROR, message not sent
*/
int set_var_user::light_check(THD *thd)
{
  /*
    Item_func_set_user_var can't substitute something else on its place =>
    0 can be passed as last argument (reference on item)
  */
  return (user_var_item->fix_fields(thd, (Item**) 0));
}


int set_var_user::update(THD *thd)
{
  if (user_var_item->update())
  {
    /* Give an error if it's not given already */
    my_message(ER_SET_CONSTANTS_ONLY, ER(ER_SET_CONSTANTS_ONLY), MYF(0));
    return -1;
  }
  return 0;
}


/*****************************************************************************
  Functions to handle SET PASSWORD
*****************************************************************************/

int set_var_password::check(THD *thd)
{
#ifndef NO_EMBEDDED_ACCESS_CHECKS
  if (!user->host.str)
  {
    if (*thd->security_ctx->priv_host != 0)
    {
      user->host.str= (char *) thd->security_ctx->priv_host;
      user->host.length= strlen(thd->security_ctx->priv_host);
    }
    else
    {
      user->host.str= (char *)"%";
      user->host.length= 1;
    }
  }
  /* Returns 1 as the function sends error to client */
  return check_change_password(thd, user->host.str, user->user.str,
                               password, strlen(password)) ? 1 : 0;
#else
  return 0;
#endif
}

int set_var_password::update(THD *thd)
{
#ifndef NO_EMBEDDED_ACCESS_CHECKS
  /* Returns 1 as the function sends error to client */
  return change_password(thd, user->host.str, user->user.str, password) ?
	  1 : 0;
#else
  return 0;
#endif
}

/****************************************************************************
 Functions to handle table_type
****************************************************************************/

/* Based upon sys_var::check_enum() */

bool sys_var_thd_storage_engine::check(THD *thd, set_var *var)
{
  char buff[STRING_BUFFER_USUAL_SIZE];
  const char *value;
  String str(buff, sizeof(buff), &my_charset_latin1), *res;

  var->save_result.plugin= NULL;
  if (var->value->result_type() == STRING_RESULT)
  {
    LEX_STRING name;
    handlerton *hton;
    if (!(res=var->value->val_str(&str)) ||
        !(name.str= (char *)res->ptr()) || !(name.length= res->length()) ||
	!(var->save_result.plugin= ha_resolve_by_name(thd, &name)) ||
        !(hton= plugin_data(var->save_result.plugin, handlerton *)) ||
        ha_checktype(thd, ha_legacy_type(hton), 1, 0) != hton)
    {
      value= res ? res->c_ptr() : "NULL";
      goto err;
    }
    return 0;
  }
  value= "unknown";

err:
  my_error(ER_UNKNOWN_STORAGE_ENGINE, MYF(0), value);
  return 1;
}


uchar *sys_var_thd_storage_engine::value_ptr(THD *thd, enum_var_type type,
					    LEX_STRING *base)
{
  uchar* result;
  handlerton *hton;
  LEX_STRING *name;
  plugin_ref plugin= thd->variables.*offset;
  if (type == OPT_GLOBAL)
    plugin= my_plugin_lock(thd, &(global_system_variables.*offset));
  hton= plugin_data(plugin, handlerton*);
  name= &hton2plugin[hton->slot]->name;
  result= (uchar *) thd->strmake(name->str, name->length);
  if (type == OPT_GLOBAL)
    plugin_unlock(thd, plugin);
  return result;
}


void sys_var_thd_storage_engine::set_default(THD *thd, enum_var_type type)
{
  plugin_ref old_value, new_value, *value;
  if (type == OPT_GLOBAL)
  {
    value= &(global_system_variables.*offset);
    new_value= ha_lock_engine(NULL, myisam_hton);
  }
  else
  {
    value= &(thd->variables.*offset);
    new_value= my_plugin_lock(NULL, &(global_system_variables.*offset));
  }
  DBUG_ASSERT(new_value);
  old_value= *value;
  *value= new_value;
  plugin_unlock(NULL, old_value);
}


bool sys_var_thd_storage_engine::update(THD *thd, set_var *var)
{
  plugin_ref *value= &(global_system_variables.*offset), old_value;
   if (var->type != OPT_GLOBAL)
     value= &(thd->variables.*offset);
  old_value= *value;
  if (old_value != var->save_result.plugin)
  {
    *value= my_plugin_lock(NULL, &var->save_result.plugin);
    plugin_unlock(NULL, old_value);
  }
  return 0;
}

void sys_var_thd_table_type::warn_deprecated(THD *thd)
{
  WARN_DEPRECATED(thd, "5.2", "table_type", "'storage_engine'");
}

void sys_var_thd_table_type::set_default(THD *thd, enum_var_type type)
{
  warn_deprecated(thd);
  sys_var_thd_storage_engine::set_default(thd, type);
}

bool sys_var_thd_table_type::update(THD *thd, set_var *var)
{
  warn_deprecated(thd);
  return sys_var_thd_storage_engine::update(thd, var);
}


/****************************************************************************
 Functions to handle sql_mode
****************************************************************************/

/*
  Make string representation of mode

  SYNOPSIS
    thd   in  thread handler
    val   in  sql_mode value
    rep   out pointer pointer to string with sql_mode representation
*/

bool
sys_var_thd_sql_mode::
symbolic_mode_representation(THD *thd, ulonglong val, LEX_STRING *rep)
{
  char buff[STRING_BUFFER_USUAL_SIZE*8];
  String tmp(buff, sizeof(buff), &my_charset_latin1);

  tmp.length(0);

  for (uint i= 0; val; val>>= 1, i++)
  {
    if (val & 1)
    {
      tmp.append(sql_mode_typelib.type_names[i],
                 sql_mode_typelib.type_lengths[i]);
      tmp.append(',');
    }
  }

  if (tmp.length())
    tmp.length(tmp.length() - 1); /* trim the trailing comma */

  rep->str= thd->strmake(tmp.ptr(), tmp.length());

  rep->length= rep->str ? tmp.length() : 0;

  return rep->length != tmp.length();
}


uchar *sys_var_thd_sql_mode::value_ptr(THD *thd, enum_var_type type,
				      LEX_STRING *base)
{
  LEX_STRING sql_mode;
  ulonglong val= ((type == OPT_GLOBAL) ? global_system_variables.*offset :
                  thd->variables.*offset);
  (void) symbolic_mode_representation(thd, val, &sql_mode);
  return (uchar *) sql_mode.str;
}


void sys_var_thd_sql_mode::set_default(THD *thd, enum_var_type type)
{
  if (type == OPT_GLOBAL)
    global_system_variables.*offset= 0;
  else
    thd->variables.*offset= global_system_variables.*offset;
}


void fix_sql_mode_var(THD *thd, enum_var_type type)
{
  if (type == OPT_GLOBAL)
    global_system_variables.sql_mode=
      fix_sql_mode(global_system_variables.sql_mode);
  else
  {
    thd->variables.sql_mode= fix_sql_mode(thd->variables.sql_mode);
    /*
      Update thd->server_status
     */
    if (thd->variables.sql_mode & MODE_NO_BACKSLASH_ESCAPES)
      thd->server_status|= SERVER_STATUS_NO_BACKSLASH_ESCAPES;
    else
      thd->server_status&= ~SERVER_STATUS_NO_BACKSLASH_ESCAPES;
  }
}

/* Map database specific bits to function bits */

ulong fix_sql_mode(ulong sql_mode)
{
  /*
    Note that we dont set 
    MODE_NO_KEY_OPTIONS | MODE_NO_TABLE_OPTIONS | MODE_NO_FIELD_OPTIONS
    to allow one to get full use of MySQL in this mode.
  */

  if (sql_mode & MODE_ANSI)
  {
    sql_mode|= (MODE_REAL_AS_FLOAT | MODE_PIPES_AS_CONCAT | MODE_ANSI_QUOTES |
		MODE_IGNORE_SPACE);
    /* 
      MODE_ONLY_FULL_GROUP_BY removed from ANSI mode because it is currently
      overly restrictive (see BUG#8510).
    */
  }
  if (sql_mode & MODE_ORACLE)
    sql_mode|= (MODE_PIPES_AS_CONCAT | MODE_ANSI_QUOTES |
		MODE_IGNORE_SPACE |
		MODE_NO_KEY_OPTIONS | MODE_NO_TABLE_OPTIONS |
		MODE_NO_FIELD_OPTIONS | MODE_NO_AUTO_CREATE_USER);
  if (sql_mode & MODE_MSSQL)
    sql_mode|= (MODE_PIPES_AS_CONCAT | MODE_ANSI_QUOTES |
		MODE_IGNORE_SPACE |
		MODE_NO_KEY_OPTIONS | MODE_NO_TABLE_OPTIONS |
		MODE_NO_FIELD_OPTIONS);
  if (sql_mode & MODE_POSTGRESQL)
    sql_mode|= (MODE_PIPES_AS_CONCAT | MODE_ANSI_QUOTES |
		MODE_IGNORE_SPACE |
		MODE_NO_KEY_OPTIONS | MODE_NO_TABLE_OPTIONS |
		MODE_NO_FIELD_OPTIONS);
  if (sql_mode & MODE_DB2)
    sql_mode|= (MODE_PIPES_AS_CONCAT | MODE_ANSI_QUOTES |
		MODE_IGNORE_SPACE |
		MODE_NO_KEY_OPTIONS | MODE_NO_TABLE_OPTIONS |
		MODE_NO_FIELD_OPTIONS);
  if (sql_mode & MODE_MAXDB)
    sql_mode|= (MODE_PIPES_AS_CONCAT | MODE_ANSI_QUOTES |
		MODE_IGNORE_SPACE |
		MODE_NO_KEY_OPTIONS | MODE_NO_TABLE_OPTIONS |
		MODE_NO_FIELD_OPTIONS | MODE_NO_AUTO_CREATE_USER);
  if (sql_mode & MODE_MYSQL40)
    sql_mode|= MODE_HIGH_NOT_PRECEDENCE;
  if (sql_mode & MODE_MYSQL323)
    sql_mode|= MODE_HIGH_NOT_PRECEDENCE;
  if (sql_mode & MODE_TRADITIONAL)
    sql_mode|= (MODE_STRICT_TRANS_TABLES | MODE_STRICT_ALL_TABLES |
                MODE_NO_ZERO_IN_DATE | MODE_NO_ZERO_DATE |
                MODE_ERROR_FOR_DIVISION_BY_ZERO | MODE_NO_AUTO_CREATE_USER);
  return sql_mode;
}


/****************************************************************************
  Named list handling
****************************************************************************/

uchar* find_named(I_List<NAMED_LIST> *list, const char *name, uint length,
		NAMED_LIST **found)
{
  I_List_iterator<NAMED_LIST> it(*list);
  NAMED_LIST *element;
  while ((element= it++))
  {
    if (element->cmp(name, length))
    {
      if (found)
        *found= element;
      return element->data;
    }
  }
  return 0;
}


void delete_elements(I_List<NAMED_LIST> *list,
		     void (*free_element)(const char *name, uchar*))
{
  NAMED_LIST *element;
  DBUG_ENTER("delete_elements");
  while ((element= list->get()))
  {
    (*free_element)(element->name, element->data);
    delete element;
  }
  DBUG_VOID_RETURN;
}


/* Key cache functions */

static KEY_CACHE *create_key_cache(const char *name, uint length)
{
  KEY_CACHE *key_cache;
  DBUG_ENTER("create_key_cache");
  DBUG_PRINT("enter",("name: %.*s", length, name));
  
  if ((key_cache= (KEY_CACHE*) my_malloc(sizeof(KEY_CACHE),
					     MYF(MY_ZEROFILL | MY_WME))))
  {
    if (!new NAMED_LIST(&key_caches, name, length, (uchar*) key_cache))
    {
      my_free((char*) key_cache, MYF(0));
      key_cache= 0;
    }
    else
    {
      /*
	Set default values for a key cache
	The values in dflt_key_cache_var is set by my_getopt() at startup

	We don't set 'buff_size' as this is used to enable the key cache
      */
      key_cache->param_block_size=     dflt_key_cache_var.param_block_size;
      key_cache->param_division_limit= dflt_key_cache_var.param_division_limit;
      key_cache->param_age_threshold=  dflt_key_cache_var.param_age_threshold;
    }
  }
  DBUG_RETURN(key_cache);
}


KEY_CACHE *get_or_create_key_cache(const char *name, uint length)
{
  LEX_STRING key_cache_name;
  KEY_CACHE *key_cache;

  key_cache_name.str= (char *) name;
  key_cache_name.length= length;
  pthread_mutex_lock(&LOCK_global_system_variables);
  if (!(key_cache= get_key_cache(&key_cache_name)))
    key_cache= create_key_cache(name, length);
  pthread_mutex_unlock(&LOCK_global_system_variables);
  return key_cache;
}


void free_key_cache(const char *name, KEY_CACHE *key_cache)
{
  ha_end_key_cache(key_cache);
  my_free((char*) key_cache, MYF(0));
}


bool process_key_caches(int (* func) (const char *name, KEY_CACHE *))
{
  I_List_iterator<NAMED_LIST> it(key_caches);
  NAMED_LIST *element;

  while ((element= it++))
  {
    KEY_CACHE *key_cache= (KEY_CACHE *) element->data;
    func(element->name, key_cache);
  }
  return 0;
}


#ifdef WITH_MARIA_STORAGE_ENGINE

static PAGECACHE *create_pagecache(const char *name, uint length)
{
  PAGECACHE *pagecache;
  DBUG_ENTER("create_pagecache");
  DBUG_PRINT("enter",("name: %.*s", length, name));

  if ((pagecache= (PAGECACHE*) my_malloc(sizeof(PAGECACHE),
                                         MYF(MY_ZEROFILL | MY_WME))))
  {
    if (!new NAMED_LIST(&pagecaches, name, length, (gptr) pagecache))
    {
      my_free((char*) pagecache, MYF(0));
      pagecache= 0;
    }
    else
    {
      /*
	Set default values for a key cache
	The values in maria_pagecache_var is set by my_getopt() at startup
	We don't set 'buff_size' as this is used to enable the key cache
      */
      pagecache->param_buff_size=      (maria_pagecache_var.param_buff_size ?
                                        maria_pagecache_var.param_buff_size:
                                        KEY_CACHE_SIZE);
      pagecache->param_division_limit= maria_pagecache_var.param_division_limit;
      pagecache->param_age_threshold=  maria_pagecache_var.param_age_threshold;
    }
  }
  DBUG_RETURN(pagecache);
}


PAGECACHE *get_or_create_pagecache(const char *name, uint length)
{
  LEX_STRING pagecache_name;
  PAGECACHE *pagecache;

  pagecache_name.str= (char *) name;
  pagecache_name.length= length;
  pthread_mutex_lock(&LOCK_global_system_variables);
  if (!(pagecache= get_pagecache(&pagecache_name)))
    pagecache= create_pagecache(name, length);
  pthread_mutex_unlock(&LOCK_global_system_variables);
  return pagecache;
}


void free_pagecache(const char *name, PAGECACHE *pagecache)
{
  ha_end_pagecache(pagecache);
  my_free((char*) pagecache, MYF(0));
}


bool process_pagecaches(int (* func) (const char *name, PAGECACHE *))
{
  I_List_iterator<NAMED_LIST> it(pagecaches);
  NAMED_LIST *element;

  while ((element= it++))
  {
    PAGECACHE *pagecache= (PAGECACHE *) element->data;
    func(element->name, pagecache);
  }
  return 0;
}

#endif /* WITH_MARIA_STORAGE_ENGINE */


void sys_var_trust_routine_creators::warn_deprecated(THD *thd)
{
  WARN_DEPRECATED(thd, "5.2", "log_bin_trust_routine_creators",
                      "'log_bin_trust_function_creators'");
}


void sys_var_trust_routine_creators::set_default(THD *thd, enum_var_type type)
{
  warn_deprecated(thd);
  sys_var_bool_ptr::set_default(thd, type);
}

bool sys_var_trust_routine_creators::update(THD *thd, set_var *var)
{
  warn_deprecated(thd);
  return sys_var_bool_ptr::update(thd, var);
}

bool sys_var_opt_readonly::update(THD *thd, set_var *var)
{
  bool result;

  DBUG_ENTER("sys_var_opt_readonly::update");

  /* Prevent self dead-lock */
  if (thd->locked_tables || thd->active_transaction())
  {
    my_error(ER_LOCK_OR_ACTIVE_TRANSACTION, MYF(0));
    DBUG_RETURN(true);
  }

  if (thd->global_read_lock)
  {
    /*
      This connection already holds the global read lock.
      This can be the case with:
      - FLUSH TABLES WITH READ LOCK
      - SET GLOBAL READ_ONLY = 1
    */
    result= sys_var_bool_ptr::update(thd, var);
    DBUG_RETURN(result);
  }

  /*
    Perform a 'FLUSH TABLES WITH READ LOCK'.
    This is a 3 step process:
    - [1] lock_global_read_lock()
    - [2] close_cached_tables()
    - [3] make_global_read_lock_block_commit()
    [1] prevents new connections from obtaining tables locked for write.
    [2] waits until all existing connections close their tables.
    [3] prevents transactions from being committed.
  */

  if (lock_global_read_lock(thd))
    DBUG_RETURN(true);

  /*
    This call will be blocked by any connection holding a READ or WRITE lock.
    Ideally, we want to wait only for pending WRITE locks, but since:
    con 1> LOCK TABLE T FOR READ;
    con 2> LOCK TABLE T FOR WRITE; (blocked by con 1)
    con 3> SET GLOBAL READ ONLY=1; (blocked by con 2)
    can cause to wait on a read lock, it's required for the client application
    to unlock everything, and acceptable for the server to wait on all locks.
  */
  if (result= close_cached_tables(thd, true, NULL, false))
    goto end_with_read_lock;

  if (result= make_global_read_lock_block_commit(thd))
    goto end_with_read_lock;

  /* Change the opt_readonly system variable, safe because the lock is held */
  result= sys_var_bool_ptr::update(thd, var);

end_with_read_lock:
  /* Release the lock */
  unlock_global_read_lock(thd);
  DBUG_RETURN(result);
}


/* even session variable here requires SUPER, because of -#o,file */
bool sys_var_thd_dbug::check(THD *thd, set_var *var)
{
  return check_global_access(thd, SUPER_ACL);
}

bool sys_var_thd_dbug::update(THD *thd, set_var *var)
{
  if (var->type == OPT_GLOBAL)
    DBUG_SET_INITIAL(var ? var->value->str_value.c_ptr() : "");
  else
  {
    DBUG_POP();
    DBUG_PUSH(var ? var->value->str_value.c_ptr() : "");
  }
  return 0;
}


uchar *sys_var_thd_dbug::value_ptr(THD *thd, enum_var_type type, LEX_STRING *b)
{
  char buf[256];
  if (type == OPT_GLOBAL)
    DBUG_EXPLAIN_INITIAL(buf, sizeof(buf));
  else
    DBUG_EXPLAIN(buf, sizeof(buf));
  return (uchar*) thd->strdup(buf);
}


bool sys_var_event_scheduler::check(THD *thd, set_var *var)
{
  return check_enum(thd, var, &Events::var_typelib);
}


/*
   The update method of the global variable event_scheduler.
   If event_scheduler is switched from 0 to 1 then the scheduler main
   thread is resumed and if from 1 to 0 the scheduler thread is suspended

   SYNOPSIS
     sys_var_event_scheduler::update()
       thd  Thread context (unused)
       var  The new value

   Returns
     FALSE  OK
     TRUE   Error
*/

bool
sys_var_event_scheduler::update(THD *thd, set_var *var)
{
  int res;
  /* here start the thread if not running. */
  DBUG_ENTER("sys_var_event_scheduler::update");
  DBUG_PRINT("info", ("new_value: %d", (int) var->save_result.ulong_value));

  enum Events::enum_opt_event_scheduler
    new_state=
    (enum Events::enum_opt_event_scheduler) var->save_result.ulong_value;

  res= Events::switch_event_scheduler_state(new_state);

  DBUG_RETURN((bool) res);
}


uchar *sys_var_event_scheduler::value_ptr(THD *thd, enum_var_type type,
                                         LEX_STRING *base)
{
  return (uchar *) Events::get_opt_event_scheduler_str();
}


/****************************************************************************
  Used templates
****************************************************************************/

#ifdef HAVE_EXPLICIT_TEMPLATE_INSTANTIATION
template class List<set_var_base>;
template class List_iterator_fast<set_var_base>;
template class I_List_iterator<NAMED_LIST>;
#endif<|MERGE_RESOLUTION|>--- conflicted
+++ resolved
@@ -245,9 +245,6 @@
 static sys_var_key_cache_long  sys_key_cache_age_threshold(&vars, "key_cache_age_threshold",
 						     offsetof(KEY_CACHE,
 							      param_age_threshold));
-<<<<<<< HEAD
-static sys_var_bool_ptr	sys_local_infile(&vars, "local_infile",
-=======
 #ifdef WITH_MARIA_STORAGE_ENGINE
 sys_var_pagecache_long  sys_pagecache_division_limit("pagecache_division_limit",
 						     offsetof(PAGECACHE,
@@ -256,8 +253,7 @@
 						     offsetof(KEY_CACHE,
 							      param_age_threshold));
 #endif /* WITH_MARIA_STORAGE_ENGINE */
-sys_var_bool_ptr	sys_local_infile("local_infile",
->>>>>>> de28fd57
+static sys_var_bool_ptr	sys_local_infile(&vars, "local_infile",
 					 &opt_local_infile);
 static sys_var_trust_routine_creators
 sys_trust_routine_creators(&vars, "log_bin_trust_routine_creators",
@@ -349,9 +345,6 @@
                                                 &myisam_stats_method_typelib,
                                                 NULL);
 
-<<<<<<< HEAD
-static sys_var_thd_ulong	sys_net_buffer_length(&vars, "net_buffer_length",
-=======
 sys_var_thd_ulonglong	sys_maria_max_sort_file_size("maria_max_sort_file_size", &SV::maria_max_sort_file_size, fix_maria_max_sort_file_size, 1);
 sys_var_thd_ulong       sys_maria_repair_threads("maria_repair_threads", &SV::maria_repair_threads);
 sys_var_thd_ulong	sys_maria_sort_buffer_size("maria_sort_buffer_size", &SV::maria_sort_buff_size);
@@ -360,8 +353,7 @@
                                                 &myisam_stats_method_typelib,
                                                 NULL);
 
-sys_var_thd_ulong	sys_net_buffer_length("net_buffer_length",
->>>>>>> de28fd57
+static sys_var_thd_ulong	sys_net_buffer_length(&vars, "net_buffer_length",
 					      &SV::net_buffer_length);
 static sys_var_thd_ulong	sys_net_read_timeout(&vars, "net_read_timeout",
 					     &SV::net_read_timeout,
@@ -649,32 +641,18 @@
 
 /* Read only variables */
 
-<<<<<<< HEAD
 static sys_var_have_variable sys_have_compress(&vars, "have_compress", &have_compress);
 static sys_var_have_variable sys_have_crypt(&vars, "have_crypt", &have_crypt);
 static sys_var_have_plugin sys_have_csv(&vars, "have_csv", C_STRING_WITH_LEN("csv"), MYSQL_STORAGE_ENGINE_PLUGIN);
 static sys_var_have_variable sys_have_dlopen(&vars, "have_dynamic_loading", &have_dlopen);
 static sys_var_have_variable sys_have_geometry(&vars, "have_geometry", &have_geometry);
 static sys_var_have_plugin sys_have_innodb(&vars, "have_innodb", C_STRING_WITH_LEN("innodb"), MYSQL_STORAGE_ENGINE_PLUGIN);
+static sys_var_have_variable sys_have_maria_db(&vars, "have_maria", &have_maria_db);
 static sys_var_have_plugin sys_have_ndbcluster(&vars, "have_ndbcluster", C_STRING_WITH_LEN("ndbcluster"), MYSQL_STORAGE_ENGINE_PLUGIN);
 static sys_var_have_variable sys_have_openssl(&vars, "have_openssl", &have_ssl);
 static sys_var_have_variable sys_have_ssl(&vars, "have_ssl", &have_ssl);
 static sys_var_have_plugin sys_have_partition_db(&vars, "have_partitioning", C_STRING_WITH_LEN("partition"), MYSQL_STORAGE_ENGINE_PLUGIN);
 static sys_var_have_variable sys_have_query_cache(&vars, "have_query_cache",
-=======
-sys_var_have_variable sys_have_compress("have_compress", &have_compress);
-sys_var_have_variable sys_have_crypt("have_crypt", &have_crypt);
-sys_var_have_variable sys_have_csv_db("have_csv", &have_csv_db);
-sys_var_have_variable sys_have_dlopen("have_dynamic_loading", &have_dlopen);
-sys_var_have_variable sys_have_geometry("have_geometry", &have_geometry);
-sys_var_have_variable sys_have_innodb("have_innodb", &have_innodb);
-sys_var_have_variable sys_have_maria_db("have_maria", &have_maria_db);
-sys_var_have_variable sys_have_ndbcluster("have_ndbcluster", &have_ndbcluster);
-sys_var_have_variable sys_have_openssl("have_openssl", &have_openssl);
-sys_var_have_variable sys_have_partition_db("have_partitioning",
-                                            &have_partition_db);
-sys_var_have_variable sys_have_query_cache("have_query_cache",
->>>>>>> de28fd57
                                            &have_query_cache);
 static sys_var_have_variable sys_have_rtree_keys(&vars, "have_rtree_keys", &have_rtree_keys);
 static sys_var_have_variable sys_have_symlink(&vars, "have_symlink", &have_symlink);
@@ -712,79 +690,7 @@
   {"ft_min_word_len",         (char*) &ft_min_word_len,             SHOW_LONG},
   {"ft_query_expansion_limit",(char*) &ft_query_expansion_limit,    SHOW_LONG},
   {"ft_stopword_file",        (char*) &ft_stopword_file,            SHOW_CHAR_PTR},
-<<<<<<< HEAD
   {"init_file",               (char*) &opt_init_file,               SHOW_CHAR_PTR},
-=======
-  {sys_var_general_log.name, (char*) &opt_log,                      SHOW_MY_BOOL},
-  {sys_var_general_log_path.name, (char*) &sys_var_general_log_path,  SHOW_SYS},
-  {sys_group_concat_max_len.name, (char*) &sys_group_concat_max_len,  SHOW_SYS},
-  {sys_have_compress.name,    (char*) &have_compress,               SHOW_HAVE},
-  {sys_have_crypt.name,       (char*) &have_crypt,                  SHOW_HAVE},
-  {sys_have_csv_db.name,      (char*) &have_csv_db,                 SHOW_HAVE},
-  {sys_have_dlopen.name,      (char*) &have_dlopen,                 SHOW_HAVE},
-  {sys_have_geometry.name,    (char*) &have_geometry,               SHOW_HAVE},
-  {sys_have_innodb.name,      (char*) &have_innodb,                 SHOW_HAVE},
-  {sys_have_maria_db.name,    (char*) &have_maria_db,               SHOW_HAVE},
-  {sys_have_ndbcluster.name,  (char*) &have_ndbcluster,             SHOW_HAVE},
-  {sys_have_openssl.name,     (char*) &have_openssl,                SHOW_HAVE},
-  {sys_have_partition_db.name,(char*) &have_partition_db,           SHOW_HAVE},
-  {sys_have_query_cache.name, (char*) &have_query_cache,            SHOW_HAVE},
-  {sys_have_rtree_keys.name,  (char*) &have_rtree_keys,             SHOW_HAVE},
-  {sys_have_symlink.name,     (char*) &have_symlink,                SHOW_HAVE},
-  {"init_connect",            (char*) &sys_init_connect,            SHOW_SYS},
-  {"init_file",               (char*) &opt_init_file,               SHOW_CHAR_PTR},
-  {"init_slave",              (char*) &sys_init_slave,              SHOW_SYS},
-#ifdef WITH_INNOBASE_STORAGE_ENGINE
-  {"innodb_additional_mem_pool_size", (char*) &innobase_additional_mem_pool_size, SHOW_LONG },
-  {sys_innodb_autoextend_increment.name, (char*) &sys_innodb_autoextend_increment, SHOW_SYS},
-  {"innodb_buffer_pool_size", (char*) &innobase_buffer_pool_size, SHOW_LONGLONG },
-  {"innodb_checksums", (char*) &innobase_use_checksums, SHOW_MY_BOOL},
-  {sys_innodb_commit_concurrency.name, (char*) &sys_innodb_commit_concurrency, SHOW_SYS},
-  {sys_innodb_concurrency_tickets.name, (char*) &sys_innodb_concurrency_tickets, SHOW_SYS},
-  {"innodb_data_file_path", (char*) &innobase_data_file_path,	    SHOW_CHAR_PTR},
-  {"innodb_data_home_dir",  (char*) &innobase_data_home_dir,	    SHOW_CHAR_PTR},
-  {"innodb_doublewrite", (char*) &innobase_use_doublewrite, SHOW_MY_BOOL},
-  {sys_innodb_fast_shutdown.name,(char*) &sys_innodb_fast_shutdown, SHOW_SYS},
-  {"innodb_file_io_threads", (char*) &innobase_file_io_threads, SHOW_LONG },
-  {"innodb_file_per_table", (char*) &innobase_file_per_table, SHOW_MY_BOOL},
-  {"innodb_flush_method",    (char*) &innobase_unix_file_flush_method, SHOW_CHAR_PTR},
-  {"innodb_force_recovery", (char*) &innobase_force_recovery, SHOW_LONG },
-  {"innodb_lock_wait_timeout", (char*) &innobase_lock_wait_timeout, SHOW_LONG },
-  {"innodb_locks_unsafe_for_binlog", (char*) &innobase_locks_unsafe_for_binlog, SHOW_MY_BOOL},
-  {"innodb_log_arch_dir",   (char*) &innobase_log_arch_dir, 	    SHOW_CHAR_PTR},
-  {"innodb_log_archive",    (char*) &innobase_log_archive, 	    SHOW_MY_BOOL},
-  {"innodb_log_buffer_size", (char*) &innobase_log_buffer_size, SHOW_LONG },
-  {"innodb_log_file_size", (char*) &innobase_log_file_size, SHOW_LONGLONG},
-  {"innodb_log_files_in_group", (char*) &innobase_log_files_in_group,	SHOW_LONG},
-  {"innodb_log_group_home_dir", (char*) &innobase_log_group_home_dir, SHOW_CHAR_PTR},
-  {sys_innodb_max_dirty_pages_pct.name, (char*) &sys_innodb_max_dirty_pages_pct, SHOW_SYS},
-  {sys_innodb_max_purge_lag.name, (char*) &sys_innodb_max_purge_lag, SHOW_SYS},
-  {"innodb_mirrored_log_groups", (char*) &innobase_mirrored_log_groups, SHOW_LONG},
-  {"innodb_open_files", (char*) &innobase_open_files, SHOW_LONG },
-  {"innodb_rollback_on_timeout", (char*) &innobase_rollback_on_timeout, SHOW_MY_BOOL},
-  {sys_innodb_support_xa.name, (char*) &sys_innodb_support_xa, SHOW_SYS},
-  {sys_innodb_sync_spin_loops.name, (char*) &sys_innodb_sync_spin_loops, SHOW_SYS},
-  {sys_innodb_table_locks.name, (char*) &sys_innodb_table_locks, SHOW_SYS},
-  {sys_innodb_thread_concurrency.name, (char*) &sys_innodb_thread_concurrency, SHOW_SYS},
-  {sys_innodb_thread_sleep_delay.name, (char*) &sys_innodb_thread_sleep_delay, SHOW_SYS},
-  {sys_innodb_flush_log_at_trx_commit.name, (char*) &sys_innodb_flush_log_at_trx_commit, SHOW_SYS},
-#endif
-  {sys_interactive_timeout.name,(char*) &sys_interactive_timeout,   SHOW_SYS},
-  {sys_join_buffer_size.name,   (char*) &sys_join_buffer_size,	    SHOW_SYS},
-  {sys_key_buffer_size.name,	(char*) &sys_key_buffer_size,	    SHOW_SYS},
-  {sys_key_cache_age_threshold.name,   (char*) &sys_key_cache_age_threshold,
-                                                                    SHOW_SYS},
-  {sys_key_cache_block_size.name,   (char*) &sys_key_cache_block_size,
-                                                                    SHOW_SYS},
-  {sys_key_cache_division_limit.name,   (char*) &sys_key_cache_division_limit,
-                                                                    SHOW_SYS},
-#ifdef WITH_MARIA_STORAGE_ENGINE
-  {sys_pagecache_age_threshold.name,   (char*) &sys_pagecache_age_threshold,
-                                                                    SHOW_SYS},
-  {sys_pagecache_division_limit.name,   (char*) &sys_pagecache_division_limit,
-                                                                    SHOW_SYS},
-#endif /* WITH_MARIA_STORAGE_ENGINE */
->>>>>>> de28fd57
   {"language",                language,                             SHOW_CHAR},
   {"large_files_support",     (char*) &opt_large_files,             SHOW_BOOL},
   {"large_page_size",         (char*) &opt_large_page_size,         SHOW_INT},
@@ -798,45 +704,6 @@
   {"log_slow_queries",        (char*) &opt_slow_log,                SHOW_MY_BOOL},
   {"lower_case_file_system",  (char*) &lower_case_file_system,      SHOW_MY_BOOL},
   {"lower_case_table_names",  (char*) &lower_case_table_names,      SHOW_INT},
-<<<<<<< HEAD
-=======
-
-  {sys_maria_max_sort_file_size.name, (char*) &sys_maria_max_sort_file_size,
-   SHOW_SYS},
-  {sys_maria_repair_threads.name, (char*) &sys_maria_repair_threads,
-   SHOW_SYS},
-  {sys_maria_sort_buffer_size.name, (char*) &sys_maria_sort_buffer_size,
-   SHOW_SYS},
-  {sys_maria_stats_method.name, (char*) &sys_maria_stats_method, SHOW_SYS},
-
-  {sys_max_allowed_packet.name,(char*) &sys_max_allowed_packet,	    SHOW_SYS},
-  {sys_max_binlog_cache_size.name,(char*) &sys_max_binlog_cache_size, SHOW_SYS},
-  {sys_max_binlog_size.name,    (char*) &sys_max_binlog_size,	    SHOW_SYS},
-  {sys_max_connect_errors.name, (char*) &sys_max_connect_errors,    SHOW_SYS},
-  {sys_max_connections.name,    (char*) &sys_max_connections,	    SHOW_SYS},
-  {sys_max_delayed_threads.name,(char*) &sys_max_delayed_threads,   SHOW_SYS},
-  {sys_max_error_count.name,	(char*) &sys_max_error_count,	    SHOW_SYS},
-  {sys_max_heap_table_size.name,(char*) &sys_max_heap_table_size,   SHOW_SYS},
-  {sys_max_insert_delayed_threads.name,
-   (char*) &sys_max_insert_delayed_threads,   SHOW_SYS},
-  {sys_max_join_size.name,	(char*) &sys_max_join_size,	    SHOW_SYS},
-  {sys_max_length_for_sort_data.name, (char*) &sys_max_length_for_sort_data,
-   SHOW_SYS},
-  {sys_max_prepared_stmt_count.name, (char*) &sys_max_prepared_stmt_count,
-    SHOW_SYS},
-  {sys_max_relay_log_size.name, (char*) &sys_max_relay_log_size,    SHOW_SYS},
-  {sys_max_seeks_for_key.name,  (char*) &sys_max_seeks_for_key,	    SHOW_SYS},
-  {sys_max_sort_length.name,	(char*) &sys_max_sort_length,	    SHOW_SYS},
-  {sys_max_sp_recursion_depth.name,
-    (char*) &sys_max_sp_recursion_depth, SHOW_SYS},
-  {sys_max_tmp_tables.name,	(char*) &sys_max_tmp_tables,	    SHOW_SYS},
-  {sys_max_user_connections.name,(char*) &sys_max_user_connections, SHOW_SYS},
-  {sys_max_write_lock_count.name, (char*) &sys_max_write_lock_count,SHOW_SYS},
-  {sys_multi_range_count.name,  (char*) &sys_multi_range_count,     SHOW_SYS},
-  {sys_myisam_data_pointer_size.name, (char*) &sys_myisam_data_pointer_size, SHOW_SYS},
-  {sys_myisam_max_sort_file_size.name, (char*) &sys_myisam_max_sort_file_size,
-   SHOW_SYS},
->>>>>>> de28fd57
   {"myisam_recover_options",  (char*) &myisam_recover_options_str,  SHOW_CHAR_PTR},
 #ifdef __NT__
   {"named_pipe",	      (char*) &opt_enable_named_pipe,       SHOW_MY_BOOL},
@@ -859,33 +726,7 @@
 #ifdef HAVE_THR_SETCONCURRENCY
   {"thread_concurrency",      (char*) &concurrency,                 SHOW_LONG},
 #endif
-<<<<<<< HEAD
-  {"thread_stack",            (char*) &thread_stack,                SHOW_LONG},
-=======
-  {sys_thread_handling.name,  (char*) &sys_thread_handling,         SHOW_SYS},
-#if HAVE_POOL_OF_THREADS == 1
-  {sys_thread_pool_size.name, (char*) &sys_thread_pool_size,        SHOW_SYS},
-#endif
   {"thread_stack",            (char*) &my_thread_stack_size,        SHOW_LONG},
-  {sys_time_format.name,      (char*) &sys_time_format,		    SHOW_SYS},
-  {"time_zone",               (char*) &sys_time_zone,               SHOW_SYS},
-  {sys_timed_mutexes.name,    (char*) &sys_timed_mutexes,           SHOW_SYS},
-  {sys_tmp_table_size.name,   (char*) &sys_tmp_table_size,	    SHOW_SYS},
-  {sys_tmpdir.name,           (char*) &sys_tmpdir,	            SHOW_SYS},
-  {sys_trans_alloc_block_size.name, (char*) &sys_trans_alloc_block_size,
-   SHOW_SYS},
-  {sys_trans_prealloc_size.name, (char*) &sys_trans_prealloc_size,  SHOW_SYS},
-  {sys_tx_isolation.name,     (char*) &sys_tx_isolation,	    SHOW_SYS},
-  {sys_updatable_views_with_limit.name,
-                              (char*) &sys_updatable_views_with_limit,SHOW_SYS},
-  {sys_version.name,          (char*) &sys_version,                 SHOW_SYS},
-  {sys_version_comment.name,  (char*) &sys_version_comment,         SHOW_SYS},
-  {sys_version_compile_machine.name, (char*) &sys_version_compile_machine,
-   SHOW_SYS},
-  {sys_version_compile_os.name,	(char*) &sys_version_compile_os,    SHOW_SYS},
-  {sys_net_wait_timeout.name, (char*) &sys_net_wait_timeout,	    SHOW_SYS},
-  {NullS, NullS, SHOW_LONG}
->>>>>>> de28fd57
 };
 
 
@@ -2083,6 +1924,7 @@
 
 
 LEX_STRING default_key_cache_base= {(char *) "default", 7 };
+
 static KEY_CACHE zero_key_cache;
 
 #ifdef WITH_MARIA_STORAGE_ENGINE
@@ -2099,7 +1941,6 @@
                                   cache_name->str, cache_name->length, 0));
 }
 
-
 #ifdef WITH_MARIA_STORAGE_ENGINE
 PAGECACHE *get_pagecache(LEX_STRING *cache_name)
 {
@@ -2110,7 +1951,6 @@
                                   cache_name->str, cache_name->length, 0));
 }
 #endif /* WITH_MARIA_STORAGE_ENGINE */
-
 
 uchar *sys_var_key_cache_param::value_ptr(THD *thd, enum_var_type type,
 					 LEX_STRING *base)
