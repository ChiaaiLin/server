/* Copyright (c) 2000, 2016, Oracle and/or its affiliates.
   Copyright (c) 2011, 2016, MariaDB

   This program is free software; you can redistribute it and/or modify
   it under the terms of the GNU General Public License as published by
   the Free Software Foundation; version 2 of the License.

   This program is distributed in the hope that it will be useful,
   but WITHOUT ANY WARRANTY; without even the implied warranty of
   MERCHANTABILITY or FITNESS FOR A PARTICULAR PURPOSE.  See the
   GNU General Public License for more details.

   You should have received a copy of the GNU General Public License
   along with this program; if not, write to the Free Software
   Foundation, Inc., 51 Franklin St, Fifth Floor, Boston, MA 02110-1335  USA */


/*
  Single table and multi table updates of tables.
  Multi-table updates were introduced by Sinisa & Monty
*/

#include "mariadb.h"                          /* NO_EMBEDDED_ACCESS_CHECKS */
#include "sql_priv.h"
#include "sql_update.h"
#include "sql_cache.h"                          // query_cache_*
#include "sql_base.h"                       // close_tables_for_reopen
#include "sql_parse.h"                          // cleanup_items
#include "sql_partition.h"                   // partition_key_modified
#include "sql_select.h"
#include "sql_view.h"                           // check_key_in_view
#include "sp_head.h"
#include "sql_trigger.h"
#include "sql_statistics.h"
#include "probes_mysql.h"
#include "debug_sync.h"
#include "key.h"                                // is_key_used
#include "sql_acl.h"                            // *_ACL, check_grant
#include "records.h"                            // init_read_record,
                                                // end_read_record
#include "filesort.h"                           // filesort
#include "sql_derived.h" // mysql_derived_prepare,
                         // mysql_handle_derived,
                         // mysql_derived_filling


#include "sql_insert.h"  // For vers_insert_history_row() that may be
                         //   needed for System Versioning.

/**
   True if the table's input and output record buffers are comparable using
   compare_record(TABLE*).
 */
bool records_are_comparable(const TABLE *table) {
  return ((table->file->ha_table_flags() & HA_PARTIAL_COLUMN_READ) == 0) ||
    bitmap_is_subset(table->write_set, table->read_set);
}


/**
   Compares the input and outbut record buffers of the table to see if a row
   has changed.

   @return true if row has changed.
   @return false otherwise.
*/

bool compare_record(const TABLE *table)
{
  DBUG_ASSERT(records_are_comparable(table));

  if (table->file->ha_table_flags() & HA_PARTIAL_COLUMN_READ ||
      table->s->has_update_default_function)
  {
    /*
      Storage engine may not have read all columns of the record.  Fields
      (including NULL bits) not in the write_set may not have been read and
      can therefore not be compared.
      Or ON UPDATE DEFAULT NOW() could've changed field values, including
      NULL bits.
    */ 
    for (Field **ptr= table->field ; *ptr != NULL; ptr++)
    {
      Field *field= *ptr;
      if (field->has_explicit_value() && !field->vcol_info)
      {
        if (field->real_maybe_null())
        {
          uchar null_byte_index= (uchar)(field->null_ptr - table->record[0]);
          
          if (((table->record[0][null_byte_index]) & field->null_bit) !=
              ((table->record[1][null_byte_index]) & field->null_bit))
            return TRUE;
        }
        if (field->cmp_binary_offset(table->s->rec_buff_length))
          return TRUE;
      }
    }
    return FALSE;
  }
  
  /* 
     The storage engine has read all columns, so it's safe to compare all bits
     including those not in the write_set. This is cheaper than the
     field-by-field comparison done above.
  */ 
  if (table->s->can_cmp_whole_record)
    return cmp_record(table,record[1]);
  /* Compare null bits */
  if (memcmp(table->null_flags,
	     table->null_flags+table->s->rec_buff_length,
	     table->s->null_bytes_for_compare))
    return TRUE;				// Diff in NULL value
  /* Compare updated fields */
  for (Field **ptr= table->field ; *ptr ; ptr++)
  {
    Field *field= *ptr;
    if (field->has_explicit_value() && !field->vcol_info &&
	field->cmp_binary_offset(table->s->rec_buff_length))
      return TRUE;
  }
  return FALSE;
}


/*
  check that all fields are real fields

  SYNOPSIS
    check_fields()
    thd             thread handler
    items           Items for check

  RETURN
    TRUE  Items can't be used in UPDATE
    FALSE Items are OK
*/

static bool check_fields(THD *thd, TABLE_LIST *table, List<Item> &items,
                         bool update_view)
{
  Item *item;
  if (update_view)
  {
    List_iterator<Item> it(items);
    Item_field *field;
    while ((item= it++))
    {
      if (!(field= item->field_for_view_update()))
      {
        /* item has name, because it comes from VIEW SELECT list */
        my_error(ER_NONUPDATEABLE_COLUMN, MYF(0), item->name.str);
        return TRUE;
      }
      /*
        we make temporary copy of Item_field, to avoid influence of changing
        result_field on Item_ref which refer on this field
      */
      thd->change_item_tree(it.ref(),
                            new (thd->mem_root) Item_field(thd, field));
    }
  }

  if (thd->variables.sql_mode & MODE_SIMULTANEOUS_ASSIGNMENT)
  {
    // Make sure that a column is updated only once
    List_iterator_fast<Item> it(items);
    while ((item= it++))
    {
      item->field_for_view_update()->field->clear_has_explicit_value();
    }
    it.rewind();
    while ((item= it++))
    {
      Field *f= item->field_for_view_update()->field;
      if (f->has_explicit_value())
      {
        my_error(ER_UPDATED_COLUMN_ONLY_ONCE, MYF(0),
                 *(f->table_name), f->field_name.str);
        return TRUE;
      }
      f->set_has_explicit_value();
    }
  }

  if (table->has_period())
  {
    if (table->is_view_or_derived())
    {
      my_error(ER_IT_IS_A_VIEW, MYF(0), table->table_name.str);
      return TRUE;
    }
    DBUG_ASSERT(thd->lex->sql_command == SQLCOM_UPDATE);
    for (List_iterator_fast<Item> it(items); (item=it++);)
    {
      Field *f= item->field_for_view_update()->field;
      vers_select_conds_t &period= table->period_conditions;
      if (period.field_start->field == f || period.field_end->field == f)
      {
        my_error(ER_PERIOD_COLUMNS_UPDATED, MYF(0),
                 item->name.str, period.name.str);
        return true;
      }
    }
  }
  return FALSE;
}

static bool check_has_vers_fields(TABLE *table, List<Item> &items)
{
  List_iterator<Item> it(items);
  if (!table->versioned())
    return false;

  while (Item *item= it++)
  {
    if (Item_field *item_field= item->field_for_view_update())
    {
      Field *field= item_field->field;
      if (field->table == table && !field->vers_update_unversioned())
        return true;
    }
  }
  return false;
}

/**
  Re-read record if more columns are needed for error message.

  If we got a duplicate key error, we want to write an error
  message containing the value of the duplicate key. If we do not have
  all fields of the key value in record[0], we need to re-read the
  record with a proper read_set.

  @param[in] error   error number
  @param[in] table   table
*/

static void prepare_record_for_error_message(int error, TABLE *table)
{
  Field **field_p;
  Field *field;
  uint keynr;
  MY_BITMAP unique_map; /* Fields in offended unique. */
  my_bitmap_map unique_map_buf[bitmap_buffer_size(MAX_FIELDS)];
  DBUG_ENTER("prepare_record_for_error_message");

  /*
    Only duplicate key errors print the key value.
    If storage engine does always read all columns, we have the value alraedy.
  */
  if ((error != HA_ERR_FOUND_DUPP_KEY) ||
      !(table->file->ha_table_flags() & HA_PARTIAL_COLUMN_READ))
    DBUG_VOID_RETURN;

  /*
    Get the number of the offended index.
    We will see MAX_KEY if the engine cannot determine the affected index.
  */
  if (unlikely((keynr= table->file->get_dup_key(error)) >= MAX_KEY))
    DBUG_VOID_RETURN;

  /* Create unique_map with all fields used by that index. */
  my_bitmap_init(&unique_map, unique_map_buf, table->s->fields, FALSE);
  table->mark_columns_used_by_index(keynr, &unique_map);

  /* Subtract read_set and write_set. */
  bitmap_subtract(&unique_map, table->read_set);
  bitmap_subtract(&unique_map, table->write_set);

  /*
    If the unique index uses columns that are neither in read_set
    nor in write_set, we must re-read the record.
    Otherwise no need to do anything.
  */
  if (bitmap_is_clear_all(&unique_map))
    DBUG_VOID_RETURN;

  /* Get identifier of last read record into table->file->ref. */
  table->file->position(table->record[0]);
  /* Add all fields used by unique index to read_set. */
  bitmap_union(table->read_set, &unique_map);
  /* Tell the engine about the new set. */
  table->file->column_bitmaps_signal();

  if ((error= table->file->ha_index_or_rnd_end()) ||
      (error= table->file->ha_rnd_init(0)))
  {
    table->file->print_error(error, MYF(0));
    DBUG_VOID_RETURN;
  }

  /* Read record that is identified by table->file->ref. */
  (void) table->file->ha_rnd_pos(table->record[1], table->file->ref);
  /* Copy the newly read columns into the new record. */
  for (field_p= table->field; (field= *field_p); field_p++)
    if (bitmap_is_set(&unique_map, field->field_index))
      field->copy_from_tmp(table->s->rec_buff_length);

  DBUG_VOID_RETURN;
}


static
int cut_fields_for_portion_of_time(THD *thd, TABLE *table,
                                   const vers_select_conds_t &period_conds)
{
  bool lcond= period_conds.field_start->val_datetime_packed(thd)
              < period_conds.start.item->val_datetime_packed(thd);
  bool rcond= period_conds.field_end->val_datetime_packed(thd)
              > period_conds.end.item->val_datetime_packed(thd);

  Field *start_field= table->field[table->s->period.start_fieldno];
  Field *end_field= table->field[table->s->period.end_fieldno];

  DBUG_ASSERT(!start_field->has_explicit_value()
              && !end_field->has_explicit_value());

  int res= 0;
  if (lcond)
    res= period_conds.start.item->save_in_field(start_field, true);

  if (likely(!res) && rcond)
    res= period_conds.end.item->save_in_field(end_field, true);

  return res;
}

/*
  Process usual UPDATE

  SYNOPSIS
    mysql_update()
    thd			thread handler
    fields		fields for update
    values		values of fields for update
    conds		WHERE clause expression
    order_num		number of elemen in ORDER BY clause
    order		ORDER BY clause list
    limit		limit clause

  RETURN
    0  - OK
    2  - privilege check and openning table passed, but we need to convert to
         multi-update because of view substitution
    1  - error
*/

int mysql_update(THD *thd,
                 TABLE_LIST *table_list,
                 List<Item> &fields,
		 List<Item> &values,
                 COND *conds,
                 uint order_num, ORDER *order,
                 ha_rows limit,
                 bool ignore,
                 ha_rows *found_return, ha_rows *updated_return)
{
  bool		using_limit= limit != HA_POS_ERROR;
  bool          safe_update= thd->variables.option_bits & OPTION_SAFE_UPDATES;
  bool          used_key_is_modified= FALSE, transactional_table;
  bool          will_batch= FALSE;
  bool		can_compare_record;
  int           res;
  int		error, loc_error;
  ha_rows       dup_key_found;
  bool          need_sort= TRUE;
  bool          reverse= FALSE;
#ifndef NO_EMBEDDED_ACCESS_CHECKS
  uint		want_privilege;
#endif
  uint          table_count= 0;
  ha_rows	updated, found;
  key_map	old_covering_keys;
  TABLE		*table;
  SQL_SELECT	*select= NULL;
  SORT_INFO     *file_sort= 0;
  READ_RECORD	info;
  SELECT_LEX    *select_lex= thd->lex->first_select_lex();
  ulonglong     id;
  List<Item> all_fields;
  killed_state killed_status= NOT_KILLED;
  bool has_triggers, binlog_is_row, do_direct_update= FALSE;
  Update_plan query_plan(thd->mem_root);
  Explain_update *explain;
  TABLE_LIST *update_source_table;
  query_plan.index= MAX_KEY;
  query_plan.using_filesort= FALSE;

  // For System Versioning (may need to insert new fields to a table).
  ha_rows rows_inserted= 0;

  DBUG_ENTER("mysql_update");

  create_explain_query(thd->lex, thd->mem_root);
  if (open_tables(thd, &table_list, &table_count, 0))
    DBUG_RETURN(1);

  /* Prepare views so they are handled correctly */
  if (mysql_handle_derived(thd->lex, DT_INIT))
    DBUG_RETURN(1);

  if (table_list->has_period() && table_list->is_view_or_derived())
  {
    my_error(ER_IT_IS_A_VIEW, MYF(0), table_list->table_name.str);
    DBUG_RETURN(TRUE);
  }

  if (((update_source_table=unique_table(thd, table_list,
                                        table_list->next_global, 0)) ||
        table_list->is_multitable()))
  {
    DBUG_ASSERT(update_source_table || table_list->view != 0);
    DBUG_PRINT("info", ("Switch to multi-update"));
    /* pass counter value */
    thd->lex->table_count= table_count;
    /* convert to multiupdate */
    DBUG_RETURN(2);
  }
  if (lock_tables(thd, table_list, table_count, 0))
    DBUG_RETURN(1);

  (void) read_statistics_for_tables_if_needed(thd, table_list);

  THD_STAGE_INFO(thd, stage_init_update);
  if (table_list->handle_derived(thd->lex, DT_MERGE_FOR_INSERT))
    DBUG_RETURN(1);
  if (table_list->handle_derived(thd->lex, DT_PREPARE))
    DBUG_RETURN(1);

  table= table_list->table;

  if (!table_list->single_table_updatable())
  {
    my_error(ER_NON_UPDATABLE_TABLE, MYF(0), table_list->alias.str, "UPDATE");
    DBUG_RETURN(1);
  }
  query_plan.updating_a_view= MY_TEST(table_list->view);
  
  /* Calculate "table->covering_keys" based on the WHERE */
  table->covering_keys= table->s->keys_in_use;
  table->quick_keys.clear_all();

  query_plan.select_lex= thd->lex->first_select_lex();
  query_plan.table= table;
#ifndef NO_EMBEDDED_ACCESS_CHECKS
  /* Force privilege re-checking for views after they have been opened. */
  want_privilege= (table_list->view ? UPDATE_ACL :
                   table_list->grant.want_privilege);
#endif
  if (mysql_prepare_update(thd, table_list, &conds, order_num, order))
    DBUG_RETURN(1);

  if (table_list->has_period())
  {
    if (!table_list->period_conditions.start.item->const_item()
        || !table_list->period_conditions.end.item->const_item())
    {
      my_error(ER_NOT_CONSTANT_EXPRESSION, MYF(0), "FOR PORTION OF");
      DBUG_RETURN(true);
    }
  }

  old_covering_keys= table->covering_keys;		// Keys used in WHERE
  /* Check the fields we are going to modify */
#ifndef NO_EMBEDDED_ACCESS_CHECKS
  table_list->grant.want_privilege= table->grant.want_privilege= want_privilege;
  table_list->register_want_access(want_privilege);
#endif
  /* 'Unfix' fields to allow correct marking by the setup_fields function. */
  if (table_list->is_view())
    unfix_fields(fields);

  if (setup_fields_with_no_wrap(thd, Ref_ptr_array(),
                                fields, MARK_COLUMNS_WRITE, 0, 0))
    DBUG_RETURN(1);                     /* purecov: inspected */
  if (check_fields(thd, table_list, fields, table_list->view))
  {
    DBUG_RETURN(1);
  }
  bool has_vers_fields= check_has_vers_fields(table, fields);
  if (check_key_in_view(thd, table_list))
  {
    my_error(ER_NON_UPDATABLE_TABLE, MYF(0), table_list->alias.str, "UPDATE");
    DBUG_RETURN(1);
  }

  if (table->default_field)
    table->mark_default_fields_for_write(false);

#ifndef NO_EMBEDDED_ACCESS_CHECKS
  /* Check values */
  table_list->grant.want_privilege= table->grant.want_privilege=
    (SELECT_ACL & ~table->grant.privilege);
#endif
  if (setup_fields(thd, Ref_ptr_array(), values, MARK_COLUMNS_READ, 0, NULL, 0))
  {
    free_underlaid_joins(thd, select_lex);
    DBUG_RETURN(1);				/* purecov: inspected */
  }

  if (check_unique_table(thd, table_list))
    DBUG_RETURN(TRUE);

  switch_to_nullable_trigger_fields(fields, table);
  switch_to_nullable_trigger_fields(values, table);

  /* Apply the IN=>EXISTS transformation to all subqueries and optimize them */
  if (select_lex->optimize_unflattened_subqueries(false))
    DBUG_RETURN(TRUE);

  if (select_lex->inner_refs_list.elements &&
    fix_inner_refs(thd, all_fields, select_lex, select_lex->ref_pointer_array))
    DBUG_RETURN(1);

  if (conds)
  {
    Item::cond_result cond_value;
    conds= conds->remove_eq_conds(thd, &cond_value, true);
    if (cond_value == Item::COND_FALSE)
    {
      limit= 0;                                   // Impossible WHERE
      query_plan.set_impossible_where();
      if (thd->lex->describe || thd->lex->analyze_stmt)
        goto produce_explain_and_leave;
    }
  }

  // Don't count on usage of 'only index' when calculating which key to use
  table->covering_keys.clear_all();

#ifdef WITH_PARTITION_STORAGE_ENGINE
  if (prune_partitions(thd, table, conds))
  {
    free_underlaid_joins(thd, select_lex);

    query_plan.set_no_partitions();
    if (thd->lex->describe || thd->lex->analyze_stmt)
      goto produce_explain_and_leave;

    my_ok(thd);				// No matching records
    DBUG_RETURN(0);
  }
#endif
  /* Update the table->file->stats.records number */
  table->file->info(HA_STATUS_VARIABLE | HA_STATUS_NO_LOCK);
  set_statistics_for_table(thd, table);

  select= make_select(table, 0, 0, conds, (SORT_INFO*) 0, 0, &error);
  if (unlikely(error || !limit || thd->is_error() ||
               (select && select->check_quick(thd, safe_update, limit))))
  {
    query_plan.set_impossible_where();
    if (thd->lex->describe || thd->lex->analyze_stmt)
      goto produce_explain_and_leave;

    delete select;
    free_underlaid_joins(thd, select_lex);
    /*
      There was an error or the error was already sent by
      the quick select evaluation.
      TODO: Add error code output parameter to Item::val_xxx() methods.
      Currently they rely on the user checking DA for
      errors when unwinding the stack after calling Item::val_xxx().
    */
    if (error || thd->is_error())
    {
      DBUG_RETURN(1);				// Error in where
    }
    my_ok(thd);				// No matching records
    DBUG_RETURN(0);
  }

  /* If running in safe sql mode, don't allow updates without keys */
  if (table->quick_keys.is_clear_all())
  {
    thd->set_status_no_index_used();
    if (safe_update && !using_limit)
    {
      my_message(ER_UPDATE_WITHOUT_KEY_IN_SAFE_MODE,
		 ER_THD(thd, ER_UPDATE_WITHOUT_KEY_IN_SAFE_MODE), MYF(0));
      goto err;
    }
  }
  if (unlikely(init_ftfuncs(thd, select_lex, 1)))
    goto err;

  if (table_list->has_period())
  {
    table->use_all_columns();
    table->rpl_write_set= table->write_set;
  }
  else
  {
    table->mark_columns_needed_for_update();
  }

  table->update_const_key_parts(conds);
  order= simple_remove_const(order, conds);
  query_plan.scanned_rows= select? select->records: table->file->stats.records;
        
  if (select && select->quick && select->quick->unique_key_range())
  {
    /* Single row select (always "ordered"): Ok to use with key field UPDATE */
    need_sort= FALSE;
    query_plan.index= MAX_KEY;
    used_key_is_modified= FALSE;
  }
  else
  {
    ha_rows scanned_limit= query_plan.scanned_rows;
    query_plan.index= get_index_for_order(order, table, select, limit,
                                          &scanned_limit, &need_sort,
                                          &reverse);
    if (!need_sort)
      query_plan.scanned_rows= scanned_limit;

    if (select && select->quick)
    {
      DBUG_ASSERT(need_sort || query_plan.index == select->quick->index);
      used_key_is_modified= (!select->quick->unique_key_range() &&
                             select->quick->is_keys_used(table->write_set));
    }
    else
    {
      if (need_sort)
      {
        /* Assign table scan index to check below for modified key fields: */
        query_plan.index= table->file->key_used_on_scan;
      }
      if (query_plan.index != MAX_KEY)
      {
        /* Check if we are modifying a key that we are used to search with: */
        used_key_is_modified= is_key_used(table, query_plan.index,
                                          table->write_set);
      }
    }
  }
  
  /* 
    Query optimization is finished at this point.
     - Save the decisions in the query plan
     - if we're running EXPLAIN UPDATE, get out
  */
  query_plan.select= select;
  query_plan.possible_keys= select? select->possible_keys: key_map(0);
  
  if (used_key_is_modified || order ||
      partition_key_modified(table, table->write_set))
  {
    if (order && need_sort)
      query_plan.using_filesort= true;
    else
      query_plan.using_io_buffer= true;
  }

  /*
    Ok, we have generated a query plan for the UPDATE.
     - if we're running EXPLAIN UPDATE, goto produce explain output 
     - otherwise, execute the query plan
  */
  if (thd->lex->describe)
    goto produce_explain_and_leave;
  if (!(explain= query_plan.save_explain_update_data(query_plan.mem_root, thd)))
    goto err;

  ANALYZE_START_TRACKING(&explain->command_tracker);

  DBUG_EXECUTE_IF("show_explain_probe_update_exec_start", 
                  dbug_serve_apcs(thd, 1););

  has_triggers= (table->triggers &&
                 (table->triggers->has_triggers(TRG_EVENT_UPDATE,
                                                TRG_ACTION_BEFORE) ||
                 table->triggers->has_triggers(TRG_EVENT_UPDATE,
                                               TRG_ACTION_AFTER)));

  if (table_list->has_period())
    has_triggers= table->triggers &&
                  (table->triggers->has_triggers(TRG_EVENT_INSERT,
                                                 TRG_ACTION_BEFORE)
                   || table->triggers->has_triggers(TRG_EVENT_INSERT,
                                                    TRG_ACTION_AFTER)
                   || has_triggers);
  DBUG_PRINT("info", ("has_triggers: %s", has_triggers ? "TRUE" : "FALSE"));
  binlog_is_row= thd->is_current_stmt_binlog_format_row();
  DBUG_PRINT("info", ("binlog_is_row: %s", binlog_is_row ? "TRUE" : "FALSE"));

  if (!(select && select->quick))
    status_var_increment(thd->status_var.update_scan_count);

  /*
    We can use direct update (update that is done silently in the handler)
    if none of the following conditions are true:
    - There are triggers
    - There is binary logging
    - using_io_buffer
      - This means that the partition changed or the key we want
        to use for scanning the table is changed
    - ignore is set
      - Direct updates don't return the number of ignored rows
    - There is a virtual not stored column in the WHERE clause
    - Changing a field used by a stored virtual column, which
      would require the column to be recalculated.
    - ORDER BY or LIMIT
      - As this requires the rows to be updated in a specific order
      - Note that Spider can handle ORDER BY and LIMIT in a cluster with
        one data node.  These conditions are therefore checked in
        direct_update_rows_init().
    - Update fields include a unique timestamp field
      - The storage engine may not be able to avoid false duplicate key
        errors.  This condition is checked in direct_update_rows_init().

    Direct update does not require a WHERE clause

    Later we also ensure that we are only using one table (no sub queries)
  */
  if ((table->file->ha_table_flags() & HA_CAN_DIRECT_UPDATE_AND_DELETE) &&
      !has_triggers && !binlog_is_row &&
      !query_plan.using_io_buffer && !ignore &&
      !table->check_virtual_columns_marked_for_read() &&
      !table->check_virtual_columns_marked_for_write())
  {
    DBUG_PRINT("info", ("Trying direct update"));
    if (select && select->cond &&
        (select->cond->used_tables() == table->map))
    {
      DBUG_ASSERT(!table->file->pushed_cond);
      if (!table->file->cond_push(select->cond))
        table->file->pushed_cond= select->cond;
    }

    if (!table->file->info_push(INFO_KIND_UPDATE_FIELDS, &fields) &&
        !table->file->info_push(INFO_KIND_UPDATE_VALUES, &values) &&
        !table->file->direct_update_rows_init(&fields))
    {
      do_direct_update= TRUE;

      /* Direct update is not using_filesort and is not using_io_buffer */
      goto update_begin;
    }
  }

  if (query_plan.using_filesort || query_plan.using_io_buffer)
  {
    /*
      We can't update table directly;  We must first search after all
      matching rows before updating the table!

      note: We avoid sorting if we sort on the used index
    */
    if (query_plan.using_filesort)
    {
      /*
	Doing an ORDER BY;  Let filesort find and sort the rows we are going
	to update
        NOTE: filesort will call table->prepare_for_position()
      */
      Filesort fsort(order, limit, true, select);

      Filesort_tracker *fs_tracker= 
        thd->lex->explain->get_upd_del_plan()->filesort_tracker;

      if (!(file_sort= filesort(thd, table, &fsort, fs_tracker)))
	goto err;
      thd->inc_examined_row_count(file_sort->examined_rows);

      /*
	Filesort has already found and selected the rows we want to update,
	so we don't need the where clause
      */
      delete select;
      select= 0;
    }
    else
    {
      MY_BITMAP *save_read_set= table->read_set;
      MY_BITMAP *save_write_set= table->write_set;

      if (query_plan.index < MAX_KEY && old_covering_keys.is_set(query_plan.index))
        table->prepare_for_keyread(query_plan.index);
      else
        table->use_all_columns();

      /*
	We are doing a search on a key that is updated. In this case
	we go trough the matching rows, save a pointer to them and
	update these in a separate loop based on the pointer.
      */
      explain->buf_tracker.on_scan_init();
      IO_CACHE tempfile;
      if (open_cached_file(&tempfile, mysql_tmpdir,TEMP_PREFIX,
			   DISK_BUFFER_SIZE, MYF(MY_WME)))
	goto err;

      /* If quick select is used, initialize it before retrieving rows. */
      if (select && select->quick && select->quick->reset())
      {
        close_cached_file(&tempfile);
        goto err;
      }

      table->file->try_semi_consistent_read(1);

      /*
        When we get here, we have one of the following options:
        A. query_plan.index == MAX_KEY
           This means we should use full table scan, and start it with
           init_read_record call
        B. query_plan.index != MAX_KEY
           B.1 quick select is used, start the scan with init_read_record
           B.2 quick select is not used, this is full index scan (with LIMIT)
           Full index scan must be started with init_read_record_idx
      */

      if (query_plan.index == MAX_KEY || (select && select->quick))
        error= init_read_record(&info, thd, table, select, NULL, 0, 1, FALSE);
      else
        error= init_read_record_idx(&info, thd, table, 1, query_plan.index,
                                    reverse);

      if (unlikely(error))
      {
        close_cached_file(&tempfile);
        goto err;
      }

      THD_STAGE_INFO(thd, stage_searching_rows_for_update);
      ha_rows tmp_limit= limit;

      while (likely(!(error=info.read_record())) && likely(!thd->killed))
      {
        explain->buf_tracker.on_record_read();
        thd->inc_examined_row_count(1);
	if (!select || (error= select->skip_record(thd)) > 0)
	{
          if (table->file->ha_was_semi_consistent_read())
	    continue;  /* repeat the read of the same row if it still exists */

          explain->buf_tracker.on_record_after_where();
	  table->file->position(table->record[0]);
	  if (unlikely(my_b_write(&tempfile,table->file->ref,
                                  table->file->ref_length)))
	  {
	    error=1; /* purecov: inspected */
	    break; /* purecov: inspected */
	  }
	  if (!--limit && using_limit)
	  {
	    error= -1;
	    break;
	  }
	}
	else
        {
          /*
            Don't try unlocking the row if skip_record reported an
            error since in this case the transaction might have been
            rolled back already.
          */
          if (unlikely(error < 0))
          {
            /* Fatal error from select->skip_record() */
            error= 1;
            break;
          }
          else
            table->file->unlock_row();
        }
      }
      if (unlikely(thd->killed) && !error)
	error= 1;				// Aborted
      limit= tmp_limit;
      table->file->try_semi_consistent_read(0);
      end_read_record(&info);
     
      /* Change select to use tempfile */
      if (select)
      {
	delete select->quick;
	if (select->free_cond)
	  delete select->cond;
	select->quick=0;
	select->cond=0;
      }
      else
      {
	if (!(select= new SQL_SELECT))
          goto err;
	select->head=table;
      }

      if (unlikely(reinit_io_cache(&tempfile,READ_CACHE,0L,0,0)))
	error= 1; /* purecov: inspected */
      select->file= tempfile;			// Read row ptrs from this file
       if (unlikely(error >= 0))
	goto err;

      table->file->ha_end_keyread();
      table->column_bitmaps_set(save_read_set, save_write_set);
    }
  }

update_begin:
  if (ignore)
    table->file->extra(HA_EXTRA_IGNORE_DUP_KEY);
  
  if (select && select->quick && select->quick->reset())
    goto err;
  table->file->try_semi_consistent_read(1);
  if (init_read_record(&info, thd, table, select, file_sort, 0, 1, FALSE))
    goto err;

  updated= found= 0;
  /*
    Generate an error (in TRADITIONAL mode) or warning
    when trying to set a NOT NULL field to NULL.
  */
  thd->count_cuted_fields= CHECK_FIELD_WARN;
  thd->cuted_fields=0L;

  transactional_table= table->file->has_transactions();
  thd->abort_on_warning= !ignore && thd->is_strict_mode();

  if (do_direct_update)
  {
    /* Direct updating is supported */
    DBUG_PRINT("info", ("Using direct update"));
    table->reset_default_fields();
    if (unlikely(!(error= table->file->ha_direct_update_rows(&updated))))
      error= -1;
    found= updated;
    goto update_end;
  }

  if ((table->file->ha_table_flags() & HA_CAN_FORCE_BULK_UPDATE) &&
      !table->prepare_triggers_for_update_stmt_or_event())
    will_batch= !table->file->start_bulk_update();

  /*
    Assure that we can use position()
    if we need to create an error message.
  */
  if (table->file->ha_table_flags() & HA_PARTIAL_COLUMN_READ)
    table->prepare_for_position();

  table->reset_default_fields();

  /*
    We can use compare_record() to optimize away updates if
    the table handler is returning all columns OR if
    if all updated columns are read
  */
  can_compare_record= records_are_comparable(table);
  explain->tracker.on_scan_init();

  THD_STAGE_INFO(thd, stage_updating);
  while (!(error=info.read_record()) && !thd->killed)
  {
    if (table->versioned() && !table->vers_end_field()->is_max())
    {
      continue;
    }

    explain->tracker.on_record_read();
    thd->inc_examined_row_count(1);
    if (!select || select->skip_record(thd) > 0)
    {
      if (table->file->ha_was_semi_consistent_read())
        continue;  /* repeat the read of the same row if it still exists */

      explain->tracker.on_record_after_where();
      store_record(table,record[1]);

      if (table_list->has_period())
        cut_fields_for_portion_of_time(thd, table,
                                       table_list->period_conditions);

      if (fill_record_n_invoke_before_triggers(thd, table, fields, values, 0,
                                               TRG_EVENT_UPDATE))
        break; /* purecov: inspected */

      found++;

      bool record_was_same= false;
      bool need_update= !can_compare_record || compare_record(table);

      if (need_update)
      {
<<<<<<< HEAD
        if (table->versioned(VERS_TIMESTAMP) &&
            thd->lex->sql_command == SQLCOM_DELETE)
          table->vers_update_end();

        if (table->default_field && table->update_default_fields(1, ignore))
        {
          error= 1;
          break;
        }
=======
>>>>>>> 2842c369
        if ((res= table_list->view_check_option(thd, ignore)) !=
            VIEW_CHECK_OK)
        {
          found--;
          if (res == VIEW_CHECK_SKIP)
            continue;
          else if (res == VIEW_CHECK_ERROR)
          {
            error= 1;
            break;
          }
        }
        if (will_batch)
        {
          /*
            Typically a batched handler can execute the batched jobs when:
            1) When specifically told to do so
            2) When it is not a good idea to batch anymore
            3) When it is necessary to send batch for other reasons
               (One such reason is when READ's must be performed)

            1) is covered by exec_bulk_update calls.
            2) and 3) is handled by the bulk_update_row method.
            
            bulk_update_row can execute the updates including the one
            defined in the bulk_update_row or not including the row
            in the call. This is up to the handler implementation and can
            vary from call to call.

            The dup_key_found reports the number of duplicate keys found
            in those updates actually executed. It only reports those if
            the extra call with HA_EXTRA_IGNORE_DUP_KEY have been issued.
            If this hasn't been issued it returns an error code and can
            ignore this number. Thus any handler that implements batching
            for UPDATE IGNORE must also handle this extra call properly.

            If a duplicate key is found on the record included in this
            call then it should be included in the count of dup_key_found
            and error should be set to 0 (only if these errors are ignored).
          */
          DBUG_PRINT("info", ("Batched update"));
          error= table->file->ha_bulk_update_row(table->record[1],
                                                 table->record[0],
                                                 &dup_key_found);
          limit+= dup_key_found;
          updated-= dup_key_found;
        }
        else
        {
          /* Non-batched update */
          error= table->file->ha_update_row(table->record[1],
                                            table->record[0]);
        }

        record_was_same= error == HA_ERR_RECORD_IS_THE_SAME;
        if (unlikely(record_was_same))
        {
          error= 0;
        }
        else if (likely(!error))
        {
          if (has_vers_fields && table->versioned())
          {
            if (table->versioned(VERS_TIMESTAMP))
            {
              store_record(table, record[2]);
              table->mark_columns_per_binlog_row_image();
              error= vers_insert_history_row(table);
              restore_record(table, record[2]);
            }
            if (likely(!error))
              rows_inserted++;
          }
          if (likely(!error))
            updated++;
        }

        if (likely(!error) && !record_was_same && table_list->has_period())
        {
          store_record(table, record[2]);
          restore_record(table, record[1]);
          error= table->insert_portion_of_time(thd,
                                               table_list->period_conditions,
                                               &rows_inserted);
          restore_record(table, record[2]);
        }

        if (unlikely(error) &&
            (!ignore || table->file->is_fatal_error(error, HA_CHECK_ALL)))
        {
          /*
            If (ignore && error is ignorable) we don't have to
            do anything; otherwise...
          */
          myf flags= 0;

          if (table->file->is_fatal_error(error, HA_CHECK_ALL))
            flags|= ME_FATAL; /* Other handler errors are fatal */

          prepare_record_for_error_message(error, table);
	  table->file->print_error(error,MYF(flags));
	  error= 1;
	  break;
	}
      }

      if (table->triggers &&
          unlikely(table->triggers->process_triggers(thd, TRG_EVENT_UPDATE,
                                                     TRG_ACTION_AFTER, TRUE)))
      {
        error= 1;
        break;
      }

      if (!--limit && using_limit)
      {
        /*
          We have reached end-of-file in most common situations where no
          batching has occurred and if batching was supposed to occur but
          no updates were made and finally when the batch execution was
          performed without error and without finding any duplicate keys.
          If the batched updates were performed with errors we need to
          check and if no error but duplicate key's found we need to
          continue since those are not counted for in limit.
        */
        if (will_batch &&
            ((error= table->file->exec_bulk_update(&dup_key_found)) ||
             dup_key_found))
        {
 	  if (error)
          {
            /* purecov: begin inspected */
            /*
              The handler should not report error of duplicate keys if they
              are ignored. This is a requirement on batching handlers.
            */
            prepare_record_for_error_message(error, table);
            table->file->print_error(error,MYF(0));
            error= 1;
            break;
            /* purecov: end */
          }
          /*
            Either an error was found and we are ignoring errors or there
            were duplicate keys found. In both cases we need to correct
            the counters and continue the loop.
          */
          limit= dup_key_found; //limit is 0 when we get here so need to +
          updated-= dup_key_found;
        }
        else
        {
	  error= -1;				// Simulate end of file
	  break;
        }
      }
    }
    /*
      Don't try unlocking the row if skip_record reported an error since in
      this case the transaction might have been rolled back already.
    */
    else if (likely(!thd->is_error()))
      table->file->unlock_row();
    else
    {
      error= 1;
      break;
    }
    thd->get_stmt_da()->inc_current_row_for_warning();
    if (unlikely(thd->is_error()))
    {
      error= 1;
      break;
    }
  }
  ANALYZE_STOP_TRACKING(&explain->command_tracker);
  table->auto_increment_field_not_null= FALSE;
  dup_key_found= 0;
  /*
    Caching the killed status to pass as the arg to query event constuctor;
    The cached value can not change whereas the killed status can
    (externally) since this point and change of the latter won't affect
    binlogging.
    It's assumed that if an error was set in combination with an effective 
    killed status then the error is due to killing.
  */
  killed_status= thd->killed; // get the status of the volatile 
  // simulated killing after the loop must be ineffective for binlogging
  DBUG_EXECUTE_IF("simulate_kill_bug27571",
                  {
                    thd->set_killed(KILL_QUERY);
                  };);
  error= (killed_status == NOT_KILLED)?  error : 1;
  
  if (likely(error) &&
      will_batch &&
      (loc_error= table->file->exec_bulk_update(&dup_key_found)))
    /*
      An error has occurred when a batched update was performed and returned
      an error indication. It cannot be an allowed duplicate key error since
      we require the batching handler to treat this as a normal behavior.

      Otherwise we simply remove the number of duplicate keys records found
      in the batched update.
    */
  {
    /* purecov: begin inspected */
    prepare_record_for_error_message(loc_error, table);
    table->file->print_error(loc_error,MYF(ME_FATAL));
    error= 1;
    /* purecov: end */
  }
  else
    updated-= dup_key_found;
  if (will_batch)
    table->file->end_bulk_update();

update_end:
  table->file->try_semi_consistent_read(0);

  if (!transactional_table && updated > 0)
    thd->transaction.stmt.modified_non_trans_table= TRUE;

  end_read_record(&info);
  delete select;
  select= NULL;
  THD_STAGE_INFO(thd, stage_end);
  if (table_list->has_period())
    table->file->ha_release_auto_increment();
  (void) table->file->extra(HA_EXTRA_NO_IGNORE_DUP_KEY);

  /*
    Invalidate the table in the query cache if something changed.
    This must be before binlog writing and ha_autocommit_...
  */
  if (updated)
  {
    query_cache_invalidate3(thd, table_list, 1);
  }
  
  if (thd->transaction.stmt.modified_non_trans_table)
      thd->transaction.all.modified_non_trans_table= TRUE;
  thd->transaction.all.m_unsafe_rollback_flags|=
    (thd->transaction.stmt.m_unsafe_rollback_flags & THD_TRANS::DID_WAIT);

  /*
    error < 0 means really no error at all: we processed all rows until the
    last one without error. error > 0 means an error (e.g. unique key
    violation and no IGNORE or REPLACE). error == 0 is also an error (if
    preparing the record or invoking before triggers fails). See
    ha_autocommit_or_rollback(error>=0) and DBUG_RETURN(error>=0) below.
    Sometimes we want to binlog even if we updated no rows, in case user used
    it to be sure master and slave are in same state.
  */
  if (likely(error < 0) || thd->transaction.stmt.modified_non_trans_table)
  {
    if (WSREP_EMULATE_BINLOG(thd) || mysql_bin_log.is_open())
    {
      int errcode= 0;
      if (likely(error < 0))
        thd->clear_error();
      else
        errcode= query_error_code(thd, killed_status == NOT_KILLED);

      ScopedStatementReplication scoped_stmt_rpl(
          table->versioned(VERS_TRX_ID) ? thd : NULL);

      if (thd->binlog_query(THD::ROW_QUERY_TYPE,
                            thd->query(), thd->query_length(),
                            transactional_table, FALSE, FALSE, errcode))
      {
        error=1;				// Rollback update
      }
    }
  }
  DBUG_ASSERT(transactional_table || !updated || thd->transaction.stmt.modified_non_trans_table);
  free_underlaid_joins(thd, select_lex);
  delete file_sort;
  if (table->file->pushed_cond)
  {
    table->file->pushed_cond= 0;
    table->file->cond_pop();
  }

  /* If LAST_INSERT_ID(X) was used, report X */
  id= thd->arg_of_last_insert_id_function ?
    thd->first_successful_insert_id_in_prev_stmt : 0;

  if (likely(error < 0) && likely(!thd->lex->analyze_stmt))
  {
    char buff[MYSQL_ERRMSG_SIZE];
    if (!table->versioned(VERS_TIMESTAMP) && !table_list->has_period())
      my_snprintf(buff, sizeof(buff), ER_THD(thd, ER_UPDATE_INFO), (ulong) found,
                  (ulong) updated,
                  (ulong) thd->get_stmt_da()->current_statement_warn_count());
    else
      my_snprintf(buff, sizeof(buff),
                  ER_THD(thd, ER_UPDATE_INFO_WITH_SYSTEM_VERSIONING),
                  (ulong) found, (ulong) updated, (ulong) rows_inserted,
                  (ulong) thd->get_stmt_da()->current_statement_warn_count());
    my_ok(thd, (thd->client_capabilities & CLIENT_FOUND_ROWS) ? found : updated,
          id, buff);
    DBUG_PRINT("info",("%ld records updated", (long) updated));
  }
  thd->count_cuted_fields= CHECK_FIELD_IGNORE;		/* calc cuted fields */
  thd->abort_on_warning= 0;
  if (thd->lex->current_select->first_cond_optimization)
  {
    thd->lex->current_select->save_leaf_tables(thd);
    thd->lex->current_select->first_cond_optimization= 0;
  }
  *found_return= found;
  *updated_return= updated;
  
  if (unlikely(thd->lex->analyze_stmt))
    goto emit_explain_and_leave;

  DBUG_RETURN((error >= 0 || thd->is_error()) ? 1 : 0);

err:
  delete select;
  delete file_sort;
  free_underlaid_joins(thd, select_lex);
  table->file->ha_end_keyread();
  if (table->file->pushed_cond)
    table->file->cond_pop();
  thd->abort_on_warning= 0;
  DBUG_RETURN(1);

produce_explain_and_leave:
  /* 
    We come here for various "degenerate" query plans: impossible WHERE,
    no-partitions-used, impossible-range, etc.
  */
  if (unlikely(!query_plan.save_explain_update_data(query_plan.mem_root, thd)))
    goto err;

emit_explain_and_leave:
  int err2= thd->lex->explain->send_explain(thd);

  delete select;
  free_underlaid_joins(thd, select_lex);
  DBUG_RETURN((err2 || thd->is_error()) ? 1 : 0);
}

/*
  Prepare items in UPDATE statement

  SYNOPSIS
    mysql_prepare_update()
    thd			- thread handler
    table_list		- global/local table list
    conds		- conditions
    order_num		- number of ORDER BY list entries
    order		- ORDER BY clause list

  RETURN VALUE
    FALSE OK
    TRUE  error
*/
bool mysql_prepare_update(THD *thd, TABLE_LIST *table_list,
			 Item **conds, uint order_num, ORDER *order)
{
  Item *fake_conds= 0;
#ifndef NO_EMBEDDED_ACCESS_CHECKS
  TABLE *table= table_list->table;
#endif
  List<Item> all_fields;
  SELECT_LEX *select_lex= thd->lex->first_select_lex();
  DBUG_ENTER("mysql_prepare_update");

#ifndef NO_EMBEDDED_ACCESS_CHECKS
  table_list->grant.want_privilege= table->grant.want_privilege= 
    (SELECT_ACL & ~table->grant.privilege);
  table_list->register_want_access(SELECT_ACL);
#endif

  thd->lex->allow_sum_func.clear_all();

  if (table_list->has_period())
  {
    *conds= select_lex->period_setup_conds(thd, table_list, *conds);
    if (!*conds)
      DBUG_RETURN(true);
  }

  /*
    We do not call DT_MERGE_FOR_INSERT because it has no sense for simple
    (not multi-) update
  */
  if (mysql_handle_derived(thd->lex, DT_PREPARE))
    DBUG_RETURN(TRUE);

  if (setup_tables_and_check_access(thd, &select_lex->context, 
                                    &select_lex->top_join_list, table_list,
                                    select_lex->leaf_tables,
                                    FALSE, UPDATE_ACL, SELECT_ACL, TRUE) ||
      setup_conds(thd, table_list, select_lex->leaf_tables, conds) ||
      select_lex->setup_ref_array(thd, order_num) ||
      setup_order(thd, select_lex->ref_pointer_array,
		  table_list, all_fields, all_fields, order) ||
      setup_ftfuncs(select_lex))
    DBUG_RETURN(TRUE);


  select_lex->fix_prepare_information(thd, conds, &fake_conds);
  DBUG_RETURN(FALSE);
}

/**
  Check that we are not using table that we are updating in a sub select

  @param thd             Thread handle
  @param table_list      List of table with first to check

  @retval TRUE  Error
  @retval FALSE OK
*/
bool check_unique_table(THD *thd, TABLE_LIST *table_list)
{
  TABLE_LIST *duplicate;
  DBUG_ENTER("check_unique_table");
  if ((duplicate= unique_table(thd, table_list, table_list->next_global, 0)))
  {
    update_non_unique_table_error(table_list, "UPDATE", duplicate);
    DBUG_RETURN(TRUE);
  }
  DBUG_RETURN(FALSE);
}

/***************************************************************************
  Update multiple tables from join 
***************************************************************************/

/*
  Get table map for list of Item_field
*/

static table_map get_table_map(List<Item> *items)
{
  List_iterator_fast<Item> item_it(*items);
  Item_field *item;
  table_map map= 0;

  while ((item= (Item_field *) item_it++))
    map|= item->all_used_tables();
  DBUG_PRINT("info", ("table_map: 0x%08lx", (long) map));
  return map;
}

/**
  If one row is updated through two different aliases and the first
  update physically moves the row, the second update will error
  because the row is no longer located where expected. This function
  checks if the multiple-table update is about to do that and if so
  returns with an error.

  The following update operations physically moves rows:
    1) Update of a column in a clustered primary key
    2) Update of a column used to calculate which partition the row belongs to

  This function returns with an error if both of the following are
  true:

    a) A table in the multiple-table update statement is updated
       through multiple aliases (including views)
    b) At least one of the updates on the table from a) may physically
       moves the row. Note: Updating a column used to calculate which
       partition a row belongs to does not necessarily mean that the
       row is moved. The new value may or may not belong to the same
       partition.

  @param leaves               First leaf table
  @param tables_for_update    Map of tables that are updated

  @return
    true   if the update is unsafe, in which case an error message is also set,
    false  otherwise.
*/
static
bool unsafe_key_update(List<TABLE_LIST> leaves, table_map tables_for_update)
{
  List_iterator_fast<TABLE_LIST> it(leaves), it2(leaves);
  TABLE_LIST *tl, *tl2;

  while ((tl= it++))
  {
    if (!tl->is_jtbm() && (tl->table->map & tables_for_update))
    {
      TABLE *table1= tl->table;
      bool primkey_clustered= (table1->file->primary_key_is_clustered() &&
                               table1->s->primary_key != MAX_KEY);

      bool table_partitioned= false;
#ifdef WITH_PARTITION_STORAGE_ENGINE
      table_partitioned= (table1->part_info != NULL);
#endif

      if (!table_partitioned && !primkey_clustered)
        continue;

      it2.rewind();
      while ((tl2= it2++))
      {
        if (tl2->is_jtbm())
          continue;
        /*
          Look at "next" tables only since all previous tables have
          already been checked
        */
        TABLE *table2= tl2->table;
        if (tl2 != tl &&
            table2->map & tables_for_update && table1->s == table2->s)
        {
          // A table is updated through two aliases
          if (table_partitioned &&
              (partition_key_modified(table1, table1->write_set) ||
               partition_key_modified(table2, table2->write_set)))
          {
            // Partitioned key is updated
            my_error(ER_MULTI_UPDATE_KEY_CONFLICT, MYF(0),
                     tl->top_table()->alias.str,
                     tl2->top_table()->alias.str);
            return true;
          }

          if (primkey_clustered)
          {
            // The primary key can cover multiple columns
            KEY key_info= table1->key_info[table1->s->primary_key];
            KEY_PART_INFO *key_part= key_info.key_part;
            KEY_PART_INFO *key_part_end= key_part + key_info.user_defined_key_parts;

            for (;key_part != key_part_end; ++key_part)
            {
              if (bitmap_is_set(table1->write_set, key_part->fieldnr-1) ||
                  bitmap_is_set(table2->write_set, key_part->fieldnr-1))
              {
                // Clustered primary key is updated
                my_error(ER_MULTI_UPDATE_KEY_CONFLICT, MYF(0),
                         tl->top_table()->alias.str,
                         tl2->top_table()->alias.str);
                return true;
              }
            }
          }
        }
      }
    }
  }
  return false;
}

/**
  Check if there is enough privilege on specific table used by the
  main select list of multi-update directly or indirectly (through
  a view).

  @param[in]      thd                Thread context.
  @param[in]      table              Table list element for the table.
  @param[in]      tables_for_update  Bitmap with tables being updated.
  @param[in/out]  updated_arg        Set to true if table in question is
                                     updated, also set to true if it is
                                     a view and one of its underlying
                                     tables is updated. Should be
                                     initialized to false by the caller
                                     before a sequence of calls to this
                                     function.

  @note To determine which tables/views are updated we have to go from
        leaves to root since tables_for_update contains map of leaf
        tables being updated and doesn't include non-leaf tables
        (fields are already resolved to leaf tables).

  @retval false - Success, all necessary privileges on all tables are
                  present or might be present on column-level.
  @retval true  - Failure, some necessary privilege on some table is
                  missing.
*/

static bool multi_update_check_table_access(THD *thd, TABLE_LIST *table,
                                            table_map tables_for_update,
                                            bool *updated_arg)
{
  if (table->view)
  {
    bool updated= false;
    /*
      If it is a mergeable view then we need to check privileges on its
      underlying tables being merged (including views). We also need to
      check if any of them is updated in order to find if this view is
      updated.
      If it is a non-mergeable view then it can't be updated.
    */
    DBUG_ASSERT(table->merge_underlying_list ||
                (!table->updatable &&
                 !(table->table->map & tables_for_update)));

    for (TABLE_LIST *tbl= table->merge_underlying_list; tbl;
         tbl= tbl->next_local)
    {
      if (multi_update_check_table_access(thd, tbl, tables_for_update,
                                          &updated))
      {
        tbl->hide_view_error(thd);
        return true;
      }
    }
    if (check_table_access(thd, updated ? UPDATE_ACL: SELECT_ACL, table,
                           FALSE, 1, FALSE))
      return true;
    *updated_arg|= updated;
    /* We only need SELECT privilege for columns in the values list. */
    table->grant.want_privilege= SELECT_ACL & ~table->grant.privilege;
  }
  else
  {
    /* Must be a base or derived table. */
    const bool updated= table->table->map & tables_for_update;
    if (check_table_access(thd, updated ? UPDATE_ACL : SELECT_ACL, table,
                           FALSE, 1, FALSE))
      return true;
    *updated_arg|= updated;
    /* We only need SELECT privilege for columns in the values list. */
    if (!table->derived)
    {
      table->grant.want_privilege= SELECT_ACL & ~table->grant.privilege;
      table->table->grant.want_privilege= (SELECT_ACL &
                                           ~table->table->grant.privilege);
    }
  }
  return false;
}


class Multiupdate_prelocking_strategy : public DML_prelocking_strategy
{
  bool done;
  bool has_prelocking_list;
public:
  void reset(THD *thd);
  bool handle_end(THD *thd);
};

void Multiupdate_prelocking_strategy::reset(THD *thd)
{
  done= false;
  has_prelocking_list= thd->lex->requires_prelocking();
}

/**
  Determine what tables could be updated in the multi-update

  For these tables we'll need to open triggers and continue prelocking
  until all is open.
*/
bool Multiupdate_prelocking_strategy::handle_end(THD *thd)
{
  DBUG_ENTER("Multiupdate_prelocking_strategy::handle_end");
  if (done)
    DBUG_RETURN(0);

  LEX *lex= thd->lex;
  SELECT_LEX *select_lex= lex->first_select_lex();
  TABLE_LIST *table_list= lex->query_tables, *tl;

  done= true;

  if (mysql_handle_derived(lex, DT_INIT) ||
      mysql_handle_derived(lex, DT_MERGE_FOR_INSERT) ||
      mysql_handle_derived(lex, DT_PREPARE))
    DBUG_RETURN(1);

  /*
    setup_tables() need for VIEWs. JOIN::prepare() will call setup_tables()
    second time, but this call will do nothing (there are check for second
    call in setup_tables()).
  */

  if (setup_tables_and_check_access(thd, &select_lex->context,
        &select_lex->top_join_list, table_list, select_lex->leaf_tables,
        FALSE, UPDATE_ACL, SELECT_ACL, FALSE))
    DBUG_RETURN(1);

  if (select_lex->handle_derived(thd->lex, DT_MERGE))
    DBUG_RETURN(1);

  List<Item> *fields= &lex->first_select_lex()->item_list;
  if (setup_fields_with_no_wrap(thd, Ref_ptr_array(),
                                *fields, MARK_COLUMNS_WRITE, 0, 0))
    DBUG_RETURN(1);

  // Check if we have a view in the list ...
  for (tl= table_list; tl ; tl= tl->next_local)
    if (tl->view)
      break;
  // ... and pass this knowlage in check_fields call
  if (check_fields(thd, table_list, *fields, tl != NULL ))
    DBUG_RETURN(1);

  table_map tables_for_update= thd->table_map_for_update= get_table_map(fields);

  if (unsafe_key_update(select_lex->leaf_tables, tables_for_update))
    DBUG_RETURN(1);

  /*
    Setup timestamp handling and locking mode
  */
  List_iterator<TABLE_LIST> ti(lex->first_select_lex()->leaf_tables);
  const bool using_lock_tables= thd->locked_tables_mode != LTM_NONE;
  while ((tl= ti++))
  {
    TABLE *table= tl->table;

    if (tl->is_jtbm())
      continue;

    /* if table will be updated then check that it is unique */
    if (table->map & tables_for_update)
    {
      if (!tl->single_table_updatable() || check_key_in_view(thd, tl))
      {
        my_error(ER_NON_UPDATABLE_TABLE, MYF(0),
                 tl->top_table()->alias.str, "UPDATE");
        DBUG_RETURN(1);
      }

      DBUG_PRINT("info",("setting table `%s` for update",
                         tl->top_table()->alias.str));
      /*
        If table will be updated we should not downgrade lock for it and
        leave it as is.
      */
      tl->updating= 1;
      if (tl->belong_to_view)
        tl->belong_to_view->updating= 1;
      if (extend_table_list(thd, tl, this, has_prelocking_list))
        DBUG_RETURN(1);
    }
    else
    {
      DBUG_PRINT("info",("setting table `%s` for read-only", tl->alias.str));
      /*
        If we are using the binary log, we need TL_READ_NO_INSERT to get
        correct order of statements. Otherwise, we use a TL_READ lock to
        improve performance.
        We don't downgrade metadata lock from SW to SR in this case as
        there is no guarantee that the same ticket is not used by
        another table instance used by this statement which is going to
        be write-locked (for example, trigger to be invoked might try
        to update this table).
        Last argument routine_modifies_data for read_lock_type_for_table()
        is ignored, as prelocking placeholder will never be set here.
      */
      DBUG_ASSERT(tl->prelocking_placeholder == false);
      thr_lock_type lock_type= read_lock_type_for_table(thd, lex, tl, true);
      if (using_lock_tables)
        tl->lock_type= lock_type;
      else
        tl->set_lock_type(thd, lock_type);
    }
  }

  /*
    Check access privileges for tables being updated or read.
    Note that unlike in the above loop we need to iterate here not only
    through all leaf tables but also through all view hierarchy.
  */

  for (tl= table_list; tl; tl= tl->next_local)
  {
    bool not_used= false;
    if (tl->is_jtbm())
      continue;
    if (multi_update_check_table_access(thd, tl, tables_for_update, &not_used))
      DBUG_RETURN(TRUE);
  }

  /* check single table update for view compound from several tables */
  for (tl= table_list; tl; tl= tl->next_local)
  {
    TABLE_LIST *for_update= 0;
    if (tl->is_jtbm())
      continue;
    if (tl->is_merged_derived() &&
        tl->check_single_table(&for_update, tables_for_update, tl))
    {
      my_error(ER_VIEW_MULTIUPDATE, MYF(0), tl->view_db.str, tl->view_name.str);
      DBUG_RETURN(1);
    }
  }

  DBUG_RETURN(0);
}

/*
  make update specific preparation and checks after opening tables

  SYNOPSIS
    mysql_multi_update_prepare()
    thd         thread handler

  RETURN
    FALSE OK
    TRUE  Error
*/

int mysql_multi_update_prepare(THD *thd)
{
  LEX *lex= thd->lex;
  TABLE_LIST *table_list= lex->query_tables;
  TABLE_LIST *tl;
  Multiupdate_prelocking_strategy prelocking_strategy;
  uint table_count= lex->table_count;
  DBUG_ENTER("mysql_multi_update_prepare");

  /*
    Open tables and create derived ones, but do not lock and fill them yet.

    During prepare phase acquire only S metadata locks instead of SW locks to
    keep prepare of multi-UPDATE compatible with concurrent LOCK TABLES WRITE
    and global read lock.
  */
  if (thd->lex->sql_command == SQLCOM_UPDATE_MULTI)
  {
    if (open_tables(thd, &table_list, &table_count,
        thd->stmt_arena->is_stmt_prepare() ? MYSQL_OPEN_FORCE_SHARED_MDL : 0,
        &prelocking_strategy))
      DBUG_RETURN(TRUE);
  }
  else
  {
    /* following need for prepared statements, to run next time multi-update */
    thd->lex->sql_command= SQLCOM_UPDATE_MULTI;
    prelocking_strategy.reset(thd);
    if (prelocking_strategy.handle_end(thd))
      DBUG_RETURN(TRUE);
  }

  /* now lock and fill tables */
  if (!thd->stmt_arena->is_stmt_prepare() &&
      lock_tables(thd, table_list, table_count, 0))
  {
    DBUG_RETURN(TRUE);
  }
  (void) read_statistics_for_tables_if_needed(thd, table_list);
  /* @todo: downgrade the metadata locks here. */

  /*
    Check that we are not using table that we are updating, but we should
    skip all tables of UPDATE SELECT itself
  */
  lex->first_select_lex()->exclude_from_table_unique_test= TRUE;
  /* We only need SELECT privilege for columns in the values list */
  List_iterator<TABLE_LIST> ti(lex->first_select_lex()->leaf_tables);
  while ((tl= ti++))
  {
    if (tl->is_jtbm())
      continue;
    TABLE *table= tl->table;
    TABLE_LIST *tlist;
    if (!(tlist= tl->top_table())->derived)
    {
      tlist->grant.want_privilege=
        (SELECT_ACL & ~tlist->grant.privilege);
      table->grant.want_privilege= (SELECT_ACL & ~table->grant.privilege);
    }
    DBUG_PRINT("info", ("table: %s  want_privilege: %u", tl->alias.str,
                        (uint) table->grant.want_privilege));
  }
  /*
    Set exclude_from_table_unique_test value back to FALSE. It is needed for
    further check in multi_update::prepare whether to use record cache.
  */
  lex->first_select_lex()->exclude_from_table_unique_test= FALSE;

  if (lex->save_prep_leaf_tables())
    DBUG_RETURN(TRUE);
 
  DBUG_RETURN (FALSE);
}


/*
  Setup multi-update handling and call SELECT to do the join
*/

bool mysql_multi_update(THD *thd, TABLE_LIST *table_list, List<Item> *fields,
                        List<Item> *values, COND *conds, ulonglong options,
                        enum enum_duplicates handle_duplicates,
                        bool ignore, SELECT_LEX_UNIT *unit,
                        SELECT_LEX *select_lex, multi_update **result)
{
  bool res;
  DBUG_ENTER("mysql_multi_update");

  if (!(*result= new (thd->mem_root) multi_update(thd, table_list,
                                 &thd->lex->first_select_lex()->leaf_tables,
                                 fields, values, handle_duplicates, ignore)))
  {
    DBUG_RETURN(TRUE);
  }

  thd->abort_on_warning= !ignore && thd->is_strict_mode();
  List<Item> total_list;

  res= mysql_select(thd,
                    table_list, select_lex->with_wild, total_list, conds,
                    select_lex->order_list.elements,
                    select_lex->order_list.first, NULL, NULL, NULL,
                    options | SELECT_NO_JOIN_CACHE | SELECT_NO_UNLOCK |
                    OPTION_SETUP_TABLES_DONE,
                    *result, unit, select_lex);

  DBUG_PRINT("info",("res: %d  report_error: %d", res, (int) thd->is_error()));
  res|= thd->is_error();
  if (unlikely(res))
    (*result)->abort_result_set();
  else
  {
    if (thd->lex->describe || thd->lex->analyze_stmt)
      res= thd->lex->explain->send_explain(thd);
  }
  thd->abort_on_warning= 0;
  DBUG_RETURN(res);
}


multi_update::multi_update(THD *thd_arg, TABLE_LIST *table_list,
                           List<TABLE_LIST> *leaves_list,
			   List<Item> *field_list, List<Item> *value_list,
			   enum enum_duplicates handle_duplicates_arg,
                           bool ignore_arg):
   select_result_interceptor(thd_arg),
   all_tables(table_list), leaves(leaves_list), update_tables(0),
   tmp_tables(0), updated(0), found(0), fields(field_list),
   values(value_list), table_count(0), copy_field(0),
   handle_duplicates(handle_duplicates_arg), do_update(1), trans_safe(1),
   transactional_tables(0), ignore(ignore_arg), error_handled(0), prepared(0),
   updated_sys_ver(0)
{
}


/*
  Connect fields with tables and create list of tables that are updated
*/

int multi_update::prepare(List<Item> &not_used_values,
			  SELECT_LEX_UNIT *lex_unit)

{
  TABLE_LIST *table_ref;
  SQL_I_List<TABLE_LIST> update;
  table_map tables_to_update;
  Item_field *item;
  List_iterator_fast<Item> field_it(*fields);
  List_iterator_fast<Item> value_it(*values);
  uint i, max_fields;
  uint leaf_table_count= 0;
  List_iterator<TABLE_LIST> ti(*leaves);
  DBUG_ENTER("multi_update::prepare");

  if (prepared)
    DBUG_RETURN(0);
  prepared= true;

  thd->count_cuted_fields= CHECK_FIELD_WARN;
  thd->cuted_fields=0L;
  THD_STAGE_INFO(thd, stage_updating_main_table);

  tables_to_update= get_table_map(fields);

  if (!tables_to_update)
  {
    my_message(ER_NO_TABLES_USED, ER_THD(thd, ER_NO_TABLES_USED), MYF(0));
    DBUG_RETURN(1);
  }

  /*
    We gather the set of columns read during evaluation of SET expression in
    TABLE::tmp_set by pointing TABLE::read_set to it and then restore it after
    setup_fields().
  */
  while ((table_ref= ti++))
  {
    if (table_ref->is_jtbm())
      continue;

    TABLE *table= table_ref->table;
    if (tables_to_update & table->map)
    {
      DBUG_ASSERT(table->read_set == &table->def_read_set);
      table->read_set= &table->tmp_set;
      bitmap_clear_all(table->read_set);
    }
  }

  /*
    We have to check values after setup_tables to get covering_keys right in
    reference tables
  */

  int error= setup_fields(thd, Ref_ptr_array(),
                          *values, MARK_COLUMNS_READ, 0, NULL, 0);

  ti.rewind();
  while ((table_ref= ti++))
  {
    if (table_ref->is_jtbm())
      continue;

    TABLE *table= table_ref->table;
    if (tables_to_update & table->map)
    {
      table->read_set= &table->def_read_set;
      bitmap_union(table->read_set, &table->tmp_set);
    }
  }
  if (unlikely(error))
    DBUG_RETURN(1);    

  /*
    Save tables beeing updated in update_tables
    update_table->shared is position for table
    Don't use key read on tables that are updated
  */

  update.empty();
  ti.rewind();
  while ((table_ref= ti++))
  {
    /* TODO: add support of view of join support */
    if (table_ref->is_jtbm())
      continue;
    TABLE *table=table_ref->table;
    leaf_table_count++;
    if (tables_to_update & table->map)
    {
      TABLE_LIST *tl= (TABLE_LIST*) thd->memdup(table_ref,
						sizeof(*tl));
      if (!tl)
	DBUG_RETURN(1);
      update.link_in_list(tl, &tl->next_local);
      tl->shared= table_count++;
      table->no_keyread=1;
      table->covering_keys.clear_all();
      table->pos_in_table_list= tl;
      table->prepare_triggers_for_update_stmt_or_event();
      table->reset_default_fields();
    }
  }

  table_count=  update.elements;
  update_tables= update.first;

  tmp_tables = (TABLE**) thd->calloc(sizeof(TABLE *) * table_count);
  tmp_table_param = (TMP_TABLE_PARAM*) thd->calloc(sizeof(TMP_TABLE_PARAM) *
						   table_count);
  fields_for_table= (List_item **) thd->alloc(sizeof(List_item *) *
					      table_count);
  values_for_table= (List_item **) thd->alloc(sizeof(List_item *) *
					      table_count);
  if (unlikely(thd->is_fatal_error))
    DBUG_RETURN(1);
  for (i=0 ; i < table_count ; i++)
  {
    fields_for_table[i]= new List_item;
    values_for_table[i]= new List_item;
  }
  if (unlikely(thd->is_fatal_error))
    DBUG_RETURN(1);

  /* Split fields into fields_for_table[] and values_by_table[] */

  while ((item= (Item_field *) field_it++))
  {
    Item *value= value_it++;
    uint offset= item->field->table->pos_in_table_list->shared;
    fields_for_table[offset]->push_back(item, thd->mem_root);
    values_for_table[offset]->push_back(value, thd->mem_root);
  }
  if (unlikely(thd->is_fatal_error))
    DBUG_RETURN(1);

  /* Allocate copy fields */
  max_fields=0;
  for (i=0 ; i < table_count ; i++)
  {
    set_if_bigger(max_fields, fields_for_table[i]->elements + leaf_table_count);
    if (fields_for_table[i]->elements)
    {
      TABLE *table= ((Item_field*)(fields_for_table[i]->head()))->field->table;
      switch_to_nullable_trigger_fields(*fields_for_table[i], table);
      switch_to_nullable_trigger_fields(*values_for_table[i], table);
    }
  }
  copy_field= new (thd->mem_root) Copy_field[max_fields];
  DBUG_RETURN(thd->is_fatal_error != 0);
}

void multi_update::update_used_tables()
{
  Item *item;
  List_iterator_fast<Item> it(*values);
  while ((item= it++))
  {
    item->update_used_tables();
  }
}

void multi_update::prepare_to_read_rows()
{
  /*
    update column maps now. it cannot be done in ::prepare() before the
    optimizer, because the optimize might reset them (in
    SELECT_LEX::update_used_tables()), it cannot be done in
    ::initialize_tables() after the optimizer, because the optimizer
    might read rows from const tables
  */

  for (TABLE_LIST *tl= update_tables; tl; tl= tl->next_local)
    tl->table->mark_columns_needed_for_update();
}


/*
  Check if table is safe to update on fly

  SYNOPSIS
    safe_update_on_fly()
    thd                 Thread handler
    join_tab            How table is used in join
    all_tables          List of tables

  NOTES
    We can update the first table in join on the fly if we know that
    a row in this table will never be read twice. This is true under
    the following conditions:

    - No column is both written to and read in SET expressions.

    - We are doing a table scan and the data is in a separate file (MyISAM) or
      if we don't update a clustered key.

    - We are doing a range scan and we don't update the scan key or
      the primary key for a clustered table handler.

    - Table is not joined to itself.

    This function gets information about fields to be updated from
    the TABLE::write_set bitmap.

  WARNING
    This code is a bit dependent of how make_join_readinfo() works.

    The field table->tmp_set is used for keeping track of which fields are
    read during evaluation of the SET expression. See multi_update::prepare.

  RETURN
    0		Not safe to update
    1		Safe to update
*/

static bool safe_update_on_fly(THD *thd, JOIN_TAB *join_tab,
                               TABLE_LIST *table_ref, TABLE_LIST *all_tables)
{
  TABLE *table= join_tab->table;
  if (unique_table(thd, table_ref, all_tables, 0))
    return 0;
  if (join_tab->join->order) // FIXME this is probably too strong
    return 0;
  switch (join_tab->type) {
  case JT_SYSTEM:
  case JT_CONST:
  case JT_EQ_REF:
    return TRUE;				// At most one matching row
  case JT_REF:
  case JT_REF_OR_NULL:
    return !is_key_used(table, join_tab->ref.key, table->write_set);
  case JT_ALL:
    if (bitmap_is_overlapping(&table->tmp_set, table->write_set))
      return FALSE;
    /* If range search on index */
    if (join_tab->quick)
      return !join_tab->quick->is_keys_used(table->write_set);
    /* If scanning in clustered key */
    if ((table->file->ha_table_flags() & HA_PRIMARY_KEY_IN_READ_INDEX) &&
	table->s->primary_key < MAX_KEY)
      return !is_key_used(table, table->s->primary_key, table->write_set);
    return TRUE;
  default:
    break;					// Avoid compiler warning
  }
  return FALSE;

}


/*
  Initialize table for multi table

  IMPLEMENTATION
    - Update first table in join on the fly, if possible
    - Create temporary tables to store changed values for all other tables
      that are updated (and main_table if the above doesn't hold).
*/

bool
multi_update::initialize_tables(JOIN *join)
{
  TABLE_LIST *table_ref;
  DBUG_ENTER("initialize_tables");

  if (unlikely((thd->variables.option_bits & OPTION_SAFE_UPDATES) &&
               error_if_full_join(join)))
    DBUG_RETURN(1);
  main_table=join->join_tab->table;
  table_to_update= 0;

  /* Any update has at least one pair (field, value) */
  DBUG_ASSERT(fields->elements);
  /*
   Only one table may be modified by UPDATE of an updatable view.
   For an updatable view first_table_for_update indicates this
   table.
   For a regular multi-update it refers to some updated table.
  */ 
  TABLE *first_table_for_update= ((Item_field *) fields->head())->field->table;

  /* Create a temporary table for keys to all tables, except main table */
  for (table_ref= update_tables; table_ref; table_ref= table_ref->next_local)
  {
    TABLE *table=table_ref->table;
    uint cnt= table_ref->shared;
    List<Item> temp_fields;
    ORDER     group;
    TMP_TABLE_PARAM *tmp_param;

    if (ignore)
      table->file->extra(HA_EXTRA_IGNORE_DUP_KEY);
    if (table == main_table)			// First table in join
    {
      if (safe_update_on_fly(thd, join->join_tab, table_ref, all_tables))
      {
	table_to_update= table;			// Update table on the fly
        has_vers_fields= check_has_vers_fields(table, *fields);
	continue;
      }
    }
    table->prepare_for_position();
    join->map2table[table->tablenr]->keep_current_rowid= true;

    /*
      enable uncacheable flag if we update a view with check option
      and check option has a subselect, otherwise, the check option
      can be evaluated after the subselect was freed as independent
      (See full_local in JOIN::join_free()).
    */
    if (table_ref->check_option && !join->select_lex->uncacheable)
    {
      SELECT_LEX_UNIT *tmp_unit;
      SELECT_LEX *sl;
      for (tmp_unit= join->select_lex->first_inner_unit();
           tmp_unit;
           tmp_unit= tmp_unit->next_unit())
      {
        for (sl= tmp_unit->first_select(); sl; sl= sl->next_select())
        {
          if (sl->master_unit()->item)
          {
            join->select_lex->uncacheable|= UNCACHEABLE_CHECKOPTION;
            goto loop_end;
          }
        }
      }
    }
loop_end:

    if (table == first_table_for_update && table_ref->check_option)
    {
      table_map unupdated_tables= table_ref->check_option->used_tables() &
                                  ~first_table_for_update->map;
      List_iterator<TABLE_LIST> ti(*leaves);
      TABLE_LIST *tbl_ref;
      while ((tbl_ref= ti++) && unupdated_tables)
      {
        if (unupdated_tables & tbl_ref->table->map)
          unupdated_tables&= ~tbl_ref->table->map;
        else
          continue;
        if (unupdated_check_opt_tables.push_back(tbl_ref->table))
          DBUG_RETURN(1);
      }
    }

    tmp_param= tmp_table_param+cnt;

    /*
      Create a temporary table to store all fields that are changed for this
      table. The first field in the temporary table is a pointer to the
      original row so that we can find and update it. For the updatable
      VIEW a few following fields are rowids of tables used in the CHECK
      OPTION condition.
    */

    List_iterator_fast<TABLE> tbl_it(unupdated_check_opt_tables);
    TABLE *tbl= table;
    do
    {
      LEX_CSTRING field_name;
      field_name.str= tbl->alias.c_ptr();
      field_name.length= strlen(field_name.str);
      /*
        Signal each table (including tables referenced by WITH CHECK OPTION
        clause) for which we will store row position in the temporary table
        that we need a position to be read first.
      */
      tbl->prepare_for_position();
      join->map2table[tbl->tablenr]->keep_current_rowid= true;

      Item_temptable_rowid *item=
        new (thd->mem_root) Item_temptable_rowid(tbl);
      if (!item)
         DBUG_RETURN(1);
      item->fix_fields(thd, 0);
      if (temp_fields.push_back(item, thd->mem_root))
        DBUG_RETURN(1);
    } while ((tbl= tbl_it++));

    temp_fields.append(fields_for_table[cnt]);

    /* Make an unique key over the first field to avoid duplicated updates */
    bzero((char*) &group, sizeof(group));
    group.direction= ORDER::ORDER_ASC;
    group.item= (Item**) temp_fields.head_ref();

    tmp_param->quick_group= 1;
    tmp_param->field_count= temp_fields.elements;
    tmp_param->func_count=  temp_fields.elements - 1;
    calc_group_buffer(tmp_param, &group);
    /* small table, ignore SQL_BIG_TABLES */
    my_bool save_big_tables= thd->variables.big_tables; 
    thd->variables.big_tables= FALSE;
    tmp_tables[cnt]=create_tmp_table(thd, tmp_param, temp_fields,
                                     (ORDER*) &group, 0, 0,
                                     TMP_TABLE_ALL_COLUMNS, HA_POS_ERROR, &empty_clex_str);
    thd->variables.big_tables= save_big_tables;
    if (!tmp_tables[cnt])
      DBUG_RETURN(1);
    tmp_tables[cnt]->file->extra(HA_EXTRA_WRITE_CACHE);
  }
  join->tmp_table_keep_current_rowid= TRUE;
  DBUG_RETURN(0);
}


static TABLE *item_rowid_table(Item *item)
{
  if (item->type() != Item::FUNC_ITEM)
    return NULL;
  Item_func *func= (Item_func *)item;
  if (func->functype() != Item_func::TEMPTABLE_ROWID)
    return NULL;
  Item_temptable_rowid *itr= (Item_temptable_rowid *)func;
  return itr->table;
}


/*
  multi_update stores a rowid and new field values for every updated row in a
  temporary table (one temporary table per updated table).  These rowids are
  obtained via Item_temptable_rowid's by calling handler::position().  But if
  the join is resolved via a temp table, rowids cannot be obtained from
  handler::position() in the multi_update::send_data().  So, they're stored in
  the join's temp table (JOIN::add_fields_for_current_rowid()) and here we
  replace Item_temptable_rowid's (that would've done handler::position()) with
  Item_field's (that will simply take the corresponding field value from the
  temp table).
*/
int multi_update::prepare2(JOIN *join)
{
  if (!join->need_tmp || !join->tmp_table_keep_current_rowid)
    return 0;

  // there cannot be many tmp tables in multi-update
  JOIN_TAB *tmptab= join->join_tab + join->exec_join_tab_cnt();

  for (Item **it= tmptab->tmp_table_param->items_to_copy; *it ; it++)
  {
    TABLE *tbl= item_rowid_table(*it);
    if (!tbl)
      continue;
    for (uint i= 0; i < table_count; i++)
    {
      for (Item **it2= tmp_table_param[i].items_to_copy; *it2; it2++)
      {
        if (item_rowid_table(*it2) != tbl)
          continue;
        Item_field *fld= new (thd->mem_root)
                             Item_field(thd, (*it)->get_tmp_table_field());
        if (!fld)
          return 1;
        fld->result_field= (*it2)->get_tmp_table_field();
        *it2= fld;
      }
    }
  }
  return 0;
}


multi_update::~multi_update()
{
  TABLE_LIST *table;
  for (table= update_tables ; table; table= table->next_local)
  {
    table->table->no_keyread= 0;
    if (ignore)
      table->table->file->extra(HA_EXTRA_NO_IGNORE_DUP_KEY);
  }

  if (tmp_tables)
  {
    for (uint cnt = 0; cnt < table_count; cnt++)
    {
      if (tmp_tables[cnt])
      {
	free_tmp_table(thd, tmp_tables[cnt]);
	tmp_table_param[cnt].cleanup();
      }
    }
  }
  if (copy_field)
    delete [] copy_field;
  thd->count_cuted_fields= CHECK_FIELD_IGNORE;		// Restore this setting
  DBUG_ASSERT(trans_safe || !updated || 
              thd->transaction.all.modified_non_trans_table);
}


int multi_update::send_data(List<Item> &not_used_values)
{
  TABLE_LIST *cur_table;
  DBUG_ENTER("multi_update::send_data");

  for (cur_table= update_tables; cur_table; cur_table= cur_table->next_local)
  {
    TABLE *table= cur_table->table;
    uint offset= cur_table->shared;
    /*
      Check if we are using outer join and we didn't find the row
      or if we have already updated this row in the previous call to this
      function.

      The same row may be presented here several times in a join of type
      UPDATE t1 FROM t1,t2 SET t1.a=t2.a

      In this case we will do the update for the first found row combination.
      The join algorithm guarantees that we will not find the a row in
      t1 several times.
    */
    if (table->status & (STATUS_NULL_ROW | STATUS_UPDATED))
      continue;

    if (table->versioned() && !table->vers_end_field()->is_max())
    {
      continue;
    }

    if (table == table_to_update)
    {
      /*
        We can use compare_record() to optimize away updates if
        the table handler is returning all columns OR if
        if all updated columns are read
      */
      bool can_compare_record;
      can_compare_record= records_are_comparable(table);

      table->status|= STATUS_UPDATED;
      store_record(table,record[1]);

      if (fill_record_n_invoke_before_triggers(thd, table,
                                               *fields_for_table[offset],
                                               *values_for_table[offset], 0,
                                               TRG_EVENT_UPDATE))
	DBUG_RETURN(1);
      /*
        Reset the table->auto_increment_field_not_null as it is valid for
        only one row.
      */
      table->auto_increment_field_not_null= FALSE;
      found++;
      if (!can_compare_record || compare_record(table))
      {
	int error;

        if ((error= cur_table->view_check_option(thd, ignore)) !=
            VIEW_CHECK_OK)
        {
          found--;
          if (error == VIEW_CHECK_SKIP)
            continue;
          else if (unlikely(error == VIEW_CHECK_ERROR))
            DBUG_RETURN(1);
        }
        if (unlikely(!updated++))
        {
          /*
            Inform the main table that we are going to update the table even
            while we may be scanning it.  This will flush the read cache
            if it's used.
          */
          main_table->file->extra(HA_EXTRA_PREPARE_FOR_UPDATE);
        }
        if (unlikely((error=table->file->ha_update_row(table->record[1],
                                                       table->record[0]))) &&
            error != HA_ERR_RECORD_IS_THE_SAME)
        {
          updated--;
          if (!ignore ||
              table->file->is_fatal_error(error, HA_CHECK_ALL))
          {
            /*
              If (ignore && error == is ignorable) we don't have to
              do anything; otherwise...
            */
            myf flags= 0;

            if (table->file->is_fatal_error(error, HA_CHECK_ALL))
              flags|= ME_FATAL; /* Other handler errors are fatal */

            prepare_record_for_error_message(error, table);
            table->file->print_error(error,MYF(flags));
            DBUG_RETURN(1);
          }
        }
        else
        {
          if (unlikely(error == HA_ERR_RECORD_IS_THE_SAME))
          {
            error= 0;
            updated--;
          }
          else if (has_vers_fields && table->versioned())
          {
            if (table->versioned(VERS_TIMESTAMP))
            {
              store_record(table, record[2]);
              if (vers_insert_history_row(table))
              {
                restore_record(table, record[2]);
                error= 1;
                break;
              }
              restore_record(table, record[2]);
            }
            updated_sys_ver++;
          }
          /* non-transactional or transactional table got modified   */
          /* either multi_update class' flag is raised in its branch */
          if (table->file->has_transactions())
            transactional_tables= TRUE;
          else
          {
            trans_safe= FALSE;
            thd->transaction.stmt.modified_non_trans_table= TRUE;
          }
        }
      }
      if (table->triggers &&
          unlikely(table->triggers->process_triggers(thd, TRG_EVENT_UPDATE,
                                                     TRG_ACTION_AFTER, TRUE)))
        DBUG_RETURN(1);
    }
    else
    {
      int error;
      TABLE *tmp_table= tmp_tables[offset];
      if (copy_funcs(tmp_table_param[offset].items_to_copy, thd))
        DBUG_RETURN(1);
      /* Store regular updated fields in the row. */
      DBUG_ASSERT(1 + unupdated_check_opt_tables.elements ==
                  tmp_table_param[offset].func_count);
      fill_record(thd, tmp_table,
                  tmp_table->field + 1 + unupdated_check_opt_tables.elements,
                  *values_for_table[offset], TRUE, FALSE);

      /* Write row, ignoring duplicated updates to a row */
      error= tmp_table->file->ha_write_tmp_row(tmp_table->record[0]);
      found++;
      if (unlikely(error))
      {
        found--;
        if (error != HA_ERR_FOUND_DUPP_KEY &&
            error != HA_ERR_FOUND_DUPP_UNIQUE)
        {
          if (create_internal_tmp_table_from_heap(thd, tmp_table,
                                                  tmp_table_param[offset].start_recinfo,
                                                  &tmp_table_param[offset].recinfo,
                                                  error, 1, NULL))
          {
            do_update= 0;
            DBUG_RETURN(1);			// Not a table_is_full error
          }
          found++;
        }
      }
    }
  }
  DBUG_RETURN(0);
}


void multi_update::abort_result_set()
{
  /* the error was handled or nothing deleted and no side effects return */
  if (unlikely(error_handled ||
               (!thd->transaction.stmt.modified_non_trans_table && !updated)))
    return;

  /* Something already updated so we have to invalidate cache */
  if (updated)
    query_cache_invalidate3(thd, update_tables, 1);
  /*
    If all tables that has been updated are trans safe then just do rollback.
    If not attempt to do remaining updates.
  */

  if (! trans_safe)
  {
    DBUG_ASSERT(thd->transaction.stmt.modified_non_trans_table);
    if (do_update && table_count > 1)
    {
      /* Add warning here */
      (void) do_updates();
    }
  }
  if (thd->transaction.stmt.modified_non_trans_table)
  {
    /*
      The query has to binlog because there's a modified non-transactional table
      either from the query's list or via a stored routine: bug#13270,23333
    */
    if (WSREP_EMULATE_BINLOG(thd) || mysql_bin_log.is_open())
    {
      /*
        THD::killed status might not have been set ON at time of an error
        got caught and if happens later the killed error is written
        into repl event.
      */
      int errcode= query_error_code(thd, thd->killed == NOT_KILLED);
      /* the error of binary logging is ignored */
      (void)thd->binlog_query(THD::ROW_QUERY_TYPE,
                        thd->query(), thd->query_length(),
                        transactional_tables, FALSE, FALSE, errcode);
    }
    thd->transaction.all.modified_non_trans_table= TRUE;
  }
  thd->transaction.all.m_unsafe_rollback_flags|=
    (thd->transaction.stmt.m_unsafe_rollback_flags & THD_TRANS::DID_WAIT);
  DBUG_ASSERT(trans_safe || !updated || thd->transaction.stmt.modified_non_trans_table);
}


int multi_update::do_updates()
{
  TABLE_LIST *cur_table;
  int local_error= 0;
  ha_rows org_updated;
  TABLE *table, *tmp_table, *err_table;
  List_iterator_fast<TABLE> check_opt_it(unupdated_check_opt_tables);
  DBUG_ENTER("multi_update::do_updates");

  do_update= 0;					// Don't retry this function
  if (!found)
    DBUG_RETURN(0);

  /*
    Update read_set to include all fields that virtual columns may depend on.
    Usually they're already in the read_set, but if the previous access
    method was keyread, only the virtual column itself will be in read_set,
    not its dependencies
  */
  while(TABLE *tbl= check_opt_it++)
    if (Field **vf= tbl->vfield)
      for (; *vf; vf++)
        if (bitmap_is_set(tbl->read_set, (*vf)->field_index))
          (*vf)->vcol_info->expr->walk(&Item::register_field_in_read_map, 1, 0);

  for (cur_table= update_tables; cur_table; cur_table= cur_table->next_local)
  {
    bool can_compare_record;
    uint offset= cur_table->shared;

    table = cur_table->table;
    if (table == table_to_update)
      continue;					// Already updated
    org_updated= updated;
    tmp_table= tmp_tables[cur_table->shared];
    tmp_table->file->extra(HA_EXTRA_CACHE);	// Change to read cache
    if (unlikely((local_error= table->file->ha_rnd_init(0))))
    {
      err_table= table;
      goto err;
    }
    table->file->extra(HA_EXTRA_NO_CACHE);
    /*
      We have to clear the base record, if we have virtual indexed
      blob fields, as some storage engines will access the blob fields
      to calculate the keys to see if they have changed. Without
      clearing the blob pointers will contain random values which can
      cause a crash.
      This is a workaround for engines that access columns not present in
      either read or write set.
    */
    if (table->vfield)
      empty_record(table);

    has_vers_fields= check_has_vers_fields(table, *fields);

    check_opt_it.rewind();
    while(TABLE *tbl= check_opt_it++)
    {
      if (unlikely((local_error= tbl->file->ha_rnd_init(0))))
      {
        err_table= tbl;
        goto err;
      }
      tbl->file->extra(HA_EXTRA_CACHE);
    }

    /*
      Setup copy functions to copy fields from temporary table
    */
    List_iterator_fast<Item> field_it(*fields_for_table[offset]);
    Field **field;
    Copy_field *copy_field_ptr= copy_field, *copy_field_end;

    /* Skip row pointers */
    field= tmp_table->field + 1 + unupdated_check_opt_tables.elements;
    for ( ; *field ; field++)
    {
      Item_field *item= (Item_field* ) field_it++;
      (copy_field_ptr++)->set(item->field, *field, 0);
    }
    copy_field_end=copy_field_ptr;

    if (unlikely((local_error= tmp_table->file->ha_rnd_init(1))))
    {
      err_table= tmp_table;
      goto err;
    }

    can_compare_record= records_are_comparable(table);

    for (;;)
    {
      if (thd->killed && trans_safe)
      {
        thd->fatal_error();
	goto err2;
      }
      if (unlikely((local_error=
                    tmp_table->file->ha_rnd_next(tmp_table->record[0]))))
      {
	if (local_error == HA_ERR_END_OF_FILE)
	  break;
        err_table= tmp_table;
	goto err;
      }

      /* call rnd_pos() using rowids from temporary table */
      check_opt_it.rewind();
      TABLE *tbl= table;
      uint field_num= 0;
      do
      {
        String rowid;
        tmp_table->field[field_num]->val_str(&rowid);
        if (unlikely((local_error= tbl->file->ha_rnd_pos(tbl->record[0],
                                                         (uchar*)rowid.ptr()))))
        {
          err_table= tbl;
          goto err;
        }
        field_num++;
      } while ((tbl= check_opt_it++));

      if (table->vfield &&
          unlikely(table->update_virtual_fields(table->file,
                                                VCOL_UPDATE_INDEXED_FOR_UPDATE)))
        goto err2;

      table->status|= STATUS_UPDATED;
      store_record(table,record[1]);

      /* Copy data from temporary table to current table */
      for (copy_field_ptr=copy_field;
	   copy_field_ptr != copy_field_end;
	   copy_field_ptr++)
      {
	(*copy_field_ptr->do_copy)(copy_field_ptr);
        copy_field_ptr->to_field->set_has_explicit_value();
      }

      table->evaluate_update_default_function();
      if (table->vfield &&
          table->update_virtual_fields(table->file, VCOL_UPDATE_FOR_WRITE))
        goto err2;
      if (table->triggers &&
          table->triggers->process_triggers(thd, TRG_EVENT_UPDATE,
                                            TRG_ACTION_BEFORE, TRUE))
        goto err2;

      if (!can_compare_record || compare_record(table))
      {
        int error;
        if ((error= cur_table->view_check_option(thd, ignore)) !=
            VIEW_CHECK_OK)
        {
          if (error == VIEW_CHECK_SKIP)
            continue;
          else if (unlikely(error == VIEW_CHECK_ERROR))
          {
            thd->fatal_error();
            goto err2;
          }
        }
        if (has_vers_fields && table->versioned())
          table->vers_update_fields();

        if (unlikely((local_error=
                      table->file->ha_update_row(table->record[1],
                                                 table->record[0]))) &&
            local_error != HA_ERR_RECORD_IS_THE_SAME)
	{
	  if (!ignore ||
              table->file->is_fatal_error(local_error, HA_CHECK_ALL))
          {
            err_table= table;
            goto err;
          }
        }
        if (local_error != HA_ERR_RECORD_IS_THE_SAME)
        {
          updated++;

          if (has_vers_fields && table->versioned())
          {
            if (table->versioned(VERS_TIMESTAMP))
            {
              store_record(table, record[2]);
              if ((local_error= vers_insert_history_row(table)))
              {
                restore_record(table, record[2]);
                err_table = table;
                goto err;
              }
              restore_record(table, record[2]);
            }
            updated_sys_ver++;
          }
        }
        else
          local_error= 0;
      }

      if (table->triggers &&
          unlikely(table->triggers->process_triggers(thd, TRG_EVENT_UPDATE,
                                                     TRG_ACTION_AFTER, TRUE)))
        goto err2;
    }

    if (updated != org_updated)
    {
      if (table->file->has_transactions())
        transactional_tables= TRUE;
      else
      {
        trans_safe= FALSE;				// Can't do safe rollback
        thd->transaction.stmt.modified_non_trans_table= TRUE;
      }
    }
    (void) table->file->ha_rnd_end();
    (void) tmp_table->file->ha_rnd_end();
    check_opt_it.rewind();
    while (TABLE *tbl= check_opt_it++)
        tbl->file->ha_rnd_end();

  }
  DBUG_RETURN(0);

err:
  {
    prepare_record_for_error_message(local_error, err_table);
    err_table->file->print_error(local_error,MYF(ME_FATAL));
  }

err2:
  if (table->file->inited)
    (void) table->file->ha_rnd_end();
  if (tmp_table->file->inited)
    (void) tmp_table->file->ha_rnd_end();
  check_opt_it.rewind();
  while (TABLE *tbl= check_opt_it++)
  {
    if (tbl->file->inited)
      (void) tbl->file->ha_rnd_end();
  }

  if (updated != org_updated)
  {
    if (table->file->has_transactions())
      transactional_tables= TRUE;
    else
    {
      trans_safe= FALSE;
      thd->transaction.stmt.modified_non_trans_table= TRUE;
    }
  }
  DBUG_RETURN(1);
}


/* out: 1 if error, 0 if success */

bool multi_update::send_eof()
{
  char buff[STRING_BUFFER_USUAL_SIZE];
  ulonglong id;
  killed_state killed_status= NOT_KILLED;
  DBUG_ENTER("multi_update::send_eof");
  THD_STAGE_INFO(thd, stage_updating_reference_tables);

  /* 
     Does updates for the last n - 1 tables, returns 0 if ok;
     error takes into account killed status gained in do_updates()
  */
  int local_error= thd->is_error();
  if (likely(!local_error))
    local_error = (table_count) ? do_updates() : 0;
  /*
    if local_error is not set ON until after do_updates() then
    later carried out killing should not affect binlogging.
  */
  killed_status= (local_error == 0) ? NOT_KILLED : thd->killed;
  THD_STAGE_INFO(thd, stage_end);

  /* We must invalidate the query cache before binlog writing and
  ha_autocommit_... */

  if (updated)
  {
    query_cache_invalidate3(thd, update_tables, 1);
  }
  /*
    Write the SQL statement to the binlog if we updated
    rows and we succeeded or if we updated some non
    transactional tables.
    
    The query has to binlog because there's a modified non-transactional table
    either from the query's list or via a stored routine: bug#13270,23333
  */

  if (thd->transaction.stmt.modified_non_trans_table)
    thd->transaction.all.modified_non_trans_table= TRUE;
  thd->transaction.all.m_unsafe_rollback_flags|=
    (thd->transaction.stmt.m_unsafe_rollback_flags & THD_TRANS::DID_WAIT);

  if (likely(local_error == 0 ||
             thd->transaction.stmt.modified_non_trans_table))
  {
    if (WSREP_EMULATE_BINLOG(thd) || mysql_bin_log.is_open())
    {
      int errcode= 0;
      if (likely(local_error == 0))
        thd->clear_error();
      else
        errcode= query_error_code(thd, killed_status == NOT_KILLED);

      bool force_stmt= false;
      for (TABLE *table= all_tables->table; table; table= table->next)
      {
        if (table->versioned(VERS_TRX_ID))
        {
          force_stmt= true;
          break;
        }
      }
      enum_binlog_format save_binlog_format;
      save_binlog_format= thd->get_current_stmt_binlog_format();
      if (force_stmt)
        thd->set_current_stmt_binlog_format_stmt();

      if (thd->binlog_query(THD::ROW_QUERY_TYPE, thd->query(),
                            thd->query_length(), transactional_tables, FALSE,
                            FALSE, errcode))
	local_error= 1;				// Rollback update
      thd->set_current_stmt_binlog_format(save_binlog_format);
    }
  }
  DBUG_ASSERT(trans_safe || !updated ||
              thd->transaction.stmt.modified_non_trans_table);

  if (likely(local_error != 0))
    error_handled= TRUE; // to force early leave from ::abort_result_set()

  if (unlikely(local_error > 0)) // if the above log write did not fail ...
  {
    /* Safety: If we haven't got an error before (can happen in do_updates) */
    my_message(ER_UNKNOWN_ERROR, "An error occurred in multi-table update",
	       MYF(0));
    DBUG_RETURN(TRUE);
  }

  if (!thd->lex->analyze_stmt)
  {
    id= thd->arg_of_last_insert_id_function ?
    thd->first_successful_insert_id_in_prev_stmt : 0;
    my_snprintf(buff, sizeof(buff), ER_THD(thd, ER_UPDATE_INFO),
                (ulong) found, (ulong) updated, (ulong) thd->cuted_fields);
    ::my_ok(thd, (thd->client_capabilities & CLIENT_FOUND_ROWS) ? found : updated,
            id, buff);
  }
  DBUG_RETURN(FALSE);
}<|MERGE_RESOLUTION|>--- conflicted
+++ resolved
@@ -313,15 +313,18 @@
   Field *start_field= table->field[table->s->period.start_fieldno];
   Field *end_field= table->field[table->s->period.end_fieldno];
 
-  DBUG_ASSERT(!start_field->has_explicit_value()
-              && !end_field->has_explicit_value());
-
   int res= 0;
   if (lcond)
+  {
     res= period_conds.start.item->save_in_field(start_field, true);
+    start_field->set_has_explicit_value();
+  }
 
   if (likely(!res) && rcond)
+  {
     res= period_conds.end.item->save_in_field(end_field, true);
+    end_field->set_has_explicit_value();
+  }
 
   return res;
 }
@@ -987,18 +990,10 @@
 
       if (need_update)
       {
-<<<<<<< HEAD
         if (table->versioned(VERS_TIMESTAMP) &&
             thd->lex->sql_command == SQLCOM_DELETE)
           table->vers_update_end();
 
-        if (table->default_field && table->update_default_fields(1, ignore))
-        {
-          error= 1;
-          break;
-        }
-=======
->>>>>>> 2842c369
         if ((res= table_list->view_check_option(thd, ignore)) !=
             VIEW_CHECK_OK)
         {
