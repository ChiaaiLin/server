/* Copyright (C) 2000-2008 MySQL AB, 2008-2009 Sun Microsystems, Inc.

   This program is free software; you can redistribute it and/or modify
   it under the terms of the GNU General Public License as published by
   the Free Software Foundation; version 2 of the License.

   This program is distributed in the hope that it will be useful,
   but WITHOUT ANY WARRANTY; without even the implied warranty of
   MERCHANTABILITY or FITNESS FOR A PARTICULAR PURPOSE.  See the
   GNU General Public License for more details.

   You should have received a copy of the GNU General Public License
   along with this program; if not, write to the Free Software
   Foundation, Inc., 59 Temple Place, Suite 330, Boston, MA  02111-1307  USA */


/*****************************************************************************
**
** This file implements classes defined in sql_class.h
** Especially the classes to handle a result from a select
**
*****************************************************************************/

#ifdef USE_PRAGMA_IMPLEMENTATION
#pragma implementation				// gcc: Class implementation
#endif

#include "mysql_priv.h"
#include "rpl_rli.h"
#include "rpl_filter.h"
#include "rpl_record.h"
#include "slave.h"
#include <my_bitmap.h>
#include "log_event.h"
#include <m_ctype.h>
#include <sys/stat.h>
#include <thr_alarm.h>
#ifdef	__WIN__
#include <io.h>
#endif
#include <mysys_err.h>

#include "sp_rcontext.h"
#include "sp_cache.h"
#include "sql_select.h" /* declares create_tmp_table() */
#include "debug_sync.h"

/*
  The following is used to initialise Table_ident with a internal
  table name
*/
char internal_table_name[2]= "*";
char empty_c_string[1]= {0};    /* used for not defined db */

const char * const THD::DEFAULT_WHERE= "field list";


/*****************************************************************************
** Instansiate templates
*****************************************************************************/

#ifdef HAVE_EXPLICIT_TEMPLATE_INSTANTIATION
/* Used templates */
template class List<Key>;
template class List_iterator<Key>;
template class List<Key_part_spec>;
template class List_iterator<Key_part_spec>;
template class List<Alter_drop>;
template class List_iterator<Alter_drop>;
template class List<Alter_column>;
template class List_iterator<Alter_column>;
#endif

/****************************************************************************
** User variables
****************************************************************************/

extern "C" uchar *get_var_key(user_var_entry *entry, size_t *length,
                              my_bool not_used __attribute__((unused)))
{
  *length= entry->name.length;
  return (uchar*) entry->name.str;
}

extern "C" void free_user_var(user_var_entry *entry)
{
  char *pos= (char*) entry+ALIGN_SIZE(sizeof(*entry));
  if (entry->value && entry->value != pos)
    my_free(entry->value, MYF(0));
  my_free((char*) entry,MYF(0));
}

bool Key_part_spec::operator==(const Key_part_spec& other) const
{
  return length == other.length &&
         !my_strcasecmp(system_charset_info, field_name,
                        other.field_name);
}

/**
  Construct an (almost) deep copy of this key. Only those
  elements that are known to never change are not copied.
  If out of memory, a partial copy is returned and an error is set
  in THD.
*/

Key::Key(const Key &rhs, MEM_ROOT *mem_root)
  :type(rhs.type),
  key_create_info(rhs.key_create_info),
  columns(rhs.columns, mem_root),
  name(rhs.name),
  option_list(rhs.option_list),
  generated(rhs.generated)
{
  list_copy_and_replace_each_value(columns, mem_root);
}

/**
  Construct an (almost) deep copy of this foreign key. Only those
  elements that are known to never change are not copied.
  If out of memory, a partial copy is returned and an error is set
  in THD.
*/

Foreign_key::Foreign_key(const Foreign_key &rhs, MEM_ROOT *mem_root)
  :Key(rhs),
  ref_table(rhs.ref_table),
  ref_columns(rhs.ref_columns),
  delete_opt(rhs.delete_opt),
  update_opt(rhs.update_opt),
  match_opt(rhs.match_opt)
{
  list_copy_and_replace_each_value(ref_columns, mem_root);
}

/*
  Test if a foreign key (= generated key) is a prefix of the given key
  (ignoring key name, key type and order of columns)

  NOTES:
    This is only used to test if an index for a FOREIGN KEY exists

  IMPLEMENTATION
    We only compare field names

  RETURN
    0	Generated key is a prefix of other key
    1	Not equal
*/

bool foreign_key_prefix(Key *a, Key *b)
{
  /* Ensure that 'a' is the generated key */
  if (a->generated)
  {
    if (b->generated && a->columns.elements > b->columns.elements)
      swap_variables(Key*, a, b);               // Put shorter key in 'a'
  }
  else
  {
    if (!b->generated)
      return TRUE;                              // No foreign key
    swap_variables(Key*, a, b);                 // Put generated key in 'a'
  }

  /* Test if 'a' is a prefix of 'b' */
  if (a->columns.elements > b->columns.elements)
    return TRUE;                                // Can't be prefix

  List_iterator<Key_part_spec> col_it1(a->columns);
  List_iterator<Key_part_spec> col_it2(b->columns);
  const Key_part_spec *col1, *col2;

#ifdef ENABLE_WHEN_INNODB_CAN_HANDLE_SWAPED_FOREIGN_KEY_COLUMNS
  while ((col1= col_it1++))
  {
    bool found= 0;
    col_it2.rewind();
    while ((col2= col_it2++))
    {
      if (*col1 == *col2)
      {
        found= TRUE;
	break;
      }
    }
    if (!found)
      return TRUE;                              // Error
  }
  return FALSE;                                 // Is prefix
#else
  while ((col1= col_it1++))
  {
    col2= col_it2++;
    if (!(*col1 == *col2))
      return TRUE;
  }
  return FALSE;                                 // Is prefix
#endif
}

/*
  @brief
  Check if the foreign key options are compatible with the specification
  of the columns on which the key is created

  @retval
    FALSE   The foreign key options are compatible with key columns
  @retval
    TRUE    Otherwise
*/
bool Foreign_key::validate(List<Create_field> &table_fields)
{
  Create_field  *sql_field;
  Key_part_spec *column;
  List_iterator<Key_part_spec> cols(columns);
  List_iterator<Create_field> it(table_fields);
  DBUG_ENTER("Foreign_key::validate");
  while ((column= cols++))
  {
    it.rewind();
    while ((sql_field= it++) &&
           my_strcasecmp(system_charset_info,
                         column->field_name,
                         sql_field->field_name)) {}
    if (!sql_field)
    {
      my_error(ER_KEY_COLUMN_DOES_NOT_EXITS, MYF(0), column->field_name);
      DBUG_RETURN(TRUE);
    }
    if (type == Key::FOREIGN_KEY && sql_field->vcol_info)
    {
      if (delete_opt == FK_OPTION_SET_NULL)
      {
        my_error(ER_WRONG_FK_OPTION_FOR_VIRTUAL_COLUMN, MYF(0), 
                 "ON DELETE SET NULL");
        DBUG_RETURN(TRUE);
      }
      if (update_opt == FK_OPTION_SET_NULL)
      {
        my_error(ER_WRONG_FK_OPTION_FOR_VIRTUAL_COLUMN, MYF(0), 
                 "ON UPDATE SET NULL");
        DBUG_RETURN(TRUE);
      }
      if (update_opt == FK_OPTION_CASCADE)
      {
        my_error(ER_WRONG_FK_OPTION_FOR_VIRTUAL_COLUMN, MYF(0), 
                 "ON UPDATE CASCADE");
        DBUG_RETURN(TRUE);
      }
    }
  }
  DBUG_RETURN(FALSE);
}

/****************************************************************************
** Thread specific functions
****************************************************************************/

/** Push an error to the error stack and return TRUE for now. */

bool
Reprepare_observer::report_error(THD *thd)
{
  my_error(ER_NEED_REPREPARE, MYF(ME_NO_WARNING_FOR_ERROR|ME_NO_SP_HANDLER));

  m_invalidated= TRUE;

  return TRUE;
}


Open_tables_state::Open_tables_state(ulong version_arg)
  :version(version_arg), state_flags(0U)
{
  reset_open_tables_state();
}

/*
  The following functions form part of the C plugin API
*/

extern "C" int mysql_tmpfile(const char *prefix)
{
  char filename[FN_REFLEN];
  File fd = create_temp_file(filename, mysql_tmpdir, prefix,
#ifdef __WIN__
                             O_BINARY | O_TRUNC | O_SEQUENTIAL |
                             O_SHORT_LIVED |
#endif /* __WIN__ */
                             O_CREAT | O_EXCL | O_RDWR | O_TEMPORARY,
                             MYF(MY_WME));
  if (fd >= 0) {
#ifndef __WIN__
    /*
      This can be removed once the following bug is fixed:
      Bug #28903  create_temp_file() doesn't honor O_TEMPORARY option
                  (file not removed) (Unix)
    */
    unlink(filename);
#endif /* !__WIN__ */
  }

  return fd;
}


extern "C"
int thd_in_lock_tables(const THD *thd)
{
  return test(thd->in_lock_tables);
}


extern "C"
int thd_tablespace_op(const THD *thd)
{
  return test(thd->tablespace_op);
}


extern "C"
const char *set_thd_proc_info(THD *thd, const char *info,
                              const char *calling_function,
                              const char *calling_file,
                              const unsigned int calling_line)
{
  if (!thd)
    thd= current_thd;

  const char *old_info= thd->proc_info;
  DBUG_PRINT("proc_info", ("%s:%d  %s", calling_file, calling_line,
                           (info != NULL) ? info : ""));
#if defined(ENABLED_PROFILING) && defined(COMMUNITY_SERVER)
  thd->profiling.status_change(info, calling_function, calling_file, calling_line);
#endif
  thd->proc_info= info;
  return old_info;
}

extern "C"
void **thd_ha_data(const THD *thd, const struct handlerton *hton)
{
  return (void **) &thd->ha_data[hton->slot].ha_ptr;
}


/**
  Provide a handler data getter to simplify coding
*/
extern "C"
void *thd_get_ha_data(const THD *thd, const struct handlerton *hton)
{
  return *thd_ha_data(thd, hton);
}


/**
  Provide a handler data setter to simplify coding
  @see thd_set_ha_data() definition in plugin.h
*/
extern "C"
void thd_set_ha_data(THD *thd, const struct handlerton *hton,
                     const void *ha_data)
{
  plugin_ref *lock= &thd->ha_data[hton->slot].lock;
  if (ha_data && !*lock)
    *lock= ha_lock_engine(NULL, (handlerton*) hton);
  else if (!ha_data && *lock)
  {
    plugin_unlock(NULL, *lock);
    *lock= NULL;
  }
  *thd_ha_data(thd, hton)= (void*) ha_data;
}


extern "C"
long long thd_test_options(const THD *thd, long long test_options)
{
  return thd->options & test_options;
}

extern "C"
int thd_sql_command(const THD *thd)
{
  return (int) thd->lex->sql_command;
}

extern "C"
int thd_tx_isolation(const THD *thd)
{
  return (int) thd->variables.tx_isolation;
}

extern "C"
void thd_inc_row_count(THD *thd)
{
  thd->row_count++;
}


/**
  Dumps a text description of a thread, its security context
  (user, host) and the current query.

  @param thd thread context
  @param buffer pointer to preferred result buffer
  @param length length of buffer
  @param max_query_len how many chars of query to copy (0 for all)

  @req LOCK_thread_count
  
  @note LOCK_thread_count mutex is not necessary when the function is invoked on
   the currently running thread (current_thd) or if the caller in some other
   way guarantees that access to thd->query is serialized.
 
  @return Pointer to string
*/

extern "C"
char *thd_security_context(THD *thd, char *buffer, unsigned int length,
                           unsigned int max_query_len)
{
  String str(buffer, length, &my_charset_latin1);
  const Security_context *sctx= &thd->main_security_ctx;
  char header[64];
  int len;
  /*
    The pointers thd->query and thd->proc_info might change since they are
    being modified concurrently. This is acceptable for proc_info since its
    values doesn't have to very accurate and the memory it points to is static,
    but we need to attempt a snapshot on the pointer values to avoid using NULL
    values. The pointer to thd->query however, doesn't point to static memory
    and has to be protected by LOCK_thread_count or risk pointing to
    uninitialized memory.
  */
  const char *proc_info= thd->proc_info;

  len= my_snprintf(header, sizeof(header),
                   "MySQL thread id %lu, query id %lu",
                   thd->thread_id, (ulong) thd->query_id);
  str.length(0);
  str.append(header, len);

  if (sctx->host)
  {
    str.append(' ');
    str.append(sctx->host);
  }

  if (sctx->ip)
  {
    str.append(' ');
    str.append(sctx->ip);
  }

  if (sctx->user)
  {
    str.append(' ');
    str.append(sctx->user);
  }

  if (proc_info)
  {
    str.append(' ');
    str.append(proc_info);
  }

  pthread_mutex_lock(&thd->LOCK_thd_data);

  if (thd->query())
  {
    if (max_query_len < 1)
      len= thd->query_length();
    else
      len= min(thd->query_length(), max_query_len);
    str.append('\n');
    str.append(thd->query(), len);
  }

  pthread_mutex_unlock(&thd->LOCK_thd_data);

  if (str.c_ptr_safe() == buffer)
    return buffer;

  /*
    We have to copy the new string to the destination buffer because the string
    was reallocated to a larger buffer to be able to fit.
  */
  DBUG_ASSERT(buffer != NULL);
  length= min(str.length(), length-1);
  memcpy(buffer, str.c_ptr_quick(), length);
  /* Make sure that the new string is null terminated */
  buffer[length]= '\0';
  return buffer;
}


/**
  Implementation of Drop_table_error_handler::handle_error().
  The reason in having this implementation is to silence technical low-level
  warnings during DROP TABLE operation. Currently we don't want to expose
  the following warnings during DROP TABLE:
    - Some of table files are missed or invalid (the table is going to be
      deleted anyway, so why bother that something was missed);
    - A trigger associated with the table does not have DEFINER (One of the
      MySQL specifics now is that triggers are loaded for the table being
      dropped. So, we may have a warning that trigger does not have DEFINER
      attribute during DROP TABLE operation).

  @return TRUE if the condition is handled.
*/
bool Drop_table_error_handler::handle_error(uint sql_errno,
                                            const char *message,
                                            MYSQL_ERROR::enum_warning_level level,
                                            THD *thd)
{
  return ((sql_errno == EE_DELETE && my_errno == ENOENT) ||
          sql_errno == ER_TRG_NO_DEFINER);
}


/**
  Clear this diagnostics area. 

  Normally called at the end of a statement.
*/

void
Diagnostics_area::reset_diagnostics_area()
{
  DBUG_ENTER("reset_diagnostics_area");
#ifdef DBUG_OFF
  can_overwrite_status= FALSE;
  /** Don't take chances in production */
  m_message[0]= '\0';
  m_sql_errno= 0;
  m_server_status= 0;
  m_affected_rows= 0;
  m_last_insert_id= 0;
  m_total_warn_count= 0;
#endif
  is_sent= FALSE;
  /** Tiny reset in debug mode to see garbage right away */
  m_status= DA_EMPTY;
  DBUG_VOID_RETURN;
}


/**
  Set OK status -- ends commands that do not return a
  result set, e.g. INSERT/UPDATE/DELETE.
*/

void
Diagnostics_area::set_ok_status(THD *thd, ha_rows affected_rows_arg,
                                ulonglong last_insert_id_arg,
                                const char *message_arg)
{
  DBUG_ENTER("set_ok_status");
  DBUG_ASSERT(! is_set());
  /*
    In production, refuse to overwrite an error or a custom response
    with an OK packet.
  */
  if (is_error() || is_disabled())
    return;

  m_server_status= thd->server_status;
  m_total_warn_count= thd->total_warn_count;
  m_affected_rows= affected_rows_arg;
  m_last_insert_id= last_insert_id_arg;
  if (message_arg)
    strmake(m_message, message_arg, sizeof(m_message) - 1);
  else
    m_message[0]= '\0';
  m_status= DA_OK;
  DBUG_VOID_RETURN;
}


/**
  Set EOF status.
*/

void
Diagnostics_area::set_eof_status(THD *thd)
{
  DBUG_ENTER("set_eof_status");
  /* Only allowed to report eof if has not yet reported an error */
  DBUG_ASSERT(! is_set());
  /*
    In production, refuse to overwrite an error or a custom response
    with an EOF packet.
  */
  if (is_error() || is_disabled())
    return;

  m_server_status= thd->server_status;
  /*
    If inside a stored procedure, do not return the total
    number of warnings, since they are not available to the client
    anyway.
  */
  m_total_warn_count= thd->spcont ? 0 : thd->total_warn_count;

  m_status= DA_EOF;
  DBUG_VOID_RETURN;
}

/**
  Set ERROR status.
*/

void
Diagnostics_area::set_error_status(THD *thd, uint sql_errno_arg,
                                   const char *message_arg)
{
  DBUG_ENTER("set_error_status");
  /*
    Only allowed to report error if has not yet reported a success
    The only exception is when we flush the message to the client,
    an error can happen during the flush.
  */
  DBUG_ASSERT(! is_set() || can_overwrite_status);
#ifdef DBUG_OFF
  /*
    In production, refuse to overwrite a custom response with an
    ERROR packet.
  */
  if (is_disabled())
    return;
#endif

  m_sql_errno= sql_errno_arg;
  strmake(m_message, message_arg, sizeof(m_message)-1);

  m_status= DA_ERROR;
  DBUG_VOID_RETURN;
}


/**
  Mark the diagnostics area as 'DISABLED'.

  This is used in rare cases when the COM_ command at hand sends a response
  in a custom format. One example is the query cache, another is
  COM_STMT_PREPARE.
*/

void
Diagnostics_area::disable_status()
{
  DBUG_ASSERT(! is_set());
  m_status= DA_DISABLED;
}


THD::THD()
   :Statement(&main_lex, &main_mem_root, CONVENTIONAL_EXECUTION,
              /* statement id */ 0),
   Open_tables_state(refresh_version), rli_fake(0),
   lock_id(&main_lock_id),
   user_time(0), in_sub_stmt(0),
   sql_log_bin_toplevel(false),
   binlog_table_maps(0), binlog_flags(0UL),
   table_map_for_update(0),
   arg_of_last_insert_id_function(FALSE),
   first_successful_insert_id_in_prev_stmt(0),
   first_successful_insert_id_in_prev_stmt_for_binlog(0),
   first_successful_insert_id_in_cur_stmt(0),
   stmt_depends_on_first_successful_insert_id_in_prev_stmt(FALSE),
   examined_row_count(0),
   global_read_lock(0),
   is_fatal_error(0),
   transaction_rollback_request(0),
   is_fatal_sub_stmt_error(0),
   rand_used(0),
   time_zone_used(0),
   in_lock_tables(0),
   bootstrap(0),
   derived_tables_processing(FALSE),
   spcont(NULL),
   m_parser_state(NULL)
#if defined(ENABLED_DEBUG_SYNC)
   , debug_sync_control(0)
#endif /* defined(ENABLED_DEBUG_SYNC) */
{
  ulong tmp;

  /*
    Pass nominal parameters to init_alloc_root only to ensure that
    the destructor works OK in case of an error. The main_mem_root
    will be re-initialized in init_for_queries().
  */
  init_sql_alloc(&main_mem_root, ALLOC_ROOT_MIN_BLOCK_SIZE, 0);
  stmt_arena= this;
  thread_stack= 0;
  scheduler= &thread_scheduler;                 // Will be fixed later
  extra_port= 0;
  catalog= (char*)"std"; // the only catalog we have for now
  main_security_ctx.init();
  security_ctx= &main_security_ctx;
  locked=some_tables_deleted=no_errors=password= 0;
  query_start_used= 0;
  count_cuted_fields= CHECK_FIELD_IGNORE;
  killed= NOT_KILLED;
  col_access=0;
  is_slave_error= thread_specific_used= FALSE;
  hash_clear(&handler_tables_hash);
  tmp_table=0;
  used_tables=0;
  cuted_fields= sent_row_count= row_count= 0L;
  limit_found_rows= 0;
  row_count_func= -1;
  statement_id_counter= 0UL;
#ifdef ERROR_INJECT_SUPPORT
  error_inject_value= 0UL;
#endif
  // Must be reset to handle error with THD's created for init of mysqld
  lex->current_select= 0;
  start_time=(time_t) 0;
  start_utime= prior_thr_create_utime= 0L;
  utime_after_lock= 0L;
  current_linfo =  0;
  slave_thread = 0;
  bzero(&variables, sizeof(variables));
  thread_id= 0;
  one_shot_set= 0;
  file_id = 0;
  query_id= 0;
  query_name_consts= 0;
  warn_id= 0;
  db_charset= global_system_variables.collation_database;
  bzero(ha_data, sizeof(ha_data));
  mysys_var=0;
  binlog_evt_union.do_union= FALSE;
  enable_slow_log= 0;

#ifndef DBUG_OFF
  dbug_sentry=THD_SENTRY_MAGIC;
#endif
#ifndef EMBEDDED_LIBRARY
  net.vio=0;
#endif
  client_capabilities= 0;                       // minimalistic client
#ifdef HAVE_QUERY_CACHE
  query_cache_init_query(&net);                 // If error on boot
#endif
  ull=0;
  system_thread= NON_SYSTEM_THREAD;
  cleanup_done= abort_on_warning= no_warnings_for_error= 0;
  peer_port= 0;					// For SHOW PROCESSLIST
  transaction.m_pending_rows_event= 0;
  transaction.on= 1;
  wt_thd_lazy_init(&transaction.wt, &variables.wt_deadlock_search_depth_short,
                                    &variables.wt_timeout_short,
                                    &variables.wt_deadlock_search_depth_long,
                                    &variables.wt_timeout_long);
#ifdef SIGNAL_WITH_VIO_CLOSE
  active_vio = 0;
#endif
  pthread_mutex_init(&LOCK_thd_data, MY_MUTEX_INIT_FAST);

  /* Variables with default values */
  proc_info="login";
  where= THD::DEFAULT_WHERE;
  server_id = ::server_id;
  slave_net = 0;
  command=COM_CONNECT;
  *scramble= '\0';

  init();
  /* Initialize sub structures */
  init_sql_alloc(&warn_root, WARN_ALLOC_BLOCK_SIZE, WARN_ALLOC_PREALLOC_SIZE);
#if defined(ENABLED_PROFILING) && defined(COMMUNITY_SERVER)
  profiling.set_thd(this);
#endif
  user_connect=(USER_CONN *)0;
  hash_init(&user_vars, system_charset_info, USER_VARS_HASH_SIZE, 0, 0,
	    (hash_get_key) get_var_key,
	    (hash_free_key) free_user_var, 0);

  sp_proc_cache= NULL;
  sp_func_cache= NULL;

  /* For user vars replication*/
  if (opt_bin_log)
    my_init_dynamic_array(&user_var_events,
			  sizeof(BINLOG_USER_VAR_EVENT *), 16, 16);
  else
    bzero((char*) &user_var_events, sizeof(user_var_events));

  /* Protocol */
  protocol= &protocol_text;			// Default protocol
  protocol_text.init(this);
  protocol_binary.init(this);

  tablespace_op=FALSE;
  tmp= sql_rnd_with_mutex();
  my_rnd_init(&rand, tmp + (ulong) &rand, tmp + (ulong) ::global_query_id);
  substitute_null_with_insert_id = FALSE;
  thr_lock_info_init(&lock_info); /* safety: will be reset after start */
  thr_lock_owner_init(&main_lock_id, &lock_info);

  m_internal_handler= NULL;
  arena_for_cached_items= 0;
  m_binlog_invoker= FALSE;
  memset(&invoker_user, 0, sizeof(invoker_user));
  memset(&invoker_host, 0, sizeof(invoker_host));
}


void THD::push_internal_handler(Internal_error_handler *handler)
{
  DBUG_ENTER("THD::push_internal_handler");
  if (m_internal_handler)
  {
    handler->m_prev_internal_handler= m_internal_handler;
    m_internal_handler= handler;
  }
  else
  {
    m_internal_handler= handler;
  }
  DBUG_VOID_RETURN;
}


bool THD::handle_error(uint sql_errno, const char *message,
                       MYSQL_ERROR::enum_warning_level level)
{
  for (Internal_error_handler *error_handler= m_internal_handler;
       error_handler;
       error_handler= error_handler->m_prev_internal_handler)
  {
    if (error_handler->handle_error(sql_errno, message, level, this))
      return TRUE;
  }
  return FALSE;
}


Internal_error_handler *THD::pop_internal_handler()
{
  DBUG_ENTER("THD::pop_internal_handler");
  DBUG_ASSERT(m_internal_handler != NULL);
  Internal_error_handler *popped_handler= m_internal_handler;
  m_internal_handler= m_internal_handler->m_prev_internal_handler;
  DBUG_RETURN(popped_handler);
}

extern "C"
void *thd_alloc(MYSQL_THD thd, unsigned int size)
{
  return thd->alloc(size);
}

extern "C"
void *thd_calloc(MYSQL_THD thd, unsigned int size)
{
  return thd->calloc(size);
}

extern "C"
char *thd_strdup(MYSQL_THD thd, const char *str)
{
  return thd->strdup(str);
}

extern "C"
char *thd_strmake(MYSQL_THD thd, const char *str, unsigned int size)
{
  return thd->strmake(str, size);
}

extern "C"
LEX_STRING *thd_make_lex_string(THD *thd, LEX_STRING *lex_str,
                                const char *str, unsigned int size,
                                int allocate_lex_string)
{
  return thd->make_lex_string(lex_str, str, size,
                              (bool) allocate_lex_string);
}

extern "C"
void *thd_memdup(MYSQL_THD thd, const void* str, unsigned int size)
{
  return thd->memdup(str, size);
}

extern "C"
void thd_get_xid(const MYSQL_THD thd, MYSQL_XID *xid)
{
  *xid = *(MYSQL_XID *) &thd->transaction.xid_state.xid;
}

#ifdef _WIN32
extern "C"   THD *_current_thd_noinline(void)
{
  return my_pthread_getspecific_ptr(THD*,THR_THD);
}
#endif
/*
  Init common variables that has to be reset on start and on change_user
*/

void THD::init(void)
{
  pthread_mutex_lock(&LOCK_global_system_variables);
  plugin_thdvar_init(this);
  variables.time_format= date_time_format_copy((THD*) 0,
					       variables.time_format);
  variables.date_format= date_time_format_copy((THD*) 0,
					       variables.date_format);
  variables.datetime_format= date_time_format_copy((THD*) 0,
						   variables.datetime_format);
  /*
    variables= global_system_variables above has reset
    variables.pseudo_thread_id to 0. We need to correct it here to
    avoid temporary tables replication failure.
  */
  variables.pseudo_thread_id= thread_id;
  pthread_mutex_unlock(&LOCK_global_system_variables);
  server_status= SERVER_STATUS_AUTOCOMMIT;
  if (variables.sql_mode & MODE_NO_BACKSLASH_ESCAPES)
    server_status|= SERVER_STATUS_NO_BACKSLASH_ESCAPES;
  options= thd_startup_options;

  if (variables.max_join_size == HA_POS_ERROR)
    options |= OPTION_BIG_SELECTS;
  else
    options &= ~OPTION_BIG_SELECTS;

  transaction.all.modified_non_trans_table= transaction.stmt.modified_non_trans_table= FALSE;
  open_options=ha_open_options;
  update_lock_default= (variables.low_priority_updates ?
			TL_WRITE_LOW_PRIORITY :
			TL_WRITE);
  session_tx_isolation= (enum_tx_isolation) variables.tx_isolation;
  warn_list.empty();
  bzero((char*) warn_count, sizeof(warn_count));
  total_warn_count= 0;
  update_charset();
  reset_current_stmt_binlog_row_based();
  bzero((char *) &status_var, sizeof(status_var));
  bzero((char *) &org_status_var, sizeof(org_status_var));
  sql_log_bin_toplevel= options & OPTION_BIN_LOG;
  select_commands= update_commands= other_commands= 0;
  /* Set to handle counting of aborted connections */
  userstat_running= opt_userstat_running;
  last_global_update_time= current_connect_time= time(NULL);
#if defined(ENABLED_DEBUG_SYNC)
  /* Initialize the Debug Sync Facility. See debug_sync.cc. */
  debug_sync_init_thread(this);
#endif /* defined(ENABLED_DEBUG_SYNC) */
}

 
/* Updates some status variables to be used by update_global_user_stats */

void THD::update_stats(void)
{
  /* sql_command == SQLCOM_END in case of parse errors or quit */
  if (lex->sql_command != SQLCOM_END)
  {
    /* A SQL query. */
    if (lex->sql_command == SQLCOM_SELECT)
      select_commands++;
    else if (sql_command_flags[lex->sql_command] & CF_STATUS_COMMAND)
    {
      /* Ignore 'SHOW ' commands */
    }
    else if (is_update_query(lex->sql_command))
      update_commands++;
    else
      other_commands++;
  }
}


void THD::update_all_stats()
{
  time_t save_time;
  ulonglong end_cpu_time, end_utime;
  double busy_time, cpu_time;

  /* This is set at start of query if opt_userstat_running was set */
  if (!userstat_running)
    return;

  end_cpu_time= my_getcputime();
  end_utime=    my_micro_time_and_time(&save_time);
  busy_time= (end_utime - start_utime)  / 1000000.0;
  cpu_time=  (end_cpu_time - start_cpu_time) / 10000000.0;
  /* In case there are bad values, 2629743 is the #seconds in a month. */
  if (cpu_time > 2629743.0)
    cpu_time= 0;
  status_var_add(status_var.cpu_time, cpu_time);
  status_var_add(status_var.busy_time, busy_time);

  update_global_user_stats(this, TRUE, save_time);
  userstat_running= 0;
}


/*
  Init THD for query processing.
  This has to be called once before we call mysql_parse.
  See also comments in sql_class.h.
*/

void THD::init_for_queries()
{
  set_time(); 
  ha_enable_transaction(this,TRUE);

  reset_root_defaults(mem_root, variables.query_alloc_block_size,
                      variables.query_prealloc_size);
#ifdef USING_TRANSACTIONS
  reset_root_defaults(&transaction.mem_root,
                      variables.trans_alloc_block_size,
                      variables.trans_prealloc_size);
#endif
  transaction.xid_state.xid.null();
  transaction.xid_state.in_thd=1;
}


/*
  Do what's needed when one invokes change user

  SYNOPSIS
    change_user()

  IMPLEMENTATION
    Reset all resources that are connection specific
*/


void THD::change_user(void)
{
  pthread_mutex_lock(&LOCK_status);
  add_to_status(&global_status_var, &status_var);
  pthread_mutex_unlock(&LOCK_status);

  cleanup();
  killed= NOT_KILLED;
  cleanup_done= 0;
  init();
  stmt_map.reset();
  hash_init(&user_vars, system_charset_info, USER_VARS_HASH_SIZE, 0, 0,
	    (hash_get_key) get_var_key,
	    (hash_free_key) free_user_var, 0);
  sp_cache_clear(&sp_proc_cache);
  sp_cache_clear(&sp_func_cache);
}


/* Do operations that may take a long time */

void THD::cleanup(void)
{
  DBUG_ENTER("THD::cleanup");
  DBUG_ASSERT(cleanup_done == 0);

  killed= KILL_CONNECTION;
#ifdef ENABLE_WHEN_BINLOG_WILL_BE_ABLE_TO_PREPARE
  if (transaction.xid_state.xa_state == XA_PREPARED)
  {
#error xid_state in the cache should be replaced by the allocated value
  }
#endif
  {
    ha_rollback(this);
    xid_cache_delete(&transaction.xid_state);
  }
  if (locked_tables)
  {
    lock=locked_tables; locked_tables=0;
    close_thread_tables(this);
  }
  wt_thd_destroy(&transaction.wt);

#if defined(ENABLED_DEBUG_SYNC)
  /* End the Debug Sync Facility. See debug_sync.cc. */
  debug_sync_end_thread(this);
#endif /* defined(ENABLED_DEBUG_SYNC) */

  mysql_ha_cleanup(this);
  delete_dynamic(&user_var_events);
  hash_free(&user_vars);
  close_temporary_tables(this);
  my_free((char*) variables.time_format, MYF(MY_ALLOW_ZERO_PTR));
  my_free((char*) variables.date_format, MYF(MY_ALLOW_ZERO_PTR));
  my_free((char*) variables.datetime_format, MYF(MY_ALLOW_ZERO_PTR));

  sp_cache_clear(&sp_proc_cache);
  sp_cache_clear(&sp_func_cache);

  if (global_read_lock)
    unlock_global_read_lock(this);
  if (ull)
  {
    pthread_mutex_lock(&LOCK_user_locks);
    item_user_lock_release(ull);
    pthread_mutex_unlock(&LOCK_user_locks);
    ull= NULL;
  }

  cleanup_done=1;
  DBUG_VOID_RETURN;
}


THD::~THD()
{
  THD_CHECK_SENTRY(this);
  DBUG_ENTER("~THD()");
  /* Ensure that no one is using THD */
  pthread_mutex_lock(&LOCK_thd_data);
  pthread_mutex_unlock(&LOCK_thd_data);
  add_to_status(&global_status_var, &status_var);

  /* Close connection */
#ifndef EMBEDDED_LIBRARY
  if (net.vio)
  {
    vio_delete(net.vio);
    net_end(&net);
  }
#endif
  stmt_map.reset();                     /* close all prepared statements */
  DBUG_ASSERT(lock_info.n_cursors == 0);

  if (!cleanup_done)
    cleanup();

  ha_close_connection(this);
  plugin_thdvar_cleanup(this);

  DBUG_PRINT("info", ("freeing security context"));
  main_security_ctx.destroy();
  safeFree(db);
  free_root(&warn_root,MYF(0));
#ifdef USING_TRANSACTIONS
  free_root(&transaction.mem_root,MYF(0));
#endif
  mysys_var=0;					// Safety (shouldn't be needed)
  pthread_mutex_destroy(&LOCK_thd_data);
#ifndef DBUG_OFF
  dbug_sentry= THD_SENTRY_GONE;
#endif  
#ifndef EMBEDDED_LIBRARY
  if (rli_fake)
  {
    delete rli_fake;
    rli_fake= NULL;
  }
#endif

  free_root(&main_mem_root, MYF(0));
  DBUG_VOID_RETURN;
}


/*
  Add all status variables to another status variable array

  SYNOPSIS
   add_to_status()
   to_var       add to this array
   from_var     from this array

  NOTES
    This function assumes that all variables at start are long/ulong and
    other types are handled explicitely
*/

void add_to_status(STATUS_VAR *to_var, STATUS_VAR *from_var)
{
  ulong *end= (ulong*) ((uchar*) to_var +
                        offsetof(STATUS_VAR, last_system_status_var) +
			sizeof(ulong));
  ulong *to= (ulong*) to_var, *from= (ulong*) from_var;

  while (to != end)
    *(to++)+= *(from++);

  /* Handle the not ulong variables. See end of system_status_var */
  to_var->bytes_received=       from_var->bytes_received;
  to_var->bytes_sent+=          from_var->bytes_sent;
  to_var->rows_read+=           from_var->rows_read;
  to_var->rows_sent+=           from_var->rows_sent;
  to_var->binlog_bytes_written= from_var->binlog_bytes_written;
  to_var->cpu_time+=            from_var->cpu_time;
  to_var->busy_time+=           from_var->busy_time;
}

/*
  Add the difference between two status variable arrays to another one.

  SYNOPSIS
    add_diff_to_status
    to_var       add to this array
    from_var     from this array
    dec_var      minus this array
  
  NOTE
    This function assumes that all variables at start are long/ulong and
    other types are handled explicitely
*/

void add_diff_to_status(STATUS_VAR *to_var, STATUS_VAR *from_var,
                        STATUS_VAR *dec_var)
{
  ulong *end= (ulong*) ((uchar*) to_var + offsetof(STATUS_VAR,
						  last_system_status_var) +
			sizeof(ulong));
  ulong *to= (ulong*) to_var, *from= (ulong*) from_var, *dec= (ulong*) dec_var;

  while (to != end)
    *(to++)+= *(from++) - *(dec++);

  to_var->bytes_received+=       from_var->bytes_received -
                                 dec_var->bytes_received;
  to_var->bytes_sent+=           from_var->bytes_sent - dec_var->bytes_sent;
  to_var->binlog_bytes_written+= from_var->binlog_bytes_written -
                                 dec_var->binlog_bytes_written;
  to_var->cpu_time+=             from_var->cpu_time - dec_var->cpu_time;
  to_var->busy_time+=            from_var->busy_time - dec_var->busy_time;
}

#define SECONDS_TO_WAIT_FOR_KILL 2
#if !defined(__WIN__) && defined(HAVE_SELECT)
/* my_sleep() can wait for sub second times */
#define WAIT_FOR_KILL_TRY_TIMES 20
#else
#define WAIT_FOR_KILL_TRY_TIMES 2
#endif


void THD::awake(THD::killed_state state_to_set)
{
  DBUG_ENTER("THD::awake");
  DBUG_PRINT("enter", ("this: 0x%lx", (long) this));
  THD_CHECK_SENTRY(this);
  safe_mutex_assert_owner(&LOCK_thd_data);

  killed= state_to_set;
  if (state_to_set != THD::KILL_QUERY)
  {
    thr_alarm_kill(thread_id);
    if (!slave_thread)
      thread_scheduler.post_kill_notification(this);
#ifdef SIGNAL_WITH_VIO_CLOSE
    if (this != current_thd)
    {
      /*
        In addition to a signal, let's close the socket of the thread that
        is being killed. This is to make sure it does not block if the
        signal is lost. This needs to be done only on platforms where
        signals are not a reliable interruption mechanism.

        If we're killing ourselves, we know that we're not blocked, so this
        hack is not used.
      */

      close_active_vio();
    }
#endif    
  }
  if (mysys_var)
  {
    pthread_mutex_lock(&mysys_var->mutex);
    if (!system_thread)		// Don't abort locks
      mysys_var->abort=1;
    /*
      This broadcast could be up in the air if the victim thread
      exits the cond in the time between read and broadcast, but that is
      ok since all we want to do is to make the victim thread get out
      of waiting on current_cond.
      If we see a non-zero current_cond: it cannot be an old value (because
      then exit_cond() should have run and it can't because we have mutex); so
      it is the true value but maybe current_mutex is not yet non-zero (we're
      in the middle of enter_cond() and there is a "memory order
      inversion"). So we test the mutex too to not lock 0.

      Note that there is a small chance we fail to kill. If victim has locked
      current_mutex, but hasn't yet entered enter_cond() (which means that
      current_cond and current_mutex are 0), then the victim will not get
      a signal and it may wait "forever" on the cond (until
      we issue a second KILL or the status it's waiting for happens).
      It's true that we have set its thd->killed but it may not
      see it immediately and so may have time to reach the cond_wait().

      We have to do the loop with trylock, because if we would use
      pthread_mutex_lock(), we can cause a deadlock as we are here locking
      the mysys_var->mutex and mysys_var->current_mutex in a different order
      than in the thread we are trying to kill.
      We only sleep for 2 seconds as we don't want to have LOCK_thd_data
      locked too long time.

      There is a small change we may not succeed in aborting a thread that
      is not yet waiting for a mutex, but as this happens only for a
      thread that was doing something else when the kill was issued and
      which should detect the kill flag before it starts to wait, this
      should be good enough.
    */
    if (mysys_var->current_cond && mysys_var->current_mutex)
    {
      uint i;
      for (i= 0; i < WAIT_FOR_KILL_TRY_TIMES * SECONDS_TO_WAIT_FOR_KILL; i++)
      {
        int ret= pthread_mutex_trylock(mysys_var->current_mutex);
        pthread_cond_broadcast(mysys_var->current_cond);
        if (!ret)
        {
          /* Signal is sure to get through */
          pthread_mutex_unlock(mysys_var->current_mutex);
          break;
        }
      }
      my_sleep(1000000L / WAIT_FOR_KILL_TRY_TIMES);
    }
    pthread_mutex_unlock(&mysys_var->mutex);
  }
  DBUG_VOID_RETURN;
}

/*
  Remember the location of thread info, the structure needed for
  sql_alloc() and the structure for the net buffer
*/

bool THD::store_globals()
{
  /*
    Assert that thread_stack is initialized: it's necessary to be able
    to track stack overrun.
  */
  DBUG_ASSERT(thread_stack);

  if (my_pthread_setspecific_ptr(THR_THD,  this) ||
      my_pthread_setspecific_ptr(THR_MALLOC, &mem_root))
    return 1;
  mysys_var=my_thread_var;
  /*
    Let mysqld define the thread id (not mysys)
    This allows us to move THD to different threads if needed.
  */
  mysys_var->id= thread_id;
  real_id= pthread_self();                      // For debugging
  mysys_var->stack_ends_here= thread_stack +    // for consistency, see libevent_thread_proc
                              STACK_DIRECTION * (long)my_thread_stack_size;

  /*
    We have to call thr_lock_info_init() again here as THD may have been
    created in another thread
  */
  thr_lock_info_init(&lock_info);

#ifdef SAFE_MUTEX
  /* Register order of mutex for wrong mutex deadlock detector */
  pthread_mutex_lock(&LOCK_thd_data);
  pthread_mutex_lock(&mysys_var->mutex);

  pthread_mutex_unlock(&mysys_var->mutex);
  pthread_mutex_unlock(&LOCK_thd_data);
#endif
  return 0;
}


/**
   Untie THD from current thread

   Used when using --thread-handling=pool-of-threads
*/

void THD::reset_globals()
{
  pthread_mutex_lock(&LOCK_thd_data);
  mysys_var= 0;
  pthread_mutex_unlock(&LOCK_thd_data);
}

/*
  Cleanup after query.

  SYNOPSIS
    THD::cleanup_after_query()

  DESCRIPTION
    This function is used to reset thread data to its default state.

  NOTE
    This function is not suitable for setting thread data to some
    non-default values, as there is only one replication thread, so
    different master threads may overwrite data of each other on
    slave.
*/

void THD::cleanup_after_query()
{
  /*
    Reset rand_used so that detection of calls to rand() will save random 
    seeds if needed by the slave.

    Do not reset rand_used if inside a stored function or trigger because 
    only the call to these operations is logged. Thus only the calling 
    statement needs to detect rand() calls made by its substatements. These
    substatements must not set rand_used to 0 because it would remove the
    detection of rand() by the calling statement. 
  */
  if (!in_sub_stmt) /* stored functions and triggers are a special case */
  {
    /* Forget those values, for next binlogger: */
    stmt_depends_on_first_successful_insert_id_in_prev_stmt= 0;
    auto_inc_intervals_in_cur_stmt_for_binlog.empty();
    rand_used= 0;
  }
  if (first_successful_insert_id_in_cur_stmt > 0)
  {
    /* set what LAST_INSERT_ID() will return */
    first_successful_insert_id_in_prev_stmt= 
      first_successful_insert_id_in_cur_stmt;
    first_successful_insert_id_in_cur_stmt= 0;
    substitute_null_with_insert_id= TRUE;
  }
  arg_of_last_insert_id_function= 0;
  /* Free Items that were created during this execution */
  free_items();
  /* Reset where. */
  where= THD::DEFAULT_WHERE;
  /* reset table map for multi-table update */
  table_map_for_update= 0;
  m_binlog_invoker= FALSE;
}


/**
  Create a LEX_STRING in this connection.

  @param lex_str  pointer to LEX_STRING object to be initialized
  @param str      initializer to be copied into lex_str
  @param length   length of str, in bytes
  @param allocate_lex_string  if TRUE, allocate new LEX_STRING object,
                              instead of using lex_str value
  @return  NULL on failure, or pointer to the LEX_STRING object
*/
LEX_STRING *THD::make_lex_string(LEX_STRING *lex_str,
                                 const char* str, uint length,
                                 bool allocate_lex_string)
{
  if (allocate_lex_string)
    if (!(lex_str= (LEX_STRING *)alloc(sizeof(LEX_STRING))))
      return 0;
  if (!(lex_str->str= strmake_root(mem_root, str, length)))
    return 0;
  lex_str->length= length;
  return lex_str;
}


/*
  Convert a string to another character set

  SYNOPSIS
    convert_string()
    to				Store new allocated string here
    to_cs			New character set for allocated string
    from			String to convert
    from_length			Length of string to convert
    from_cs			Original character set

  NOTES
    to will be 0-terminated to make it easy to pass to system funcs

  RETURN
    0	ok
    1	End of memory.
        In this case to->str will point to 0 and to->length will be 0.
*/

bool THD::convert_string(LEX_STRING *to, CHARSET_INFO *to_cs,
			 const char *from, uint from_length,
			 CHARSET_INFO *from_cs)
{
  DBUG_ENTER("convert_string");
  size_t new_length= to_cs->mbmaxlen * from_length;
  uint dummy_errors;
  if (!(to->str= (char*) alloc(new_length+1)))
  {
    to->length= 0;				// Safety fix
    DBUG_RETURN(1);				// EOM
  }
  to->length= copy_and_convert((char*) to->str, new_length, to_cs,
			       from, from_length, from_cs, &dummy_errors);
  to->str[to->length]=0;			// Safety
  DBUG_RETURN(0);
}


/*
  Convert string from source character set to target character set inplace.

  SYNOPSIS
    THD::convert_string

  DESCRIPTION
    Convert string using convert_buffer - buffer for character set 
    conversion shared between all protocols.

  RETURN
    0   ok
   !0   out of memory
*/

bool THD::convert_string(String *s, CHARSET_INFO *from_cs, CHARSET_INFO *to_cs)
{
  uint dummy_errors;
  if (convert_buffer.copy(s->ptr(), s->length(), from_cs, to_cs, &dummy_errors))
    return TRUE;
  /* If convert_buffer >> s copying is more efficient long term */
  if (convert_buffer.alloced_length() >= convert_buffer.length() * 2 ||
      !s->is_alloced())
  {
    return s->copy(convert_buffer);
  }
  s->swap(convert_buffer);
  return FALSE;
}


/*
  Update some cache variables when character set changes
*/

void THD::update_charset()
{
  uint32 not_used;
  charset_is_system_charset= !String::needs_conversion(0,charset(),
                                                       system_charset_info,
                                                       &not_used);
  charset_is_collation_connection= 
    !String::needs_conversion(0,charset(),variables.collation_connection,
                              &not_used);
  charset_is_character_set_filesystem= 
    !String::needs_conversion(0, charset(),
                              variables.character_set_filesystem, &not_used);
}


/* routings to adding tables to list of changed in transaction tables */

inline static void list_include(CHANGED_TABLE_LIST** prev,
				CHANGED_TABLE_LIST* curr,
				CHANGED_TABLE_LIST* new_table)
{
  if (new_table)
  {
    *prev = new_table;
    (*prev)->next = curr;
  }
}

/* add table to list of changed in transaction tables */

void THD::add_changed_table(TABLE *table)
{
  DBUG_ENTER("THD::add_changed_table(table)");

  DBUG_ASSERT((options & (OPTION_NOT_AUTOCOMMIT | OPTION_BEGIN)) &&
	      table->file->has_transactions());
  add_changed_table(table->s->table_cache_key.str,
                    (long) table->s->table_cache_key.length);
  DBUG_VOID_RETURN;
}


void THD::add_changed_table(const char *key, long key_length)
{
  DBUG_ENTER("THD::add_changed_table(key)");
  CHANGED_TABLE_LIST **prev_changed = &transaction.changed_tables;
  CHANGED_TABLE_LIST *curr = transaction.changed_tables;

  for (; curr; prev_changed = &(curr->next), curr = curr->next)
  {
    int cmp =  (long)curr->key_length - (long)key_length;
    if (cmp < 0)
    {
      list_include(prev_changed, curr, changed_table_dup(key, key_length));
      DBUG_PRINT("info", 
		 ("key_length: %ld  %u", key_length,
                  (*prev_changed)->key_length));
      DBUG_VOID_RETURN;
    }
    else if (cmp == 0)
    {
      cmp = memcmp(curr->key, key, curr->key_length);
      if (cmp < 0)
      {
	list_include(prev_changed, curr, changed_table_dup(key, key_length));
	DBUG_PRINT("info", 
		   ("key_length:  %ld  %u", key_length,
		    (*prev_changed)->key_length));
	DBUG_VOID_RETURN;
      }
      else if (cmp == 0)
      {
	DBUG_PRINT("info", ("already in list"));
	DBUG_VOID_RETURN;
      }
    }
  }
  *prev_changed = changed_table_dup(key, key_length);
  DBUG_PRINT("info", ("key_length: %ld  %u", key_length,
		      (*prev_changed)->key_length));
  DBUG_VOID_RETURN;
}


CHANGED_TABLE_LIST* THD::changed_table_dup(const char *key, long key_length)
{
  CHANGED_TABLE_LIST* new_table = 
    (CHANGED_TABLE_LIST*) trans_alloc(ALIGN_SIZE(sizeof(CHANGED_TABLE_LIST))+
				      key_length + 1);
  if (!new_table)
  {
    my_error(EE_OUTOFMEMORY, MYF(ME_BELL),
             ALIGN_SIZE(sizeof(TABLE_LIST)) + key_length + 1);
    killed= KILL_CONNECTION;
    return 0;
  }

  new_table->key= ((char*)new_table)+ ALIGN_SIZE(sizeof(CHANGED_TABLE_LIST));
  new_table->next = 0;
  new_table->key_length = key_length;
  ::memcpy(new_table->key, key, key_length);
  return new_table;
}


int THD::send_explain_fields(select_result *result)
{
  List<Item> field_list;
  Item *item;
  CHARSET_INFO *cs= system_charset_info;
  field_list.push_back(new Item_return_int("id",3, MYSQL_TYPE_LONGLONG));
  field_list.push_back(new Item_empty_string("select_type", 19, cs));
  field_list.push_back(item= new Item_empty_string("table", NAME_CHAR_LEN, cs));
  item->maybe_null= 1;
  if (lex->describe & DESCRIBE_PARTITIONS)
  {
    /* Maximum length of string that make_used_partitions_str() can produce */
    item= new Item_empty_string("partitions", MAX_PARTITIONS * (1 + FN_LEN),
                                cs);
    field_list.push_back(item);
    item->maybe_null= 1;
  }
  field_list.push_back(item= new Item_empty_string("type", 10, cs));
  item->maybe_null= 1;
  field_list.push_back(item=new Item_empty_string("possible_keys",
						  NAME_CHAR_LEN*MAX_KEY, cs));
  item->maybe_null=1;
  field_list.push_back(item=new Item_empty_string("key", NAME_CHAR_LEN, cs));
  item->maybe_null=1;
  field_list.push_back(item=new Item_empty_string("key_len",
						  NAME_CHAR_LEN*MAX_KEY));
  item->maybe_null=1;
  field_list.push_back(item=new Item_empty_string("ref",
                                                  NAME_CHAR_LEN*MAX_REF_PARTS,
                                                  cs));
  item->maybe_null=1;
  field_list.push_back(item= new Item_return_int("rows", 10,
                                                 MYSQL_TYPE_LONGLONG));
  if (lex->describe & DESCRIBE_EXTENDED)
  {
    field_list.push_back(item= new Item_float("filtered", 0.1234, 2, 4));
    item->maybe_null=1;
  }
  item->maybe_null= 1;
  field_list.push_back(new Item_empty_string("Extra", 255, cs));
  return (result->send_fields(field_list,
                              Protocol::SEND_NUM_ROWS | Protocol::SEND_EOF));
}

#ifdef SIGNAL_WITH_VIO_CLOSE
void THD::close_active_vio()
{
  DBUG_ENTER("close_active_vio");
  safe_mutex_assert_owner(&LOCK_thd_data);
#ifndef EMBEDDED_LIBRARY
  if (active_vio)
  {
    vio_close(active_vio);
    active_vio = 0;
  }
#endif
  DBUG_VOID_RETURN;
}
#endif


struct Item_change_record: public ilink
{
  Item **place;
  Item *old_value;
  /* Placement new was hidden by `new' in ilink (TODO: check): */
  static void *operator new(size_t size, void *mem) { return mem; }
  static void operator delete(void *ptr, size_t size) {}
  static void operator delete(void *ptr, void *mem) { /* never called */ }
};


/*
  Register an item tree tree transformation, performed by the query
  optimizer. We need a pointer to runtime_memroot because it may be !=
  thd->mem_root (due to possible set_n_backup_active_arena called for thd).
*/

void THD::nocheck_register_item_tree_change(Item **place, Item *old_value,
                                            MEM_ROOT *runtime_memroot)
{
  Item_change_record *change;
  /*
    Now we use one node per change, which adds some memory overhead,
    but still is rather fast as we use alloc_root for allocations.
    A list of item tree changes of an average query should be short.
  */
  void *change_mem= alloc_root(runtime_memroot, sizeof(*change));
  if (change_mem == 0)
  {
    /*
      OOM, thd->fatal_error() is called by the error handler of the
      memroot. Just return.
    */
    return;
  }
  change= new (change_mem) Item_change_record;
  change->place= place;
  change->old_value= old_value;
  change_list.append(change);
}

/**
  Check and register item change if needed

  @param place           place where we should assign new value
  @param new_value       place of the new value

  @details
    Let C be a reference to an item that changed the reference A
    at the location (occurrence) L1 and this change has been registered.
    If C is substituted for reference A another location (occurrence) L2
    that is to be registered as well than this change has to be
    consistent with the first change in order the procedure that rollback
    changes to substitute the same reference at both locations L1 and L2.
*/

void THD::check_and_register_item_tree_change(Item **place, Item **new_value,
                                              MEM_ROOT *runtime_memroot)
{
  Item_change_record *change;
  I_List_iterator<Item_change_record> it(change_list);
  while ((change= it++))
  {
    if (change->place == new_value)
      break; // we need only very first value
  }
  if (change)
    nocheck_register_item_tree_change(place, change->old_value,
                                      runtime_memroot);
}


void THD::rollback_item_tree_changes()
{
  I_List_iterator<Item_change_record> it(change_list);
  Item_change_record *change;
  DBUG_ENTER("rollback_item_tree_changes");

  while ((change= it++))
    *change->place= change->old_value;
  /* We can forget about changes memory: it's allocated in runtime memroot */
  change_list.empty();
  DBUG_VOID_RETURN;
}


/*****************************************************************************
** Functions to provide a interface to select results
*****************************************************************************/

select_result::select_result()
{
  thd=current_thd;
  nest_level= (uint) -1;
}

void select_result::send_error(uint errcode,const char *err)
{
  my_message(errcode, err, MYF(0));
}


void select_result::cleanup()
{
  /* do nothing */
}

bool select_result::check_simple_select() const
{
  my_error(ER_SP_BAD_CURSOR_QUERY, MYF(0));
  return TRUE;
}


static String default_line_term("\n",default_charset_info);
static String default_escaped("\\",default_charset_info);
static String default_field_term("\t",default_charset_info);

sql_exchange::sql_exchange(char *name,bool flag)
  :file_name(name), opt_enclosed(0), dumpfile(flag), skip_lines(0)
{
  field_term= &default_field_term;
  enclosed=   line_start= &my_empty_string;
  line_term=  &default_line_term;
  escaped=    &default_escaped;
  cs= NULL;
}

bool sql_exchange::escaped_given(void)
{
  return escaped != &default_escaped;
}


bool select_send::send_fields(List<Item> &list, uint flags)
{
  bool res;
  if (!(res= thd->protocol->send_fields(&list, flags)))
    is_result_set_started= 1;
  return res;
}

void select_send::abort()
{
  DBUG_ENTER("select_send::abort");
  if (is_result_set_started && thd->spcont &&
      thd->spcont->find_handler(thd, thd->main_da.sql_errno(),
                                MYSQL_ERROR::WARN_LEVEL_ERROR))
  {
    /*
      We're executing a stored procedure, have an open result
      set, an SQL exception condition and a handler for it.
      In this situation we must abort the current statement,
      silence the error and start executing the continue/exit
      handler.
      Before aborting the statement, let's end the open result set, as
      otherwise the client will hang due to the violation of the
      client/server protocol.
    */
    thd->protocol->end_partial_result_set(thd);
  }
  DBUG_VOID_RETURN;
}


/** 
  Cleanup an instance of this class for re-use
  at next execution of a prepared statement/
  stored procedure statement.
*/

void select_send::cleanup()
{
  is_result_set_started= FALSE;
}

/* Send data to client. Returns 0 if ok */

bool select_send::send_data(List<Item> &items)
{
  if (unit->offset_limit_cnt)
  {						// using limit offset,count
    unit->offset_limit_cnt--;
    return 0;
  }

  /*
    We may be passing the control from mysqld to the client: release the
    InnoDB adaptive hash S-latch to avoid thread deadlocks if it was reserved
    by thd
  */
  ha_release_temporary_latches(thd);

  List_iterator_fast<Item> li(items);
  Protocol *protocol= thd->protocol;
  char buff[MAX_FIELD_WIDTH];
  String buffer(buff, sizeof(buff), &my_charset_bin);
  DBUG_ENTER("select_send::send_data");

  protocol->prepare_for_resend();
  Item *item;
  while ((item=li++))
  {
    if (item->send(protocol, &buffer))
    {
      protocol->free();				// Free used buffer
      my_message(ER_OUT_OF_RESOURCES, ER(ER_OUT_OF_RESOURCES), MYF(0));
      break;
    }
    /*
      Reset buffer to its original state, as it may have been altered in
      Item::send().
    */
    buffer.set(buff, sizeof(buff), &my_charset_bin);
  }
  thd->sent_row_count++;
  if (thd->is_error())
  {
    protocol->remove_last_row();
    DBUG_RETURN(1);
  }
  if (thd->vio_ok())
    DBUG_RETURN(protocol->write());
  DBUG_RETURN(0);
}

bool select_send::send_eof()
{
  /* 
    We may be passing the control from mysqld to the client: release the
    InnoDB adaptive hash S-latch to avoid thread deadlocks if it was reserved
    by thd 
  */
  ha_release_temporary_latches(thd);

  /* Unlock tables before sending packet to gain some speed */
  if (thd->lock)
  {
    mysql_unlock_tables(thd, thd->lock);
    thd->lock=0;
  }
  /* 
    Don't send EOF if we're in error condition (which implies we've already
    sent or are sending an error)
  */
  if (thd->is_error())
    return TRUE;
  ::my_eof(thd);
  is_result_set_started= 0;
  return FALSE;
}


/************************************************************************
  Handling writing to file
************************************************************************/

void select_to_file::send_error(uint errcode,const char *err)
{
  my_message(errcode, err, MYF(0));
  if (file > 0)
  {
    (void) end_io_cache(&cache);
    (void) my_close(file,MYF(0));
    (void) my_delete(path,MYF(0));		// Delete file on error
    file= -1;
  }
}


bool select_to_file::send_eof()
{
  int error= test(end_io_cache(&cache));
  if (my_close(file,MYF(MY_WME)))
    error= 1;
  if (!error)
  {
    /*
      In order to remember the value of affected rows for ROW_COUNT()
      function, SELECT INTO has to have an own SQLCOM.
      TODO: split from SQLCOM_SELECT
    */
    ::my_ok(thd,row_count);
  }
  file= -1;
  return error;
}


void select_to_file::cleanup()
{
  /* In case of error send_eof() may be not called: close the file here. */
  if (file >= 0)
  {
    (void) end_io_cache(&cache);
    (void) my_close(file,MYF(0));
    file= -1;
  }
  path[0]= '\0';
  row_count= 0;
}


select_to_file::~select_to_file()
{
  if (file >= 0)
  {					// This only happens in case of error
    (void) end_io_cache(&cache);
    (void) my_close(file,MYF(0));
    file= -1;
  }
}

/***************************************************************************
** Export of select to textfile
***************************************************************************/

select_export::~select_export()
{
  thd->sent_row_count=row_count;
}


/*
  Create file with IO cache

  SYNOPSIS
    create_file()
    thd			Thread handle
    path		File name
    exchange		Excange class
    cache		IO cache

  RETURN
    >= 0 	File handle
   -1		Error
*/


static File create_file(THD *thd, char *path, sql_exchange *exchange,
			IO_CACHE *cache)
{
  File file;
  uint option= MY_UNPACK_FILENAME | MY_RELATIVE_PATH;

#ifdef DONT_ALLOW_FULL_LOAD_DATA_PATHS
  option|= MY_REPLACE_DIR;			// Force use of db directory
#endif

  if (!dirname_length(exchange->file_name))
  {
    strxnmov(path, FN_REFLEN-1, mysql_real_data_home, thd->db ? thd->db : "",
             NullS);
    (void) fn_format(path, exchange->file_name, path, "", option);
  }
  else
    (void) fn_format(path, exchange->file_name, mysql_real_data_home, "", option);

  if (!is_secure_file_path(path))
  {
    /* Write only allowed to dir or subdir specified by secure_file_priv */
    my_error(ER_OPTION_PREVENTS_STATEMENT, MYF(0), "--secure-file-priv");
    return -1;
  }

  if (!access(path, F_OK))
  {
    my_error(ER_FILE_EXISTS_ERROR, MYF(0), exchange->file_name);
    return -1;
  }
  /* Create the file world readable */
  if ((file= my_create(path, 0666, O_WRONLY|O_EXCL, MYF(MY_WME))) < 0)
    return file;
#ifdef HAVE_FCHMOD
  (void) fchmod(file, 0666);			// Because of umask()
#else
  (void) chmod(path, 0666);
#endif
  if (init_io_cache(cache, file, 0L, WRITE_CACHE, 0L, 1, MYF(MY_WME)))
  {
    my_close(file, MYF(0));
    my_delete(path, MYF(0));  // Delete file on error, it was just created 
    return -1;
  }
  return file;
}


int
select_export::prepare(List<Item> &list, SELECT_LEX_UNIT *u)
{
  bool blob_flag=0;
  bool string_results= FALSE, non_string_results= FALSE;
  unit= u;
  if ((uint) strlen(exchange->file_name) + NAME_LEN >= FN_REFLEN)
    strmake(path,exchange->file_name,FN_REFLEN-1);

  write_cs= exchange->cs ? exchange->cs : &my_charset_bin;

  if ((file= create_file(thd, path, exchange, &cache)) < 0)
    return 1;
  /* Check if there is any blobs in data */
  {
    List_iterator_fast<Item> li(list);
    Item *item;
    while ((item=li++))
    {
      if (item->max_length >= MAX_BLOB_WIDTH)
      {
	blob_flag=1;
	break;
      }
      if (item->result_type() == STRING_RESULT)
        string_results= TRUE;
      else
        non_string_results= TRUE;
    }
  }
  if (exchange->escaped->numchars() > 1 || exchange->enclosed->numchars() > 1)
  {
    my_error(ER_WRONG_FIELD_TERMINATORS, MYF(0));
    return TRUE;
  }
  if (exchange->escaped->length() > 1 || exchange->enclosed->length() > 1 ||
      !my_isascii(exchange->escaped->ptr()[0]) ||
      !my_isascii(exchange->enclosed->ptr()[0]) ||
      !exchange->field_term->is_ascii() || !exchange->line_term->is_ascii() ||
      !exchange->line_start->is_ascii())
  {
    /*
      Current LOAD DATA INFILE recognizes field/line separators "as is" without
      converting from client charset to data file charset. So, it is supposed,
      that input file of LOAD DATA INFILE consists of data in one charset and
      separators in other charset. For the compatibility with that [buggy]
      behaviour SELECT INTO OUTFILE implementation has been saved "as is" too,
      but the new warning message has been added:

        Non-ASCII separator arguments are not fully supported
    */
    push_warning(thd, MYSQL_ERROR::WARN_LEVEL_WARN,
                 WARN_NON_ASCII_SEPARATOR_NOT_IMPLEMENTED,
                 ER(WARN_NON_ASCII_SEPARATOR_NOT_IMPLEMENTED));
  }
  field_term_length=exchange->field_term->length();
  field_term_char= field_term_length ?
                   (int) (uchar) (*exchange->field_term)[0] : INT_MAX;
  if (!exchange->line_term->length())
    exchange->line_term=exchange->field_term;	// Use this if it exists
  field_sep_char= (exchange->enclosed->length() ?
                  (int) (uchar) (*exchange->enclosed)[0] : field_term_char);
  if (exchange->escaped->length() && (exchange->escaped_given() ||
      !(thd->variables.sql_mode & MODE_NO_BACKSLASH_ESCAPES)))
    escape_char= (int) (uchar) (*exchange->escaped)[0];
  else
    escape_char= -1;
  is_ambiguous_field_sep= test(strchr(ESCAPE_CHARS, field_sep_char));
  is_unsafe_field_sep= test(strchr(NUMERIC_CHARS, field_sep_char));
  line_sep_char= (exchange->line_term->length() ?
                 (int) (uchar) (*exchange->line_term)[0] : INT_MAX);
  if (!field_term_length)
    exchange->opt_enclosed=0;
  if (!exchange->enclosed->length())
    exchange->opt_enclosed=1;			// A little quicker loop
  fixed_row_size= (!field_term_length && !exchange->enclosed->length() &&
		   !blob_flag);
  if ((is_ambiguous_field_sep && exchange->enclosed->is_empty() &&
       (string_results || is_unsafe_field_sep)) ||
      (exchange->opt_enclosed && non_string_results &&
       field_term_length && strchr(NUMERIC_CHARS, field_term_char)))
  {
    push_warning(thd, MYSQL_ERROR::WARN_LEVEL_WARN,
                 ER_AMBIGUOUS_FIELD_TERM, ER(ER_AMBIGUOUS_FIELD_TERM));
    is_ambiguous_field_term= TRUE;
  }
  else
    is_ambiguous_field_term= FALSE;

  return 0;
}


#define NEED_ESCAPING(x) ((int) (uchar) (x) == escape_char    || \
                          (enclosed ? (int) (uchar) (x) == field_sep_char      \
                                    : (int) (uchar) (x) == field_term_char) || \
                          (int) (uchar) (x) == line_sep_char  || \
                          !(x))

bool select_export::send_data(List<Item> &items)
{

  DBUG_ENTER("select_export::send_data");
  char buff[MAX_FIELD_WIDTH],null_buff[2],space[MAX_FIELD_WIDTH];
  char cvt_buff[MAX_FIELD_WIDTH];
  String cvt_str(cvt_buff, sizeof(cvt_buff), write_cs);
  bool space_inited=0;
  String tmp(buff,sizeof(buff),&my_charset_bin),*res;
  tmp.length(0);

  if (unit->offset_limit_cnt)
  {						// using limit offset,count
    unit->offset_limit_cnt--;
    DBUG_RETURN(0);
  }
  row_count++;
  Item *item;
  uint used_length=0,items_left=items.elements;
  List_iterator_fast<Item> li(items);

  if (my_b_write(&cache,(uchar*) exchange->line_start->ptr(),
		 exchange->line_start->length()))
    goto err;
  while ((item=li++))
  {
    Item_result result_type=item->result_type();
    bool enclosed = (exchange->enclosed->length() &&
                     (!exchange->opt_enclosed || result_type == STRING_RESULT));
    res=item->str_result(&tmp);
    if (res && !my_charset_same(write_cs, res->charset()) &&
        !my_charset_same(write_cs, &my_charset_bin))
    {
      const char *well_formed_error_pos;
      const char *cannot_convert_error_pos;
      const char *from_end_pos;
      const char *error_pos;
      uint32 bytes;
      uint64 estimated_bytes=
        ((uint64) res->length() / res->charset()->mbminlen + 1) *
        write_cs->mbmaxlen + 1;
      set_if_smaller(estimated_bytes, UINT_MAX32);
      if (cvt_str.realloc((uint32) estimated_bytes))
      {
        my_error(ER_OUTOFMEMORY, MYF(0), (uint32) estimated_bytes);
        goto err;
      }

      bytes= well_formed_copy_nchars(write_cs, (char *) cvt_str.ptr(),
                                     cvt_str.alloced_length(),
                                     res->charset(), res->ptr(), res->length(),
                                     UINT_MAX32, // copy all input chars,
                                                 // i.e. ignore nchars parameter
                                     &well_formed_error_pos,
                                     &cannot_convert_error_pos,
                                     &from_end_pos);
      error_pos= well_formed_error_pos ? well_formed_error_pos
                                       : cannot_convert_error_pos;
      if (error_pos)
      {
        char printable_buff[32];
        convert_to_printable(printable_buff, sizeof(printable_buff),
                             error_pos, res->ptr() + res->length() - error_pos,
                             res->charset(), 6);
        push_warning_printf(thd, MYSQL_ERROR::WARN_LEVEL_WARN,
                            ER_TRUNCATED_WRONG_VALUE_FOR_FIELD,
                            ER(ER_TRUNCATED_WRONG_VALUE_FOR_FIELD),
                            "string", printable_buff,
                            item->name, (ulong) row_count);
      }
      else if (from_end_pos < res->ptr() + res->length())
      { 
        /*
          result is longer than UINT_MAX32 and doesn't fit into String
        */
        push_warning_printf(thd, MYSQL_ERROR::WARN_LEVEL_WARN,
                            WARN_DATA_TRUNCATED, ER(WARN_DATA_TRUNCATED),
                            item->full_name(), row_count);
      }
      cvt_str.length(bytes);
      res= &cvt_str;
    }
    if (res && enclosed)
    {
      if (my_b_write(&cache,(uchar*) exchange->enclosed->ptr(),
		     exchange->enclosed->length()))
	goto err;
    }
    if (!res)
    {						// NULL
      if (!fixed_row_size)
      {
	if (escape_char != -1)			// Use \N syntax
	{
	  null_buff[0]=escape_char;
	  null_buff[1]='N';
	  if (my_b_write(&cache,(uchar*) null_buff,2))
	    goto err;
	}
	else if (my_b_write(&cache,(uchar*) "NULL",4))
	  goto err;
      }
      else
      {
	used_length=0;				// Fill with space
      }
    }
    else
    {
      if (fixed_row_size)
	used_length=min(res->length(),item->max_length);
      else
	used_length=res->length();
      if ((result_type == STRING_RESULT || is_unsafe_field_sep) &&
           escape_char != -1)
      {
        char *pos, *start, *end;
        CHARSET_INFO *res_charset= res->charset();
        CHARSET_INFO *character_set_client= thd->variables.
                                            character_set_client;
        bool check_second_byte= (res_charset == &my_charset_bin) &&
                                 character_set_client->
                                 escape_with_backslash_is_dangerous;
        DBUG_ASSERT(character_set_client->mbmaxlen == 2 ||
                    !character_set_client->escape_with_backslash_is_dangerous);
	for (start=pos=(char*) res->ptr(),end=pos+used_length ;
	     pos != end ;
	     pos++)
	{
#ifdef USE_MB
	  if (use_mb(res_charset))
	  {
	    int l;
	    if ((l=my_ismbchar(res_charset, pos, end)))
	    {
	      pos += l-1;
	      continue;
	    }
	  }
#endif

          /*
            Special case when dumping BINARY/VARBINARY/BLOB values
            for the clients with character sets big5, cp932, gbk and sjis,
            which can have the escape character (0x5C "\" by default)
            as the second byte of a multi-byte sequence.
            
            If
            - pos[0] is a valid multi-byte head (e.g 0xEE) and
            - pos[1] is 0x00, which will be escaped as "\0",
            
            then we'll get "0xEE + 0x5C + 0x30" in the output file.
            
            If this file is later loaded using this sequence of commands:
            
            mysql> create table t1 (a varchar(128)) character set big5;
            mysql> LOAD DATA INFILE 'dump.txt' INTO TABLE t1;
            
            then 0x5C will be misinterpreted as the second byte
            of a multi-byte character "0xEE + 0x5C", instead of
            escape character for 0x00.
            
            To avoid this confusion, we'll escape the multi-byte
            head character too, so the sequence "0xEE + 0x00" will be
            dumped as "0x5C + 0xEE + 0x5C + 0x30".
            
            Note, in the condition below we only check if
            mbcharlen is equal to 2, because there are no
            character sets with mbmaxlen longer than 2
            and with escape_with_backslash_is_dangerous set.
            DBUG_ASSERT before the loop makes that sure.
          */

          if ((NEED_ESCAPING(*pos) ||
               (check_second_byte &&
                my_mbcharlen(character_set_client, (uchar) *pos) == 2 &&
                pos + 1 < end &&
                NEED_ESCAPING(pos[1]))) &&
              /*
               Don't escape field_term_char by doubling - doubling is only
               valid for ENCLOSED BY characters:
              */
              (enclosed || !is_ambiguous_field_term ||
               (int) (uchar) *pos != field_term_char))
          {
	    char tmp_buff[2];
            tmp_buff[0]= ((int) (uchar) *pos == field_sep_char &&
                          is_ambiguous_field_sep) ?
                          field_sep_char : escape_char;
	    tmp_buff[1]= *pos ? *pos : '0';
	    if (my_b_write(&cache,(uchar*) start,(uint) (pos-start)) ||
		my_b_write(&cache,(uchar*) tmp_buff,2))
	      goto err;
	    start=pos+1;
	  }
	}
	if (my_b_write(&cache,(uchar*) start,(uint) (pos-start)))
	  goto err;
      }
      else if (my_b_write(&cache,(uchar*) res->ptr(),used_length))
	goto err;
    }
    if (fixed_row_size)
    {						// Fill with space
      if (item->max_length > used_length)
      {
	if (!space_inited)
	{
	  space_inited=1;
	  bfill(space,sizeof(space),' ');
	}
	uint length=item->max_length-used_length;
	for (; length > sizeof(space) ; length-=sizeof(space))
	{
	  if (my_b_write(&cache,(uchar*) space,sizeof(space)))
	    goto err;
	}
	if (my_b_write(&cache,(uchar*) space,length))
	  goto err;
      }
    }
    if (res && enclosed)
    {
      if (my_b_write(&cache, (uchar*) exchange->enclosed->ptr(),
                     exchange->enclosed->length()))
        goto err;
    }
    if (--items_left)
    {
      if (my_b_write(&cache, (uchar*) exchange->field_term->ptr(),
                     field_term_length))
        goto err;
    }
  }
  if (my_b_write(&cache,(uchar*) exchange->line_term->ptr(),
		 exchange->line_term->length()))
    goto err;
  DBUG_RETURN(0);
err:
  DBUG_RETURN(1);
}


/***************************************************************************
** Dump  of select to a binary file
***************************************************************************/


int
select_dump::prepare(List<Item> &list __attribute__((unused)),
		     SELECT_LEX_UNIT *u)
{
  unit= u;
  return (int) ((file= create_file(thd, path, exchange, &cache)) < 0);
}


bool select_dump::send_data(List<Item> &items)
{
  List_iterator_fast<Item> li(items);
  char buff[MAX_FIELD_WIDTH];
  String tmp(buff,sizeof(buff),&my_charset_bin),*res;
  tmp.length(0);
  Item *item;
  DBUG_ENTER("select_dump::send_data");

  if (unit->offset_limit_cnt)
  {						// using limit offset,count
    unit->offset_limit_cnt--;
    DBUG_RETURN(0);
  }
  if (row_count++ > 1) 
  {
    my_message(ER_TOO_MANY_ROWS, ER(ER_TOO_MANY_ROWS), MYF(0));
    goto err;
  }
  while ((item=li++))
  {
    res=item->str_result(&tmp);
    if (!res)					// If NULL
    {
      if (my_b_write(&cache,(uchar*) "",1))
	goto err;
    }
    else if (my_b_write(&cache,(uchar*) res->ptr(),res->length()))
    {
      my_error(ER_ERROR_ON_WRITE, MYF(0), path, my_errno);
      goto err;
    }
  }
  DBUG_RETURN(0);
err:
  DBUG_RETURN(1);
}


select_subselect::select_subselect(Item_subselect *item_arg)
{
  item= item_arg;
}


bool select_singlerow_subselect::send_data(List<Item> &items)
{
  DBUG_ENTER("select_singlerow_subselect::send_data");
  Item_singlerow_subselect *it= (Item_singlerow_subselect *)item;
  if (it->assigned())
  {
    my_message(ER_SUBQUERY_NO_1_ROW, ER(ER_SUBQUERY_NO_1_ROW), MYF(0));
    DBUG_RETURN(1);
  }
  if (unit->offset_limit_cnt)
  {				          // Using limit offset,count
    unit->offset_limit_cnt--;
    DBUG_RETURN(0);
  }
  List_iterator_fast<Item> li(items);
  Item *val_item;
  for (uint i= 0; (val_item= li++); i++)
    it->store(i, val_item);
  it->assigned(1);
  DBUG_RETURN(0);
}


void select_max_min_finder_subselect::cleanup()
{
  DBUG_ENTER("select_max_min_finder_subselect::cleanup");
  cache= 0;
  DBUG_VOID_RETURN;
}


bool select_max_min_finder_subselect::send_data(List<Item> &items)
{
  DBUG_ENTER("select_max_min_finder_subselect::send_data");
  Item_maxmin_subselect *it= (Item_maxmin_subselect *)item;
  List_iterator_fast<Item> li(items);
  Item *val_item= li++;
  it->register_value();
  if (it->assigned())
  {
    cache->store(val_item);
    if ((this->*op)())
      it->store(0, cache);
  }
  else
  {
    if (!cache)
    {
      cache= Item_cache::get_cache(val_item);
      switch (val_item->result_type()) {
      case REAL_RESULT:
	op= &select_max_min_finder_subselect::cmp_real;
	break;
      case INT_RESULT:
	op= &select_max_min_finder_subselect::cmp_int;
	break;
      case STRING_RESULT:
	op= &select_max_min_finder_subselect::cmp_str;
	break;
      case DECIMAL_RESULT:
        op= &select_max_min_finder_subselect::cmp_decimal;
        break;
      case ROW_RESULT:
      case IMPOSSIBLE_RESULT:
        // This case should never be choosen
	DBUG_ASSERT(0);
	op= 0;
      }
    }
    cache->store(val_item);
    it->store(0, cache);
  }
  it->assigned(1);
  DBUG_RETURN(0);
}

bool select_max_min_finder_subselect::cmp_real()
{
  Item *maxmin= ((Item_singlerow_subselect *)item)->element_index(0);
  double val1= cache->val_real(), val2= maxmin->val_real();
  if (fmax)
    return (cache->null_value && !maxmin->null_value) ||
      (!cache->null_value && !maxmin->null_value &&
       val1 > val2);
  return (maxmin->null_value && !cache->null_value) ||
    (!cache->null_value && !maxmin->null_value &&
     val1 < val2);
}

bool select_max_min_finder_subselect::cmp_int()
{
  Item *maxmin= ((Item_singlerow_subselect *)item)->element_index(0);
  longlong val1= cache->val_int(), val2= maxmin->val_int();
  if (fmax)
    return (cache->null_value && !maxmin->null_value) ||
      (!cache->null_value && !maxmin->null_value &&
       val1 > val2);
  return (maxmin->null_value && !cache->null_value) ||
    (!cache->null_value && !maxmin->null_value &&
     val1 < val2);
}

bool select_max_min_finder_subselect::cmp_decimal()
{
  Item *maxmin= ((Item_singlerow_subselect *)item)->element_index(0);
  my_decimal cval, *cvalue= cache->val_decimal(&cval);
  my_decimal mval, *mvalue= maxmin->val_decimal(&mval);
  if (fmax)
    return (cache->null_value && !maxmin->null_value) ||
      (!cache->null_value && !maxmin->null_value &&
       my_decimal_cmp(cvalue, mvalue) > 0) ;
  return (maxmin->null_value && !cache->null_value) ||
    (!cache->null_value && !maxmin->null_value &&
     my_decimal_cmp(cvalue,mvalue) < 0);
}

bool select_max_min_finder_subselect::cmp_str()
{
  String *val1, *val2, buf1, buf2;
  Item *maxmin= ((Item_singlerow_subselect *)item)->element_index(0);
  /*
    as far as both operand is Item_cache buf1 & buf2 will not be used,
    but added for safety
  */
  val1= cache->val_str(&buf1);
  val2= maxmin->val_str(&buf1);
  if (fmax)
    return (cache->null_value && !maxmin->null_value) ||
      (!cache->null_value && !maxmin->null_value &&
       sortcmp(val1, val2, cache->collation.collation) > 0) ;
  return (maxmin->null_value && !cache->null_value) ||
    (!cache->null_value && !maxmin->null_value &&
     sortcmp(val1, val2, cache->collation.collation) < 0);
}

bool select_exists_subselect::send_data(List<Item> &items)
{
  DBUG_ENTER("select_exists_subselect::send_data");
  Item_exists_subselect *it= (Item_exists_subselect *)item;
  if (unit->offset_limit_cnt)
  {				          // Using limit offset,count
    unit->offset_limit_cnt--;
    DBUG_RETURN(0);
  }
  it->value= 1;
  it->assigned(1);
  DBUG_RETURN(0);
}


/***************************************************************************
  Dump of select to variables
***************************************************************************/

int select_dumpvar::prepare(List<Item> &list, SELECT_LEX_UNIT *u)
{
  unit= u;
  
  if (var_list.elements != list.elements)
  {
    my_message(ER_WRONG_NUMBER_OF_COLUMNS_IN_SELECT,
               ER(ER_WRONG_NUMBER_OF_COLUMNS_IN_SELECT), MYF(0));
    return 1;
  }               
  return 0;
}


bool select_dumpvar::check_simple_select() const
{
  my_error(ER_SP_BAD_CURSOR_SELECT, MYF(0));
  return TRUE;
}


void select_dumpvar::cleanup()
{
  row_count= 0;
}


Query_arena::Type Query_arena::type() const
{
  DBUG_ASSERT(0); /* Should never be called */
  return STATEMENT;
}


void Query_arena::free_items()
{
  Item *next;
  DBUG_ENTER("Query_arena::free_items");
  /* This works because items are allocated with sql_alloc() */
  for (; free_list; free_list= next)
  {
    next= free_list->next;
    free_list->delete_self();
  }
  /* Postcondition: free_list is 0 */
  DBUG_VOID_RETURN;
}


void Query_arena::set_query_arena(Query_arena *set)
{
  mem_root=  set->mem_root;
  free_list= set->free_list;
  state= set->state;
}


void Query_arena::cleanup_stmt()
{
  DBUG_ASSERT(! "Query_arena::cleanup_stmt() not implemented");
}

/*
  Statement functions
*/

Statement::Statement(LEX *lex_arg, MEM_ROOT *mem_root_arg,
                     enum enum_state state_arg, ulong id_arg)
  :Query_arena(mem_root_arg, state_arg),
  id(id_arg),
  mark_used_columns(MARK_COLUMNS_READ),
  lex(lex_arg),
  cursor(0),
  db(NULL),
  db_length(0)
{
  query_string.length= 0;
  query_string.str= NULL;
  name.str= NULL;
}


Query_arena::Type Statement::type() const
{
  return STATEMENT;
}


void Statement::set_statement(Statement *stmt)
{
  id=             stmt->id;
  mark_used_columns=   stmt->mark_used_columns;
  lex=            stmt->lex;
  query_string=   stmt->query_string;
  cursor=         stmt->cursor;
}


void
Statement::set_n_backup_statement(Statement *stmt, Statement *backup)
{
  DBUG_ENTER("Statement::set_n_backup_statement");
  backup->set_statement(this);
  set_statement(stmt);
  DBUG_VOID_RETURN;
}


void Statement::restore_backup_statement(Statement *stmt, Statement *backup)
{
  DBUG_ENTER("Statement::restore_backup_statement");
  stmt->set_statement(this);
  set_statement(backup);
  DBUG_VOID_RETURN;
}


/** Assign a new value to thd->query.  */

void Statement::set_query_inner(char *query_arg, uint32 query_length_arg)
{
  query_string.str= query_arg;
  query_string.length= query_length_arg;
}


void THD::end_statement()
{
  /* Cleanup SQL processing state to reuse this statement in next query. */
  lex_end(lex);
  delete lex->result;
  lex->result= 0;
  /* Note that free_list is freed in cleanup_after_query() */

  /*
    Don't free mem_root, as mem_root is freed in the end of dispatch_command
    (once for any command).
  */
}


void THD::set_n_backup_active_arena(Query_arena *set, Query_arena *backup)
{
  DBUG_ENTER("THD::set_n_backup_active_arena");
  DBUG_ASSERT(backup->is_backup_arena == FALSE);

  backup->set_query_arena(this);
  set_query_arena(set);
#ifndef DBUG_OFF
  backup->is_backup_arena= TRUE;
#endif
  DBUG_VOID_RETURN;
}


void THD::restore_active_arena(Query_arena *set, Query_arena *backup)
{
  DBUG_ENTER("THD::restore_active_arena");
  DBUG_ASSERT(backup->is_backup_arena);
  set->set_query_arena(this);
  set_query_arena(backup);
#ifndef DBUG_OFF
  backup->is_backup_arena= FALSE;
#endif
  DBUG_VOID_RETURN;
}

Statement::~Statement()
{
}

C_MODE_START

static uchar *
get_statement_id_as_hash_key(const uchar *record, size_t *key_length,
                             my_bool not_used __attribute__((unused)))
{
  const Statement *statement= (const Statement *) record; 
  *key_length= sizeof(statement->id);
  return (uchar *) &((const Statement *) statement)->id;
}

static void delete_statement_as_hash_key(void *key)
{
  delete (Statement *) key;
}

static uchar *get_stmt_name_hash_key(Statement *entry, size_t *length,
                                    my_bool not_used __attribute__((unused)))
{
  *length= entry->name.length;
  return (uchar*) entry->name.str;
}

C_MODE_END

Statement_map::Statement_map() :
  last_found_statement(0)
{
  enum
  {
    START_STMT_HASH_SIZE = 16,
    START_NAME_HASH_SIZE = 16
  };
  hash_init(&st_hash, &my_charset_bin, START_STMT_HASH_SIZE, 0, 0,
            get_statement_id_as_hash_key,
            delete_statement_as_hash_key, MYF(0));
  hash_init(&names_hash, system_charset_info, START_NAME_HASH_SIZE, 0, 0,
            (hash_get_key) get_stmt_name_hash_key,
            NULL,MYF(0));
}


/*
  Insert a new statement to the thread-local statement map.

  DESCRIPTION
    If there was an old statement with the same name, replace it with the
    new one. Otherwise, check if max_prepared_stmt_count is not reached yet,
    increase prepared_stmt_count, and insert the new statement. It's okay
    to delete an old statement and fail to insert the new one.

  POSTCONDITIONS
    All named prepared statements are also present in names_hash.
    Statement names in names_hash are unique.
    The statement is added only if prepared_stmt_count < max_prepard_stmt_count
    last_found_statement always points to a valid statement or is 0

  RETURN VALUE
    0  success
    1  error: out of resources or max_prepared_stmt_count limit has been
       reached. An error is sent to the client, the statement is deleted.
*/

int Statement_map::insert(THD *thd, Statement *statement)
{
  if (my_hash_insert(&st_hash, (uchar*) statement))
  {
    /*
      Delete is needed only in case of an insert failure. In all other
      cases hash_delete will also delete the statement.
    */
    delete statement;
    my_error(ER_OUT_OF_RESOURCES, MYF(0));
    goto err_st_hash;
  }
  if (statement->name.str && my_hash_insert(&names_hash, (uchar*) statement))
  {
    my_error(ER_OUT_OF_RESOURCES, MYF(0));
    goto err_names_hash;
  }
  pthread_mutex_lock(&LOCK_prepared_stmt_count);
  /*
    We don't check that prepared_stmt_count is <= max_prepared_stmt_count
    because we would like to allow to lower the total limit
    of prepared statements below the current count. In that case
    no new statements can be added until prepared_stmt_count drops below
    the limit.
  */
  if (prepared_stmt_count >= max_prepared_stmt_count)
  {
    pthread_mutex_unlock(&LOCK_prepared_stmt_count);
    my_error(ER_MAX_PREPARED_STMT_COUNT_REACHED, MYF(0),
             max_prepared_stmt_count);
    goto err_max;
  }
  prepared_stmt_count++;
  pthread_mutex_unlock(&LOCK_prepared_stmt_count);

  last_found_statement= statement;
  return 0;

err_max:
  if (statement->name.str)
    hash_delete(&names_hash, (uchar*) statement);
err_names_hash:
  hash_delete(&st_hash, (uchar*) statement);
err_st_hash:
  return 1;
}


void Statement_map::close_transient_cursors()
{
#ifdef TO_BE_IMPLEMENTED
  Statement *stmt;
  while ((stmt= transient_cursor_list.head()))
    stmt->close_cursor();                 /* deletes itself from the list */
#endif
}


void Statement_map::erase(Statement *statement)
{
  if (statement == last_found_statement)
    last_found_statement= 0;
  if (statement->name.str)
    hash_delete(&names_hash, (uchar *) statement);

  hash_delete(&st_hash, (uchar *) statement);
  pthread_mutex_lock(&LOCK_prepared_stmt_count);
  DBUG_ASSERT(prepared_stmt_count > 0);
  prepared_stmt_count--;
  pthread_mutex_unlock(&LOCK_prepared_stmt_count);
}


void Statement_map::reset()
{
  /* Must be first, hash_free will reset st_hash.records */
  pthread_mutex_lock(&LOCK_prepared_stmt_count);
  DBUG_ASSERT(prepared_stmt_count >= st_hash.records);
  prepared_stmt_count-= st_hash.records;
  pthread_mutex_unlock(&LOCK_prepared_stmt_count);

  my_hash_reset(&names_hash);
  my_hash_reset(&st_hash);
  last_found_statement= 0;
}


Statement_map::~Statement_map()
{
  /* Must go first, hash_free will reset st_hash.records */
  pthread_mutex_lock(&LOCK_prepared_stmt_count);
  DBUG_ASSERT(prepared_stmt_count >= st_hash.records);
  prepared_stmt_count-= st_hash.records;
  pthread_mutex_unlock(&LOCK_prepared_stmt_count);

  hash_free(&names_hash);
  hash_free(&st_hash);
}

bool select_dumpvar::send_data(List<Item> &items)
{
  List_iterator_fast<my_var> var_li(var_list);
  List_iterator<Item> it(items);
  Item *item;
  my_var *mv;
  DBUG_ENTER("select_dumpvar::send_data");

  if (unit->offset_limit_cnt)
  {						// using limit offset,count
    unit->offset_limit_cnt--;
    DBUG_RETURN(0);
  }
  if (row_count++) 
  {
    my_message(ER_TOO_MANY_ROWS, ER(ER_TOO_MANY_ROWS), MYF(0));
    DBUG_RETURN(1);
  }
  while ((mv= var_li++) && (item= it++))
  {
    if (mv->local)
    {
      if (thd->spcont->set_variable(thd, mv->offset, &item))
	    DBUG_RETURN(1);
    }
    else
    {
      Item_func_set_user_var *suv= new Item_func_set_user_var(mv->s, item);
      if (suv->fix_fields(thd, 0))
        DBUG_RETURN (1);
      suv->save_item_result(item);
      if (suv->update())
        DBUG_RETURN (1);
    }
  }
  DBUG_RETURN(thd->is_error());
}

bool select_dumpvar::send_eof()
{
  if (! row_count)
    push_warning(thd, MYSQL_ERROR::WARN_LEVEL_WARN,
                 ER_SP_FETCH_NO_DATA, ER(ER_SP_FETCH_NO_DATA));
  /*
    In order to remember the value of affected rows for ROW_COUNT()
    function, SELECT INTO has to have an own SQLCOM.
    TODO: split from SQLCOM_SELECT
  */
  ::my_ok(thd,row_count);
  return 0;
}


bool select_materialize_with_stats::
create_result_table(THD *thd_arg, List<Item> *column_types,
                    bool is_union_distinct, ulonglong options,
                    const char *table_alias, bool bit_fields_as_long)
{
  DBUG_ASSERT(table == 0);
  tmp_table_param.field_count= column_types->elements;
  tmp_table_param.bit_fields_as_long= bit_fields_as_long;

  if (! (table= create_tmp_table(thd_arg, &tmp_table_param, *column_types,
                                 (ORDER*) 0, is_union_distinct, 1,
                                 options, HA_POS_ERROR, (char*) table_alias)))
    return TRUE;

  col_stat= (Column_statistics*) table->in_use->alloc(table->s->fields *
                                                      sizeof(Column_statistics));
  if (!col_stat)
    return TRUE;

  reset();
  table->file->extra(HA_EXTRA_WRITE_CACHE);
  table->file->extra(HA_EXTRA_IGNORE_DUP_KEY);
  return FALSE;
}


void select_materialize_with_stats::reset()
{
  memset(col_stat, 0, table->s->fields * sizeof(Column_statistics));
  max_nulls_in_row= 0;
  count_rows= 0;
}


void select_materialize_with_stats::cleanup()
{
  reset();
  select_union::cleanup();
}


<<<<<<< HEAD
=======

>>>>>>> d0649570
/**
  Override select_union::send_data to analyze each row for NULLs and to
  update null_statistics before sending data to the client.

  @return TRUE if fatal error when sending data to the client
  @return FALSE on success
*/

bool select_materialize_with_stats::send_data(List<Item> &items)
{
  List_iterator_fast<Item> item_it(items);
  Item *cur_item;
  Column_statistics *cur_col_stat= col_stat;
  uint nulls_in_row= 0;

  if (select_union::send_data(items))
    return 1;
  /* Skip duplicate rows. */
  if (write_err == HA_ERR_FOUND_DUPP_KEY ||
      write_err == HA_ERR_FOUND_DUPP_UNIQUE)
    return 0;

  ++count_rows;

  while ((cur_item= item_it++))
  {
    if (cur_item->is_null())
    {
      ++cur_col_stat->null_count;
      cur_col_stat->max_null_row= count_rows;
      if (!cur_col_stat->min_null_row)
        cur_col_stat->min_null_row= count_rows;
      ++nulls_in_row;
    }
    ++cur_col_stat;
  }
  if (nulls_in_row > max_nulls_in_row)
    max_nulls_in_row= nulls_in_row;

  return 0;
}


/****************************************************************************
  TMP_TABLE_PARAM
****************************************************************************/

void TMP_TABLE_PARAM::init()
{
  DBUG_ENTER("TMP_TABLE_PARAM::init");
  DBUG_PRINT("enter", ("this: 0x%lx", (ulong)this));
  field_count= sum_func_count= func_count= hidden_field_count= 0;
  group_parts= group_length= group_null_parts= 0;
  quick_group= 1;
  table_charset= 0;
  precomputed_group_by= 0;
  bit_fields_as_long= 0;
  skip_create_table= 0;
  DBUG_VOID_RETURN;
}


void thd_increment_bytes_sent(ulong length)
{
  THD *thd=current_thd;
  if (likely(thd != 0))
  {
    /* current_thd == 0 when close_connection() calls net_send_error() */
    thd->status_var.bytes_sent+= length;
  }
}


void thd_increment_bytes_received(ulong length)
{
  current_thd->status_var.bytes_received+= length;
}


void thd_increment_net_big_packet_count(ulong length)
{
  current_thd->status_var.net_big_packet_count+= length;
}


void THD::set_status_var_init()
{
  bzero((char*) &status_var, sizeof(status_var));
}


void Security_context::init()
{
  host= user= ip= 0;
  host_or_ip= "connecting host";
  priv_user[0]= priv_host[0]= '\0';
  master_access= 0;
#ifndef NO_EMBEDDED_ACCESS_CHECKS
  db_access= NO_ACCESS;
#endif
}


void Security_context::destroy()
{
  // If not pointer to constant
  if (host != my_localhost)
    safeFree(host);
  if (user != delayed_user)
    safeFree(user);
  safeFree(ip);
}


void Security_context::skip_grants()
{
  /* privileges for the user are unknown everything is allowed */
  host_or_ip= (char *)"";
  master_access= ~NO_ACCESS;
  *priv_user= *priv_host= '\0';
}


bool Security_context::set_user(char *user_arg)
{
  safeFree(user);
  user= my_strdup(user_arg, MYF(0));
  return user == 0;
}

#ifndef NO_EMBEDDED_ACCESS_CHECKS
/**
  Initialize this security context from the passed in credentials
  and activate it in the current thread.

  @param       thd
  @param       definer_user
  @param       definer_host
  @param       db
  @param[out]  backup  Save a pointer to the current security context
                       in the thread. In case of success it points to the
                       saved old context, otherwise it points to NULL.


  During execution of a statement, multiple security contexts may
  be needed:
  - the security context of the authenticated user, used as the
    default security context for all top-level statements
  - in case of a view or a stored program, possibly the security
    context of the definer of the routine, if the object is
    defined with SQL SECURITY DEFINER option.

  The currently "active" security context is parameterized in THD
  member security_ctx. By default, after a connection is
  established, this member points at the "main" security context
  - the credentials of the authenticated user.

  Later, if we would like to execute some sub-statement or a part
  of a statement under credentials of a different user, e.g.
  definer of a procedure, we authenticate this user in a local
  instance of Security_context by means of this method (and
  ultimately by means of acl_getroot), and make the
  local instance active in the thread by re-setting
  thd->security_ctx pointer.

  Note, that the life cycle and memory management of the "main" and
  temporary security contexts are different.
  For the main security context, the memory for user/host/ip is
  allocated on system heap, and the THD class frees this memory in
  its destructor. The only case when contents of the main security
  context may change during its life time is when someone issued
  CHANGE USER command.
  Memory management of a "temporary" security context is
  responsibility of the module that creates it.

  @retval TRUE  there is no user with the given credentials. The erro
                is reported in the thread.
  @retval FALSE success
*/

bool
Security_context::
change_security_context(THD *thd,
                        LEX_STRING *definer_user,
                        LEX_STRING *definer_host,
                        LEX_STRING *db,
                        Security_context **backup)
{
  bool needs_change;

  DBUG_ENTER("Security_context::change_security_context");

  DBUG_ASSERT(definer_user->str && definer_host->str);

  *backup= NULL;
  needs_change= (strcmp(definer_user->str, thd->security_ctx->priv_user) ||
                 my_strcasecmp(system_charset_info, definer_host->str,
                               thd->security_ctx->priv_host));
  if (needs_change)
  {
    if (acl_getroot(this, definer_user->str, definer_host->str,
                                definer_host->str, db->str))
    {
      my_error(ER_NO_SUCH_USER, MYF(0), definer_user->str,
               definer_host->str);
      DBUG_RETURN(TRUE);
    }
    *backup= thd->security_ctx;
    thd->security_ctx= this;
  }

  DBUG_RETURN(FALSE);
}


void
Security_context::restore_security_context(THD *thd,
                                           Security_context *backup)
{
  if (backup)
    thd->security_ctx= backup;
}
#endif


bool Security_context::user_matches(Security_context *them)
{
  return ((user != NULL) && (them->user != NULL) &&
          !strcmp(user, them->user));
}


/****************************************************************************
  Handling of open and locked tables states.

  This is used when we want to open/lock (and then close) some tables when
  we already have a set of tables open and locked. We use these methods for
  access to mysql.proc table to find definitions of stored routines.
****************************************************************************/

void THD::reset_n_backup_open_tables_state(Open_tables_state *backup)
{
  DBUG_ENTER("reset_n_backup_open_tables_state");
  backup->set_open_tables_state(this);
  reset_open_tables_state();
  state_flags|= Open_tables_state::BACKUPS_AVAIL;
  DBUG_VOID_RETURN;
}


void THD::restore_backup_open_tables_state(Open_tables_state *backup)
{
  DBUG_ENTER("restore_backup_open_tables_state");
  /*
    Before we will throw away current open tables state we want
    to be sure that it was properly cleaned up.
  */
  DBUG_ASSERT(open_tables == 0 && temporary_tables == 0 &&
              handler_tables == 0 && derived_tables == 0 &&
              lock == 0 && locked_tables == 0 &&
              prelocked_mode == NON_PRELOCKED &&
              m_reprepare_observer == NULL);
  set_open_tables_state(backup);
  DBUG_VOID_RETURN;
}

/**
  Check the killed state of a user thread
  @param thd  user thread
  @retval 0 the user thread is active
  @retval 1 the user thread has been killed
*/
extern "C" int thd_killed(const MYSQL_THD thd)
{
  return(thd->killed);
}

/**
  Return the thread id of a user thread
  @param thd user thread
  @return thread id
*/
extern "C" unsigned long thd_get_thread_id(const MYSQL_THD thd)
{
  return((unsigned long)thd->thread_id);
}


#ifdef INNODB_COMPATIBILITY_HOOKS
extern "C" const struct charset_info_st *thd_charset(MYSQL_THD thd)
{
  return(thd->charset());
}

/**
  OBSOLETE : there's no way to ensure the string is null terminated.
  Use thd_query_string instead()
*/
extern "C" char **thd_query(MYSQL_THD thd)
{
  return(&thd->query_string.str);
}

/**
  Get the current query string for the thread.

  @param The MySQL internal thread pointer
  @return query string and length. May be non-null-terminated.
*/
extern "C" LEX_STRING * thd_query_string (MYSQL_THD thd)
{
  return(&thd->query_string);
}

extern "C" int thd_slave_thread(const MYSQL_THD thd)
{
  return(thd->slave_thread);
}

extern "C" int thd_non_transactional_update(const MYSQL_THD thd)
{
  return(thd->transaction.all.modified_non_trans_table);
}

extern "C" int thd_binlog_format(const MYSQL_THD thd)
{
  if (mysql_bin_log.is_open() && (thd->options & OPTION_BIN_LOG))
    return (int) thd->variables.binlog_format;
  else
    return BINLOG_FORMAT_UNSPEC;
}

extern "C" void thd_mark_transaction_to_rollback(MYSQL_THD thd, bool all)
{
  mark_transaction_to_rollback(thd, all);
}

extern "C" bool thd_binlog_filter_ok(const MYSQL_THD thd)
{
  return binlog_filter->db_ok(thd->db);
}
#endif // INNODB_COMPATIBILITY_HOOKS */

/****************************************************************************
  Handling of statement states in functions and triggers.

  This is used to ensure that the function/trigger gets a clean state
  to work with and does not cause any side effects of the calling statement.

  It also allows most stored functions and triggers to replicate even
  if they are used items that would normally be stored in the binary
  replication (like last_insert_id() etc...)

  The following things is done
  - Disable binary logging for the duration of the statement
  - Disable multi-result-sets for the duration of the statement
  - Value of last_insert_id() is saved and restored
  - Value set by 'SET INSERT_ID=#' is reset and restored
  - Value for found_rows() is reset and restored
  - examined_row_count is added to the total
  - cuted_fields is added to the total
  - new savepoint level is created and destroyed

  NOTES:
    Seed for random() is saved for the first! usage of RAND()
    We reset examined_row_count and cuted_fields and add these to the
    result to ensure that if we have a bug that would reset these within
    a function, we are not loosing any rows from the main statement.

    We do not reset value of last_insert_id().
****************************************************************************/

void THD::reset_sub_statement_state(Sub_statement_state *backup,
                                    uint new_state)
{
#ifndef EMBEDDED_LIBRARY
  /* BUG#33029, if we are replicating from a buggy master, reset
     auto_inc_intervals_forced to prevent substatement
     (triggers/functions) from using erroneous INSERT_ID value
   */
  if (rpl_master_erroneous_autoinc(this))
  {
    DBUG_ASSERT(backup->auto_inc_intervals_forced.nb_elements() == 0);
    auto_inc_intervals_forced.swap(&backup->auto_inc_intervals_forced);
  }
#endif
  
  backup->count_cuted_fields= count_cuted_fields;
  backup->options=         options;
  backup->in_sub_stmt=     in_sub_stmt;
  backup->enable_slow_log= enable_slow_log;
  backup->query_plan_flags= query_plan_flags;
  backup->limit_found_rows= limit_found_rows;
  backup->examined_row_count= examined_row_count;
  backup->sent_row_count=   sent_row_count;
  backup->cuted_fields=     cuted_fields;
  backup->client_capabilities= client_capabilities;
  backup->savepoints= transaction.savepoints;
  backup->first_successful_insert_id_in_prev_stmt= 
    first_successful_insert_id_in_prev_stmt;
  backup->first_successful_insert_id_in_cur_stmt= 
    first_successful_insert_id_in_cur_stmt;

  if ((!lex->requires_prelocking() || is_update_query(lex->sql_command)) &&
      !current_stmt_binlog_row_based)
  {
    options&= ~OPTION_BIN_LOG;
  }

  if ((backup->options & OPTION_BIN_LOG) && is_update_query(lex->sql_command)&&
      !current_stmt_binlog_row_based)
    mysql_bin_log.start_union_events(this, this->query_id);

  /* Disable result sets */
  client_capabilities &= ~CLIENT_MULTI_RESULTS;
  in_sub_stmt|= new_state;
  examined_row_count= 0;
  sent_row_count= 0;
  cuted_fields= 0;
  transaction.savepoints= 0;
  first_successful_insert_id_in_cur_stmt= 0;
}


void THD::restore_sub_statement_state(Sub_statement_state *backup)
{
  DBUG_ENTER("THD::restore_sub_statement_state");
#ifndef EMBEDDED_LIBRARY
  /* BUG#33029, if we are replicating from a buggy master, restore
     auto_inc_intervals_forced so that the top statement can use the
     INSERT_ID value set before this statement.
   */
  if (rpl_master_erroneous_autoinc(this))
  {
    backup->auto_inc_intervals_forced.swap(&auto_inc_intervals_forced);
    DBUG_ASSERT(backup->auto_inc_intervals_forced.nb_elements() == 0);
  }
#endif

  /*
    To save resources we want to release savepoints which were created
    during execution of function or trigger before leaving their savepoint
    level. It is enough to release first savepoint set on this level since
    all later savepoints will be released automatically.
  */
  if (transaction.savepoints)
  {
    SAVEPOINT *sv;
    for (sv= transaction.savepoints; sv->prev; sv= sv->prev)
    {}
    /* ha_release_savepoint() never returns error. */
    (void)ha_release_savepoint(this, sv);
  }
  count_cuted_fields= backup->count_cuted_fields;
  transaction.savepoints= backup->savepoints;
  options=          backup->options;
  in_sub_stmt=      backup->in_sub_stmt;
  enable_slow_log=  backup->enable_slow_log;
  query_plan_flags= backup->query_plan_flags;
  first_successful_insert_id_in_prev_stmt= 
    backup->first_successful_insert_id_in_prev_stmt;
  first_successful_insert_id_in_cur_stmt= 
    backup->first_successful_insert_id_in_cur_stmt;
  limit_found_rows= backup->limit_found_rows;
  sent_row_count=   backup->sent_row_count;
  client_capabilities= backup->client_capabilities;
  /*
    If we've left sub-statement mode, reset the fatal error flag.
    Otherwise keep the current value, to propagate it up the sub-statement
    stack.
  */
  if (!in_sub_stmt)
    is_fatal_sub_stmt_error= FALSE;

  if ((options & OPTION_BIN_LOG) && is_update_query(lex->sql_command) &&
    !current_stmt_binlog_row_based)
    mysql_bin_log.stop_union_events(this);

  /*
    The following is added to the old values as we are interested in the
    total complexity of the query
  */
  examined_row_count+= backup->examined_row_count;
  cuted_fields+=       backup->cuted_fields;
  DBUG_VOID_RETURN;
}


void THD::set_statement(Statement *stmt)
{
  pthread_mutex_lock(&LOCK_thd_data);
  Statement::set_statement(stmt);
  pthread_mutex_unlock(&LOCK_thd_data);
}


/** Assign a new value to thd->query.  */

void THD::set_query(char *query_arg, uint32 query_length_arg)
{
  pthread_mutex_lock(&LOCK_thd_data);
  set_query_inner(query_arg, query_length_arg);
  pthread_mutex_unlock(&LOCK_thd_data);
}

void THD::get_definer(LEX_USER *definer)
{
  binlog_invoker();
#if !defined(MYSQL_CLIENT) && defined(HAVE_REPLICATION)
  if (slave_thread && has_invoker())
  {
    definer->user = invoker_user;
    definer->host= invoker_host;
    definer->password= null_lex_str;
    definer->plugin= empty_lex_str;
    definer->auth= empty_lex_str;
  }
  else
#endif
    get_default_definer(this, definer);
}


/**
  Mark transaction to rollback and mark error as fatal to a sub-statement.

  @param  thd   Thread handle
  @param  all   TRUE <=> rollback main transaction.
*/

void mark_transaction_to_rollback(THD *thd, bool all)
{
  if (thd)
  {
    thd->is_fatal_sub_stmt_error= TRUE;
    thd->transaction_rollback_request= all;
    /*
      Aborted transactions can not be IGNOREd.
      Switch off the IGNORE flag for the current
      SELECT_LEX. This should allow my_error()
      to report the error and abort the execution
      flow, even in presence
      of IGNORE clause.
    */
    if (thd->lex->current_select)
      thd->lex->current_select->no_error= FALSE;
  }
}
/***************************************************************************
  Handling of XA id cacheing
***************************************************************************/

pthread_mutex_t LOCK_xid_cache;
HASH xid_cache;

extern "C" uchar *xid_get_hash_key(const uchar *, size_t *, my_bool);
extern "C" void xid_free_hash(void *);

uchar *xid_get_hash_key(const uchar *ptr, size_t *length,
                                  my_bool not_used __attribute__((unused)))
{
  *length=((XID_STATE*)ptr)->xid.key_length();
  return ((XID_STATE*)ptr)->xid.key();
}

void xid_free_hash(void *ptr)
{
  if (!((XID_STATE*)ptr)->in_thd)
    my_free((uchar*)ptr, MYF(0));
}

bool xid_cache_init()
{
  pthread_mutex_init(&LOCK_xid_cache, MY_MUTEX_INIT_FAST);
  return hash_init(&xid_cache, &my_charset_bin, 100, 0, 0,
                   xid_get_hash_key, xid_free_hash, 0) != 0;
}

void xid_cache_free()
{
  if (hash_inited(&xid_cache))
  {
    hash_free(&xid_cache);
    pthread_mutex_destroy(&LOCK_xid_cache);
  }
}

XID_STATE *xid_cache_search(XID *xid)
{
  pthread_mutex_lock(&LOCK_xid_cache);
  XID_STATE *res=(XID_STATE *)hash_search(&xid_cache, xid->key(), xid->key_length());
  pthread_mutex_unlock(&LOCK_xid_cache);
  return res;
}


bool xid_cache_insert(XID *xid, enum xa_states xa_state)
{
  XID_STATE *xs;
  my_bool res;
  pthread_mutex_lock(&LOCK_xid_cache);
  if (hash_search(&xid_cache, xid->key(), xid->key_length()))
    res=0;
  else if (!(xs=(XID_STATE *)my_malloc(sizeof(*xs), MYF(MY_WME))))
    res=1;
  else
  {
    xs->xa_state=xa_state;
    xs->xid.set(xid);
    xs->in_thd=0;
    res=my_hash_insert(&xid_cache, (uchar*)xs);
  }
  pthread_mutex_unlock(&LOCK_xid_cache);
  return res;
}


bool xid_cache_insert(XID_STATE *xid_state)
{
  pthread_mutex_lock(&LOCK_xid_cache);
  if (hash_search(&xid_cache, xid_state->xid.key(), xid_state->xid.key_length()))
  {
    pthread_mutex_unlock(&LOCK_xid_cache);
    my_error(ER_XAER_DUPID, MYF(0));
    return TRUE;
  }
  my_bool res= my_hash_insert(&xid_cache, (uchar*)xid_state);
  pthread_mutex_unlock(&LOCK_xid_cache);
  return res;
}


void xid_cache_delete(XID_STATE *xid_state)
{
  pthread_mutex_lock(&LOCK_xid_cache);
  hash_delete(&xid_cache, (uchar *)xid_state);
  pthread_mutex_unlock(&LOCK_xid_cache);
}

/*
  Implementation of interface to write rows to the binary log through the
  thread.  The thread is responsible for writing the rows it has
  inserted/updated/deleted.
*/

#ifndef MYSQL_CLIENT

/*
  Template member function for ensuring that there is an rows log
  event of the apropriate type before proceeding.

  PRE CONDITION:
    - Events of type 'RowEventT' have the type code 'type_code'.
    
  POST CONDITION:
    If a non-NULL pointer is returned, the pending event for thread 'thd' will
    be an event of type 'RowEventT' (which have the type code 'type_code')
    will either empty or have enough space to hold 'needed' bytes.  In
    addition, the columns bitmap will be correct for the row, meaning that
    the pending event will be flushed if the columns in the event differ from
    the columns suppled to the function.

  RETURNS
    If no error, a non-NULL pending event (either one which already existed or
    the newly created one).
    If error, NULL.
 */

template <class RowsEventT> Rows_log_event* 
THD::binlog_prepare_pending_rows_event(TABLE* table, uint32 serv_id,
                                       MY_BITMAP const* cols,
                                       size_t colcnt,
                                       size_t needed,
                                       bool is_transactional,
				       RowsEventT *hint __attribute__((unused)))
{
  DBUG_ENTER("binlog_prepare_pending_rows_event");
  /* Pre-conditions */
  DBUG_ASSERT(table->s->table_map_id != ~0UL);

  /* Fetch the type code for the RowsEventT template parameter */
  int const type_code= RowsEventT::TYPE_CODE;

  /*
    There is no good place to set up the transactional data, so we
    have to do it here.
  */
  if (binlog_setup_trx_data())
    DBUG_RETURN(NULL);

  Rows_log_event* pending= binlog_get_pending_rows_event();

  if (unlikely(pending && !pending->is_valid()))
    DBUG_RETURN(NULL);

  /*
    Check if the current event is non-NULL and a write-rows
    event. Also check if the table provided is mapped: if it is not,
    then we have switched to writing to a new table.
    If there is no pending event, we need to create one. If there is a pending
    event, but it's not about the same table id, or not of the same type
    (between Write, Update and Delete), or not the same affected columns, or
    going to be too big, flush this event to disk and create a new pending
    event.
  */
  if (!pending ||
      pending->server_id != serv_id || 
      pending->get_table_id() != table->s->table_map_id ||
      pending->get_type_code() != type_code || 
      pending->get_data_size() + needed > opt_binlog_rows_event_max_size || 
      pending->get_width() != colcnt ||
      !bitmap_cmp(pending->get_cols(), cols)) 
  {
    /* Create a new RowsEventT... */
    Rows_log_event* const
	ev= new RowsEventT(this, table, table->s->table_map_id, cols,
                           is_transactional);
    if (unlikely(!ev))
      DBUG_RETURN(NULL);
    ev->server_id= serv_id; // I don't like this, it's too easy to forget.
    /*
      flush the pending event and replace it with the newly created
      event...
    */
    if (unlikely(mysql_bin_log.flush_and_set_pending_rows_event(this, ev)))
    {
      delete ev;
      DBUG_RETURN(NULL);
    }

    DBUG_RETURN(ev);               /* This is the new pending event */
  }
  DBUG_RETURN(pending);        /* This is the current pending event */
}

#ifdef HAVE_EXPLICIT_TEMPLATE_INSTANTIATION
/*
  Instantiate the versions we need, we have -fno-implicit-template as
  compiling option.
*/
template Rows_log_event*
THD::binlog_prepare_pending_rows_event(TABLE*, uint32, MY_BITMAP const*,
				       size_t, size_t, bool,
				       Write_rows_log_event*);

template Rows_log_event*
THD::binlog_prepare_pending_rows_event(TABLE*, uint32, MY_BITMAP const*,
				       size_t colcnt, size_t, bool,
				       Delete_rows_log_event *);

template Rows_log_event* 
THD::binlog_prepare_pending_rows_event(TABLE*, uint32, MY_BITMAP const*,
				       size_t colcnt, size_t, bool,
				       Update_rows_log_event *);
#endif


namespace {
  /**
     Class to handle temporary allocation of memory for row data.

     The responsibilities of the class is to provide memory for
     packing one or two rows of packed data (depending on what
     constructor is called).

     In order to make the allocation more efficient for "simple" rows,
     i.e., rows that do not contain any blobs, a pointer to the
     allocated memory is of memory is stored in the table structure
     for simple rows.  If memory for a table containing a blob field
     is requested, only memory for that is allocated, and subsequently
     released when the object is destroyed.

   */
  class Row_data_memory {
  public:
    /**
      Build an object to keep track of a block-local piece of memory
      for storing a row of data.

      @param table
      Table where the pre-allocated memory is stored.

      @param length
      Length of data that is needed, if the record contain blobs.
     */
    Row_data_memory(TABLE *table, size_t const len1)
      : m_memory(0)
    {
#ifndef DBUG_OFF
      m_alloc_checked= FALSE;
#endif
      allocate_memory(table, len1);
      m_ptr[0]= has_memory() ? m_memory : 0;
      m_ptr[1]= 0;
    }

    Row_data_memory(TABLE *table, size_t const len1, size_t const len2)
      : m_memory(0)
    {
#ifndef DBUG_OFF
      m_alloc_checked= FALSE;
#endif
      allocate_memory(table, len1 + len2);
      m_ptr[0]= has_memory() ? m_memory        : 0;
      m_ptr[1]= has_memory() ? m_memory + len1 : 0;
    }

    ~Row_data_memory()
    {
      if (m_memory != 0 && m_release_memory_on_destruction)
        my_free((uchar*) m_memory, MYF(MY_WME));
    }

    /**
       Is there memory allocated?

       @retval true There is memory allocated
       @retval false Memory allocation failed
     */
    bool has_memory() const {
#ifndef DBUG_OFF
      m_alloc_checked= TRUE;
#endif
      return m_memory != 0;
    }

    uchar *slot(uint s)
    {
      DBUG_ASSERT(s < sizeof(m_ptr)/sizeof(*m_ptr));
      DBUG_ASSERT(m_ptr[s] != 0);
      DBUG_ASSERT(m_alloc_checked == TRUE);
      return m_ptr[s];
    }

  private:
    void allocate_memory(TABLE *const table, size_t const total_length)
    {
      if (table->s->blob_fields == 0)
      {
        /*
          The maximum length of a packed record is less than this
          length. We use this value instead of the supplied length
          when allocating memory for records, since we don't know how
          the memory will be used in future allocations.

          Since table->s->reclength is for unpacked records, we have
          to add two bytes for each field, which can potentially be
          added to hold the length of a packed field.
        */
        size_t const maxlen= table->s->reclength + 2 * table->s->fields;

        /*
          Allocate memory for two records if memory hasn't been
          allocated. We allocate memory for two records so that it can
          be used when processing update rows as well.
        */
        if (table->write_row_record == 0)
          table->write_row_record=
            (uchar *) alloc_root(&table->mem_root, 2 * maxlen);
        m_memory= table->write_row_record;
        m_release_memory_on_destruction= FALSE;
      }
      else
      {
        m_memory= (uchar *) my_malloc(total_length, MYF(MY_WME));
        m_release_memory_on_destruction= TRUE;
      }
    }

#ifndef DBUG_OFF
    mutable bool m_alloc_checked;
#endif
    bool m_release_memory_on_destruction;
    uchar *m_memory;
    uchar *m_ptr[2];
  };
}


int THD::binlog_write_row(TABLE* table, bool is_trans, 
                          MY_BITMAP const* cols, size_t colcnt, 
                          uchar const *record) 
{ 
  DBUG_ASSERT(current_stmt_binlog_row_based && mysql_bin_log.is_open());

  /*
    Pack records into format for transfer. We are allocating more
    memory than needed, but that doesn't matter.
  */
  Row_data_memory memory(table, max_row_length(table, record));
  if (!memory.has_memory())
    return HA_ERR_OUT_OF_MEM;

  uchar *row_data= memory.slot(0);

  size_t const len= pack_row(table, cols, row_data, record);

  Rows_log_event* const ev=
    binlog_prepare_pending_rows_event(table, server_id, cols, colcnt,
                                      len, is_trans,
                                      static_cast<Write_rows_log_event*>(0));

  if (unlikely(ev == 0))
    return HA_ERR_OUT_OF_MEM;

  return ev->add_row_data(row_data, len);
}

int THD::binlog_update_row(TABLE* table, bool is_trans,
                           MY_BITMAP const* cols, size_t colcnt,
                           const uchar *before_record,
                           const uchar *after_record)
{ 
  DBUG_ASSERT(current_stmt_binlog_row_based && mysql_bin_log.is_open());

  size_t const before_maxlen = max_row_length(table, before_record);
  size_t const after_maxlen  = max_row_length(table, after_record);

  Row_data_memory row_data(table, before_maxlen, after_maxlen);
  if (!row_data.has_memory())
    return HA_ERR_OUT_OF_MEM;

  uchar *before_row= row_data.slot(0);
  uchar *after_row= row_data.slot(1);

  size_t const before_size= pack_row(table, cols, before_row,
                                        before_record);
  size_t const after_size= pack_row(table, cols, after_row,
                                       after_record);

  /*
    Don't print debug messages when running valgrind since they can
    trigger false warnings.
   */
#ifndef HAVE_valgrind
  DBUG_DUMP("before_record", before_record, table->s->reclength);
  DBUG_DUMP("after_record",  after_record, table->s->reclength);
  DBUG_DUMP("before_row",    before_row, before_size);
  DBUG_DUMP("after_row",     after_row, after_size);
#endif

  Rows_log_event* const ev=
    binlog_prepare_pending_rows_event(table, server_id, cols, colcnt,
				      before_size + after_size, is_trans,
				      static_cast<Update_rows_log_event*>(0));

  if (unlikely(ev == 0))
    return HA_ERR_OUT_OF_MEM;

  return
    ev->add_row_data(before_row, before_size) ||
    ev->add_row_data(after_row, after_size);
}

int THD::binlog_delete_row(TABLE* table, bool is_trans, 
                           MY_BITMAP const* cols, size_t colcnt,
                           uchar const *record)
{ 
  DBUG_ASSERT(current_stmt_binlog_row_based && mysql_bin_log.is_open());

  /* 
     Pack records into format for transfer. We are allocating more
     memory than needed, but that doesn't matter.
  */
  Row_data_memory memory(table, max_row_length(table, record));
  if (unlikely(!memory.has_memory()))
    return HA_ERR_OUT_OF_MEM;

  uchar *row_data= memory.slot(0);

  size_t const len= pack_row(table, cols, row_data, record);

  Rows_log_event* const ev=
    binlog_prepare_pending_rows_event(table, server_id, cols, colcnt,
				      len, is_trans,
				      static_cast<Delete_rows_log_event*>(0));

  if (unlikely(ev == 0))
    return HA_ERR_OUT_OF_MEM;

  return ev->add_row_data(row_data, len);
}


int THD::binlog_remove_pending_rows_event(bool clear_maps)
{
  DBUG_ENTER("THD::binlog_remove_pending_rows_event");

  if (!mysql_bin_log.is_open())
    DBUG_RETURN(0);

  mysql_bin_log.remove_pending_rows_event(this);

  if (clear_maps)
    binlog_table_maps= 0;

  DBUG_RETURN(0);
}

int THD::binlog_flush_pending_rows_event(bool stmt_end)
{
  DBUG_ENTER("THD::binlog_flush_pending_rows_event");
  /*
    We shall flush the pending event even if we are not in row-based
    mode: it might be the case that we left row-based mode before
    flushing anything (e.g., if we have explicitly locked tables).
   */
  if (!mysql_bin_log.is_open())
    DBUG_RETURN(0);

  /*
    Mark the event as the last event of a statement if the stmt_end
    flag is set.
  */
  int error= 0;
  if (Rows_log_event *pending= binlog_get_pending_rows_event())
  {
    if (stmt_end)
    {
      pending->set_flags(Rows_log_event::STMT_END_F);
      binlog_table_maps= 0;
    }

    error= mysql_bin_log.flush_and_set_pending_rows_event(this, 0);
  }

  DBUG_RETURN(error);
}


#if !defined(DBUG_OFF) && !defined(_lint)
static const char *
show_query_type(THD::enum_binlog_query_type qtype)
{
  switch (qtype) {
  case THD::ROW_QUERY_TYPE:
    return "ROW";
  case THD::STMT_QUERY_TYPE:
    return "STMT";
  case THD::MYSQL_QUERY_TYPE:
    return "MYSQL";
  case THD::QUERY_TYPE_COUNT:
  default:
    DBUG_ASSERT(0 <= qtype && qtype < THD::QUERY_TYPE_COUNT);
  }
  static char buf[64];
  sprintf(buf, "UNKNOWN#%d", qtype);
  return buf;
}
#endif


/*
  Member function that will log query, either row-based or
  statement-based depending on the value of the 'current_stmt_binlog_row_based'
  the value of the 'qtype' flag.

  This function should be called after the all calls to ha_*_row()
  functions have been issued, but before tables are unlocked and
  closed.

  OBSERVE
    There shall be no writes to any system table after calling
    binlog_query(), so these writes has to be moved to before the call
    of binlog_query() for correct functioning.

    This is necessesary not only for RBR, but the master might crash
    after binlogging the query but before changing the system tables.
    This means that the slave and the master are not in the same state
    (after the master has restarted), so therefore we have to
    eliminate this problem.

  RETURN VALUE
    Error code, or 0 if no error.
*/
int THD::binlog_query(THD::enum_binlog_query_type qtype, char const *query_arg,
                      ulong query_len, bool is_trans, bool suppress_use,
                      int errcode)
{
  DBUG_ENTER("THD::binlog_query");
  DBUG_PRINT("enter", ("qtype: %s  query: '%-.*s'",
                       show_query_type(qtype), (int) query_len, query_arg));
  DBUG_ASSERT(query_arg && mysql_bin_log.is_open());

  /*
    If we are not in prelocked mode, mysql_unlock_tables() will be
    called after this binlog_query(), so we have to flush the pending
    rows event with the STMT_END_F set to unlock all tables at the
    slave side as well.

    If we are in prelocked mode, the flushing will be done inside the
    top-most close_thread_tables().
  */
  if (this->prelocked_mode == NON_PRELOCKED)
    if (int error= binlog_flush_pending_rows_event(TRUE))
      DBUG_RETURN(error);

  /*
    If we are in statement mode and trying to log an unsafe statement,
    we should print a warning.
  */
  if (sql_log_bin_toplevel && lex->is_stmt_unsafe() &&
      variables.binlog_format == BINLOG_FORMAT_STMT && 
      binlog_filter->db_ok(this->db))
  {
   /*
     A warning can be elevated a error when STRICT sql mode.
     But we don't want to elevate binlog warning to error here.
   */
    push_warning(this, MYSQL_ERROR::WARN_LEVEL_NOTE,
                 ER_BINLOG_UNSAFE_STATEMENT,
                 ER(ER_BINLOG_UNSAFE_STATEMENT));
    if (global_system_variables.log_warnings &&
        !(binlog_flags & BINLOG_FLAG_UNSAFE_STMT_PRINTED))
    {
      sql_print_warning("%s Statement: %.*s",
                        ER(ER_BINLOG_UNSAFE_STATEMENT),
                        (int) min(MYSQL_ERRMSG_SIZE, query_len), query_arg);
      binlog_flags|= BINLOG_FLAG_UNSAFE_STMT_PRINTED;
    }
  }

  switch (qtype) {
  case THD::ROW_QUERY_TYPE:
    DBUG_PRINT("debug",
               ("current_stmt_binlog_row_based: %d",
                current_stmt_binlog_row_based));
    if (current_stmt_binlog_row_based)
      DBUG_RETURN(0);
    /* Otherwise, we fall through */
  case THD::MYSQL_QUERY_TYPE:
    /*
      Using this query type is a conveniece hack, since we have been
      moving back and forth between using RBR for replication of
      system tables and not using it.

      Make sure to change in check_table_binlog_row_based() according
      to how you treat this.
    */
  case THD::STMT_QUERY_TYPE:
    /*
      The MYSQL_LOG::write() function will set the STMT_END_F flag and
      flush the pending rows event if necessary.
     */
    {
      Query_log_event qinfo(this, query_arg, query_len, is_trans, suppress_use,
                            errcode);
      /*
        Binlog table maps will be irrelevant after a Query_log_event
        (they are just removed on the slave side) so after the query
        log event is written to the binary log, we pretend that no
        table maps were written.
       */
      int error= mysql_bin_log.write(&qinfo);
      binlog_table_maps= 0;
      DBUG_RETURN(error);
    }

  case THD::QUERY_TYPE_COUNT:
  default:
    DBUG_ASSERT(qtype < QUERY_TYPE_COUNT);
  }
  DBUG_RETURN(0);
}

bool Discrete_intervals_list::append(ulonglong start, ulonglong val,
                                 ulonglong incr)
{
  DBUG_ENTER("Discrete_intervals_list::append");
  /* first, see if this can be merged with previous */
  if ((head == NULL) || tail->merge_if_contiguous(start, val, incr))
  {
    /* it cannot, so need to add a new interval */
    Discrete_interval *new_interval= new Discrete_interval(start, val, incr);
    DBUG_RETURN(append(new_interval));
  }
  DBUG_RETURN(0);
}

bool Discrete_intervals_list::append(Discrete_interval *new_interval)
{
  DBUG_ENTER("Discrete_intervals_list::append");
  if (unlikely(new_interval == NULL))
    DBUG_RETURN(1);
  DBUG_PRINT("info",("adding new auto_increment interval"));
  if (head == NULL)
    head= current= new_interval;
  else
    tail->next= new_interval;
  tail= new_interval;
  elements++;
  DBUG_RETURN(0);
}

#endif /* !defined(MYSQL_CLIENT) */<|MERGE_RESOLUTION|>--- conflicted
+++ resolved
@@ -3074,10 +3074,6 @@
 }
 
 
-<<<<<<< HEAD
-=======
-
->>>>>>> d0649570
 /**
   Override select_union::send_data to analyze each row for NULLs and to
   update null_statistics before sending data to the client.
