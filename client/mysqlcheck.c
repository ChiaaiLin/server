<<<<<<< HEAD
/* Copyright (c) 2000, 2010, Oracle and/or its affiliates.
   Copyright (C) 2010-2011 Monty Program Ab
=======
/* Copyright (C) 2000 MySQL AB & Jani Tolonen
   Copyright (c) 2001, 2011, Oracle and/or its affiliates.
   Copyright (C) 2010- 2011 Monty Program Ab
>>>>>>> 6ab9c777

   This program is free software; you can redistribute it and/or modify
   it under the terms of the GNU General Public License as published by
   the Free Software Foundation; version 2 of the License.

   This program is distributed in the hope that it will be useful,
   but WITHOUT ANY WARRANTY; without even the implied warranty of
   MERCHANTABILITY or FITNESS FOR A PARTICULAR PURPOSE.  See the
   GNU General Public License for more details.

   You should have received a copy of the GNU General Public License
   along with this program; if not, write to the Free Software
   Foundation, Inc., 51 Franklin St, Fifth Floor, Boston, MA 02110-1301  USA
*/
<<<<<<< HEAD

/* By Jani Tolonen, 2001-04-20, MySQL Development Team */
=======
>>>>>>> 6ab9c777

#define CHECK_VERSION "2.7.0"

#include "client_priv.h"
#include <m_ctype.h>
#include <mysql_version.h>
#include <mysqld_error.h>
#include <sslopt-vars.h>
#include <welcome_copyright_notice.h> /* ORACLE_WELCOME_COPYRIGHT_NOTICE */

/* Exit codes */

#define EX_USAGE 1
#define EX_MYSQLERR 2

static MYSQL mysql_connection, *sock = 0;
static my_bool opt_alldbs = 0, opt_check_only_changed = 0, opt_extended = 0,
               opt_compress = 0, opt_databases = 0, opt_fast = 0,
               opt_medium_check = 0, opt_quick = 0, opt_all_in_1 = 0,
               opt_silent = 0, opt_auto_repair = 0, ignore_errors = 0,
               tty_password= 0, opt_frm= 0, debug_info_flag= 0, debug_check_flag= 0,
               opt_fix_table_names= 0, opt_fix_db_names= 0, opt_upgrade= 0;
static my_bool opt_write_binlog= 1, opt_flush_tables= 0;
static uint verbose = 0, opt_mysql_port=0;
static int my_end_arg;
static char * opt_mysql_unix_port = 0;
static char *opt_password = 0, *current_user = 0, 
	    *default_charset= 0, *current_host= 0;
static char *opt_plugin_dir= 0, *opt_default_auth= 0;
static int first_error = 0;
DYNAMIC_ARRAY tables4repair, tables4rebuild;
static char *shared_memory_base_name=0;
static uint opt_protocol=0;

enum operations { DO_CHECK=1, DO_REPAIR, DO_ANALYZE, DO_OPTIMIZE, DO_UPGRADE };

static struct my_option my_long_options[] =
{
  {"all-databases", 'A',
   "Check all the databases. This is the same as --databases with all databases selected.",
   &opt_alldbs, &opt_alldbs, 0, GET_BOOL, NO_ARG, 0, 0, 0, 0,
   0, 0},
  {"analyze", 'a', "Analyze given tables.", 0, 0, 0, GET_NO_ARG, NO_ARG, 0, 0,
   0, 0, 0, 0},
  {"all-in-1", '1',
   "Instead of issuing one query for each table, use one query per database, naming all tables in the database in a comma-separated list.",
   &opt_all_in_1, &opt_all_in_1, 0, GET_BOOL, NO_ARG, 0, 0, 0,
   0, 0, 0},
  {"auto-repair", OPT_AUTO_REPAIR,
   "If a checked table is corrupted, automatically fix it. Repairing will be done after all tables have been checked, if corrupted ones were found.",
   &opt_auto_repair, &opt_auto_repair, 0, GET_BOOL, NO_ARG, 0,
   0, 0, 0, 0, 0},
  {"character-sets-dir", OPT_CHARSETS_DIR,
   "Directory for character set files.", (char**) &charsets_dir,
   (char**) &charsets_dir, 0, GET_STR, REQUIRED_ARG, 0, 0, 0, 0, 0, 0},
  {"check", 'c', "Check table for errors.", 0, 0, 0, GET_NO_ARG, NO_ARG, 0, 0,
   0, 0, 0, 0},
  {"check-only-changed", 'C',
   "Check only tables that have changed since last check or haven't been closed properly.",
   0, 0, 0, GET_NO_ARG, NO_ARG, 0, 0, 0, 0, 0, 0},
  {"check-upgrade", 'g',
   "Check tables for version-dependent changes. May be used with --auto-repair to correct tables requiring version-dependent updates.",
   0, 0, 0, GET_NO_ARG, NO_ARG, 0, 0, 0, 0, 0, 0},
  {"compress", OPT_COMPRESS, "Use compression in server/client protocol.",
   &opt_compress, &opt_compress, 0, GET_BOOL, NO_ARG, 0, 0, 0,
   0, 0, 0},
  {"databases", 'B',
   "Check several databases. Note the difference in usage; in this case no tables are given. All name arguments are regarded as database names.",
   &opt_databases, &opt_databases, 0, GET_BOOL, NO_ARG,
   0, 0, 0, 0, 0, 0},
#ifdef DBUG_OFF
  {"debug", '#', "This is a non-debug version. Catch this and exit.",
   0, 0, 0, GET_DISABLED, OPT_ARG, 0, 0, 0, 0, 0, 0},
#else
  {"debug", '#', "Output debug log. Often this is 'd:t:o,filename'.",
   0, 0, 0, GET_STR, OPT_ARG, 0, 0, 0, 0, 0, 0},
#endif
  {"debug-check", OPT_DEBUG_CHECK, "Check memory and open file usage at exit.",
   &debug_check_flag, &debug_check_flag, 0,
   GET_BOOL, NO_ARG, 0, 0, 0, 0, 0, 0},
  {"debug-info", OPT_DEBUG_INFO, "Print some debug info at exit.",
   &debug_info_flag, &debug_info_flag,
   0, GET_BOOL, NO_ARG, 0, 0, 0, 0, 0, 0},
  {"default-character-set", OPT_DEFAULT_CHARSET,
   "Set the default character set.", &default_charset,
   &default_charset, 0, GET_STR, REQUIRED_ARG, 0, 0, 0, 0, 0, 0},
  {"default_auth", OPT_DEFAULT_AUTH,
   "Default authentication client-side plugin to use.",
   &opt_default_auth, &opt_default_auth, 0,
   GET_STR, REQUIRED_ARG, 0, 0, 0, 0, 0, 0},
  {"fast",'F', "Check only tables that haven't been closed properly.",
   &opt_fast, &opt_fast, 0, GET_BOOL, NO_ARG, 0, 0, 0, 0, 0,
   0},
  {"fix-db-names", OPT_FIX_DB_NAMES, "Fix database names.",
    &opt_fix_db_names, &opt_fix_db_names,
    0, GET_BOOL, NO_ARG, 0, 0, 0, 0, 0, 0},
  {"fix-table-names", OPT_FIX_TABLE_NAMES, "Fix table names.",
    &opt_fix_table_names, &opt_fix_table_names,
    0, GET_BOOL, NO_ARG, 0, 0, 0, 0, 0, 0},
  {"force", 'f', "Continue even if we get an SQL error.",
   &ignore_errors, &ignore_errors, 0, GET_BOOL, NO_ARG, 0, 0,
   0, 0, 0, 0},
  {"extended", 'e',
   "If you are using this option with CHECK TABLE, it will ensure that the table is 100 percent consistent, but will take a long time. If you are using this option with REPAIR TABLE, it will force using old slow repair with keycache method, instead of much faster repair by sorting.",
   &opt_extended, &opt_extended, 0, GET_BOOL, NO_ARG, 0, 0, 0,
   0, 0, 0},
  {"flush", OPT_FLUSH_TABLES, "Flush each table after check. This is useful if you don't want to have the checked tables take up space in the caches after the check",
   &opt_flush_tables, &opt_flush_tables, 0, GET_BOOL, NO_ARG, 0, 0, 0, 0,
   0, 0 },
  {"help", '?', "Display this help message and exit.", 0, 0, 0, GET_NO_ARG,
   NO_ARG, 0, 0, 0, 0, 0, 0},
  {"host",'h', "Connect to host.", &current_host,
   &current_host, 0, GET_STR, REQUIRED_ARG, 0, 0, 0, 0, 0, 0},
  {"medium-check", 'm',
   "Faster than extended-check, but only finds 99.99 percent of all errors. Should be good enough for most cases.",
   0, 0, 0, GET_NO_ARG, NO_ARG, 0, 0, 0, 0, 0, 0},
  {"write-binlog", OPT_WRITE_BINLOG,
   "Log ANALYZE, OPTIMIZE and REPAIR TABLE commands. Use --skip-write-binlog "
   "when commands should not be sent to replication slaves.",
   &opt_write_binlog, &opt_write_binlog, 0, GET_BOOL, NO_ARG,
   1, 0, 0, 0, 0, 0},
  {"optimize", 'o', "Optimize table.", 0, 0, 0, GET_NO_ARG, NO_ARG, 0, 0, 0, 0,
   0, 0},
  {"password", 'p',
   "Password to use when connecting to server. If password is not given, it's solicited on the tty.",
   0, 0, 0, GET_STR, OPT_ARG, 0, 0, 0, 0, 0, 0},
#ifdef __WIN__
  {"pipe", 'W', "Use named pipes to connect to server.", 0, 0, 0, GET_NO_ARG,
   NO_ARG, 0, 0, 0, 0, 0, 0},
#endif
  {"plugin_dir", OPT_PLUGIN_DIR, "Directory for client-side plugins.",
   &opt_plugin_dir, &opt_plugin_dir, 0,
   GET_STR, REQUIRED_ARG, 0, 0, 0, 0, 0, 0},
  {"port", 'P', "Port number to use for connection or 0 for default to, in "
   "order of preference, my.cnf, $MYSQL_TCP_PORT, "
#if MYSQL_PORT_DEFAULT == 0
   "/etc/services, "
#endif
   "built-in default (" STRINGIFY_ARG(MYSQL_PORT) ").",
   &opt_mysql_port, &opt_mysql_port, 0, GET_UINT, REQUIRED_ARG, 0, 0, 0, 0, 0,
   0},
  {"protocol", OPT_MYSQL_PROTOCOL, "The protocol to use for connection (tcp, socket, pipe, memory).",
   0, 0, 0, GET_STR,  REQUIRED_ARG, 0, 0, 0, 0, 0, 0},
  {"quick", 'q',
   "If you are using this option with CHECK TABLE, it prevents the check from scanning the rows to check for wrong links. This is the fastest check. If you are using this option with REPAIR TABLE, it will try to repair only the index tree. This is the fastest repair method for a table.",
   &opt_quick, &opt_quick, 0, GET_BOOL, NO_ARG, 0, 0, 0, 0, 0,
   0},
  {"repair", 'r',
   "Can fix almost anything except unique keys that aren't unique.",
   0, 0, 0, GET_NO_ARG, NO_ARG, 0, 0, 0, 0, 0, 0},
#ifdef HAVE_SMEM
  {"shared-memory-base-name", OPT_SHARED_MEMORY_BASE_NAME,
   "Base name of shared memory.", &shared_memory_base_name, &shared_memory_base_name,
   0, GET_STR_ALLOC, REQUIRED_ARG, 0, 0, 0, 0, 0, 0},
#endif
  {"silent", 's', "Print only error messages.", &opt_silent,
   &opt_silent, 0, GET_BOOL, NO_ARG, 0, 0, 0, 0, 0, 0},
  {"socket", 'S', "The socket file to use for connection.",
   &opt_mysql_unix_port, &opt_mysql_unix_port, 0, GET_STR,
   REQUIRED_ARG, 0, 0, 0, 0, 0, 0},
#include <sslopt-longopts.h>
  {"tables", OPT_TABLES, "Overrides option --databases (-B).", 0, 0, 0,
   GET_NO_ARG, NO_ARG, 0, 0, 0, 0, 0, 0},
  {"use-frm", OPT_FRM,
   "When used with REPAIR, get table structure from .frm file, so the table can be repaired even if .MYI header is corrupted.",
   &opt_frm, &opt_frm, 0, GET_BOOL, NO_ARG, 0, 0, 0, 0, 0,
   0},
#ifndef DONT_ALLOW_USER_CHANGE
  {"user", 'u', "User for login if not current user.", &current_user,
   &current_user, 0, GET_STR, REQUIRED_ARG, 0, 0, 0, 0, 0, 0},
#endif
  {"verbose", 'v', "Print info about the various stages.", 0, 0, 0, GET_NO_ARG,
   NO_ARG, 0, 0, 0, 0, 0, 0},
  {"version", 'V', "Output version information and exit.", 0, 0, 0, GET_NO_ARG,
   NO_ARG, 0, 0, 0, 0, 0, 0},
  {0, 0, 0, 0, 0, 0, GET_NO_ARG, NO_ARG, 0, 0, 0, 0, 0, 0}
};

static const char *load_default_groups[]=
{ "mysqlcheck", "client", "client-server", "client-mariadb", 0 };


static void print_version(void);
static void usage(void);
static int get_options(int *argc, char ***argv);
static int process_all_databases();
static int process_databases(char **db_names);
static int process_selected_tables(char *db, char **table_names, int tables);
static int process_all_tables_in_db(char *database);
static int process_one_db(char *database);
static int use_db(char *database);
static int handle_request_for_tables(char *tables, uint length);
static int dbConnect(char *host, char *user,char *passwd);
static void dbDisconnect(char *host);
static void DBerror(MYSQL *mysql, const char *when);
static void safe_exit(int error);
static void print_result();
static uint fixed_name_length(const char *name);
static char *fix_table_name(char *dest, char *src);
int what_to_do = 0;


static void print_version(void)
{
  printf("%s  Ver %s Distrib %s, for %s (%s)\n", my_progname, CHECK_VERSION,
   MYSQL_SERVER_VERSION, SYSTEM_TYPE, MACHINE_TYPE);
} /* print_version */


static void usage(void)
{
  DBUG_ENTER("usage");
  print_version();
  puts(ORACLE_WELCOME_COPYRIGHT_NOTICE("2000, 2011"));
  printf("Usage: %s [OPTIONS] database [tables]\n", my_progname);
  printf("OR     %s [OPTIONS] --databases DB1 [DB2 DB3...]\n",
	 my_progname);
  printf("OR     %s [OPTIONS] --all-databases\n\n", my_progname);
  puts("This program can be used to CHECK (-c, -m, -C), REPAIR (-r), ANALYZE (-a),");
  puts("or OPTIMIZE (-o) tables. Some of the options (like -e or -q) can be");
  puts("used at the same time. Not all options are supported by all storage engines.");
  puts("The options -c, -r, -a, and -o are exclusive to each other, which");
  puts("means that the last option will be used, if several was specified.\n");
  puts("The option -c (--check) will be used by default, if none was specified.");
  puts("You can change the default behavior by making a symbolic link, or");
  puts("copying this file somewhere with another name, the alternatives are:");
  puts("mysqlrepair:   The default option will be -r");
  puts("mysqlanalyze:  The default option will be -a");
  puts("mysqloptimize: The default option will be -o\n");
  puts("Please consult the MariaDB/MySQL knowledgebase at");
  puts("http://kb.askmonty.org/v/mysqlcheck for latest information about");
  puts("this program.");
  print_defaults("my", load_default_groups);
  my_print_help(my_long_options);
  my_print_variables(my_long_options);
  DBUG_VOID_RETURN;
} /* usage */


static my_bool
get_one_option(int optid, const struct my_option *opt __attribute__((unused)),
	       char *argument)
{
  int orig_what_to_do= what_to_do;
  DBUG_ENTER("get_one_option");

  switch(optid) {
  case 'a':
    what_to_do = DO_ANALYZE;
    break;
  case 'c':
    what_to_do = DO_CHECK;
    break;
  case 'C':
    what_to_do = DO_CHECK;
    opt_check_only_changed = 1;
    break;
  case 'I': /* Fall through */
  case '?':
    usage();
    exit(0);
  case 'm':
    what_to_do = DO_CHECK;
    opt_medium_check = 1;
    break;
  case 'o':
    what_to_do = DO_OPTIMIZE;
    break;
  case OPT_FIX_DB_NAMES:
    what_to_do= DO_UPGRADE;
    opt_databases= 1;
    break;
  case OPT_FIX_TABLE_NAMES:
    what_to_do= DO_UPGRADE;
    break;
  case 'p':
    if (argument == disabled_my_option)
      argument= (char*) "";			/* Don't require password */
    if (argument)
    {
      char *start = argument;
      my_free(opt_password);
      opt_password = my_strdup(argument, MYF(MY_FAE));
      while (*argument) *argument++= 'x';		/* Destroy argument */
      if (*start)
	start[1] = 0;                             /* Cut length of argument */
      tty_password= 0;
    }
    else
      tty_password = 1;
    break;
  case 'r':
    what_to_do = DO_REPAIR;
    break;
  case 'g':
    what_to_do= DO_CHECK;
    opt_upgrade= 1;
    break;
  case 'W':
#ifdef __WIN__
    opt_protocol = MYSQL_PROTOCOL_PIPE;
#endif
    break;
  case '#':
    DBUG_PUSH(argument ? argument : "d:t:o");
    debug_check_flag= 1;
    break;
#include <sslopt-case.h>
  case OPT_TABLES:
    opt_databases = 0;
    break;
  case 'v':
    verbose++;
    break;
  case 'V': print_version(); exit(0);
  case OPT_MYSQL_PROTOCOL:
    opt_protocol= find_type_or_exit(argument, &sql_protocol_typelib,
                                    opt->name);
    break;
  }

  if (orig_what_to_do && (what_to_do != orig_what_to_do))
  {
    fprintf(stderr, "Error:  %s doesn't support multiple contradicting commands.\n",
            my_progname);
    DBUG_RETURN(1);
  }
  DBUG_RETURN(0);
}


static int get_options(int *argc, char ***argv)
{
  int ho_error;
  DBUG_ENTER("get_options");

  if (*argc == 1)
  {
    usage();
    exit(0);
  }

  if ((ho_error=handle_options(argc, argv, my_long_options, get_one_option)))
    exit(ho_error);

  if (!what_to_do)
  {
    size_t pnlen= strlen(my_progname);

    if (pnlen < 6) /* name too short */
      what_to_do = DO_CHECK;
    else if (!strcmp("repair", my_progname + pnlen - 6))
      what_to_do = DO_REPAIR;
    else if (!strcmp("analyze", my_progname + pnlen - 7))
      what_to_do = DO_ANALYZE;
    else if  (!strcmp("optimize", my_progname + pnlen - 8))
      what_to_do = DO_OPTIMIZE;
    else
      what_to_do = DO_CHECK;
  }

  /*
    If there's no --default-character-set option given with
    --fix-table-name or --fix-db-name set the default character set to "utf8".
  */
  if (!default_charset)
  {
    if (opt_fix_db_names || opt_fix_table_names)
      default_charset= (char*) "utf8";
    else
      default_charset= (char*) MYSQL_AUTODETECT_CHARSET_NAME;
  }
  if (strcmp(default_charset, MYSQL_AUTODETECT_CHARSET_NAME) &&
      !get_charset_by_csname(default_charset, MY_CS_PRIMARY, MYF(MY_WME)))
  {
    printf("Unsupported character set: %s\n", default_charset);
    DBUG_RETURN(1);
  }
  if (*argc > 0 && opt_alldbs)
  {
    printf("You should give only options, no arguments at all, with option\n");
    printf("--all-databases. Please see %s --help for more information.\n",
	   my_progname);
    DBUG_RETURN(1);
  }
  if (*argc < 1 && !opt_alldbs)
  {
    printf("You forgot to give the arguments! Please see %s --help\n",
	   my_progname);
    printf("for more information.\n");
    DBUG_RETURN(1);
  }
  if (tty_password)
    opt_password = get_tty_password(NullS);
  if (debug_info_flag)
    my_end_arg= MY_CHECK_ERROR | MY_GIVE_INFO;
  if (debug_check_flag)
    my_end_arg= MY_CHECK_ERROR;
  DBUG_RETURN((0));
} /* get_options */


static int process_all_databases()
{
  MYSQL_ROW row;
  MYSQL_RES *tableres;
  int result = 0;
  DBUG_ENTER("process_all_databases");

  if (mysql_query(sock, "SHOW DATABASES") ||
      !(tableres = mysql_store_result(sock)))
  {
    my_printf_error(0, "Error: Couldn't execute 'SHOW DATABASES': %s",
		    MYF(0), mysql_error(sock));
    DBUG_RETURN(1);
  }
  if (verbose)
    printf("Processing databases\n");
  while ((row = mysql_fetch_row(tableres)))
  {
    if (process_one_db(row[0]))
      result = 1;
  }
  mysql_free_result(tableres);
  DBUG_RETURN(result);
}
/* process_all_databases */


static int process_databases(char **db_names)
{
  int result = 0;
  DBUG_ENTER("process_databases");

  if (verbose)
    printf("Processing databases\n");
  for ( ; *db_names ; db_names++)
  {
    if (process_one_db(*db_names))
      result = 1;
  }
  DBUG_RETURN(result);
} /* process_databases */


static int process_selected_tables(char *db, char **table_names, int tables)
{
  DBUG_ENTER("process_selected_tables");

  if (use_db(db))
    DBUG_RETURN(1);
  if (opt_all_in_1 && what_to_do != DO_UPGRADE)
  {
    /* 
      We need table list in form `a`, `b`, `c`
      that's why we need 2 more chars added to to each table name
      space is for more readable output in logs and in case of error
    */	  
    char *table_names_comma_sep, *end;
    size_t tot_length= 0;
    int             i= 0;

    for (i = 0; i < tables; i++)
      tot_length+= fixed_name_length(*(table_names + i)) + 2;

    if (!(table_names_comma_sep = (char *)
	  my_malloc((sizeof(char) * tot_length) + 4, MYF(MY_WME))))
      DBUG_RETURN(1);

    for (end = table_names_comma_sep + 1; tables > 0;
	 tables--, table_names++)
    {
      end= fix_table_name(end, *table_names);
      *end++= ',';
    }
    *--end = 0;
    handle_request_for_tables(table_names_comma_sep + 1, (uint) (tot_length - 1));
    my_free(table_names_comma_sep);
  }
  else
    for (; tables > 0; tables--, table_names++)
      handle_request_for_tables(*table_names, fixed_name_length(*table_names));
  DBUG_RETURN(0);
} /* process_selected_tables */


static uint fixed_name_length(const char *name)
{
  const char *p;
  uint extra_length= 2;  /* count the first/last backticks */
  DBUG_ENTER("fixed_name_length");

  for (p= name; *p; p++)
  {
    if (*p == '`')
      extra_length++;
    else if (*p == '.')
      extra_length+= 2;

  }
  DBUG_RETURN((uint) ((p - name) + extra_length));
}


static char *fix_table_name(char *dest, char *src)
{
  DBUG_ENTER("fix_table_name");

  *dest++= '`';
  for (; *src; src++)
  {
    switch (*src) {
    case '.':            /* add backticks around '.' */
      *dest++= '`';
      *dest++= '.';
      *dest++= '`';
      break;
    case '`':            /* escape backtick character */
      *dest++= '`';
      /* fall through */
    default:
      *dest++= *src;
    }
  }
  *dest++= '`';

  DBUG_RETURN(dest);
}


static int process_all_tables_in_db(char *database)
{
  MYSQL_RES *UNINIT_VAR(res);
  MYSQL_ROW row;
  uint num_columns;
  my_bool system_database= 0;
  DBUG_ENTER("process_all_tables_in_db");

  if (use_db(database))
    DBUG_RETURN(1);
  if ((mysql_query(sock, "SHOW /*!50002 FULL*/ TABLES") &&
       mysql_query(sock, "SHOW TABLES")) ||
      !(res= mysql_store_result(sock)))
  {
    my_printf_error(0, "Error: Couldn't get table list for database %s: %s",
		    MYF(0), database, mysql_error(sock));
    DBUG_RETURN(1);
  }

  if (!strcmp(database, "mysql") || !strcmp(database, "MYSQL"))
    system_database= 1;

  num_columns= mysql_num_fields(res);

  if (opt_all_in_1 && what_to_do != DO_UPGRADE)
  {
    /*
      We need table list in form `a`, `b`, `c`
      that's why we need 2 more chars added to to each table name
      space is for more readable output in logs and in case of error
     */

    char *tables, *end;
    uint tot_length = 0;

    while ((row = mysql_fetch_row(res)))
      tot_length+= fixed_name_length(row[0]) + 2;
    mysql_data_seek(res, 0);

    if (!(tables=(char *) my_malloc(sizeof(char)*tot_length+4, MYF(MY_WME))))
    {
      mysql_free_result(res);
      DBUG_RETURN(1);
    }
    for (end = tables + 1; (row = mysql_fetch_row(res)) ;)
    {
      if ((num_columns == 2) && (strcmp(row[1], "VIEW") == 0))
        continue;

      end= fix_table_name(end, row[0]);
      *end++= ',';
    }
    *--end = 0;
    if (tot_length)
      handle_request_for_tables(tables + 1, tot_length - 1);
    my_free(tables);
  }
  else
  {
    while ((row = mysql_fetch_row(res)))
    {
      /* Skip views if we don't perform renaming. */
      if ((what_to_do != DO_UPGRADE) && (num_columns == 2) && (strcmp(row[1], "VIEW") == 0))
        continue;
      if (system_database &&
          (!strcmp(row[0], "general_log") ||
           !strcmp(row[0], "slow_log")))
        continue;                               /* Skip logging tables */

      handle_request_for_tables(row[0], fixed_name_length(row[0]));
    }
  }
  mysql_free_result(res);
  DBUG_RETURN(0);
} /* process_all_tables_in_db */



static int fix_table_storage_name(const char *name)
{
  char qbuf[100 + NAME_LEN*4];
  int rc= 0;
  DBUG_ENTER("fix_table_storage_name");

  if (strncmp(name, "#mysql50#", 9))
    DBUG_RETURN(1);
  sprintf(qbuf, "RENAME TABLE `%s` TO `%s`", name, name + 9);
  if (mysql_query(sock, qbuf))
  {
    fprintf(stderr, "Failed to %s\n", qbuf);
    fprintf(stderr, "Error: %s\n", mysql_error(sock));
    rc= 1;
  }
  if (verbose)
    printf("%-50s %s\n", name, rc ? "FAILED" : "OK");
  DBUG_RETURN(rc);
}

static int fix_database_storage_name(const char *name)
{
  char qbuf[100 + NAME_LEN*4];
  int rc= 0;
  DBUG_ENTER("fix_database_storage_name");

  if (strncmp(name, "#mysql50#", 9))
    DBUG_RETURN(1);
  sprintf(qbuf, "ALTER DATABASE `%s` UPGRADE DATA DIRECTORY NAME", name);
  if (mysql_query(sock, qbuf))
  {
    fprintf(stderr, "Failed to %s\n", qbuf);
    fprintf(stderr, "Error: %s\n", mysql_error(sock));
    rc= 1;
  }
  if (verbose)
    printf("%-50s %s\n", name, rc ? "FAILED" : "OK");
  DBUG_RETURN(rc);
}

static int rebuild_table(char *name)
{
  char *query, *ptr;
  int rc= 0;
  DBUG_ENTER("rebuild_table");

  query= (char*)my_malloc(sizeof(char) * (12 + fixed_name_length(name) + 6 + 1),
                          MYF(MY_WME));
  if (!query)
    DBUG_RETURN(1);
  ptr= strmov(query, "ALTER TABLE ");
  ptr= fix_table_name(ptr, name);
  ptr= strxmov(ptr, " FORCE", NullS);
  if (mysql_real_query(sock, query, (uint)(ptr - query)))
  {
    fprintf(stderr, "Failed to %s\n", query);
    fprintf(stderr, "Error: %s\n", mysql_error(sock));
    rc= 1;
  }
  my_free(query);
  DBUG_RETURN(rc);
}

static int process_one_db(char *database)
{
  DBUG_ENTER("process_one_db");

  if (verbose)
    puts(database);
  if (what_to_do == DO_UPGRADE)
  {
    int rc= 0;
    if (opt_fix_db_names && !strncmp(database,"#mysql50#", 9))
    {
      rc= fix_database_storage_name(database);
      database+= 9;
    }
    if (rc || !opt_fix_table_names)
      DBUG_RETURN(rc);
  }
  DBUG_RETURN(process_all_tables_in_db(database));
}


static int use_db(char *database)
{
  DBUG_ENTER("use_db");

  if (mysql_get_server_version(sock) >= FIRST_INFORMATION_SCHEMA_VERSION &&
      !my_strcasecmp(&my_charset_latin1, database, INFORMATION_SCHEMA_DB_NAME))
    DBUG_RETURN(1);
  if (mysql_get_server_version(sock) >= FIRST_PERFORMANCE_SCHEMA_VERSION &&
      !my_strcasecmp(&my_charset_latin1, database, PERFORMANCE_SCHEMA_DB_NAME))
    DBUG_RETURN(1);
  if (mysql_select_db(sock, database))
  {
    DBerror(sock, "when selecting the database");
    DBUG_RETURN(1);
  }
  DBUG_RETURN(0);
} /* use_db */

static int disable_binlog()
{
  const char *stmt= "SET SQL_LOG_BIN=0";
  DBUG_ENTER("disable_binlog");

  if (mysql_query(sock, stmt))
  {
    fprintf(stderr, "Failed to %s\n", stmt);
    fprintf(stderr, "Error: %s\n", mysql_error(sock));
    DBUG_RETURN(1);
  }
  DBUG_RETURN(0);
}

static int handle_request_for_tables(char *tables, uint length)
{
  char *query, *end, options[100], message[100];
  char table_name_buff[NAME_CHAR_LEN*2*2+1], *table_name;
  uint query_length= 0;
  const char *op = 0;
  DBUG_ENTER("handle_request_for_tables");

  options[0] = 0;
  end = options;
  switch (what_to_do) {
  case DO_CHECK:
    op = "CHECK";
    if (opt_quick)              end = strmov(end, " QUICK");
    if (opt_fast)               end = strmov(end, " FAST");
    if (opt_medium_check)       end = strmov(end, " MEDIUM"); /* Default */
    if (opt_extended)           end = strmov(end, " EXTENDED");
    if (opt_check_only_changed) end = strmov(end, " CHANGED");
    if (opt_upgrade)            end = strmov(end, " FOR UPGRADE");
    break;
  case DO_REPAIR:
    op= (opt_write_binlog) ? "REPAIR" : "REPAIR NO_WRITE_TO_BINLOG";
    if (opt_quick)              end = strmov(end, " QUICK");
    if (opt_extended)           end = strmov(end, " EXTENDED");
    if (opt_frm)                end = strmov(end, " USE_FRM");
    break;
  case DO_ANALYZE:
    op= (opt_write_binlog) ? "ANALYZE" : "ANALYZE NO_WRITE_TO_BINLOG";
    break;
  case DO_OPTIMIZE:
    op= (opt_write_binlog) ? "OPTIMIZE" : "OPTIMIZE NO_WRITE_TO_BINLOG";
    break;
  case DO_UPGRADE:
    DBUG_RETURN(fix_table_storage_name(tables));
  }

  if (!(query =(char *) my_malloc((sizeof(char)*(length+110)), MYF(MY_WME))))
    DBUG_RETURN(1);
  if (opt_all_in_1)
  {
    /* No backticks here as we added them before */
    query_length= sprintf(query, "%s TABLE %s %s", op, tables, options);
    table_name= tables;
  }
  else
  {
    char *ptr, *org;

    org= ptr= strmov(strmov(query, op), " TABLE ");
    ptr= fix_table_name(ptr, tables);
    strmake(table_name_buff, org, min((int) sizeof(table_name_buff)-1,
                                      (int) (ptr - org)));
    table_name= table_name_buff;
    ptr= strxmov(ptr, " ", options, NullS);
    query_length= (uint) (ptr - query);
  }
  if (mysql_real_query(sock, query, query_length))
  {
    sprintf(message, "when executing '%s TABLE ... %s'", op, options);
    DBerror(sock, message);
    my_free(query);
    DBUG_RETURN(1);
  }
  print_result();
  if (opt_flush_tables)
  {
    query_length= sprintf(query, "FLUSH TABLES %s", table_name);
    if (mysql_real_query(sock, query, query_length))
    {
      DBerror(sock, query);
      my_free(query);
      DBUG_RETURN(1);
    }
  }
  my_free(query);
  DBUG_RETURN(0);
}


static void print_result()
{
  MYSQL_RES *res;
  MYSQL_ROW row;
  char prev[(NAME_LEN+9)*2+2];
  uint i;
  my_bool found_error=0, table_rebuild=0;
  DBUG_ENTER("print_result");

  res = mysql_use_result(sock);

  prev[0] = '\0';
  for (i = 0; (row = mysql_fetch_row(res)); i++)
  {
    int changed = strcmp(prev, row[0]);
    my_bool status = !strcmp(row[2], "status");

    if (status)
    {
      /*
        if there was an error with the table, we have --auto-repair set,
        and this isn't a repair op, then add the table to the tables4repair
        list
      */
      if (found_error && opt_auto_repair && what_to_do != DO_REPAIR &&
	  strcmp(row[3],"OK"))
      {
        if (table_rebuild)
          insert_dynamic(&tables4rebuild, (uchar*) prev);
        else
          insert_dynamic(&tables4repair, (uchar*) prev);
      }
      found_error=0;
      table_rebuild=0;
      if (opt_silent)
	continue;
    }
    if (status && changed)
      printf("%-50s %s", row[0], row[3]);
    else if (!status && changed)
    {
      /*
        If the error message includes REPAIR TABLE, we assume it means
        we have to run upgrade on it. In this case we write a nicer message
        than "Please do "REPAIR TABLE""...
      */
      if (!strcmp(row[2],"error") && strstr(row[3],"REPAIR TABLE"))
        printf("%-50s %s", row[0], "Needs upgrade");
      else
        printf("%s\n%-9s: %s", row[0], row[2], row[3]);
      if (strcmp(row[2],"note"))
      {
	found_error=1;
        if (opt_auto_repair && strstr(row[3], "ALTER TABLE") != NULL)
          table_rebuild=1;
      }
    }
    else
      printf("%-9s: %s", row[2], row[3]);
    strmov(prev, row[0]);
    putchar('\n');
  }
  /* add the last table to be repaired to the list */
  if (found_error && opt_auto_repair && what_to_do != DO_REPAIR)
  {
    if (table_rebuild)
      insert_dynamic(&tables4rebuild, (uchar*) prev);
    else
      insert_dynamic(&tables4repair, (uchar*) prev);
  }
  mysql_free_result(res);
  DBUG_VOID_RETURN;
}


static int dbConnect(char *host, char *user, char *passwd)
{
  DBUG_ENTER("dbConnect");
  if (verbose > 1)
  {
    fprintf(stderr, "# Connecting to %s...\n", host ? host : "localhost");
  }
  mysql_init(&mysql_connection);
  if (opt_compress)
    mysql_options(&mysql_connection, MYSQL_OPT_COMPRESS, NullS);
#ifdef HAVE_OPENSSL
  if (opt_use_ssl)
    mysql_ssl_set(&mysql_connection, opt_ssl_key, opt_ssl_cert, opt_ssl_ca,
		  opt_ssl_capath, opt_ssl_cipher);
#endif
  if (opt_protocol)
    mysql_options(&mysql_connection,MYSQL_OPT_PROTOCOL,(char*)&opt_protocol);
  if (shared_memory_base_name)
    mysql_options(&mysql_connection,MYSQL_SHARED_MEMORY_BASE_NAME,shared_memory_base_name);

  if (opt_plugin_dir && *opt_plugin_dir)
    mysql_options(&mysql_connection, MYSQL_PLUGIN_DIR, opt_plugin_dir);

  if (opt_default_auth && *opt_default_auth)
    mysql_options(&mysql_connection, MYSQL_DEFAULT_AUTH, opt_default_auth);

  mysql_options(&mysql_connection, MYSQL_SET_CHARSET_NAME, default_charset);
  if (!(sock = mysql_real_connect(&mysql_connection, host, user, passwd,
         NULL, opt_mysql_port, opt_mysql_unix_port, 0)))
  {
    DBerror(&mysql_connection, "when trying to connect");
    DBUG_RETURN(1);
  }
  mysql_connection.reconnect= 1;
  DBUG_RETURN(0);
} /* dbConnect */


static void dbDisconnect(char *host)
{
  DBUG_ENTER("dbDisconnect");
  if (verbose > 1)
    fprintf(stderr, "# Disconnecting from %s...\n", host ? host : "localhost");
  mysql_close(sock);
  DBUG_VOID_RETURN;
} /* dbDisconnect */


static void DBerror(MYSQL *mysql, const char *when)
{
  DBUG_ENTER("DBerror");
  my_printf_error(0,"Got error: %d: %s %s", MYF(0),
		  mysql_errno(mysql), mysql_error(mysql), when);
  safe_exit(EX_MYSQLERR);
  DBUG_VOID_RETURN;
} /* DBerror */


static void safe_exit(int error)
{
  DBUG_ENTER("safe_exit");
  if (!first_error)
    first_error= error;
  if (ignore_errors)
    DBUG_VOID_RETURN;
  if (sock)
    mysql_close(sock);
  sf_leaking_memory= 1; /* don't check for memory leaks */
  exit(error);
  DBUG_VOID_RETURN;
}


int main(int argc, char **argv)
{
  int ret= EX_USAGE;
  char **defaults_argv;

  MY_INIT(argv[0]);
  /*
  ** Check out the args
  */
  if (load_defaults("my", load_default_groups, &argc, &argv))
    goto end2;

  defaults_argv= argv;
  if (get_options(&argc, &argv))
    goto end1;

  ret= EX_MYSQLERR;
  if (dbConnect(current_host, current_user, opt_password))
    goto end1;

  ret= 1;
  if (!opt_write_binlog)
  {
    if (disable_binlog())
      goto end;
  }

  if (opt_auto_repair &&
      (my_init_dynamic_array(&tables4repair, sizeof(char)*(NAME_LEN*2+2),16,64) ||
       my_init_dynamic_array(&tables4rebuild, sizeof(char)*(NAME_LEN*2+2),16,64)))
    goto end;

  if (opt_alldbs)
    process_all_databases();
  /* Only one database and selected table(s) */
  else if (argc > 1 && !opt_databases)
    process_selected_tables(*argv, (argv + 1), (argc - 1));
  /* One or more databases, all tables */
  else
    process_databases(argv);
  if (opt_auto_repair)
  {
    uint i;

    if (!opt_silent && (tables4repair.elements || tables4rebuild.elements))
      puts("\nRepairing tables");
    what_to_do = DO_REPAIR;
    for (i = 0; i < tables4repair.elements ; i++)
    {
      char *name= (char*) dynamic_array_ptr(&tables4repair, i);
      handle_request_for_tables(name, fixed_name_length(name));
    }
    for (i = 0; i < tables4rebuild.elements ; i++)
      rebuild_table((char*) dynamic_array_ptr(&tables4rebuild, i));
  }
  ret= test(first_error);

 end:
  dbDisconnect(current_host);
  if (opt_auto_repair)
  {
    delete_dynamic(&tables4repair);
    delete_dynamic(&tables4rebuild);
  }
 end1:
  my_free(opt_password);
  my_free(shared_memory_base_name);
  mysql_library_end();
  free_defaults(defaults_argv);
 end2:
  my_end(my_end_arg);
  return ret;
} /* main */<|MERGE_RESOLUTION|>--- conflicted
+++ resolved
@@ -1,11 +1,6 @@
-<<<<<<< HEAD
-/* Copyright (c) 2000, 2010, Oracle and/or its affiliates.
-   Copyright (C) 2010-2011 Monty Program Ab
-=======
 /* Copyright (C) 2000 MySQL AB & Jani Tolonen
    Copyright (c) 2001, 2011, Oracle and/or its affiliates.
-   Copyright (C) 2010- 2011 Monty Program Ab
->>>>>>> 6ab9c777
+   Copyright (C) 2010-2011 Monty Program Ab
 
    This program is free software; you can redistribute it and/or modify
    it under the terms of the GNU General Public License as published by
@@ -20,11 +15,8 @@
    along with this program; if not, write to the Free Software
    Foundation, Inc., 51 Franklin St, Fifth Floor, Boston, MA 02110-1301  USA
 */
-<<<<<<< HEAD
 
 /* By Jani Tolonen, 2001-04-20, MySQL Development Team */
-=======
->>>>>>> 6ab9c777
 
 #define CHECK_VERSION "2.7.0"
 
@@ -33,7 +25,6 @@
 #include <mysql_version.h>
 #include <mysqld_error.h>
 #include <sslopt-vars.h>
-#include <welcome_copyright_notice.h> /* ORACLE_WELCOME_COPYRIGHT_NOTICE */
 
 /* Exit codes */
 
@@ -238,7 +229,9 @@
 {
   DBUG_ENTER("usage");
   print_version();
-  puts(ORACLE_WELCOME_COPYRIGHT_NOTICE("2000, 2011"));
+  puts("By Jani Tolonen, 2001-04-20, MySQL Development Team.\n");
+  puts("This software comes with ABSOLUTELY NO WARRANTY. This is free software,");
+  puts("and you are welcome to modify and redistribute it under the GPL license.\n");
   printf("Usage: %s [OPTIONS] database [tables]\n", my_progname);
   printf("OR     %s [OPTIONS] --databases DB1 [DB2 DB3...]\n",
 	 my_progname);
