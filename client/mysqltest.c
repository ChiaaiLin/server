/* Copyright (C) 2000 MySQL AB

   This program is free software; you can redistribute it and/or modify
   it under the terms of the GNU General Public License as published by
   the Free Software Foundation; version 2 of the License.

   This program is distributed in the hope that it will be useful,
   but WITHOUT ANY WARRANTY; without even the implied warranty of
   MERCHANTABILITY or FITNESS FOR A PARTICULAR PURPOSE.  See the
   GNU General Public License for more details.

   You should have received a copy of the GNU General Public License
   along with this program; if not, write to the Free Software
   Foundation, Inc., 59 Temple Place, Suite 330, Boston, MA  02111-1307  USA */

/*
  mysqltest

  Tool used for executing a .test file

  See the "MySQL Test framework manual" for more information
  http://dev.mysql.com/doc/mysqltest/en/index.html

  Please keep the test framework tools identical in all versions!

  Written by:
  Sasha Pachev <sasha@mysql.com>
  Matt Wagner  <matt@mysql.com>
  Monty
  Jani
  Holyfoot
*/

#define MTEST_VERSION "3.2"

#include <my_global.h>
#include <mysql_embed.h>
#include <my_sys.h>
#include <m_string.h>
#include <mysql.h>
#include <mysql_version.h>
#include <mysqld_error.h>
#include <errmsg.h>
#include <m_ctype.h>
#include <my_dir.h>
#include <hash.h>
#include <my_getopt.h>
#include <stdarg.h>
#include <violite.h>
#include "my_regex.h" /* Our own version of regex */
#ifdef HAVE_SYS_WAIT_H
#include <sys/wait.h>
#endif
#ifdef __WIN__
#include <direct.h>
#endif


#ifndef WEXITSTATUS
# ifdef __WIN__
#  define WEXITSTATUS(stat_val) (stat_val)
# else
#  define WEXITSTATUS(stat_val) ((unsigned)(stat_val) >> 8)
# endif
#endif

/* Use cygwin for --exec and --system before 5.0 */
#if MYSQL_VERSION_ID < 50000
#define USE_CYGWIN
#endif

#define MAX_VAR_NAME_LENGTH    256
#define MAX_COLUMNS            256
#define MAX_EMBEDDED_SERVER_ARGS 64
#define MAX_DELIMITER_LENGTH 16

/* Flags controlling send and reap */
#define QUERY_SEND_FLAG  1
#define QUERY_REAP_FLAG  2

enum {
  OPT_SKIP_SAFEMALLOC=256, OPT_SSL_SSL, OPT_SSL_KEY, OPT_SSL_CERT,
  OPT_SSL_CA, OPT_SSL_CAPATH, OPT_SSL_CIPHER, OPT_PS_PROTOCOL,
  OPT_SP_PROTOCOL, OPT_CURSOR_PROTOCOL, OPT_VIEW_PROTOCOL,
  OPT_SSL_VERIFY_SERVER_CERT, OPT_MAX_CONNECT_RETRIES,
  OPT_MARK_PROGRESS, OPT_CHARSETS_DIR, OPT_LOG_DIR, OPT_TAIL_LINES
};

static int record= 0, opt_sleep= -1;
static char *opt_db= 0, *opt_pass= 0;
const char *opt_user= 0, *opt_host= 0, *unix_sock= 0, *opt_basedir= "./";
const char *opt_logdir= "";
const char *opt_include= 0, *opt_charsets_dir;
static int opt_port= 0;
static int opt_max_connect_retries;
static my_bool opt_compress= 0, silent= 0, verbose= 0;
static my_bool tty_password= 0;
static my_bool opt_mark_progress= 0;
static my_bool ps_protocol= 0, ps_protocol_enabled= 0;
static my_bool sp_protocol= 0, sp_protocol_enabled= 0;
static my_bool view_protocol= 0, view_protocol_enabled= 0;
static my_bool cursor_protocol= 0, cursor_protocol_enabled= 0;
static my_bool parsing_disabled= 0;
static my_bool display_result_vertically= FALSE,
  display_metadata= FALSE, display_result_sorted= FALSE;
static my_bool disable_query_log= 0, disable_result_log= 0;
static my_bool disable_warnings= 0;
static my_bool disable_info= 1;
static my_bool abort_on_error= 1;
static my_bool server_initialized= 0;
static my_bool is_windows= 0;
static char **default_argv;
static const char *load_default_groups[]= { "mysqltest", "client", 0 };
static char line_buffer[MAX_DELIMITER_LENGTH], *line_buffer_pos= line_buffer;

static uint start_lineno= 0; /* Start line of current command */

/* Number of lines of the result to include in failure report */
static uint opt_tail_lines= 0;

static char delimiter[MAX_DELIMITER_LENGTH]= ";";
static uint delimiter_length= 1;

static char TMPDIR[FN_REFLEN];

/* Block stack */
enum block_cmd {
  cmd_none,
  cmd_if,
  cmd_while
};

struct st_block
{
  int             line; /* Start line of block */
  my_bool         ok;   /* Should block be executed */
  enum block_cmd  cmd;  /* Command owning the block */
};

static struct st_block block_stack[32];
static struct st_block *cur_block, *block_stack_end;

/* Open file stack */
struct st_test_file
{
  FILE* file;
  const char *file_name;
  uint lineno; /* Current line in file */
};

static struct st_test_file file_stack[16];
static struct st_test_file* cur_file;
static struct st_test_file* file_stack_end;


static CHARSET_INFO *charset_info= &my_charset_latin1; /* Default charset */

static const char *embedded_server_groups[]=
{
  "server",
  "embedded",
  "mysqltest_SERVER",
  NullS
};

static int embedded_server_arg_count=0;
static char *embedded_server_args[MAX_EMBEDDED_SERVER_ARGS];

/*
  Timer related variables
  See the timer_output() definition for details
*/
static char *timer_file = NULL;
static ulonglong timer_start;
static void timer_output(void);
static ulonglong timer_now(void);

static ulonglong progress_start= 0;

/* Precompiled re's */
static my_regex_t ps_re;     /* the query can be run using PS protocol */
static my_regex_t sp_re;     /* the query can be run as a SP */
static my_regex_t view_re;   /* the query can be run as a view*/

static void init_re(void);
static int match_re(my_regex_t *, char *);
static void free_re(void);

DYNAMIC_ARRAY q_lines;

#include "sslopt-vars.h"

struct
{
  int read_lines,current_line;
} parser;

struct
{
  char file[FN_REFLEN];
  ulong pos;
} master_pos;

/* if set, all results are concated and compared against this file */
const char *result_file_name= 0;

typedef struct st_var
{
  char *name;
  int name_len;
  char *str_val;
  int str_val_len;
  int int_val;
  int alloced_len;
  int int_dirty; /* do not update string if int is updated until first read */
  int alloced;
  char *env_s;
} VAR;

/*Perl/shell-like variable registers */
VAR var_reg[10];

HASH var_hash;

struct st_connection
{
  MYSQL mysql;
  /* Used when creating views and sp, to avoid implicit commit */
  MYSQL* util_mysql;
  char *name;
  MYSQL_STMT* stmt;

#ifdef EMBEDDED_LIBRARY
  const char *cur_query;
  int cur_query_len;
  pthread_mutex_t mutex;
  pthread_cond_t cond;
  int query_done;
#endif /*EMBEDDED_LIBRARY*/
};
struct st_connection connections[128];
struct st_connection* cur_con= NULL, *next_con, *connections_end;

/*
  List of commands in mysqltest
  Must match the "command_names" array
  Add new commands before Q_UNKNOWN!
*/
enum enum_commands {
  Q_CONNECTION=1,     Q_QUERY,
  Q_CONNECT,	    Q_SLEEP, Q_REAL_SLEEP,
  Q_INC,		    Q_DEC,
  Q_SOURCE,	    Q_DISCONNECT,
  Q_LET,		    Q_ECHO,
  Q_WHILE,	    Q_END_BLOCK,
  Q_SYSTEM,	    Q_RESULT,
  Q_REQUIRE,	    Q_SAVE_MASTER_POS,
  Q_SYNC_WITH_MASTER,
  Q_SYNC_SLAVE_WITH_MASTER,
  Q_ERROR,
  Q_SEND,		    Q_REAP,
  Q_DIRTY_CLOSE,	    Q_REPLACE, Q_REPLACE_COLUMN,
  Q_PING,		    Q_EVAL,
  Q_RPL_PROBE,	    Q_ENABLE_RPL_PARSE,
  Q_DISABLE_RPL_PARSE, Q_EVAL_RESULT,
  Q_ENABLE_QUERY_LOG, Q_DISABLE_QUERY_LOG,
  Q_ENABLE_RESULT_LOG, Q_DISABLE_RESULT_LOG,
  Q_WAIT_FOR_SLAVE_TO_STOP,
  Q_ENABLE_WARNINGS, Q_DISABLE_WARNINGS,
  Q_ENABLE_INFO, Q_DISABLE_INFO,
  Q_ENABLE_METADATA, Q_DISABLE_METADATA,
  Q_EXEC, Q_DELIMITER,
  Q_DISABLE_ABORT_ON_ERROR, Q_ENABLE_ABORT_ON_ERROR,
  Q_DISPLAY_VERTICAL_RESULTS, Q_DISPLAY_HORIZONTAL_RESULTS,
  Q_QUERY_VERTICAL, Q_QUERY_HORIZONTAL, Q_SORTED_RESULT,
  Q_START_TIMER, Q_END_TIMER,
  Q_CHARACTER_SET, Q_DISABLE_PS_PROTOCOL, Q_ENABLE_PS_PROTOCOL,
  Q_DISABLE_RECONNECT, Q_ENABLE_RECONNECT,
  Q_IF,
  Q_DISABLE_PARSING, Q_ENABLE_PARSING,
  Q_REPLACE_REGEX, Q_REMOVE_FILE, Q_FILE_EXIST,
  Q_WRITE_FILE, Q_COPY_FILE, Q_PERL, Q_DIE, Q_EXIT, Q_SKIP,
  Q_CHMOD_FILE, Q_APPEND_FILE, Q_CAT_FILE, Q_DIFF_FILES,
  Q_SEND_QUIT, Q_CHANGE_USER, Q_MKDIR, Q_RMDIR,

  Q_UNKNOWN,			       /* Unknown command.   */
  Q_COMMENT,			       /* Comments, ignored. */
  Q_COMMENT_WITH_COMMAND
};


const char *command_names[]=
{
  "connection",
  "query",
  "connect",
  "sleep",
  "real_sleep",
  "inc",
  "dec",
  "source",
  "disconnect",
  "let",
  "echo",
  "while",
  "end",
  "system",
  "result",
  "require",
  "save_master_pos",
  "sync_with_master",
  "sync_slave_with_master",
  "error",
  "send",
  "reap",
  "dirty_close",
  "replace_result",
  "replace_column",
  "ping",
  "eval",
  "rpl_probe",
  "enable_rpl_parse",
  "disable_rpl_parse",
  "eval_result",
  /* Enable/disable that the _query_ is logged to result file */
  "enable_query_log",
  "disable_query_log",
  /* Enable/disable that the _result_ from a query is logged to result file */
  "enable_result_log",
  "disable_result_log",
  "wait_for_slave_to_stop",
  "enable_warnings",
  "disable_warnings",
  "enable_info",
  "disable_info",
  "enable_metadata",
  "disable_metadata",
  "exec",
  "delimiter",
  "disable_abort_on_error",
  "enable_abort_on_error",
  "vertical_results",
  "horizontal_results",
  "query_vertical",
  "query_horizontal",
  "sorted_result",
  "start_timer",
  "end_timer",
  "character_set",
  "disable_ps_protocol",
  "enable_ps_protocol",
  "disable_reconnect",
  "enable_reconnect",
  "if",
  "disable_parsing",
  "enable_parsing",
  "replace_regex",
  "remove_file",
  "file_exists",
  "write_file",
  "copy_file",
  "perl",
  "die",
               
  /* Don't execute any more commands, compare result */
  "exit",
  "skip",
  "chmod",
  "append_file",
  "cat_file",
  "diff_files",
  "send_quit",
  "change_user",
  "mkdir",
  "rmdir",

  0
};


/*
  The list of error codes to --error are stored in an internal array of
  structs. This struct can hold numeric SQL error codes, error names or
  SQLSTATE codes as strings. The element next to the last active element
  in the list is set to type ERR_EMPTY. When an SQL statement returns an
  error, we use this list to check if this is an expected error.
*/
enum match_err_type
{
  ERR_EMPTY= 0,
  ERR_ERRNO,
  ERR_SQLSTATE
};

struct st_match_err
{
  enum match_err_type type;
  union
  {
    uint errnum;
    char sqlstate[SQLSTATE_LENGTH+1];  /* \0 terminated string */
  } code;
};

struct st_expected_errors
{
  struct st_match_err err[10];
  uint count;
};
static struct st_expected_errors saved_expected_errors;

struct st_command
{
  char *query, *query_buf,*first_argument,*last_argument,*end;
  int first_word_len, query_len;
  my_bool abort_on_error;
  struct st_expected_errors expected_errors;
  char require_file[FN_REFLEN];
  enum enum_commands type;
};

TYPELIB command_typelib= {array_elements(command_names),"",
			  command_names, 0};

DYNAMIC_STRING ds_res, ds_progress, ds_warning_messages;

char builtin_echo[FN_REFLEN];

static void cleanup_and_exit(int exit_code) __attribute__((noreturn));

void die(const char *fmt, ...)
  ATTRIBUTE_FORMAT(printf, 1, 2) __attribute__((noreturn));
void abort_not_supported_test(const char *fmt, ...)
  ATTRIBUTE_FORMAT(printf, 1, 2) __attribute__((noreturn));
void verbose_msg(const char *fmt, ...)
  ATTRIBUTE_FORMAT(printf, 1, 2);
void warning_msg(const char *fmt, ...)
  ATTRIBUTE_FORMAT(printf, 1, 2);
void log_msg(const char *fmt, ...)
  ATTRIBUTE_FORMAT(printf, 1, 2);

VAR* var_from_env(const char *, const char *);
VAR* var_init(VAR* v, const char *name, int name_len, const char *val,
              int val_len);
void var_free(void* v);
VAR* var_get(const char *var_name, const char** var_name_end,
             my_bool raw, my_bool ignore_not_existing);
void eval_expr(VAR* v, const char *p, const char** p_end);
my_bool match_delimiter(int c, const char *delim, uint length);
void dump_result_to_reject_file(char *buf, int size);
void dump_result_to_log_file(char *buf, int size);
void dump_warning_messages();
void dump_progress();

void do_eval(DYNAMIC_STRING *query_eval, const char *query,
             const char *query_end, my_bool pass_through_escape_chars);
void str_to_file(const char *fname, char *str, int size);
void str_to_file2(const char *fname, char *str, int size, my_bool append);

#ifdef __WIN__
void free_tmp_sh_file();
void free_win_path_patterns();
#endif


/* For replace_column */
static char *replace_column[MAX_COLUMNS];
static uint max_replace_column= 0;
void do_get_replace_column(struct st_command*);
void free_replace_column();

/* For replace */
void do_get_replace(struct st_command *command);
void free_replace();

/* For replace_regex */
void do_get_replace_regex(struct st_command *command);
void free_replace_regex();


void free_all_replace(){
  free_replace();
  free_replace_regex();
  free_replace_column();
}


/* Disable functions that only exist in MySQL 4.0 */
#if MYSQL_VERSION_ID < 40000
void mysql_enable_rpl_parse(MYSQL* mysql __attribute__((unused))) {}
void mysql_disable_rpl_parse(MYSQL* mysql __attribute__((unused))) {}
int mysql_rpl_parse_enabled(MYSQL* mysql __attribute__((unused))) { return 1; }
my_bool mysql_rpl_probe(MYSQL *mysql __attribute__((unused))) { return 1; }
#endif
void replace_dynstr_append_mem(DYNAMIC_STRING *ds, const char *val,
                               int len);
void replace_dynstr_append(DYNAMIC_STRING *ds, const char *val);
void replace_dynstr_append_uint(DYNAMIC_STRING *ds, uint val);
void dynstr_append_sorted(DYNAMIC_STRING* ds, DYNAMIC_STRING* ds_input);

void handle_error(struct st_command*,
                  unsigned int err_errno, const char *err_error,
                  const char *err_sqlstate, DYNAMIC_STRING *ds);
void handle_no_error(struct st_command*);

#ifdef EMBEDDED_LIBRARY

/* attributes of the query thread */
pthread_attr_t cn_thd_attrib;

/*
  send_one_query executes query in separate thread, which is
  necessary in embedded library to run 'send' in proper way.
  This implementation doesn't handle errors returned
  by mysql_send_query. It's technically possible, though
  I don't see where it is needed.
*/
pthread_handler_t send_one_query(void *arg)
{
  struct st_connection *cn= (struct st_connection*)arg;

  mysql_thread_init();
  VOID(mysql_send_query(&cn->mysql, cn->cur_query, cn->cur_query_len));

  mysql_thread_end();
  pthread_mutex_lock(&cn->mutex);
  cn->query_done= 1;
  VOID(pthread_cond_signal(&cn->cond));
  pthread_mutex_unlock(&cn->mutex);
  pthread_exit(0);
  return 0;
}

static int do_send_query(struct st_connection *cn, const char *q, int q_len,
                         int flags)
{
  pthread_t tid;

  if (flags & QUERY_REAP_FLAG)
    return mysql_send_query(&cn->mysql, q, q_len);

  if (pthread_mutex_init(&cn->mutex, NULL) ||
      pthread_cond_init(&cn->cond, NULL))
    die("Error in the thread library");

  cn->cur_query= q;
  cn->cur_query_len= q_len;
  cn->query_done= 0;
  if (pthread_create(&tid, &cn_thd_attrib, send_one_query, (void*)cn))
    die("Cannot start new thread for query");

  return 0;
}

static void wait_query_thread_end(struct st_connection *con)
{
  if (!con->query_done)
  {
    pthread_mutex_lock(&con->mutex);
    while (!con->query_done)
      pthread_cond_wait(&con->cond, &con->mutex);
    pthread_mutex_unlock(&con->mutex);
  }
}

#else /*EMBEDDED_LIBRARY*/

#define do_send_query(cn,q,q_len,flags) mysql_send_query(&cn->mysql, q, q_len)

#endif /*EMBEDDED_LIBRARY*/

void do_eval(DYNAMIC_STRING *query_eval, const char *query,
             const char *query_end, my_bool pass_through_escape_chars)
{
  const char *p;
  register char c, next_c;
  register int escaped = 0;
  VAR *v;
  DBUG_ENTER("do_eval");

  for (p= query; (c= *p) && p < query_end; ++p)
  {
    switch(c) {
    case '$':
      if (escaped)
      {
	escaped= 0;
	dynstr_append_mem(query_eval, p, 1);
      }
      else
      {
	if (!(v= var_get(p, &p, 0, 0)))
	  die("Bad variable in eval");
	dynstr_append_mem(query_eval, v->str_val, v->str_val_len);
      }
      break;
    case '\\':
      next_c= *(p+1);
      if (escaped)
      {
	escaped= 0;
	dynstr_append_mem(query_eval, p, 1);
      }
      else if (next_c == '\\' || next_c == '$' || next_c == '"')
      {
        /* Set escaped only if next char is \, " or $ */
	escaped= 1;

        if (pass_through_escape_chars)
        {
          /* The escape char should be added to the output string. */
          dynstr_append_mem(query_eval, p, 1);
        }
      }
      else
	dynstr_append_mem(query_eval, p, 1);
      break;
    default:
      escaped= 0;
      dynstr_append_mem(query_eval, p, 1);
      break;
    }
  }
  DBUG_VOID_RETURN;
}


/*
  Run query and dump the result to stdout in vertical format

  NOTE! This function should be safe to call when an error
  has occured and thus any further errors will be ignored(although logged)

  SYNOPSIS
  show_query
  mysql - connection to use
  query - query to run

*/

static void show_query(MYSQL* mysql, const char* query)
{
  MYSQL_RES* res;
  DBUG_ENTER("show_query");

  if (!mysql)
    DBUG_VOID_RETURN;

  if (mysql_query(mysql, query))
  {
    log_msg("Error running query '%s': %d %s",
            query, mysql_errno(mysql), mysql_error(mysql));
    DBUG_VOID_RETURN;
  }

  if ((res= mysql_store_result(mysql)) == NULL)
  {
    /* No result set returned */
    DBUG_VOID_RETURN;
  }

  {
    MYSQL_ROW row;
    unsigned int i;
    unsigned int row_num= 0;
    unsigned int num_fields= mysql_num_fields(res);
    MYSQL_FIELD *fields= mysql_fetch_fields(res);

    fprintf(stderr, "=== %s ===\n", query);
    while ((row= mysql_fetch_row(res)))
    {
      unsigned long *lengths= mysql_fetch_lengths(res);
      row_num++;

      fprintf(stderr, "---- %d. ----\n", row_num);
      for(i= 0; i < num_fields; i++)
      {
        fprintf(stderr, "%s\t%.*s\n",
                fields[i].name,
                (int)lengths[i], row[i] ? row[i] : "NULL");
      }
    }
    for (i= 0; i < strlen(query)+8; i++)
      fprintf(stderr, "=");
    fprintf(stderr, "\n\n");
  }
  mysql_free_result(res);

  DBUG_VOID_RETURN;
}


/*
  Show any warnings just before the error. Since the last error
  is added to the warning stack, only print @@warning_count-1 warnings.

  NOTE! This function should be safe to call when an error
  has occured and this any further errors will be ignored(although logged)

  SYNOPSIS
  show_warnings_before_error
  mysql - connection to use

*/

static void show_warnings_before_error(MYSQL* mysql)
{
  MYSQL_RES* res;
  const char* query= "SHOW WARNINGS";
  DBUG_ENTER("show_warnings_before_error");

  if (!mysql)
    DBUG_VOID_RETURN;

  if (mysql_query(mysql, query))
  {
    log_msg("Error running query '%s': %d %s",
            query, mysql_errno(mysql), mysql_error(mysql));
    DBUG_VOID_RETURN;
  }

  if ((res= mysql_store_result(mysql)) == NULL)
  {
    /* No result set returned */
    DBUG_VOID_RETURN;
  }

  if (mysql_num_rows(res) <= 1)
  {
    /* Don't display the last row, it's "last error" */
  }
  else
  {
    MYSQL_ROW row;
    unsigned int row_num= 0;
    unsigned int num_fields= mysql_num_fields(res);

    fprintf(stderr, "\nWarnings from just before the error:\n");
    while ((row= mysql_fetch_row(res)))
    {
      unsigned int i;
      unsigned long *lengths= mysql_fetch_lengths(res);

      if (++row_num >= mysql_num_rows(res))
      {
        /* Don't display the last row, it's "last error" */
        break;
      }

      for(i= 0; i < num_fields; i++)
      {
        fprintf(stderr, "%.*s ", (int)lengths[i],
                row[i] ? row[i] : "NULL");
      }
      fprintf(stderr, "\n");
    }
  }
  mysql_free_result(res);

  DBUG_VOID_RETURN;
}


enum arg_type
{
  ARG_STRING,
  ARG_REST
};

struct command_arg {
  const char *argname;       /* Name of argument   */
  enum arg_type type;        /* Type of argument   */
  my_bool required;          /* Argument required  */
  DYNAMIC_STRING *ds;        /* Storage for argument */
  const char *description;   /* Description of the argument */
};


void check_command_args(struct st_command *command,
                        const char *arguments,
                        const struct command_arg *args,
                        int num_args, const char delimiter_arg)
{
  int i;
  const char *ptr= arguments;
  const char *start;
  DBUG_ENTER("check_command_args");
  DBUG_PRINT("enter", ("num_args: %d", num_args));

  for (i= 0; i < num_args; i++)
  {
    const struct command_arg *arg= &args[i];

    switch (arg->type) {
      /* A string */
    case ARG_STRING:
      /* Skip leading spaces */
      while (*ptr && *ptr == ' ')
        ptr++;
      start= ptr;
      /* Find end of arg, terminated by "delimiter_arg" */
      while (*ptr && *ptr != delimiter_arg)
        ptr++;
      if (ptr > start)
      {
        init_dynamic_string(arg->ds, 0, (uint) (ptr - start), 32);
        do_eval(arg->ds, start, ptr, FALSE);
      }
      else
      {
        /* Empty string */
        init_dynamic_string(arg->ds, "", 0, 0);
      }
      command->last_argument= (char*)ptr;

      /* Step past the delimiter */
      if (*ptr && *ptr == delimiter_arg)
        ptr++;
      DBUG_PRINT("info", ("val: %s", arg->ds->str));
      break;

      /* Rest of line */
    case ARG_REST:
      start= ptr;
      init_dynamic_string(arg->ds, 0, command->query_len, 256);
      do_eval(arg->ds, start, command->end, FALSE);
      command->last_argument= command->end;
      DBUG_PRINT("info", ("val: %s", arg->ds->str));
      break;

    default:
      DBUG_ASSERT("Unknown argument type");
      break;
    }

    /* Check required arg */
    if (arg->ds->length == 0 && arg->required)
      die("Missing required argument '%s' to command '%.*s'", arg->argname,
          command->first_word_len, command->query);

  }
  /* Check for too many arguments passed */
  ptr= command->last_argument;
  while(ptr <= command->end)
  {
    if (*ptr && *ptr != ' ')
      die("Extra argument '%s' passed to '%.*s'",
          ptr, command->first_word_len, command->query);
    ptr++;
  }
  DBUG_VOID_RETURN;
}


void handle_command_error(struct st_command *command, uint error)
{
  DBUG_ENTER("handle_command_error");
  DBUG_PRINT("enter", ("error: %d", error));
  if (error != 0)
  {
    uint i;

    if (command->abort_on_error)
      die("command \"%.*s\" failed with error %d",
          command->first_word_len, command->query, error);
    for (i= 0; i < command->expected_errors.count; i++)
    {
      DBUG_PRINT("info", ("expected error: %d",
                          command->expected_errors.err[i].code.errnum));
      if ((command->expected_errors.err[i].type == ERR_ERRNO) &&
          (command->expected_errors.err[i].code.errnum == error))
      {
        DBUG_PRINT("info", ("command \"%.*s\" failed with expected error: %d",
                            command->first_word_len, command->query, error));
        DBUG_VOID_RETURN;
      }
    }
    die("command \"%.*s\" failed with wrong error: %d",
        command->first_word_len, command->query, error);
  }
  else if (command->expected_errors.err[0].type == ERR_ERRNO &&
           command->expected_errors.err[0].code.errnum != 0)
  {
    /* Error code we wanted was != 0, i.e. not an expected success */
    die("command \"%.*s\" succeeded - should have failed with errno %d...",
        command->first_word_len, command->query,
        command->expected_errors.err[0].code.errnum);
  }
  DBUG_VOID_RETURN;
}


void close_connections()
{
  DBUG_ENTER("close_connections");
  for (--next_con; next_con >= connections; --next_con)
  {
    if (next_con->stmt)
      mysql_stmt_close(next_con->stmt);
    next_con->stmt= 0;
    mysql_close(&next_con->mysql);
    if (next_con->util_mysql)
      mysql_close(next_con->util_mysql);
    my_free(next_con->name, MYF(MY_ALLOW_ZERO_PTR));
  }
  DBUG_VOID_RETURN;
}


void close_statements()
{
  struct st_connection *con;
  DBUG_ENTER("close_statements");
  for (con= connections; con < next_con; con++)
  {
    if (con->stmt)
      mysql_stmt_close(con->stmt);
    con->stmt= 0;
  }
  DBUG_VOID_RETURN;
}


void close_files()
{
  DBUG_ENTER("close_files");
  for (; cur_file >= file_stack; cur_file--)
  {
    if (cur_file->file && cur_file->file != stdin)
    {
      DBUG_PRINT("info", ("closing file: %s", cur_file->file_name));
      my_fclose(cur_file->file, MYF(0));
    }
    my_free((gptr)cur_file->file_name, MYF(MY_ALLOW_ZERO_PTR));
    cur_file->file_name= 0;
  }
  DBUG_VOID_RETURN;
}


void free_used_memory()
{
  uint i;
  DBUG_ENTER("free_used_memory");

  close_connections();
  close_files();
  hash_free(&var_hash);

  for (i= 0 ; i < q_lines.elements ; i++)
  {
    struct st_command **q= dynamic_element(&q_lines, i, struct st_command**);
    my_free((gptr) (*q)->query_buf,MYF(MY_ALLOW_ZERO_PTR));
    my_free((gptr) (*q),MYF(0));
  }
  for (i= 0; i < 10; i++)
  {
    if (var_reg[i].alloced_len)
      my_free(var_reg[i].str_val, MYF(MY_WME));
  }
  while (embedded_server_arg_count > 1)
    my_free(embedded_server_args[--embedded_server_arg_count],MYF(0));
  delete_dynamic(&q_lines);
  dynstr_free(&ds_res);
  dynstr_free(&ds_progress);
  dynstr_free(&ds_warning_messages);
  free_all_replace();
  my_free(opt_pass,MYF(MY_ALLOW_ZERO_PTR));
  free_defaults(default_argv);
  free_re();
#ifdef __WIN__
  free_tmp_sh_file();
  free_win_path_patterns();
#endif

  /* Only call mysql_server_end if mysql_server_init has been called */
  if (server_initialized)
    mysql_server_end();

  /* Don't use DBUG after mysql_server_end() */
  return;
}


static void cleanup_and_exit(int exit_code)
{
  free_used_memory();
  my_end(MY_CHECK_ERROR);

  if (!silent)
  {
    switch (exit_code)
    {
    case 1:
      printf("not ok\n");
      break;
    case 0:
      printf("ok\n");
      break;
    case 62:
      printf("skipped\n");
    break;
    default:
      printf("unknown exit code: %d\n", exit_code);
      DBUG_ASSERT(0);
    }
  }

  exit(exit_code);
}

void die(const char *fmt, ...)
{
  static int dying= 0;
  va_list args;
  DBUG_ENTER("die");
  DBUG_PRINT("enter", ("start_lineno: %d", start_lineno));

  /*
    Protect against dying twice
    first time 'die' is called, try to write log files
    second time, just exit
  */
  if (dying)
    cleanup_and_exit(1);
  dying= 1;

  /* Print the error message */
  fprintf(stderr, "mysqltest: ");
  if (cur_file && cur_file != file_stack)
    fprintf(stderr, "In included file \"%s\": ",
            cur_file->file_name);
  if (start_lineno > 0)
    fprintf(stderr, "At line %u: ", start_lineno);
  if (fmt)
  {
    va_start(args, fmt);
    vfprintf(stderr, fmt, args);
    va_end(args);
  }
  else
    fprintf(stderr, "unknown error");
  fprintf(stderr, "\n");
  fflush(stderr);

  /* Show results from queries just before failure */
  if (ds_res.length && opt_tail_lines)
  {
    int tail_lines= opt_tail_lines;
    char* show_from= ds_res.str + ds_res.length - 1;
    while(show_from > ds_res.str && tail_lines > 0 )
    {
      show_from--;
      if (*show_from == '\n')
        tail_lines--;
    }
    fprintf(stderr, "\nThe result from queries just before the failure was:\n");
    if (show_from > ds_res.str)
      fprintf(stderr, "< snip >");
    fprintf(stderr, "%s", show_from);
    fflush(stderr);
  }

  /* Dump the result that has been accumulated so far to .log file */
  if (result_file_name && ds_res.length)
    dump_result_to_log_file(ds_res.str, ds_res.length);

  /* Dump warning messages */
  if (result_file_name && ds_warning_messages.length)
    dump_warning_messages();

  /*
    Help debugging by displaying any warnings that might have
    been produced prior to the error
  */
  if (cur_con)
    show_warnings_before_error(&cur_con->mysql);

  cleanup_and_exit(1);
}


void abort_not_supported_test(const char *fmt, ...)
{
  va_list args;
  struct st_test_file* err_file= cur_file;
  DBUG_ENTER("abort_not_supported_test");

  /* Print include filestack */
  fprintf(stderr, "The test '%s' is not supported by this installation\n",
          file_stack->file_name);
  fprintf(stderr, "Detected in file %s at line %d\n",
          err_file->file_name, err_file->lineno);
  while (err_file != file_stack)
  {
    err_file--;
    fprintf(stderr, "included from %s at line %d\n",
            err_file->file_name, err_file->lineno);
  }

  /* Print error message */
  va_start(args, fmt);
  if (fmt)
  {
    fprintf(stderr, "reason: ");
    vfprintf(stderr, fmt, args);
    fprintf(stderr, "\n");
    fflush(stderr);
  }
  va_end(args);

  cleanup_and_exit(62);
}


void abort_not_in_this_version()
{
  die("Not available in this version of mysqltest");
}


void verbose_msg(const char *fmt, ...)
{
  va_list args;
  DBUG_ENTER("verbose_msg");
  if (!verbose)
    DBUG_VOID_RETURN;

  va_start(args, fmt);
  fprintf(stderr, "mysqltest: ");
  if (cur_file && cur_file != file_stack)
    fprintf(stderr, "In included file \"%s\": ",
            cur_file->file_name);
  if (start_lineno != 0)
    fprintf(stderr, "At line %u: ", start_lineno);
  vfprintf(stderr, fmt, args);
  fprintf(stderr, "\n");
  va_end(args);

  DBUG_VOID_RETURN;
}


void warning_msg(const char *fmt, ...)
{
  va_list args;
  char buff[512];
  size_t len;
  DBUG_ENTER("warning_msg");

  va_start(args, fmt);
  dynstr_append(&ds_warning_messages, "mysqltest: ");
  if (start_lineno != 0)
  {
    dynstr_append(&ds_warning_messages, "Warning detected ");
    if (cur_file && cur_file != file_stack)
    {
      len= my_snprintf(buff, sizeof(buff), "in included file %s ",
                       cur_file->file_name);
      dynstr_append_mem(&ds_warning_messages,
                        buff, (uint) len);
    }
    len= my_snprintf(buff, sizeof(buff), "at line %d: ",
                     start_lineno);
    dynstr_append_mem(&ds_warning_messages,
                      buff, (uint) len);
  }

  len= my_vsnprintf(buff, sizeof(buff), fmt, args);
  dynstr_append_mem(&ds_warning_messages, buff, (uint) len);

  dynstr_append(&ds_warning_messages, "\n");
  va_end(args);

  DBUG_VOID_RETURN;
}


void log_msg(const char *fmt, ...)
{
  va_list args;
  char buff[1024];
  size_t len;
  DBUG_ENTER("log_msg");

  va_start(args, fmt);
  len= my_vsnprintf(buff, sizeof(buff)-1, fmt, args);
  va_end(args);

  dynstr_append_mem(&ds_res, buff, (uint) len);
  dynstr_append(&ds_res, "\n");

  DBUG_VOID_RETURN;
}


/*
  Read a file and append it to ds

  SYNOPSIS
  cat_file
  ds - pointer to dynamic string where to add the files content
  filename - name of the file to read

*/

void cat_file(DYNAMIC_STRING* ds, const char* filename)
{
  int fd;
  uint len;
  char buff[512];

  if ((fd= my_open(filename, O_RDONLY, MYF(0))) < 0)
    die("Failed to open file '%s'", filename);
  while((len= my_read(fd, (byte*)&buff,
                      sizeof(buff), MYF(0))) > 0)
  {
    char *p= buff, *start= buff;
    while (p < buff+len)
    {
      /* Convert cr/lf to lf */
      if (*p == '\r' && *(p+1) && *(p+1)== '\n')
      {
        /* Add fake newline instead of cr and output the line */
        *p= '\n';
        p++; /* Step past the "fake" newline */
        dynstr_append_mem(ds, start, (uint) (p - start));
        p++; /* Step past the "fake" newline */
        start= p;
      }
      else
        p++;
    }
    /* Output any chars that migh be left */
    dynstr_append_mem(ds, start, (uint) (p - start));
  }
  my_close(fd, MYF(0));
}


/*
  Run the specified command with popen

  SYNOPSIS
  run_command
  cmd - command to execute(should be properly quoted
  ds_res- pointer to dynamic string where to store the result

*/

static int run_command(char* cmd,
                       DYNAMIC_STRING *ds_res)
{
  char buf[512]= {0};
  FILE *res_file;
  int error;

  if (!(res_file= popen(cmd, "r")))
    die("popen(\"%s\", \"r\") failed", cmd);

  while (fgets(buf, sizeof(buf), res_file))
  {
    DBUG_PRINT("info", ("buf: %s", buf));
    if(ds_res)
    {
      /* Save the output of this command in the supplied string */
      dynstr_append(ds_res, buf);
    }
    else
    {
      /* Print it directly on screen */
      fprintf(stdout, "%s", buf);
    }
  }

  error= pclose(res_file);
  return WEXITSTATUS(error);
}


/*
  Run the specified tool with variable number of arguments

  SYNOPSIS
  run_tool
  tool_path - the name of the tool to run
  ds_res - pointer to dynamic string where to store the result
  ... - variable number of arguments that will be properly
        quoted and appended after the tool's name

*/

static int run_tool(const char *tool_path, DYNAMIC_STRING *ds_res, ...)
{
  int ret;
  const char* arg;
  va_list args;
  DYNAMIC_STRING ds_cmdline;

  DBUG_ENTER("run_tool");
  DBUG_PRINT("enter", ("tool_path: %s", tool_path));

  if (init_dynamic_string(&ds_cmdline, IF_WIN("\"", ""), FN_REFLEN, FN_REFLEN))
    die("Out of memory");

  dynstr_append_os_quoted(&ds_cmdline, tool_path, NullS);
  dynstr_append(&ds_cmdline, " ");

  va_start(args, ds_res);

  while ((arg= va_arg(args, char *)))
  {
    /* Options should be os quoted */
    if (strncmp(arg, "--", 2) == 0)
      dynstr_append_os_quoted(&ds_cmdline, arg, NullS);
    else
      dynstr_append(&ds_cmdline, arg);
    dynstr_append(&ds_cmdline, " ");
  }

  va_end(args);

#ifdef __WIN__
  dynstr_append(&ds_cmdline, "\"");
#endif

  DBUG_PRINT("info", ("Running: %s", ds_cmdline.str));
  ret= run_command(ds_cmdline.str, ds_res);
  DBUG_PRINT("exit", ("ret: %d", ret));
  dynstr_free(&ds_cmdline);
  DBUG_RETURN(ret);
}


/*
  Test if diff is present.  This is needed on Windows systems
  as the OS returns 1 whether diff is successful or if it is
  not present.

  We run diff -v and look for output in stdout.
  We don't redirect stderr to stdout to make for a simplified check
  Windows will output '"diff"' is not recognized... to stderr if it is
  not present.
*/

#ifdef __WIN__

static int diff_check(const char *diff_name)
{
  FILE *res_file;
  char buf[128];
  int have_diff= 0;

  my_snprintf(buf, sizeof(buf), "%s -v", diff_name);

  if (!(res_file= popen(buf, "r")))
    die("popen(\"%s\", \"r\") failed", buf);

  /* if diff is not present, nothing will be in stdout to increment have_diff */
  if (fgets(buf, sizeof(buf), res_file))
    have_diff= 1;

  pclose(res_file);

  return have_diff;
}

#endif


/*
  Show the diff of two files using the systems builtin diff
  command. If no such diff command exist, just dump the content
  of the two files and inform about how to get "diff"

  SYNOPSIS
  show_diff
  ds - pointer to dynamic string where to add the diff(may be NULL)
  filename1 - name of first file
  filename2 - name of second file

*/

void show_diff(DYNAMIC_STRING* ds,
               const char* filename1, const char* filename2)
{

  DYNAMIC_STRING ds_tmp;
  const char *diff_name = 0;

  if (init_dynamic_string(&ds_tmp, "", 256, 256))
    die("Out of memory");

  /* determine if we have diff on Windows
    needs special processing due to return values
    on that OS
    This test is only done on Windows since it's only needed there
    in order to correctly detect non-availibility of 'diff', and
    the way it's implemented does not work with default 'diff' on Solaris.
    */
#ifdef __WIN__
  if (diff_check("diff"))
    diff_name = "diff";
  else if (diff_check("mtrdiff"))
    diff_name = "mtrdiff";
  else
    diff_name = 0;
#else
  diff_name = "diff";           /* Otherwise always assume it's called diff */
#endif

  if (diff_name)
  {
    /* First try with unified diff */
    if (run_tool(diff_name,
                 &ds_tmp, /* Get output from diff in ds_tmp */
                 "-u",
                 filename1,
                 filename2,
                 "2>&1",
                 NULL) > 1) /* Most "diff" tools return >1 if error */
    {
      dynstr_set(&ds_tmp, "");

      /* Fallback to context diff with "diff -c" */
      if (run_tool(diff_name,
                   &ds_tmp, /* Get output from diff in ds_tmp */
                   "-c",
                   filename1,
                   filename2,
                   "2>&1",
                   NULL) > 1) /* Most "diff" tools return >1 if error */
      {
        diff_name= 0;
      }
    }
  }

  if (!(diff_name))
  {
    /*
      Fallback to dump both files to result file and inform
      about installing "diff"
      */

    dynstr_set(&ds_tmp, "");

    dynstr_append(&ds_tmp,
      "\n"
      "The two files differ but it was not possible to execute 'diff' in\n"
      "order to show only the difference, tried both 'diff -u' or 'diff -c'.\n"
      "Instead the whole content of the two files was shown for you to diff manually. ;)\n\n"
      "To get a better report you should install 'diff' on your system, which you\n"
      "for example can get from http://www.gnu.org/software/diffutils/diffutils.html\n"
#ifdef __WIN__
      "or http://gnuwin32.sourceforge.net/packages/diffutils.htm\n"
#endif
      "\n");

    dynstr_append(&ds_tmp, " --- ");
    dynstr_append(&ds_tmp, filename1);
    dynstr_append(&ds_tmp, " >>>\n");
    cat_file(&ds_tmp, filename1);
    dynstr_append(&ds_tmp, "<<<\n --- ");
    dynstr_append(&ds_tmp, filename1);
    dynstr_append(&ds_tmp, " >>>\n");
    cat_file(&ds_tmp, filename2);
    dynstr_append(&ds_tmp, "<<<<\n");
  }

  if (ds)
  {
    /* Add the diff to output */
    dynstr_append_mem(ds, ds_tmp.str, ds_tmp.length);
  }
  else
  {
    /* Print diff directly to stdout */
    fprintf(stderr, "%s\n", ds_tmp.str);
  }

  dynstr_free(&ds_tmp);

}


enum compare_files_result_enum {
   RESULT_OK= 0,
   RESULT_CONTENT_MISMATCH= 1,
   RESULT_LENGTH_MISMATCH= 2
};

/*
  Compare two files, given a fd to the first file and
  name of the second file

  SYNOPSIS
  compare_files2
  fd - Open file descriptor of the first file
  filename2 - Name of second file

  RETURN VALUES
  According to the values in "compare_files_result_enum"

*/

int compare_files2(File fd, const char* filename2)
{
  int error= RESULT_OK;
  File fd2;
  uint len, len2;
  char buff[512], buff2[512];

  if ((fd2= my_open(filename2, O_RDONLY, MYF(0))) < 0)
  {
    my_close(fd, MYF(0));
    die("Failed to open second file: '%s'", filename2);
  }
  while((len= my_read(fd, (byte*)&buff,
                      sizeof(buff), MYF(0))) > 0)
  {
    if ((len2= my_read(fd2, (byte*)&buff2,
                       sizeof(buff2), MYF(0))) < len)
    {
      /* File 2 was smaller */
      error= RESULT_LENGTH_MISMATCH;
      break;
    }
    if (len2 > len)
    {
      /* File 1 was smaller */
      error= RESULT_LENGTH_MISMATCH;
      break;
    }
    if ((memcmp(buff, buff2, len)))
    {
      /* Content of this part differed */
      error= RESULT_CONTENT_MISMATCH;
      break;
    }
  }
  if (!error && my_read(fd2, (byte*)&buff2,
                        sizeof(buff2), MYF(0)) > 0)
  {
    /* File 1 was smaller */
    error= RESULT_LENGTH_MISMATCH;
  }

  my_close(fd2, MYF(0));

  return error;
}


/*
  Compare two files, given their filenames

  SYNOPSIS
  compare_files
  filename1 - Name of first file
  filename2 - Name of second file

  RETURN VALUES
  See 'compare_files2'

*/

int compare_files(const char* filename1, const char* filename2)
{
  File fd;
  int error;

  if ((fd= my_open(filename1, O_RDONLY, MYF(0))) < 0)
    die("Failed to open first file: '%s'", filename1);

  error= compare_files2(fd, filename2);

  my_close(fd, MYF(0));

  return error;
}


/*
  Compare content of the string in ds to content of file fname

  SYNOPSIS
  dyn_string_cmp
  ds - Dynamic string containing the string o be compared
  fname - Name of file to compare with

  RETURN VALUES
  See 'compare_files2'
*/

int dyn_string_cmp(DYNAMIC_STRING* ds, const char *fname)
{
  int error;
  File fd;
  char temp_file_path[FN_REFLEN];

  DBUG_ENTER("dyn_string_cmp");
  DBUG_PRINT("enter", ("fname: %s", fname));

  if ((fd= create_temp_file(temp_file_path, TMPDIR,
                            "tmp", O_CREAT | O_SHARE | O_RDWR,
                            MYF(MY_WME))) < 0)
    die("Failed to create temporary file for ds");

  /* Write ds to temporary file and set file pos to beginning*/
  if (my_write(fd, ds->str, ds->length,
               MYF(MY_FNABP | MY_WME)) ||
      my_seek(fd, 0, SEEK_SET, MYF(0)) == MY_FILEPOS_ERROR)
  {
    my_close(fd, MYF(0));
    /* Remove the temporary file */
    my_delete(temp_file_path, MYF(0));
    die("Failed to write file '%s'", temp_file_path);
  }

  error= compare_files2(fd, fname);

  my_close(fd, MYF(0));
  /* Remove the temporary file */
  my_delete(temp_file_path, MYF(0));

  DBUG_RETURN(error);
}


/*
  Check the content of ds against result file

  SYNOPSIS
  check_result
  ds - content to be checked

  RETURN VALUES
  error - the function will not return

*/

void check_result(DYNAMIC_STRING* ds)
{
  const char* mess= "Result content mismatch\n";

  DBUG_ENTER("check_result");
  DBUG_ASSERT(result_file_name);
  DBUG_PRINT("enter", ("result_file_name: %s", result_file_name));

  if (access(result_file_name, F_OK) != 0)
    die("The specified result file does not exist: '%s'", result_file_name);

  switch (dyn_string_cmp(ds, result_file_name))
  {
  case RESULT_OK:
    break; /* ok */
  case RESULT_LENGTH_MISMATCH:
    mess= "Result length mismatch\n";
    /* Fallthrough */
  case RESULT_CONTENT_MISMATCH:
  {
    /*
      Result mismatched, dump results to .reject file
      and then show the diff
    */
    char reject_file[FN_REFLEN];
    dirname_part(reject_file, result_file_name);

    if (access(reject_file, W_OK) == 0)
    {
      /* Result file directory is writable, save reject file there */
      fn_format(reject_file, result_file_name, NULL,
                ".reject", MY_REPLACE_EXT);
    }
    else
    {
      /* Put reject file in opt_logdir */
      fn_format(reject_file, result_file_name, opt_logdir,
                ".reject", MY_REPLACE_DIR | MY_REPLACE_EXT);
    }
    str_to_file(reject_file, ds->str, ds->length);

    dynstr_set(ds, NULL); /* Don't create a .log file */

    show_diff(NULL, result_file_name, reject_file);
    die("%s", mess);
    break;
  }
  default: /* impossible */
    die("Unknown error code from dyn_string_cmp()");
  }

  DBUG_VOID_RETURN;
}


/*
  Check the content of ds against a require file
  If match fails, abort the test with special error code
  indicating that test is not supported

  SYNOPSIS
  check_require
  ds - content to be checked
  fname - name of file to check against

  RETURN VALUES
  error - the function will not return

*/

void check_require(DYNAMIC_STRING* ds, const char *fname)
{
  DBUG_ENTER("check_require");

  if (dyn_string_cmp(ds, fname))
  {
    char reason[FN_REFLEN];
    fn_format(reason, fname, "", "", MY_REPLACE_EXT | MY_REPLACE_DIR);
    abort_not_supported_test("Test requires: '%s'", reason);
  }
  DBUG_VOID_RETURN;
}


/*
   Remove surrounding chars from string

   Return 1 if first character is found but not last
*/
static int strip_surrounding(char* str, char c1, char c2)
{
  char* ptr= str;

  /* Check if the first non space character is c1 */
  while(*ptr && my_isspace(charset_info, *ptr))
    ptr++;
  if (*ptr == c1)
  {
    /* Replace it with a space */
    *ptr= ' ';

    /* Last non space charecter should be c2 */
    ptr= strend(str)-1;
    while(*ptr && my_isspace(charset_info, *ptr))
      ptr--;
    if (*ptr == c2)
    {
      /* Replace it with \0 */
      *ptr= 0;
    }
    else
    {
      /* Mismatch detected */
      return 1;
    }
  }
  return 0;
}


static void strip_parentheses(struct st_command *command)
{
  if (strip_surrounding(command->first_argument, '(', ')'))
      die("%.*s - argument list started with '%c' must be ended with '%c'",
          command->first_word_len, command->query, '(', ')');
}


static byte *get_var_key(const byte* var, uint* len,
                  my_bool __attribute__((unused)) t)
{
  register char* key;
  key = ((VAR*)var)->name;
  *len = ((VAR*)var)->name_len;
  return (byte*)key;
}


VAR *var_init(VAR *v, const char *name, int name_len, const char *val,
              int val_len)
{
  int val_alloc_len;
  VAR *tmp_var;
  if (!name_len && name)
    name_len = (uint) strlen(name);
  if (!val_len && val)
    val_len = (uint) strlen(val) ;
  val_alloc_len = val_len + 16; /* room to grow */
  if (!(tmp_var=v) && !(tmp_var = (VAR*)my_malloc(sizeof(*tmp_var)
                                                  + name_len+1, MYF(MY_WME))))
    die("Out of memory");

  tmp_var->name = (name) ? (char*) tmp_var + sizeof(*tmp_var) : 0;
  tmp_var->alloced = (v == 0);

  if (!(tmp_var->str_val = my_malloc(val_alloc_len+1, MYF(MY_WME))))
    die("Out of memory");

  memcpy(tmp_var->name, name, name_len);
  if (val)
  {
    memcpy(tmp_var->str_val, val, val_len);
    tmp_var->str_val[val_len]= 0;
  }
  tmp_var->name_len = name_len;
  tmp_var->str_val_len = val_len;
  tmp_var->alloced_len = val_alloc_len;
  tmp_var->int_val = (val) ? atoi(val) : 0;
  tmp_var->int_dirty = 0;
  tmp_var->env_s = 0;
  return tmp_var;
}


void var_free(void *v)
{
  my_free(((VAR*) v)->str_val, MYF(MY_WME));
  if (((VAR*)v)->alloced)
    my_free((char*) v, MYF(MY_WME));
}


VAR* var_from_env(const char *name, const char *def_val)
{
  const char *tmp;
  VAR *v;
  if (!(tmp = getenv(name)))
    tmp = def_val;

  v = var_init(0, name, (uint) strlen(name), tmp, (uint) strlen(tmp));
  my_hash_insert(&var_hash, (byte*)v);
  return v;
}


VAR* var_get(const char *var_name, const char **var_name_end, my_bool raw,
	     my_bool ignore_not_existing)
{
  int digit;
  VAR *v;
  DBUG_ENTER("var_get");
  DBUG_PRINT("enter", ("var_name: %s",var_name));

  if (*var_name != '$')
    goto err;
  digit = *++var_name - '0';
  if (digit < 0 || digit >= 10)
  {
    const char *save_var_name = var_name, *end;
    uint length;
    end = (var_name_end) ? *var_name_end : 0;
    while (my_isvar(charset_info,*var_name) && var_name != end)
      var_name++;
    if (var_name == save_var_name)
    {
      if (ignore_not_existing)
	DBUG_RETURN(0);
      die("Empty variable");
    }
    length= (uint) (var_name - save_var_name);
    if (length >= MAX_VAR_NAME_LENGTH)
      die("Too long variable name: %s", save_var_name);

    if (!(v = (VAR*) hash_search(&var_hash, save_var_name, length)))
    {
      char buff[MAX_VAR_NAME_LENGTH+1];
      strmake(buff, save_var_name, length);
      v= var_from_env(buff, "");
    }
    var_name--;	/* Point at last character */
  }
  else
    v = var_reg + digit;

  if (!raw && v->int_dirty)
  {
    sprintf(v->str_val, "%d", v->int_val);
    v->int_dirty = 0;
    v->str_val_len = (uint) strlen(v->str_val);
  }
  if (var_name_end)
    *var_name_end = var_name  ;
  DBUG_RETURN(v);
err:
  if (var_name_end)
    *var_name_end = 0;
  die("Unsupported variable name: %s", var_name);
  DBUG_RETURN(0);
}


VAR *var_obtain(const char *name, int len)
{
  VAR* v;
  if ((v = (VAR*)hash_search(&var_hash, name, len)))
    return v;
  v = var_init(0, name, len, "", 0);
  my_hash_insert(&var_hash, (byte*)v);
  return v;
}


/*
  - if variable starts with a $ it is regarded as a local test varable
  - if not it is treated as a environment variable, and the corresponding
  environment variable will be updated
*/

void var_set(const char *var_name, const char *var_name_end,
             const char *var_val, const char *var_val_end)
{
  int digit, env_var= 0;
  VAR *v;
  DBUG_ENTER("var_set");
  DBUG_PRINT("enter", ("var_name: '%.*s' = '%.*s' (length: %d)",
                       (int) (var_name_end - var_name), var_name,
                       (int) (var_val_end - var_val), var_val,
                       (int) (var_val_end - var_val)));

  if (*var_name != '$')
    env_var= 1;
  else
    var_name++;

  digit= *var_name - '0';
  if (!(digit < 10 && digit >= 0))
  {
    v= var_obtain(var_name, (uint) (var_name_end - var_name));
  }
  else
    v= var_reg + digit;

  eval_expr(v, var_val, (const char**) &var_val_end);

  if (env_var)
  {
    char buf[1024], *old_env_s= v->env_s;
    if (v->int_dirty)
    {
      sprintf(v->str_val, "%d", v->int_val);
      v->int_dirty= 0;
      v->str_val_len= (uint) strlen(v->str_val);
    }
    my_snprintf(buf, sizeof(buf), "%.*s=%.*s",
                v->name_len, v->name,
                v->str_val_len, v->str_val);
    if (!(v->env_s= my_strdup(buf, MYF(MY_WME))))
      die("Out of memory");
    putenv(v->env_s);
    my_free((gptr)old_env_s, MYF(MY_ALLOW_ZERO_PTR));
  }
  DBUG_VOID_RETURN;
}


void var_set_string(const char* name, const char* value)
{
  var_set(name, name + strlen(name), value, value + strlen(value));
}


void var_set_int(const char* name, int value)
{
  char buf[21];
  my_snprintf(buf, sizeof(buf), "%d", value);
  var_set_string(name, buf);
}


/*
  Store an integer (typically the returncode of the last SQL)
  statement in the mysqltest builtin variable $mysql_errno
*/

void var_set_errno(int sql_errno)
{
  var_set_int("$mysql_errno", sql_errno);
}

/*
  Set variable from the result of a query

  SYNOPSIS
  var_query_set()
  var	        variable to set from query
  query       start of query string to execute
  query_end   end of the query string to execute


  DESCRIPTION
  let @<var_name> = `<query>`

  Execute the query and assign the first row of result to var as
  a tab separated strings

  Also assign each column of the result set to
  variable "$<var_name>_<column_name>"
  Thus the tab separated output can be read from $<var_name> and
  and each individual column can be read as $<var_name>_<col_name>

*/

void var_query_set(VAR *var, const char *query, const char** query_end)
{
  char *end = (char*)((query_end && *query_end) ?
		      *query_end : query + strlen(query));
  MYSQL_RES *res;
  MYSQL_ROW row;
  MYSQL* mysql = &cur_con->mysql;
  DYNAMIC_STRING ds_query;
  DBUG_ENTER("var_query_set");
  LINT_INIT(res);

  while (end > query && *end != '`')
    --end;
  if (query == end)
    die("Syntax error in query, missing '`'");
  ++query;

  /* Eval the query, thus replacing all environment variables */
  init_dynamic_string(&ds_query, 0, (uint) ((end - query) + 32), 256);
  do_eval(&ds_query, query, end, FALSE);

  if (mysql_real_query(mysql, ds_query.str, ds_query.length))
    die("Error running query '%s': %d %s", ds_query.str,
	mysql_errno(mysql), mysql_error(mysql));
  if (!(res= mysql_store_result(mysql)))
    die("Query '%s' didn't return a result set", ds_query.str);
  dynstr_free(&ds_query);

  if ((row= mysql_fetch_row(res)) && row[0])
  {
    /*
      Concatenate all fields in the first row with tab in between
      and assign that string to the $variable
    */
    DYNAMIC_STRING result;
    uint i;
    ulong *lengths;

    init_dynamic_string(&result, "", 512, 512);
    lengths= mysql_fetch_lengths(res);
    for (i= 0; i < mysql_num_fields(res); i++)
    {
      if (row[i])
      {
        /* Add column to tab separated string */
	dynstr_append_mem(&result, row[i], lengths[i]);
      }
      dynstr_append_mem(&result, "\t", 1);
    }
    end= result.str + result.length-1;
    eval_expr(var, result.str, (const char**) &end);
    dynstr_free(&result);
  }
  else
    eval_expr(var, "", 0);

  mysql_free_result(res);
  DBUG_VOID_RETURN;
}


/*
  Set variable from the result of a field in a query

  This function is useful when checking for a certain value
  in the output from a query that can't be restricted to only
  return some values. A very good example of that is most SHOW
  commands.

  SYNOPSIS
  var_set_query_get_value()

  DESCRIPTION
  let $variable= query_get_value(<query to run>,<column name>,<row no>);

  <query to run> -    The query that should be sent to the server
  <column name> -     Name of the column that holds the field be compared
                      against the expected value
  <row no> -          Number of the row that holds the field to be
                      compared against the expected value

*/

void var_set_query_get_value(struct st_command *command, VAR *var)
{
  long row_no;
  int col_no= -1;
  MYSQL_RES* res;
  MYSQL* mysql= &cur_con->mysql;

  static DYNAMIC_STRING ds_query;
  static DYNAMIC_STRING ds_col;
  static DYNAMIC_STRING ds_row;
  const struct command_arg query_get_value_args[] = {
    "query", ARG_STRING, TRUE, &ds_query, "Query to run",
    "column name", ARG_STRING, TRUE, &ds_col, "Name of column",
    "row number", ARG_STRING, TRUE, &ds_row, "Number for row",
  };

  DBUG_ENTER("var_set_query_get_value");
  LINT_INIT(res);

  strip_parentheses(command);
  DBUG_PRINT("info", ("query: %s", command->query));
  check_command_args(command, command->first_argument, query_get_value_args,
                     sizeof(query_get_value_args)/sizeof(struct command_arg),
                     ',');

  DBUG_PRINT("info", ("query: %s", ds_query.str));
  DBUG_PRINT("info", ("col: %s", ds_col.str));

  /* Convert row number to int */
  if (!str2int(ds_row.str, 10, (long) 0, (long) INT_MAX, &row_no))
    die("Invalid row number: '%s'", ds_row.str);
  DBUG_PRINT("info", ("row: %s, row_no: %ld", ds_row.str, row_no));
  dynstr_free(&ds_row);

  /* Remove any surrounding "'s from the query - if there is any */
  if (strip_surrounding(ds_query.str, '"', '"'))
    die("Mismatched \"'s around query '%s'", ds_query.str);

  /* Run the query */
  if (mysql_real_query(mysql, ds_query.str, ds_query.length))
    die("Error running query '%s': %d %s", ds_query.str,
	mysql_errno(mysql), mysql_error(mysql));
  if (!(res= mysql_store_result(mysql)))
    die("Query '%s' didn't return a result set", ds_query.str);

  {
    /* Find column number from the given column name */
    uint i;
    uint num_fields= mysql_num_fields(res);
    MYSQL_FIELD *fields= mysql_fetch_fields(res);

    for (i= 0; i < num_fields; i++)
    {
      if (strcmp(fields[i].name, ds_col.str) == 0 &&
          strlen(fields[i].name) == ds_col.length)
      {
        col_no= i;
        break;
      }
    }
    if (col_no == -1)
    {
      mysql_free_result(res);
      die("Could not find column '%s' in the result of '%s'",
          ds_col.str, ds_query.str);
    }
    DBUG_PRINT("info", ("Found column %d with name '%s'",
                        i, fields[i].name));
  }
  dynstr_free(&ds_col);

  {
    /* Get the value */
    MYSQL_ROW row;
    long rows= 0;
    const char* value= "No such row";

    while ((row= mysql_fetch_row(res)))
    {
      if (++rows == row_no)
      {

        DBUG_PRINT("info", ("At row %ld, column %d is '%s'",
                            row_no, col_no, row[col_no]));
        /* Found the row to get */
        if (row[col_no])
          value= row[col_no];
        else
          value= "NULL";

        break;
      }
    }
    eval_expr(var, value, 0);
  }
  dynstr_free(&ds_query);
  mysql_free_result(res);

  DBUG_VOID_RETURN;
}


void var_copy(VAR *dest, VAR *src)
{
  dest->int_val= src->int_val;
  dest->int_dirty= src->int_dirty;

  /* Alloc/realloc data for str_val in dest */
  if (dest->alloced_len < src->alloced_len &&
      !(dest->str_val= dest->str_val
        ? my_realloc(dest->str_val, src->alloced_len, MYF(MY_WME))
        : my_malloc(src->alloced_len, MYF(MY_WME))))
    die("Out of memory");
  else
    dest->alloced_len= src->alloced_len;

  /* Copy str_val data to dest */
  dest->str_val_len= src->str_val_len;
  if (src->str_val_len)
    memcpy(dest->str_val, src->str_val, src->str_val_len);
}


void eval_expr(VAR *v, const char *p, const char **p_end)
{

  DBUG_ENTER("eval_expr");
  DBUG_PRINT("enter", ("p: '%s'", p));

  if (*p == '$')
  {
    VAR *vp;
    if ((vp= var_get(p, p_end, 0, 0)))
      var_copy(v, vp);
    DBUG_VOID_RETURN;
  }

  if (*p == '`')
  {
    var_query_set(v, p, p_end);
    DBUG_VOID_RETURN;
  }

  {
    /* Check if this is a "let $var= query_get_value()" */
    const char* get_value_str= "query_get_value";
    const size_t len= strlen(get_value_str);
    if (strncmp(p, get_value_str, len)==0)
    {
      struct st_command command;
      memset(&command, 0, sizeof(command));
      command.query= (char*)p;
      command.first_word_len= (uint) len;
      command.first_argument= command.query + len;
      command.end= (char*)*p_end;
      var_set_query_get_value(&command, v);
      DBUG_VOID_RETURN;
    }
  }

  {
    int new_val_len = (p_end && *p_end) ?
      (int) (*p_end - p) : (int) strlen(p);
    if (new_val_len + 1 >= v->alloced_len)
    {
      static int MIN_VAR_ALLOC= 32;
      v->alloced_len = (new_val_len < MIN_VAR_ALLOC - 1) ?
        MIN_VAR_ALLOC : new_val_len + 1;
      if (!(v->str_val =
            v->str_val ? my_realloc(v->str_val, v->alloced_len+1,
                                    MYF(MY_WME)) :
            my_malloc(v->alloced_len+1, MYF(MY_WME))))
        die("Out of memory");
    }
    v->str_val_len = new_val_len;
    memcpy(v->str_val, p, new_val_len);
    v->str_val[new_val_len] = 0;
    v->int_val=atoi(p);
    DBUG_PRINT("info", ("atoi on '%s', returns: %d", p, v->int_val));
    v->int_dirty=0;
  }
  DBUG_VOID_RETURN;
}


int open_file(const char *name)
{
  char buff[FN_REFLEN];
  DBUG_ENTER("open_file");
  DBUG_PRINT("enter", ("name: %s", name));
  if (!test_if_hard_path(name))
  {
    strxmov(buff, opt_basedir, name, NullS);
    name=buff;
  }
  fn_format(buff, name, "", "", MY_UNPACK_FILENAME);

  if (cur_file == file_stack_end)
    die("Source directives are nesting too deep");
  cur_file++;
  if (!(cur_file->file = my_fopen(buff, O_RDONLY | FILE_BINARY, MYF(0))))
  {
    cur_file--;
    die("Could not open file '%s'", buff);
  }
  cur_file->file_name= my_strdup(buff, MYF(MY_FAE));
  cur_file->lineno=1;
  DBUG_RETURN(0);
}


/*
  Source and execute the given file

  SYNOPSIS
  do_source()
  query	called command

  DESCRIPTION
  source <file_name>

  Open the file <file_name> and execute it

*/

void do_source(struct st_command *command)
{
  static DYNAMIC_STRING ds_filename;
  const struct command_arg source_args[] = {
    "filename", ARG_STRING, TRUE, &ds_filename, "File to source"
  };
  DBUG_ENTER("do_source");

  check_command_args(command, command->first_argument, source_args,
                     sizeof(source_args)/sizeof(struct command_arg),
                     ' ');

  /*
    If this file has already been sourced, don't source it again.
    It's already available in the q_lines cache.
  */
  if (parser.current_line < (parser.read_lines - 1))
    ; /* Do nothing */
  else
  {
    DBUG_PRINT("info", ("sourcing file: %s", ds_filename.str));
    open_file(ds_filename.str);
  }

  dynstr_free(&ds_filename);
  return;
}


#if defined __WIN__

#ifdef USE_CYGWIN
/* Variables used for temporary sh files used for emulating Unix on Windows */
char tmp_sh_name[64], tmp_sh_cmd[70];
#endif

void init_tmp_sh_file()
{
#ifdef USE_CYGWIN
  /* Format a name for the tmp sh file that is unique for this process */
  my_snprintf(tmp_sh_name, sizeof(tmp_sh_name), "tmp_%d.sh", getpid());
  /* Format the command to execute in order to run the script */
  my_snprintf(tmp_sh_cmd, sizeof(tmp_sh_cmd), "sh %s", tmp_sh_name);
#endif
}


void free_tmp_sh_file()
{
#ifdef USE_CYGWIN
  my_delete(tmp_sh_name, MYF(0));
#endif
}
#endif


FILE* my_popen(DYNAMIC_STRING *ds_cmd, const char *mode)
{
#if defined __WIN__ && defined USE_CYGWIN
  /* Dump the command into a sh script file and execute with popen */
  str_to_file(tmp_sh_name, ds_cmd->str, ds_cmd->length);
  return popen(tmp_sh_cmd, mode);
#else
  return popen(ds_cmd->str, mode);
#endif
}


static void init_builtin_echo(void)
{
#ifdef __WIN__

  /* Look for "echo.exe" in same dir as mysqltest was started from */
  dirname_part(builtin_echo, my_progname);
  fn_format(builtin_echo, ".\\echo.exe",
            builtin_echo, "", MYF(MY_REPLACE_DIR));

  /* Make sure echo.exe exists */
  if (access(builtin_echo, F_OK) != 0)
    builtin_echo[0]= 0;
  return;

#else

  builtin_echo[0]= 0;
  return;

#endif
}


/*
  Replace a substring

  SYNOPSIS
    replace
    ds_str      The string to search and perform the replace in
    search_str  The string to search for
    search_len  Length of the string to search for
    replace_str The string to replace with
    replace_len Length of the string to replace with

  RETURN
    0 String replaced
    1 Could not find search_str in str
*/

static int replace(DYNAMIC_STRING *ds_str,
                   const char *search_str, ulong search_len,
                   const char *replace_str, ulong replace_len)
{
  DYNAMIC_STRING ds_tmp;
  const char *start= strstr(ds_str->str, search_str);
  if (!start)
    return 1;
  init_dynamic_string(&ds_tmp, "",
                      ds_str->length + replace_len, 256);
  dynstr_append_mem(&ds_tmp, ds_str->str, (uint) (start - ds_str->str));
  dynstr_append_mem(&ds_tmp, replace_str, replace_len);
  dynstr_append(&ds_tmp, start + search_len);
  dynstr_set(ds_str, ds_tmp.str);
  dynstr_free(&ds_tmp);
  return 0;
}


/*
  Execute given command.

  SYNOPSIS
  do_exec()
  query	called command

  DESCRIPTION
  exec <command>

  Execute the text between exec and end of line in a subprocess.
  The error code returned from the subprocess is checked against the
  expected error array, previously set with the --error command.
  It can thus be used to execute a command that shall fail.

  NOTE
  Although mysqltest is executed from cygwin shell, the command will be
  executed in "cmd.exe". Thus commands like "rm" etc can NOT be used, use
  mysqltest commmand(s) like "remove_file" for that
*/

void do_exec(struct st_command *command)
{
  int error;
  char buf[512];
  FILE *res_file;
  char *cmd= command->first_argument;
  DYNAMIC_STRING ds_cmd;
  DBUG_ENTER("do_exec");
  DBUG_PRINT("enter", ("cmd: '%s'", cmd));

  /* Skip leading space */
  while (*cmd && my_isspace(charset_info, *cmd))
    cmd++;
  if (!*cmd)
    die("Missing argument in exec");
  command->last_argument= command->end;

  init_dynamic_string(&ds_cmd, 0, command->query_len+256, 256);
  /* Eval the command, thus replacing all environment variables */
  do_eval(&ds_cmd, cmd, command->end, !is_windows);

  /* Check if echo should be replaced with "builtin" echo */
  if (builtin_echo[0] && strncmp(cmd, "echo", 4) == 0)
  {
    /* Replace echo with our "builtin" echo */
    replace(&ds_cmd, "echo", 4, builtin_echo, (uint) strlen(builtin_echo));
  }

#ifdef __WIN__
#ifndef USE_CYGWIN
  /* Replace /dev/null with NUL */
  while(replace(&ds_cmd, "/dev/null", 9, "NUL", 3) == 0)
    ;
  /* Replace "closed stdout" with non existing output fd */
  while(replace(&ds_cmd, ">&-", 3, ">&4", 3) == 0)
    ;
#endif
#endif

  DBUG_PRINT("info", ("Executing '%s' as '%s'",
                      command->first_argument, ds_cmd.str));

  if (!(res_file= my_popen(&ds_cmd, "r")) && command->abort_on_error)
    die("popen(\"%s\", \"r\") failed", command->first_argument);

  while (fgets(buf, sizeof(buf), res_file))
  {
    if (disable_result_log)
    {
      buf[strlen(buf)-1]=0;
      DBUG_PRINT("exec_result",("%s", buf));
    }
    else
    {
      replace_dynstr_append(&ds_res, buf);
    }
  }
  error= pclose(res_file);
  if (error > 0)
  {
    uint status= WEXITSTATUS(error), i;
    my_bool ok= 0;

    if (command->abort_on_error)
    {
      log_msg("exec of '%s' failed, error: %d, status: %d, errno: %d",
              ds_cmd.str, error, status, errno);
      die("command \"%s\" failed", command->first_argument);
    }

    DBUG_PRINT("info",
               ("error: %d, status: %d", error, status));
    for (i= 0; i < command->expected_errors.count; i++)
    {
      DBUG_PRINT("info", ("expected error: %d",
                          command->expected_errors.err[i].code.errnum));
      if ((command->expected_errors.err[i].type == ERR_ERRNO) &&
          (command->expected_errors.err[i].code.errnum == status))
      {
        ok= 1;
        DBUG_PRINT("info", ("command \"%s\" failed with expected error: %d",
                            command->first_argument, status));
      }
    }
    if (!ok)
      die("command \"%s\" failed with wrong error: %d",
          command->first_argument, status);
  }
  else if (command->expected_errors.err[0].type == ERR_ERRNO &&
           command->expected_errors.err[0].code.errnum != 0)
  {
    /* Error code we wanted was != 0, i.e. not an expected success */
    log_msg("exec of '%s failed, error: %d, errno: %d",
            ds_cmd.str, error, errno);
    die("command \"%s\" succeeded - should have failed with errno %d...",
        command->first_argument, command->expected_errors.err[0].code.errnum);
  }

  dynstr_free(&ds_cmd);
  DBUG_VOID_RETURN;
}

enum enum_operator
{
  DO_DEC,
  DO_INC
};


/*
  Decrease or increase the value of a variable

  SYNOPSIS
  do_modify_var()
  query	called command
  operator    operation to perform on the var

  DESCRIPTION
  dec $var_name
  inc $var_name

*/

int do_modify_var(struct st_command *command,
                  enum enum_operator operator)
{
  const char *p= command->first_argument;
  VAR* v;
  if (!*p)
    die("Missing argument to %.*s", command->first_word_len, command->query);
  if (*p != '$')
    die("The argument to %.*s must be a variable (start with $)",
        command->first_word_len, command->query);
  v= var_get(p, &p, 1, 0);
  switch (operator) {
  case DO_DEC:
    v->int_val--;
    break;
  case DO_INC:
    v->int_val++;
    break;
  default:
    die("Invalid operator to do_modify_var");
    break;
  }
  v->int_dirty= 1;
  command->last_argument= (char*)++p;
  return 0;
}


/*
  Wrapper for 'system' function

  NOTE
  If mysqltest is executed from cygwin shell, the command will be
  executed in the "windows command interpreter" cmd.exe and we prepend "sh"
  to make it be executed by cygwins "bash". Thus commands like "rm",
  "mkdir" as well as shellscripts can executed by "system" in Windows.

*/

int my_system(DYNAMIC_STRING* ds_cmd)
{
#if defined __WIN__ && defined USE_CYGWIN
  /* Dump the command into a sh script file and execute with system */
  str_to_file(tmp_sh_name, ds_cmd->str, ds_cmd->length);
  return system(tmp_sh_cmd);
#else
  return system(ds_cmd->str);
#endif
}


/*
  SYNOPSIS
  do_system
  command	called command

  DESCRIPTION
  system <command>

  Eval the query to expand any $variables in the command.
  Execute the command with the "system" command.

*/

void do_system(struct st_command *command)
{
  DYNAMIC_STRING ds_cmd;
  DBUG_ENTER("do_system");

  if (strlen(command->first_argument) == 0)
    die("Missing arguments to system, nothing to do!");

  init_dynamic_string(&ds_cmd, 0, command->query_len + 64, 256);

  /* Eval the system command, thus replacing all environment variables */
  do_eval(&ds_cmd, command->first_argument, command->end, !is_windows);

#ifdef __WIN__
#ifndef USE_CYGWIN
   /* Replace /dev/null with NUL */
   while(replace(&ds_cmd, "/dev/null", 9, "NUL", 3) == 0)
     ;
#endif
#endif


  DBUG_PRINT("info", ("running system command '%s' as '%s'",
                      command->first_argument, ds_cmd.str));
  if (my_system(&ds_cmd))
  {
    if (command->abort_on_error)
      die("system command '%s' failed", command->first_argument);

    /* If ! abort_on_error, log message and continue */
    dynstr_append(&ds_res, "system command '");
    replace_dynstr_append(&ds_res, command->first_argument);
    dynstr_append(&ds_res, "' failed\n");
  }

  command->last_argument= command->end;
  dynstr_free(&ds_cmd);
  DBUG_VOID_RETURN;
}


/*
  SYNOPSIS
  do_remove_file
  command	called command

  DESCRIPTION
  remove_file <file_name>
  Remove the file <file_name>
*/

void do_remove_file(struct st_command *command)
{
  int error;
  static DYNAMIC_STRING ds_filename;
  const struct command_arg rm_args[] = {
    "filename", ARG_STRING, TRUE, &ds_filename, "File to delete"
  };
  DBUG_ENTER("do_remove_file");

  check_command_args(command, command->first_argument,
                     rm_args, sizeof(rm_args)/sizeof(struct command_arg),
                     ' ');

  DBUG_PRINT("info", ("removing file: %s", ds_filename.str));
  error= my_delete(ds_filename.str, MYF(0)) != 0;
  handle_command_error(command, error);
  dynstr_free(&ds_filename);
  DBUG_VOID_RETURN;
}


/*
  SYNOPSIS
  do_copy_file
  command	command handle

  DESCRIPTION
  copy_file <from_file> <to_file>
  Copy <from_file> to <to_file>

  NOTE! Will fail if <to_file> exists
*/

void do_copy_file(struct st_command *command)
{
  int error;
  static DYNAMIC_STRING ds_from_file;
  static DYNAMIC_STRING ds_to_file;
  const struct command_arg copy_file_args[] = {
    "from_file", ARG_STRING, TRUE, &ds_from_file, "Filename to copy from",
    "to_file", ARG_STRING, TRUE, &ds_to_file, "Filename to copy to"
  };
  DBUG_ENTER("do_copy_file");

  check_command_args(command, command->first_argument,
                     copy_file_args,
                     sizeof(copy_file_args)/sizeof(struct command_arg),
                     ' ');

  DBUG_PRINT("info", ("Copy %s to %s", ds_from_file.str, ds_to_file.str));
  error= (my_copy(ds_from_file.str, ds_to_file.str,
                  MYF(MY_DONT_OVERWRITE_FILE)) != 0);
  handle_command_error(command, error);
  dynstr_free(&ds_from_file);
  dynstr_free(&ds_to_file);
  DBUG_VOID_RETURN;
}


/*
  SYNOPSIS
  do_chmod_file
  command	command handle

  DESCRIPTION
  chmod <octal> <file_name>
  Change file permission of <file_name>

*/

void do_chmod_file(struct st_command *command)
{
  long mode= 0;
  static DYNAMIC_STRING ds_mode;
  static DYNAMIC_STRING ds_file;
  const struct command_arg chmod_file_args[] = {
    "mode", ARG_STRING, TRUE, &ds_mode, "Mode of file(octal) ex. 0660",
    "filename", ARG_STRING, TRUE, &ds_file, "Filename of file to modify"
  };
  DBUG_ENTER("do_chmod_file");

  check_command_args(command, command->first_argument,
                     chmod_file_args,
                     sizeof(chmod_file_args)/sizeof(struct command_arg),
                     ' ');

  /* Parse what mode to set */
  if (ds_mode.length != 4 ||
      str2int(ds_mode.str, 8, 0, INT_MAX, &mode) == NullS)
    die("You must write a 4 digit octal number for mode");

  DBUG_PRINT("info", ("chmod %o %s", (uint)mode, ds_file.str));
  handle_command_error(command, chmod(ds_file.str, mode));
  dynstr_free(&ds_mode);
  dynstr_free(&ds_file);
  DBUG_VOID_RETURN;
}


/*
  SYNOPSIS
  do_file_exists
  command	called command

  DESCRIPTION
  fiile_exist <file_name>
  Check if file <file_name> exists
*/

void do_file_exist(struct st_command *command)
{
  int error;
  static DYNAMIC_STRING ds_filename;
  const struct command_arg file_exist_args[] = {
    "filename", ARG_STRING, TRUE, &ds_filename, "File to check if it exist"
  };
  DBUG_ENTER("do_file_exist");

  check_command_args(command, command->first_argument,
                     file_exist_args,
                     sizeof(file_exist_args)/sizeof(struct command_arg),
                     ' ');

  DBUG_PRINT("info", ("Checking for existence of file: %s", ds_filename.str));
  error= (access(ds_filename.str, F_OK) != 0);
  handle_command_error(command, error);
  dynstr_free(&ds_filename);
  DBUG_VOID_RETURN;
}


/*
  SYNOPSIS
  do_mkdir
  command	called command

  DESCRIPTION
  mkdir <dir_name>
  Create the directory <dir_name>
*/

void do_mkdir(struct st_command *command)
{
  int error;
  static DYNAMIC_STRING ds_dirname;
  const struct command_arg mkdir_args[] = {
    "dirname", ARG_STRING, TRUE, &ds_dirname, "Directory to create"
  };
  DBUG_ENTER("do_mkdir");

  check_command_args(command, command->first_argument,
                     mkdir_args, sizeof(mkdir_args)/sizeof(struct command_arg),
                     ' ');

  DBUG_PRINT("info", ("creating directory: %s", ds_dirname.str));
  error= my_mkdir(ds_dirname.str, 0777, MYF(0)) != 0;
  handle_command_error(command, error);
  dynstr_free(&ds_dirname);
  DBUG_VOID_RETURN;
}

/*
  SYNOPSIS
  do_rmdir
  command	called command

  DESCRIPTION
  rmdir <dir_name>
  Remove the empty directory <dir_name>
*/

void do_rmdir(struct st_command *command)
{
  int error;
  static DYNAMIC_STRING ds_dirname;
  const struct command_arg rmdir_args[] = {
    "dirname", ARG_STRING, TRUE, &ds_dirname, "Directory to remove"
  };
  DBUG_ENTER("do_rmdir");

  check_command_args(command, command->first_argument,
                     rmdir_args, sizeof(rmdir_args)/sizeof(struct command_arg),
                     ' ');

  DBUG_PRINT("info", ("removing directory: %s", ds_dirname.str));
  error= rmdir(ds_dirname.str) != 0;
  handle_command_error(command, error);
  dynstr_free(&ds_dirname);
  DBUG_VOID_RETURN;
}


/*
  Read characters from line buffer or file. This is needed to allow
  my_ungetc() to buffer MAX_DELIMITER_LENGTH characters for a file

  NOTE:
  This works as long as one doesn't change files (with 'source file_name')
  when there is things pushed into the buffer.  This should however not
  happen for any tests in the test suite.
*/

int my_getc(FILE *file)
{
  if (line_buffer_pos == line_buffer)
    return fgetc(file);
  return *--line_buffer_pos;
}


void my_ungetc(int c)
{
  *line_buffer_pos++= (char) c;
}


void read_until_delimiter(DYNAMIC_STRING *ds,
                          DYNAMIC_STRING *ds_delimiter)
{
  char c;
  DBUG_ENTER("read_until_delimiter");
  DBUG_PRINT("enter", ("delimiter: %s, length: %d",
                       ds_delimiter->str, ds_delimiter->length));

  if (ds_delimiter->length > MAX_DELIMITER_LENGTH)
    die("Max delimiter length(%d) exceeded", MAX_DELIMITER_LENGTH);

  /* Read from file until delimiter is found */
  while (1)
  {
    c= my_getc(cur_file->file);

    if (c == '\n')
    {
      cur_file->lineno++;

      /* Skip newline from the same line as the command */
      if (start_lineno == (cur_file->lineno - 1))
        continue;
    }
    else if (start_lineno == cur_file->lineno)
    {
      /*
        No characters except \n are allowed on
        the same line as the command
      */
      die("Trailing characters found after command");
    }

    if (feof(cur_file->file))
      die("End of file encountered before '%s' delimiter was found",
          ds_delimiter->str);

    if (match_delimiter(c, ds_delimiter->str, ds_delimiter->length))
    {
      DBUG_PRINT("exit", ("Found delimiter '%s'", ds_delimiter->str));
      break;
    }
    dynstr_append_mem(ds, (const char*)&c, 1);
  }
  DBUG_PRINT("exit", ("ds: %s", ds->str));
  DBUG_VOID_RETURN;
}


void do_write_file_command(struct st_command *command, my_bool append)
{
  static DYNAMIC_STRING ds_content;
  static DYNAMIC_STRING ds_filename;
  static DYNAMIC_STRING ds_delimiter;
  const struct command_arg write_file_args[] = {
    "filename", ARG_STRING, TRUE, &ds_filename, "File to write to",
    "delimiter", ARG_STRING, FALSE, &ds_delimiter, "Delimiter to read until"
  };
  DBUG_ENTER("do_write_file");

  check_command_args(command,
                     command->first_argument,
                     write_file_args,
                     sizeof(write_file_args)/sizeof(struct command_arg),
                     ' ');

  /* If no delimiter was provided, use EOF */
  if (ds_delimiter.length == 0)
    dynstr_set(&ds_delimiter, "EOF");

  if (!append && access(ds_filename.str, F_OK) == 0)
  {
    /* The file should not be overwritten */
    die("File already exist: '%s'", ds_filename.str);
  }

  init_dynamic_string(&ds_content, "", 1024, 1024);
  read_until_delimiter(&ds_content, &ds_delimiter);
  DBUG_PRINT("info", ("Writing to file: %s", ds_filename.str));
  str_to_file2(ds_filename.str, ds_content.str, ds_content.length, append);
  dynstr_free(&ds_content);
  dynstr_free(&ds_filename);
  dynstr_free(&ds_delimiter);
  DBUG_VOID_RETURN;
}


/*
  SYNOPSIS
  do_write_file
  command	called command

  DESCRIPTION
  write_file <file_name> [<delimiter>];
  <what to write line 1>
  <...>
  < what to write line n>
  EOF

  --write_file <file_name>;
  <what to write line 1>
  <...>
  < what to write line n>
  EOF

  Write everything between the "write_file" command and 'delimiter'
  to "file_name"

  NOTE! Will fail if <file_name> exists

  Default <delimiter> is EOF

*/

void do_write_file(struct st_command *command)
{
  do_write_file_command(command, FALSE);
}


/*
  SYNOPSIS
  do_append_file
  command	called command

  DESCRIPTION
  append_file <file_name> [<delimiter>];
  <what to write line 1>
  <...>
  < what to write line n>
  EOF

  --append_file <file_name>;
  <what to write line 1>
  <...>
  < what to write line n>
  EOF

  Append everything between the "append_file" command
  and 'delimiter' to "file_name"

  Default <delimiter> is EOF

*/

void do_append_file(struct st_command *command)
{
  do_write_file_command(command, TRUE);
}


/*
  SYNOPSIS
  do_cat_file
  command	called command

  DESCRIPTION
  cat_file <file_name>;

  Print the given file to result log

*/

void do_cat_file(struct st_command *command)
{
  static DYNAMIC_STRING ds_filename;
  const struct command_arg cat_file_args[] = {
    "filename", ARG_STRING, TRUE, &ds_filename, "File to read from"
  };
  DBUG_ENTER("do_cat_file");

  check_command_args(command,
                     command->first_argument,
                     cat_file_args,
                     sizeof(cat_file_args)/sizeof(struct command_arg),
                     ' ');

  DBUG_PRINT("info", ("Reading from, file: %s", ds_filename.str));

  cat_file(&ds_res, ds_filename.str);

  dynstr_free(&ds_filename);
  DBUG_VOID_RETURN;
}


/*
  SYNOPSIS
  do_diff_files
  command	called command

  DESCRIPTION
  diff_files <file1> <file2>;

  Fails if the two files differ.

*/

void do_diff_files(struct st_command *command)
{
  int error= 0;
  static DYNAMIC_STRING ds_filename;
  static DYNAMIC_STRING ds_filename2;
  const struct command_arg diff_file_args[] = {
    "file1", ARG_STRING, TRUE, &ds_filename, "First file to diff",
    "file2", ARG_STRING, TRUE, &ds_filename2, "Second file to diff"
  };
  DBUG_ENTER("do_diff_files");

  check_command_args(command,
                     command->first_argument,
                     diff_file_args,
                     sizeof(diff_file_args)/sizeof(struct command_arg),
                     ' ');

  if ((error= compare_files(ds_filename.str, ds_filename2.str)))
  {
    /* Compare of the two files failed, append them to output
       so the failure can be analyzed
    */
    show_diff(&ds_res, ds_filename.str, ds_filename2.str);
  }

  dynstr_free(&ds_filename);
  dynstr_free(&ds_filename2);
  handle_command_error(command, error);
  DBUG_VOID_RETURN;
}


struct st_connection * find_connection_by_name(const char *name)
{
  struct st_connection *con;
  for (con= connections; con < next_con; con++)
  {
    if (!strcmp(con->name, name))
    {
      return con;
    }
  }
  return 0; /* Connection not found */
}


/*
  SYNOPSIS
  do_send_quit
  command	called command

  DESCRIPTION
  Sends a simple quit command to the server for the named connection.

*/

void do_send_quit(struct st_command *command)
{
  char *p= command->first_argument, *name;
  struct st_connection *con;

  DBUG_ENTER("do_send_quit");
  DBUG_PRINT("enter",("name: '%s'",p));

  if (!*p)
    die("Missing connection name in send_quit");
  name= p;
  while (*p && !my_isspace(charset_info,*p))
    p++;

  if (*p)
    *p++= 0;
  command->last_argument= p;

  if (!(con= find_connection_by_name(name)))
    die("connection '%s' not found in connection pool", name);

  simple_command(&con->mysql,COM_QUIT,NullS,0,1);

  DBUG_VOID_RETURN;
}


/*
  SYNOPSIS
  do_change_user
  command       called command

  DESCRIPTION
  change_user [<user>], [<passwd>], [<db>]
  <user> - user to change to
  <passwd> - user password
  <db> - default database

  Changes the user and causes the database specified by db to become
  the default (current) database for the the current connection.

*/

void do_change_user(struct st_command *command)
{
  MYSQL *mysql = &cur_con->mysql;
  /* static keyword to make the NetWare compiler happy. */
  static DYNAMIC_STRING ds_user, ds_passwd, ds_db;
  const struct command_arg change_user_args[] = {
    { "user", ARG_STRING, FALSE, &ds_user, "User to connect as" },
    { "password", ARG_STRING, FALSE, &ds_passwd, "Password used when connecting" },
    { "database", ARG_STRING, FALSE, &ds_db, "Database to select after connect" },
  };

  DBUG_ENTER("do_change_user");

  check_command_args(command, command->first_argument,
                     change_user_args,
                     sizeof(change_user_args)/sizeof(struct command_arg),
                     ',');

  if (cur_con->stmt)
  {
    mysql_stmt_close(cur_con->stmt);
    cur_con->stmt= NULL;
  }

  if (!ds_user.length)
    dynstr_set(&ds_user, mysql->user);

  if (!ds_passwd.length)
    dynstr_set(&ds_passwd, mysql->passwd);

  if (!ds_db.length)
    dynstr_set(&ds_db, mysql->db);

  DBUG_PRINT("info",("connection: '%s' user: '%s' password: '%s' database: '%s'",
                      cur_con->name, ds_user.str, ds_passwd.str, ds_db.str));

  if (mysql_change_user(mysql, ds_user.str, ds_passwd.str, ds_db.str))
    die("change user failed: %s", mysql_error(mysql));

  dynstr_free(&ds_user);
  dynstr_free(&ds_passwd);
  dynstr_free(&ds_db);

  DBUG_VOID_RETURN;
}


/*
  SYNOPSIS
  do_perl
  command	command handle

  DESCRIPTION
  perl [<delimiter>];
  <perlscript line 1>
  <...>
  <perlscript line n>
  EOF

  Execute everything after "perl" until <delimiter> as perl.
  Useful for doing more advanced things
  but still being able to execute it on all platforms.

  Default <delimiter> is EOF
*/

void do_perl(struct st_command *command)
{
  int error;
  File fd;
  FILE *res_file;
  char buf[FN_REFLEN];
  char temp_file_path[FN_REFLEN];
  static DYNAMIC_STRING ds_script;
  static DYNAMIC_STRING ds_delimiter;
  const struct command_arg perl_args[] = {
    "delimiter", ARG_STRING, FALSE, &ds_delimiter, "Delimiter to read until"
  };
  DBUG_ENTER("do_perl");

  check_command_args(command,
                     command->first_argument,
                     perl_args,
                     sizeof(perl_args)/sizeof(struct command_arg),
                     ' ');

  /* If no delimiter was provided, use EOF */
  if (ds_delimiter.length == 0)
    dynstr_set(&ds_delimiter, "EOF");

  init_dynamic_string(&ds_script, "", 1024, 1024);
  read_until_delimiter(&ds_script, &ds_delimiter);

  DBUG_PRINT("info", ("Executing perl: %s", ds_script.str));

  /* Create temporary file name */
  if ((fd= create_temp_file(temp_file_path, getenv("MYSQLTEST_VARDIR"),
                            "tmp", O_CREAT | O_SHARE | O_RDWR,
                            MYF(MY_WME))) < 0)
    die("Failed to create temporary file for perl command");
  my_close(fd, MYF(0));

  str_to_file(temp_file_path, ds_script.str, ds_script.length);

  /* Format the "perl <filename>" command */
  my_snprintf(buf, sizeof(buf), "perl %s", temp_file_path);

  if (!(res_file= popen(buf, "r")) && command->abort_on_error)
    die("popen(\"%s\", \"r\") failed", buf);

  while (fgets(buf, sizeof(buf), res_file))
  {
    if (disable_result_log)
    {
      buf[strlen(buf)-1]=0;
      DBUG_PRINT("exec_result",("%s", buf));
    }
    else
    {
      replace_dynstr_append(&ds_res, buf);
    }
  }
  error= pclose(res_file);

  /* Remove the temporary file */
  my_delete(temp_file_path, MYF(0));

  handle_command_error(command, WEXITSTATUS(error));
  dynstr_free(&ds_script);
  dynstr_free(&ds_delimiter);
  DBUG_VOID_RETURN;
}


/*
  Print the content between echo and <delimiter> to result file.
  Evaluate all variables in the string before printing, allow
  for variable names to be escaped using \

  SYNOPSIS
  do_echo()
  command  called command

  DESCRIPTION
  echo text
  Print the text after echo until end of command to result file

  echo $<var_name>
  Print the content of the variable <var_name> to result file

  echo Some text $<var_name>
  Print "Some text" plus the content of the variable <var_name> to
  result file

  echo Some text \$<var_name>
  Print "Some text" plus $<var_name> to result file
*/

int do_echo(struct st_command *command)
{
  DYNAMIC_STRING ds_echo;
  DBUG_ENTER("do_echo");

  init_dynamic_string(&ds_echo, "", command->query_len, 256);
  do_eval(&ds_echo, command->first_argument, command->end, FALSE);
  dynstr_append_mem(&ds_res, ds_echo.str, ds_echo.length);
  dynstr_append_mem(&ds_res, "\n", 1);
  dynstr_free(&ds_echo);
  command->last_argument= command->end;
  DBUG_RETURN(0);
}


void do_wait_for_slave_to_stop(struct st_command *c __attribute__((unused)))
{
  static int SLAVE_POLL_INTERVAL= 300000;
  MYSQL* mysql = &cur_con->mysql;
  for (;;)
  {
    MYSQL_RES *UNINIT_VAR(res);
    MYSQL_ROW row;
    int done;

    if (mysql_query(mysql,"show status like 'Slave_running'") ||
	!(res=mysql_store_result(mysql)))
      die("Query failed while probing slave for stop: %s",
	  mysql_error(mysql));
    if (!(row=mysql_fetch_row(res)) || !row[1])
    {
      mysql_free_result(res);
      die("Strange result from query while probing slave for stop");
    }
    done = !strcmp(row[1],"OFF");
    mysql_free_result(res);
    if (done)
      break;
    my_sleep(SLAVE_POLL_INTERVAL);
  }
  return;
}


void do_sync_with_master2(long offset)
{
  MYSQL_RES *res;
  MYSQL_ROW row;
  MYSQL *mysql= &cur_con->mysql;
  char query_buf[FN_REFLEN+128];
  int tries= 0;
  int rpl_parse;

  if (!master_pos.file[0])
    die("Calling 'sync_with_master' without calling 'save_master_pos'");
  rpl_parse= mysql_rpl_parse_enabled(mysql);
  mysql_disable_rpl_parse(mysql);

  sprintf(query_buf, "select master_pos_wait('%s', %ld)", master_pos.file,
	  master_pos.pos + offset);

wait_for_position:

  if (mysql_query(mysql, query_buf))
    die("failed in '%s': %d: %s", query_buf, mysql_errno(mysql),
        mysql_error(mysql));

  if (!(res= mysql_store_result(mysql)))
    die("mysql_store_result() returned NULL for '%s'", query_buf);
  if (!(row= mysql_fetch_row(res)))
    die("empty result in %s", query_buf);
  if (!row[0])
  {
    /*
      It may be that the slave SQL thread has not started yet, though START
      SLAVE has been issued ?
    */
    if (tries++ == 30)
    {
      show_query(mysql, "SHOW MASTER STATUS");
      show_query(mysql, "SHOW SLAVE STATUS");
      die("could not sync with master ('%s' returned NULL)", query_buf);
    }
    sleep(1); /* So at most we will wait 30 seconds and make 31 tries */
    mysql_free_result(res);
    goto wait_for_position;
  }
  mysql_free_result(res);
  if (rpl_parse)
    mysql_enable_rpl_parse(mysql);

  return;
}


void do_sync_with_master(struct st_command *command)
{
  long offset= 0;
  char *p= command->first_argument;
  const char *offset_start= p;
  if (*offset_start)
  {
    for (; my_isdigit(charset_info, *p); p++)
      offset = offset * 10 + *p - '0';

    if(*p && !my_isspace(charset_info, *p))
      die("Invalid integer argument \"%s\"", offset_start);
    command->last_argument= p;
  }
  do_sync_with_master2(offset);
  return;
}


/*
  when ndb binlog is on, this call will wait until last updated epoch
  (locally in the mysqld) has been received into the binlog
*/
int do_save_master_pos()
{
  MYSQL_RES *res;
  MYSQL_ROW row;
  MYSQL *mysql = &cur_con->mysql;
  const char *query;
  int rpl_parse;

  rpl_parse = mysql_rpl_parse_enabled(mysql);
  mysql_disable_rpl_parse(mysql);

#ifdef HAVE_NDB_BINLOG
  /*
    Wait for ndb binlog to be up-to-date with all changes
    done on the local mysql server
  */
  {
    ulong have_ndbcluster;
    if (mysql_query(mysql, query= "show variables like 'have_ndbcluster'"))
      die("'%s' failed: %d %s", query,
          mysql_errno(mysql), mysql_error(mysql));
    if (!(res= mysql_store_result(mysql)))
      die("mysql_store_result() returned NULL for '%s'", query);
    if (!(row= mysql_fetch_row(res)))
      die("Query '%s' returned empty result", query);

    have_ndbcluster= strcmp("YES", row[1]) == 0;
    mysql_free_result(res);

    if (have_ndbcluster)
    {
      ulonglong start_epoch= 0, applied_epoch= 0,
	latest_epoch=0, latest_trans_epoch=0,
	latest_handled_binlog_epoch= 0, latest_received_binlog_epoch= 0,
	latest_applied_binlog_epoch= 0;
      int count= 0;
      int do_continue= 1;
      while (do_continue)
      {
        const char binlog[]= "binlog";
	const char latest_epoch_str[]=
          "latest_epoch=";
        const char latest_trans_epoch_str[]=
          "latest_trans_epoch=";
	const char latest_received_binlog_epoch_str[]=
	  "latest_received_binlog_epoch";
        const char latest_handled_binlog_epoch_str[]=
          "latest_handled_binlog_epoch=";
        const char latest_applied_binlog_epoch_str[]=
          "latest_applied_binlog_epoch=";
        if (count)
          sleep(1);
        if (mysql_query(mysql, query= "show engine ndb status"))
          die("failed in '%s': %d %s", query,
              mysql_errno(mysql), mysql_error(mysql));
        if (!(res= mysql_store_result(mysql)))
          die("mysql_store_result() returned NULL for '%s'", query);
        while ((row= mysql_fetch_row(res)))
        {
          if (strcmp(row[1], binlog) == 0)
          {
            const char *status= row[2];

	    /* latest_epoch */
	    while (*status && strncmp(status, latest_epoch_str,
				      sizeof(latest_epoch_str)-1))
	      status++;
	    if (*status)
            {
	      status+= sizeof(latest_epoch_str)-1;
	      latest_epoch= strtoull(status, (char**) 0, 10);
	    }
	    else
	      die("result does not contain '%s' in '%s'",
		  latest_epoch_str, query);
	    /* latest_trans_epoch */
	    while (*status && strncmp(status, latest_trans_epoch_str,
				      sizeof(latest_trans_epoch_str)-1))
	      status++;
	    if (*status)
	    {
	      status+= sizeof(latest_trans_epoch_str)-1;
	      latest_trans_epoch= strtoull(status, (char**) 0, 10);
	    }
	    else
	      die("result does not contain '%s' in '%s'",
		  latest_trans_epoch_str, query);
	    /* latest_received_binlog_epoch */
	    while (*status &&
		   strncmp(status, latest_received_binlog_epoch_str,
			   sizeof(latest_received_binlog_epoch_str)-1))
	      status++;
	    if (*status)
	    {
	      status+= sizeof(latest_received_binlog_epoch_str)-1;
	      latest_received_binlog_epoch= strtoull(status, (char**) 0, 10);
	    }
	    else
	      die("result does not contain '%s' in '%s'",
		  latest_received_binlog_epoch_str, query);
	    /* latest_handled_binlog */
	    while (*status &&
		   strncmp(status, latest_handled_binlog_epoch_str,
			   sizeof(latest_handled_binlog_epoch_str)-1))
	      status++;
	    if (*status)
	    {
	      status+= sizeof(latest_handled_binlog_epoch_str)-1;
	      latest_handled_binlog_epoch= strtoull(status, (char**) 0, 10);
	    }
	    else
	      die("result does not contain '%s' in '%s'",
		  latest_handled_binlog_epoch_str, query);
	    /* latest_applied_binlog_epoch */
	    while (*status &&
		   strncmp(status, latest_applied_binlog_epoch_str,
			   sizeof(latest_applied_binlog_epoch_str)-1))
	      status++;
	    if (*status)
	    {
	      status+= sizeof(latest_applied_binlog_epoch_str)-1;
	      latest_applied_binlog_epoch= strtoull(status, (char**) 0, 10);
	    }
	    else
	      die("result does not contain '%s' in '%s'",
		  latest_applied_binlog_epoch_str, query);
	    if (count == 0)
	      start_epoch= latest_trans_epoch;
	    break;
	  }
	}
	if (!row)
	  die("result does not contain '%s' in '%s'",
	      binlog, query);
	if (latest_applied_binlog_epoch > applied_epoch)
	  count= 0;
	applied_epoch= latest_applied_binlog_epoch;
	count++;
	if (latest_handled_binlog_epoch >= start_epoch)
          do_continue= 0;
        else if (count > 30)
	{
	  break;
        }
        mysql_free_result(res);
      }
    }
  }
#endif
  if (mysql_query(mysql, query= "show master status"))
    die("failed in 'show master status': %d %s",
	mysql_errno(mysql), mysql_error(mysql));

  if (!(res = mysql_store_result(mysql)))
    die("mysql_store_result() retuned NULL for '%s'", query);
  if (!(row = mysql_fetch_row(res)))
    die("empty result in show master status");
  strnmov(master_pos.file, row[0], sizeof(master_pos.file)-1);
  master_pos.pos = strtoul(row[1], (char**) 0, 10);
  mysql_free_result(res);

  if (rpl_parse)
    mysql_enable_rpl_parse(mysql);

  return 0;
}


/*
  Assign the variable <var_name> with <var_val>

  SYNOPSIS
  do_let()
  query	called command

  DESCRIPTION
  let $<var_name>=<var_val><delimiter>

  <var_name>  - is the string string found between the $ and =
  <var_val>   - is the content between the = and <delimiter>, it may span
  multiple line and contain any characters except <delimiter>
  <delimiter> - is a string containing of one or more chars, default is ;

  RETURN VALUES
  Program will die if error detected
*/

void do_let(struct st_command *command)
{
  char *p= command->first_argument;
  char *var_name, *var_name_end;
  DYNAMIC_STRING let_rhs_expr;
  DBUG_ENTER("do_let");

  init_dynamic_string(&let_rhs_expr, "", 512, 2048);

  /* Find <var_name> */
  if (!*p)
    die("Missing arguments to let");
  var_name= p;
  while (*p && (*p != '=') && !my_isspace(charset_info,*p))
    p++;
  var_name_end= p;
  if (var_name == var_name_end ||
      (var_name+1 == var_name_end && *var_name == '$'))
    die("Missing variable name in let");
  while (my_isspace(charset_info,*p))
    p++;
  if (*p++ != '=')
    die("Missing assignment operator in let");

  /* Find start of <var_val> */
  while (*p && my_isspace(charset_info,*p))
    p++;

  do_eval(&let_rhs_expr, p, command->end, FALSE);

  command->last_argument= command->end;
  /* Assign var_val to var_name */
  var_set(var_name, var_name_end, let_rhs_expr.str,
          (let_rhs_expr.str + let_rhs_expr.length));
  dynstr_free(&let_rhs_expr);
  DBUG_VOID_RETURN;
}


int do_rpl_probe(struct st_command *command __attribute__((unused)))
{
  DBUG_ENTER("do_rpl_probe");
  if (mysql_rpl_probe(&cur_con->mysql))
    die("Failed in mysql_rpl_probe(): '%s'", mysql_error(&cur_con->mysql));
  DBUG_RETURN(0);
}


int do_enable_rpl_parse(struct st_command *command __attribute__((unused)))
{
  mysql_enable_rpl_parse(&cur_con->mysql);
  return 0;
}


int do_disable_rpl_parse(struct st_command *command __attribute__((unused)))
{
  mysql_disable_rpl_parse(&cur_con->mysql);
  return 0;
}


/*
  Sleep the number of specified seconds

  SYNOPSIS
  do_sleep()
  q	       called command
  real_sleep   use the value from opt_sleep as number of seconds to sleep
               if real_sleep is false

  DESCRIPTION
  sleep <seconds>
  real_sleep <seconds>

  The difference between the sleep and real_sleep commands is that sleep
  uses the delay from the --sleep command-line option if there is one.
  (If the --sleep option is not given, the sleep command uses the delay
  specified by its argument.) The real_sleep command always uses the
  delay specified by its argument.  The logic is that sometimes delays are
  cpu-dependent, and --sleep can be used to set this delay.  real_sleep is
  used for cpu-independent delays.
*/

int do_sleep(struct st_command *command, my_bool real_sleep)
{
  int error= 0;
  char *p= command->first_argument;
  char *sleep_start, *sleep_end= command->end;
  double sleep_val;

  while (my_isspace(charset_info, *p))
    p++;
  if (!*p)
    die("Missing argument to %.*s", command->first_word_len, command->query);
  sleep_start= p;
  /* Check that arg starts with a digit, not handled by my_strtod */
  if (!my_isdigit(charset_info, *sleep_start))
    die("Invalid argument to %.*s \"%s\"", command->first_word_len,
        command->query,command->first_argument);
  sleep_val= my_strtod(sleep_start, &sleep_end, &error);
  if (error)
    die("Invalid argument to %.*s \"%s\"", command->first_word_len,
        command->query, command->first_argument);

  /* Fixed sleep time selected by --sleep option */
  if (opt_sleep >= 0 && !real_sleep)
    sleep_val= opt_sleep;

  DBUG_PRINT("info", ("sleep_val: %f", sleep_val));
  if (sleep_val)
    my_sleep((ulong) (sleep_val * 1000000L));
  command->last_argument= sleep_end;
  return 0;
}


void do_get_file_name(struct st_command *command,
                      char* dest, uint dest_max_len)
{
  char *p= command->first_argument, *name;
  if (!*p)
    die("Missing file name argument");
  name= p;
  while (*p && !my_isspace(charset_info,*p))
    p++;
  if (*p)
    *p++= 0;
  command->last_argument= p;
  strmake(dest, name, dest_max_len - 1);
}


void do_set_charset(struct st_command *command)
{
  char *charset_name= command->first_argument;
  char *p;

  if (!charset_name || !*charset_name)
    die("Missing charset name in 'character_set'");
  /* Remove end space */
  p= charset_name;
  while (*p && !my_isspace(charset_info,*p))
    p++;
  if(*p)
    *p++= 0;
  command->last_argument= p;
  charset_info= get_charset_by_csname(charset_name,MY_CS_PRIMARY,MYF(MY_WME));
  if (!charset_info)
    abort_not_supported_test("Test requires charset '%s'", charset_name);
}


#if MYSQL_VERSION_ID >= 50000
/* List of error names to error codes, available from 5.0 */
typedef struct
{
  const char *name;
  uint        code;
} st_error;

static st_error global_error_names[] =
{
#include <mysqld_ername.h>
  { 0, 0 }
};

uint get_errcode_from_name(char *error_name, char *error_end)
{
  /* SQL error as string */
  st_error *e= global_error_names;

  DBUG_ENTER("get_errcode_from_name");
  DBUG_PRINT("enter", ("error_name: %s", error_name));

  /* Loop through the array of known error names */
  for (; e->name; e++)
  {
    /*
      If we get a match, we need to check the length of the name we
      matched against in case it was longer than what we are checking
      (as in ER_WRONG_VALUE vs. ER_WRONG_VALUE_COUNT).
    */
    if (!strncmp(error_name, e->name, (int) (error_end - error_name)) &&
        (uint) strlen(e->name) == (uint) (error_end - error_name))
    {
      DBUG_RETURN(e->code);
    }
  }
  if (!e->name)
    die("Unknown SQL error name '%s'", error_name);
  DBUG_RETURN(0);
}
#else
uint get_errcode_from_name(char *error_name __attribute__((unused)),
                           char *error_end __attribute__((unused)))
{
  abort_not_in_this_version();
  return 0; /* Never reached */
}
#endif



void do_get_errcodes(struct st_command *command)
{
  struct st_match_err *to= saved_expected_errors.err;
  char *p= command->first_argument;
  uint count= 0;

  DBUG_ENTER("do_get_errcodes");

  if (!*p)
    die("Missing argument(s) to 'error'");

  do
  {
    char *end;

    /* Skip leading spaces */
    while (*p && *p == ' ')
      p++;

    /* Find end */
    end= p;
    while (*end && *end != ',' && *end != ' ')
      end++;

    if (*p == 'S')
    {
      char *to_ptr= to->code.sqlstate;

      /*
        SQLSTATE string
        - Must be SQLSTATE_LENGTH long
        - May contain only digits[0-9] and _uppercase_ letters
      */
      p++; /* Step past the S */
      if ((end - p) != SQLSTATE_LENGTH)
        die("The sqlstate must be exactly %d chars long", SQLSTATE_LENGTH);

      /* Check sqlstate string validity */
      while (*p && p < end)
      {
        if (my_isdigit(charset_info, *p) || my_isupper(charset_info, *p))
          *to_ptr++= *p++;
        else
          die("The sqlstate may only consist of digits[0-9] " \
              "and _uppercase_ letters");
      }

      *to_ptr= 0;
      to->type= ERR_SQLSTATE;
      DBUG_PRINT("info", ("ERR_SQLSTATE: %s", to->code.sqlstate));
    }
    else if (*p == 's')
    {
      die("The sqlstate definition must start with an uppercase S");
    }
    else if (*p == 'E')
    {
      /* Error name string */

      DBUG_PRINT("info", ("Error name: %s", p));
      to->code.errnum= get_errcode_from_name(p, end);
      to->type= ERR_ERRNO;
      DBUG_PRINT("info", ("ERR_ERRNO: %d", to->code.errnum));
    }
    else if (*p == 'e')
    {
      die("The error name definition must start with an uppercase E");
    }
    else
    {
      long val;
      char *start= p;
      /* Check that the string passed to str2int only contain digits */
      while (*p && p != end)
      {
        if (!my_isdigit(charset_info, *p))
          die("Invalid argument to error: '%s' - "\
              "the errno may only consist of digits[0-9]",
              command->first_argument);
        p++;
      }

      /* Convert the sting to int */
      if (!str2int(start, 10, (long) INT_MIN, (long) INT_MAX, &val))
	die("Invalid argument to error: '%s'", command->first_argument);

      to->code.errnum= (uint) val;
      to->type= ERR_ERRNO;
      DBUG_PRINT("info", ("ERR_ERRNO: %d", to->code.errnum));
    }
    to++;
    count++;

    if (count >= (sizeof(saved_expected_errors.err) /
                  sizeof(struct st_match_err)))
      die("Too many errorcodes specified");

    /* Set pointer to the end of the last error code */
    p= end;

    /* Find next ',' */
    while (*p && *p != ',')
      p++;

    if (*p)
      p++; /* Step past ',' */

  } while (*p);

  command->last_argument= p;
  to->type= ERR_EMPTY;                        /* End of data */

  DBUG_PRINT("info", ("Expected errors: %d", count));
  saved_expected_errors.count= count;
  DBUG_VOID_RETURN;
}


/*
  Get a string;  Return ptr to end of string
  Strings may be surrounded by " or '

  If string is a '$variable', return the value of the variable.
*/

char *get_string(char **to_ptr, char **from_ptr,
                 struct st_command *command)
{
  char c, sep;
  char *to= *to_ptr, *from= *from_ptr, *start=to;
  DBUG_ENTER("get_string");

  /* Find separator */
  if (*from == '"' || *from == '\'')
    sep= *from++;
  else
    sep=' ';				/* Separated with space */

  for ( ; (c=*from) ; from++)
  {
    if (c == '\\' && from[1])
    {					/* Escaped character */
      /* We can't translate \0 -> ASCII 0 as replace can't handle ASCII 0 */
      switch (*++from) {
      case 'n':
	*to++= '\n';
	break;
      case 't':
	*to++= '\t';
	break;
      case 'r':
	*to++ = '\r';
	break;
      case 'b':
	*to++ = '\b';
	break;
      case 'Z':				/* ^Z must be escaped on Win32 */
	*to++='\032';
	break;
      default:
	*to++ = *from;
	break;
      }
    }
    else if (c == sep)
    {
      if (c == ' ' || c != *++from)
	break;				/* Found end of string */
      *to++=c;				/* Copy duplicated separator */
    }
    else
      *to++=c;
  }
  if (*from != ' ' && *from)
    die("Wrong string argument in %s", command->query);

  while (my_isspace(charset_info,*from))	/* Point to next string */
    from++;

  *to =0;				/* End of string marker */
  *to_ptr= to+1;			/* Store pointer to end */
  *from_ptr= from;

  /* Check if this was a variable */
  if (*start == '$')
  {
    const char *end= to;
    VAR *var=var_get(start, &end, 0, 1);
    if (var && to == (char*) end+1)
    {
      DBUG_PRINT("info",("var: '%s' -> '%s'", start, var->str_val));
      DBUG_RETURN(var->str_val);	/* return found variable value */
    }
  }
  DBUG_RETURN(start);
}


void set_reconnect(MYSQL* mysql, int val)
{
  my_bool reconnect= val;
  DBUG_ENTER("set_reconnect");
  DBUG_PRINT("info", ("val: %d", val));
#if MYSQL_VERSION_ID < 50000
  mysql->reconnect= reconnect;
#else
  mysql_options(mysql, MYSQL_OPT_RECONNECT, (char *)&reconnect);
#endif
  DBUG_VOID_RETURN;
}


int select_connection_name(const char *name)
{
  DBUG_ENTER("select_connection2");
  DBUG_PRINT("enter",("name: '%s'", name));

  if (!(cur_con= find_connection_by_name(name)))
    die("connection '%s' not found in connection pool", name);
  DBUG_RETURN(0);
}


int select_connection(struct st_command *command)
{
  int ret;
  char *p= command->first_argument;
  static DYNAMIC_STRING ds_connection;
  const struct command_arg connection_args[] = {
    { "connection_name", ARG_STRING, TRUE, &ds_connection, "Name of the connection that we switch to." }
  };
  DBUG_ENTER("select_connection");

  if (!*p)
    die("Missing connection name in connect");

  check_command_args(command, command->first_argument, connection_args,
                     sizeof(connection_args)/sizeof(struct command_arg),
                     ',');

  DBUG_PRINT("info", ("changing connection: %s", ds_connection.str));

  ret= select_connection_name(ds_connection.str);
  dynstr_free(&ds_connection);
  return ret;
}


void do_close_connection(struct st_command *command)
{
  char *p= command->first_argument, *name;
  struct st_connection *con;

  DBUG_ENTER("close_connection");
  DBUG_PRINT("enter",("name: '%s'",p));

  if (!*p)
    die("Missing connection name in disconnect");
  name= p;
  while (*p && !my_isspace(charset_info,*p))
    p++;

  if (*p)
    *p++= 0;
  command->last_argument= p;

  if (!(con= find_connection_by_name(name)))
    die("connection '%s' not found in connection pool", name);

  DBUG_PRINT("info", ("Closing connection %s", con->name));
#ifndef EMBEDDED_LIBRARY
  if (command->type == Q_DIRTY_CLOSE)
  {
    if (con->mysql.net.vio)
    {
      vio_delete(con->mysql.net.vio);
      con->mysql.net.vio = 0;
    }
  }
#else
  /*
    As query could be still executed in a separate theread
    we need to check if the query's thread was finished and probably wait
    (embedded-server specific)
  */
  wait_query_thread_end(con);
#endif /*EMBEDDED_LIBRARY*/
  if (con->stmt)
    mysql_stmt_close(con->stmt);
  con->stmt= 0;

  mysql_close(&con->mysql);

  if (con->util_mysql)
    mysql_close(con->util_mysql);
  con->util_mysql= 0;

  my_free(con->name, MYF(0));

  /*
    When the connection is closed set name to "-closed_connection-"
    to make it possible to reuse the connection name.
  */
  if (!(con->name = my_strdup("-closed_connection-", MYF(MY_WME))))
    die("Out of memory");

  DBUG_VOID_RETURN;
}


/*
  Connect to a server doing several retries if needed.

  SYNOPSIS
  safe_connect()
  con               - connection structure to be used
  host, user, pass, - connection parameters
  db, port, sock

  NOTE

  Sometimes in a test the client starts before
  the server - to solve the problem, we try again
  after some sleep if connection fails the first
  time

  This function will try to connect to the given server
  "opt_max_connect_retries" times and sleep "connection_retry_sleep"
  seconds between attempts before finally giving up.
  This helps in situation when the client starts
  before the server (which happens sometimes).
  It will only ignore connection errors during these retries.

*/

void safe_connect(MYSQL* mysql, const char *name, const char *host,
                  const char *user, const char *pass, const char *db,
                  int port, const char *sock)
{
  int failed_attempts= 0;
  static ulong connection_retry_sleep= 100000; /* Microseconds */

  DBUG_ENTER("safe_connect");
  while(!mysql_real_connect(mysql, host,user, pass, db, port, sock,
                            CLIENT_MULTI_STATEMENTS | CLIENT_REMEMBER_OPTIONS))
  {
    /*
      Connect failed

      Only allow retry if this was an error indicating the server
      could not be contacted. Error code differs depending
      on protocol/connection type
    */

    if ((mysql_errno(mysql) == CR_CONN_HOST_ERROR ||
         mysql_errno(mysql) == CR_CONNECTION_ERROR) &&
        failed_attempts < opt_max_connect_retries)
    {
      verbose_msg("Connect attempt %d/%d failed: %d: %s", failed_attempts,
                  opt_max_connect_retries, mysql_errno(mysql),
                  mysql_error(mysql));
      my_sleep(connection_retry_sleep);
    }
    else
    {
      if (failed_attempts > 0)
        die("Could not open connection '%s' after %d attempts: %d %s", name,
            failed_attempts, mysql_errno(mysql), mysql_error(mysql));
      else
        die("Could not open connection '%s': %d %s", name,
            mysql_errno(mysql), mysql_error(mysql));
    }
    failed_attempts++;
  }
  DBUG_VOID_RETURN;
}


/*
  Connect to a server and handle connection errors in case they occur.

  SYNOPSIS
  connect_n_handle_errors()
  q                 - context of connect "query" (command)
  con               - connection structure to be used
  host, user, pass, - connection parameters
  db, port, sock

  DESCRIPTION
  This function will try to establish a connection to server and handle
  possible errors in the same manner as if "connect" was usual SQL-statement
  (If error is expected it will ignore it once it occurs and log the
  "statement" to the query log).
  Unlike safe_connect() it won't do several attempts.

  RETURN VALUES
  1 - Connected
  0 - Not connected

*/

int connect_n_handle_errors(struct st_command *command,
                            MYSQL* con, const char* host,
                            const char* user, const char* pass,
                            const char* db, int port, const char* sock)
{
  DYNAMIC_STRING *ds;

  ds= &ds_res;

  /* Only log if an error is expected */
  if (!command->abort_on_error &&
      !disable_query_log)
  {
    /*
      Log the connect to result log
    */
    dynstr_append_mem(ds, "connect(", 8);
    replace_dynstr_append(ds, host);
    dynstr_append_mem(ds, ",", 1);
    replace_dynstr_append(ds, user);
    dynstr_append_mem(ds, ",", 1);
    replace_dynstr_append(ds, pass);
    dynstr_append_mem(ds, ",", 1);
    if (db)
      replace_dynstr_append(ds, db);
    dynstr_append_mem(ds, ",", 1);
    replace_dynstr_append_uint(ds, port);
    dynstr_append_mem(ds, ",", 1);
    if (sock)
      replace_dynstr_append(ds, sock);
    dynstr_append_mem(ds, ")", 1);
    dynstr_append_mem(ds, delimiter, delimiter_length);
    dynstr_append_mem(ds, "\n", 1);
  }
  if (!mysql_real_connect(con, host, user, pass, db, port, sock ? sock: 0,
                          CLIENT_MULTI_STATEMENTS))
  {
    handle_error(command, mysql_errno(con), mysql_error(con),
		 mysql_sqlstate(con), ds);
    return 0; /* Not connected */
  }

  handle_no_error(command);
  return 1; /* Connected */
}


/*
  Open a new connection to MySQL Server with the parameters
  specified. Make the new connection the current connection.

  SYNOPSIS
  do_connect()
  q	       called command

  DESCRIPTION
  connect(<name>,<host>,<user>,[<pass>,[<db>,[<port>,<sock>[<opts>]]]]);
  connect <name>,<host>,<user>,[<pass>,[<db>,[<port>,<sock>[<opts>]]]];

  <name> - name of the new connection
  <host> - hostname of server
  <user> - user to connect as
  <pass> - password used when connecting
  <db>   - initial db when connected
  <port> - server port
  <sock> - server socket
  <opts> - options to use for the connection
   * SSL - use SSL if available
   * COMPRESS - use compression if available

*/

void do_connect(struct st_command *command)
{
  int con_port= opt_port;
  char *con_options;
  bool con_ssl= 0, con_compress= 0;
  struct st_connection* con_slot;

  static DYNAMIC_STRING ds_connection_name;
  static DYNAMIC_STRING ds_host;
  static DYNAMIC_STRING ds_user;
  static DYNAMIC_STRING ds_password;
  static DYNAMIC_STRING ds_database;
  static DYNAMIC_STRING ds_port;
  static DYNAMIC_STRING ds_sock;
  static DYNAMIC_STRING ds_options;
  const struct command_arg connect_args[] = {
    "connection name", ARG_STRING, TRUE, &ds_connection_name,
    "Name of the connection",
    "host", ARG_STRING, TRUE, &ds_host, "Host to connect to",
    "user", ARG_STRING, FALSE, &ds_user, "User to connect as",
    "passsword", ARG_STRING, FALSE, &ds_password,
    "Password used when connecting",
    "database", ARG_STRING, FALSE, &ds_database,
    "Dtabase to select after connect",
    "port", ARG_STRING, FALSE, &ds_port, "Port to connect to",
    "socket", ARG_STRING, FALSE, &ds_sock, "Socket to connect with",
    "options", ARG_STRING, FALSE, &ds_options,
    "Options to use while connecting"
  };

  DBUG_ENTER("do_connect");
  DBUG_PRINT("enter",("connect: %s", command->first_argument));

  strip_parentheses(command);
  check_command_args(command, command->first_argument, connect_args,
                     sizeof(connect_args)/sizeof(struct command_arg),
                     ',');

  /* Port */
  if (ds_port.length)
  {
    con_port= atoi(ds_port.str);
    if (con_port == 0)
      die("Illegal argument for port: '%s'", ds_port.str);
  }

  /* Sock */
  if (ds_sock.length)
  {
    /*
      If the socket is specified just as a name without path
      append tmpdir in front
    */
    if (*ds_sock.str != FN_LIBCHAR)
    {
      char buff[FN_REFLEN];
      fn_format(buff, ds_sock.str, TMPDIR, "", 0);
      dynstr_set(&ds_sock, buff);
    }
  }
  else
  {
    /* No socket specified, use default */
    dynstr_set(&ds_sock, unix_sock);
  }
  DBUG_PRINT("info", ("socket: %s", ds_sock.str));


  /* Options */
  con_options= ds_options.str;
  while (*con_options)
  {
    char* end;
    /* Step past any spaces in beginning of option*/
    while (*con_options && my_isspace(charset_info, *con_options))
     con_options++;
    /* Find end of this option */
    end= con_options;
    while (*end && !my_isspace(charset_info, *end))
      end++;
    if (!strncmp(con_options, "SSL", 3))
      con_ssl= 1;
    else if (!strncmp(con_options, "COMPRESS", 8))
      con_compress= 1;
    else
      die("Illegal option to connect: %.*s", 
          (int) (end - con_options), con_options);
    /* Process next option */
    con_options= end;
  }

  if (find_connection_by_name(ds_connection_name.str))
    die("Connection %s already exists", ds_connection_name.str);
    
  if (next_con != connections_end)
    con_slot= next_con;
  else
  {
    if (!(con_slot= find_connection_by_name("-closed_connection-")))
      die("Connection limit exhausted, you can have max %d connections",
          (int) (sizeof(connections)/sizeof(struct st_connection)));
  }

#ifdef EMBEDDED_LIBRARY
  con_slot->query_done= 1;
#endif
  if (!mysql_init(&con_slot->mysql))
    die("Failed on mysql_init()");
  if (opt_compress || con_compress)
    mysql_options(&con_slot->mysql, MYSQL_OPT_COMPRESS, NullS);
  mysql_options(&con_slot->mysql, MYSQL_OPT_LOCAL_INFILE, 0);
  mysql_options(&con_slot->mysql, MYSQL_SET_CHARSET_NAME,
                charset_info->csname);
  if (opt_charsets_dir)
    mysql_options(&con_slot->mysql, MYSQL_SET_CHARSET_DIR,
                  opt_charsets_dir);

#ifdef HAVE_OPENSSL
  if (opt_use_ssl || con_ssl)
  {
    mysql_ssl_set(&con_slot->mysql, opt_ssl_key, opt_ssl_cert, opt_ssl_ca,
		  opt_ssl_capath, opt_ssl_cipher);
#if MYSQL_VERSION_ID >= 50000
    /* Turn on ssl_verify_server_cert only if host is "localhost" */
    opt_ssl_verify_server_cert= !strcmp(ds_host.str, "localhost");
    mysql_options(&con_slot->mysql, MYSQL_OPT_SSL_VERIFY_SERVER_CERT,
                  &opt_ssl_verify_server_cert);
#endif
  }
#endif

  /* Use default db name */
  if (ds_database.length == 0)
    dynstr_set(&ds_database, opt_db);

  /* Special database to allow one to connect without a database name */
  if (ds_database.length && !strcmp(ds_database.str,"*NO-ONE*"))
    dynstr_set(&ds_database, "");

  if (connect_n_handle_errors(command, &con_slot->mysql,
                              ds_host.str,ds_user.str,
                              ds_password.str, ds_database.str,
                              con_port, ds_sock.str))
  {
    DBUG_PRINT("info", ("Inserting connection %s in connection pool",
                        ds_connection_name.str));
    if (!(con_slot->name= my_strdup(ds_connection_name.str, MYF(MY_WME))))
      die("Out of memory");
    cur_con= con_slot;
    
    if (con_slot == next_con)
      next_con++; /* if we used the next_con slot, advance the pointer */
  }

  dynstr_free(&ds_connection_name);
  dynstr_free(&ds_host);
  dynstr_free(&ds_user);
  dynstr_free(&ds_password);
  dynstr_free(&ds_database);
  dynstr_free(&ds_port);
  dynstr_free(&ds_sock);
  dynstr_free(&ds_options);
  DBUG_VOID_RETURN;
}


int do_done(struct st_command *command)
{
  /* Check if empty block stack */
  if (cur_block == block_stack)
  {
    if (*command->query != '}')
      die("Stray 'end' command - end of block before beginning");
    die("Stray '}' - end of block before beginning");
  }

  /* Test if inner block has been executed */
  if (cur_block->ok && cur_block->cmd == cmd_while)
  {
    /* Pop block from stack, re-execute outer block */
    cur_block--;
    parser.current_line = cur_block->line;
  }
  else
  {
    /* Pop block from stack, goto next line */
    cur_block--;
    parser.current_line++;
  }
  return 0;
}


/*
  Process start of a "if" or "while" statement

  SYNOPSIS
  do_block()
  cmd        Type of block
  q	       called command

  DESCRIPTION
  if ([!]<expr>)
  {
  <block statements>
  }

  while ([!]<expr>)
  {
  <block statements>
  }

  Evaluates the <expr> and if it evaluates to
  greater than zero executes the following code block.
  A '!' can be used before the <expr> to indicate it should
  be executed if it evaluates to zero.

*/

void do_block(enum block_cmd cmd, struct st_command* command)
{
  char *p= command->first_argument;
  const char *expr_start, *expr_end;
  VAR v;
  const char *cmd_name= (cmd == cmd_while ? "while" : "if");
  my_bool not_expr= FALSE;
  DBUG_ENTER("do_block");
  DBUG_PRINT("enter", ("%s", cmd_name));

  /* Check stack overflow */
  if (cur_block == block_stack_end)
    die("Nesting too deeply");

  /* Set way to find outer block again, increase line counter */
  cur_block->line= parser.current_line++;

  /* If this block is ignored */
  if (!cur_block->ok)
  {
    /* Inner block should be ignored too */
    cur_block++;
    cur_block->cmd= cmd;
    cur_block->ok= FALSE;
    DBUG_VOID_RETURN;
  }

  /* Parse and evaluate test expression */
  expr_start= strchr(p, '(');
  if (!expr_start++)
    die("missing '(' in %s", cmd_name);

  /* Check for !<expr> */
  if (*expr_start == '!')
  {
    not_expr= TRUE;
    expr_start++; /* Step past the '!' */
  }
  /* Find ending ')' */
  expr_end= strrchr(expr_start, ')');
  if (!expr_end)
    die("missing ')' in %s", cmd_name);
  p= (char*)expr_end+1;

  while (*p && my_isspace(charset_info, *p))
    p++;
  if (*p && *p != '{')
    die("Missing '{' after %s. Found \"%s\"", cmd_name, p);

  var_init(&v,0,0,0,0);
  eval_expr(&v, expr_start, &expr_end);

  /* Define inner block */
  cur_block++;
  cur_block->cmd= cmd;
  cur_block->ok= (v.int_val ? TRUE : FALSE);

  if (not_expr)
    cur_block->ok = !cur_block->ok;

  DBUG_PRINT("info", ("OK: %d", cur_block->ok));

  var_free(&v);
  DBUG_VOID_RETURN;
}


void do_delimiter(struct st_command* command)
{
  char* p= command->first_argument;
  DBUG_ENTER("do_delimiter");
  DBUG_PRINT("enter", ("first_argument: %s", command->first_argument));

  while (*p && my_isspace(charset_info, *p))
    p++;

  if (!(*p))
    die("Can't set empty delimiter");

  strmake(delimiter, p, sizeof(delimiter) - 1);
  delimiter_length= (uint) strlen(delimiter);

  DBUG_PRINT("exit", ("delimiter: %s", delimiter));
  command->last_argument= p + delimiter_length;
  DBUG_VOID_RETURN;
}


my_bool match_delimiter(int c, const char *delim, uint length)
{
  uint i;
  char tmp[MAX_DELIMITER_LENGTH];

  if (c != *delim)
    return 0;

  for (i= 1; i < length &&
	 (c= my_getc(cur_file->file)) == *(delim + i);
       i++)
    tmp[i]= c;

  if (i == length)
    return 1;					/* Found delimiter */

  /* didn't find delimiter, push back things that we read */
  my_ungetc(c);
  while (i > 1)
    my_ungetc(tmp[--i]);
  return 0;
}


my_bool end_of_query(int c)
{
  return match_delimiter(c, delimiter, delimiter_length);
}


/*
  Read one "line" from the file

  SYNOPSIS
  read_line
  buf     buffer for the read line
  size    size of the buffer i.e max size to read

  DESCRIPTION
  This function actually reads several lines and adds them to the
  buffer buf. It continues to read until it finds what it believes
  is a complete query.

  Normally that means it will read lines until it reaches the
  "delimiter" that marks end of query. Default delimiter is ';'
  The function should be smart enough not to detect delimiter's
  found inside strings surrounded with '"' and '\'' escaped strings.

  If the first line in a query starts with '#' or '-' this line is treated
  as a comment. A comment is always terminated when end of line '\n' is
  reached.

*/

int read_line(char *buf, int size)
{
  char c, UNINIT_VAR(last_quote);
  char *p= buf, *buf_end= buf + size - 1;
  int skip_char= 0;
  enum {R_NORMAL, R_Q, R_SLASH_IN_Q,
        R_COMMENT, R_LINE_START} state= R_LINE_START;
  DBUG_ENTER("read_line");

  start_lineno= cur_file->lineno;
  DBUG_PRINT("info", ("Starting to read at lineno: %d", start_lineno));
  for (; p < buf_end ;)
  {
    skip_char= 0;
    c= my_getc(cur_file->file);
    if (feof(cur_file->file))
    {
  found_eof:
      if (cur_file->file != stdin)
      {
	my_fclose(cur_file->file, MYF(0));
        cur_file->file= 0;
      }
      my_free((gptr)cur_file->file_name, MYF(MY_ALLOW_ZERO_PTR));
      cur_file->file_name= 0;
      if (cur_file == file_stack)
      {
        /* We're back at the first file, check if
           all { have matching }
        */
        if (cur_block != block_stack)
          die("Missing end of block");

        *p= 0;
        DBUG_PRINT("info", ("end of file at line %d", cur_file->lineno));
        DBUG_RETURN(1);
      }
      cur_file--;
      start_lineno= cur_file->lineno;
      continue;
    }

    if (c == '\n')
    {
      /* Line counting is independent of state */
      cur_file->lineno++;

      /* Convert cr/lf to lf */
      if (p != buf && *(p-1) == '\r')
        p--;
    }

    switch(state) {
    case R_NORMAL:
      if (end_of_query(c))
      {
	*p= 0;
        DBUG_PRINT("exit", ("Found delimiter '%s' at line %d",
                            delimiter, cur_file->lineno));
	DBUG_RETURN(0);
      }
      else if ((c == '{' &&
                (!my_strnncoll_simple(charset_info, (const uchar*) "while", 5,
                                      (uchar*) buf, min(5, (uint) (p - buf)),
                                      0) ||
                 !my_strnncoll_simple(charset_info, (const uchar*) "if", 2,
                                      (uchar*) buf, min(2, (uint) (p - buf)),
                                      0))))
      {
        /* Only if and while commands can be terminated by { */
        *p++= c;
	*p= 0;
        DBUG_PRINT("exit", ("Found '{' indicating start of block at line %d",
                            cur_file->lineno));
	DBUG_RETURN(0);
      }
      else if (c == '\'' || c == '"' || c == '`')
      {
        last_quote= c;
	state= R_Q;
      }
      break;

    case R_COMMENT:
      if (c == '\n')
      {
        /* Comments are terminated by newline */
	*p= 0;
        DBUG_PRINT("exit", ("Found newline in comment at line: %d",
                            cur_file->lineno));
	DBUG_RETURN(0);
      }
      break;

    case R_LINE_START:
      if (c == '#' || c == '-')
      {
        /* A # or - in the first position of the line - this is a comment */
	state = R_COMMENT;
      }
      else if (my_isspace(charset_info, c))
      {
        /* Skip all space at begining of line */
	if (c == '\n')
        {
          /* Query hasn't started yet */
	  start_lineno= cur_file->lineno;
          DBUG_PRINT("info", ("Query hasn't started yet, start_lineno: %d",
                              start_lineno));
        }
	skip_char= 1;
      }
      else if (end_of_query(c))
      {
	*p= 0;
        DBUG_PRINT("exit", ("Found delimiter '%s' at line: %d",
                            delimiter, cur_file->lineno));
	DBUG_RETURN(0);
      }
      else if (c == '}')
      {
        /* A "}" need to be by itself in the begining of a line to terminate */
        *p++= c;
	*p= 0;
        DBUG_PRINT("exit", ("Found '}' in begining of a line at line: %d",
                            cur_file->lineno));
	DBUG_RETURN(0);
      }
      else if (c == '\'' || c == '"' || c == '`')
      {
        last_quote= c;
	state= R_Q;
      }
      else
	state= R_NORMAL;
      break;

    case R_Q:
      if (c == last_quote)
	state= R_NORMAL;
      else if (c == '\\')
	state= R_SLASH_IN_Q;
      break;

    case R_SLASH_IN_Q:
      state= R_Q;
      break;

    }

    if (!skip_char)
    {
      /* Could be a multibyte character */
      /* This code is based on the code in "sql_load.cc" */
#ifdef USE_MB
      int charlen = my_mbcharlen(charset_info, c);
      /* We give up if multibyte character is started but not */
      /* completed before we pass buf_end */
      if ((charlen > 1) && (p + charlen) <= buf_end)
      {
	int i;
	char* mb_start = p;

	*p++ = c;

	for (i= 1; i < charlen; i++)
	{
	  if (feof(cur_file->file))
	    goto found_eof;
	  c= my_getc(cur_file->file);
	  *p++ = c;
	}
	if (! my_ismbchar(charset_info, mb_start, p))
	{
	  /* It was not a multiline char, push back the characters */
	  /* We leave first 'c', i.e. pretend it was a normal char */
	  while (p > mb_start)
	    my_ungetc(*--p);
	}
      }
      else
#endif
	*p++= c;
    }
  }
  die("The input buffer is too small for this query.x\n" \
      "check your query or increase MAX_QUERY and recompile");
  DBUG_RETURN(0);
}


/*
  Convert the read query to result format version 1

  That is: After newline, all spaces need to be skipped
  unless the previous char was a quote

  This is due to an old bug that has now been fixed, but the
  version 1 output format is preserved by using this function

*/

void convert_to_format_v1(char* query)
{
  int last_c_was_quote= 0;
  char *p= query, *to= query;
  char *end= strend(query);
  char last_c;

  while (p <= end)
  {
    if (*p == '\n' && !last_c_was_quote)
    {
      *to++ = *p++; /* Save the newline */

      /* Skip any spaces on next line */
      while (*p && my_isspace(charset_info, *p))
        p++;

      last_c_was_quote= 0;
    }
    else if (*p == '\'' || *p == '"' || *p == '`')
    {
      last_c= *p;
      *to++ = *p++;

      /* Copy anything until the next quote of same type */
      while (*p && *p != last_c)
        *to++ = *p++;

      *to++ = *p++;

      last_c_was_quote= 1;
    }
    else
    {
      *to++ = *p++;
      last_c_was_quote= 0;
    }
  }
}


/*
  Check a command that is about to be sent (or should have been
  sent if parsing was enabled) to mysql server for
  suspicious things and generate warnings.
*/

void scan_command_for_warnings(struct st_command *command)
{
  const char *ptr= command->query;
  DBUG_ENTER("scan_command_for_warnings");
  DBUG_PRINT("enter", ("query: %s", command->query));

  while(*ptr)
  {
    /*
      Look for query's that lines that start with a -- comment
      and has a mysqltest command
    */
    if (ptr[0] == '\n' &&
        ptr[1] && ptr[1] == '-' &&
        ptr[2] && ptr[2] == '-' &&
        ptr[3])
    {
      uint type;
      char save;
      char *end, *start= (char*)ptr+3;
      /* Skip leading spaces */
      while (*start && my_isspace(charset_info, *start))
        start++;
      end= start;
      /* Find end of command(next space) */
      while (*end && !my_isspace(charset_info, *end))
        end++;
      save= *end;
      *end= 0;
      DBUG_PRINT("info", ("Checking '%s'", start));
      type= find_type(start, &command_typelib, 1+2);
      if (type)
        warning_msg("Embedded mysqltest command '--%s' detected in "
                    "query '%s' was this intentional? ",
                    start, command->query);
      *end= save;
    }

    ptr++;
  }
  DBUG_VOID_RETURN;
}

/*
  Check for unexpected "junk" after the end of query
  This is normally caused by missing delimiters or when
  switching between different delimiters
*/

void check_eol_junk_line(const char *line)
{
  const char *p= line;
  DBUG_ENTER("check_eol_junk_line");
  DBUG_PRINT("enter", ("line: %s", line));

  /* Check for extra delimiter */
  if (*p && !strncmp(p, delimiter, delimiter_length))
    die("Extra delimiter \"%s\" found", delimiter);

  /* Allow trailing # comment */
  if (*p && *p != '#')
  {
    if (*p == '\n')
      die("Missing delimiter");
    die("End of line junk detected: \"%s\"", p);
  }
  DBUG_VOID_RETURN;
}

void check_eol_junk(const char *eol)
{
  const char *p= eol;
  DBUG_ENTER("check_eol_junk");
  DBUG_PRINT("enter", ("eol: %s", eol));

  /* Skip past all spacing chars and comments */
  while (*p && (my_isspace(charset_info, *p) || *p == '#' || *p == '\n'))
  {
    /* Skip past comments started with # and ended with newline */
    if (*p && *p == '#')
    {
      p++;
      while (*p && *p != '\n')
        p++;
    }

    /* Check this line */
    if (*p && *p == '\n')
      check_eol_junk_line(p);

    if (*p)
      p++;
  }

  check_eol_junk_line(p);

  DBUG_VOID_RETURN;
}



/*
  Create a command from a set of lines

  SYNOPSIS
    read_command()
    command_ptr pointer where to return the new query

  DESCRIPTION
    Converts lines returned by read_line into a command, this involves
    parsing the first word in the read line to find the command type.

  A -- comment may contain a valid query as the first word after the
  comment start. Thus it's always checked to see if that is the case.
  The advantage with this approach is to be able to execute commands
  terminated by new line '\n' regardless how many "delimiter" it contain.
*/

#define MAX_QUERY (256*1024*2) /* 256K -- a test in sp-big is >128K */
static char read_command_buf[MAX_QUERY];

int read_command(struct st_command** command_ptr)
{
  char *p= read_command_buf;
  struct st_command* command;
  DBUG_ENTER("read_command");

  if (parser.current_line < parser.read_lines)
  {
    get_dynamic(&q_lines, (gptr) command_ptr, parser.current_line) ;
    DBUG_RETURN(0);
  }
  if (!(*command_ptr= command=
        (struct st_command*) my_malloc(sizeof(*command),
                                       MYF(MY_WME|MY_ZEROFILL))) ||
      insert_dynamic(&q_lines, (gptr) &command))
    die(NullS);
  command->type= Q_UNKNOWN;

  read_command_buf[0]= 0;
  if (read_line(read_command_buf, sizeof(read_command_buf)))
  {
    check_eol_junk(read_command_buf);
    DBUG_RETURN(1);
  }

  convert_to_format_v1(read_command_buf);

  DBUG_PRINT("info", ("query: %s", read_command_buf));
  if (*p == '#')
  {
    command->type= Q_COMMENT;
  }
  else if (p[0] == '-' && p[1] == '-')
  {
    command->type= Q_COMMENT_WITH_COMMAND;
    p+= 2; /* Skip past -- */
  }

  /* Skip leading spaces */
  while (*p && my_isspace(charset_info, *p))
    p++;

  if (!(command->query_buf= command->query= my_strdup(p, MYF(MY_WME))))
    die("Out of memory");

  /* Calculate first word length(the command), terminated by space or ( */
  p= command->query;
  while (*p && !my_isspace(charset_info, *p) && *p != '(')
    p++;
  command->first_word_len= (uint) (p - command->query);
  DBUG_PRINT("info", ("first_word: %.*s",
                      command->first_word_len, command->query));

  /* Skip spaces between command and first argument */
  while (*p && my_isspace(charset_info, *p))
    p++;
  command->first_argument= p;

  command->end= strend(command->query);
  command->query_len= (uint) (command->end - command->query);
  parser.read_lines++;
  DBUG_RETURN(0);
}


static struct my_option my_long_options[] =
{
  {"help", '?', "Display this help and exit.", 0, 0, 0, GET_NO_ARG, NO_ARG,
   0, 0, 0, 0, 0, 0},
  {"basedir", 'b', "Basedir for tests.", (gptr*) &opt_basedir,
   (gptr*) &opt_basedir, 0, GET_STR, REQUIRED_ARG, 0, 0, 0, 0, 0, 0},
  {"character-sets-dir", OPT_CHARSETS_DIR,
   "Directory where character sets are.", (gptr*) &opt_charsets_dir,
   (gptr*) &opt_charsets_dir, 0, GET_STR, REQUIRED_ARG, 0, 0, 0, 0, 0, 0},
  {"compress", 'C', "Use the compressed server/client protocol.",
   (gptr*) &opt_compress, (gptr*) &opt_compress, 0, GET_BOOL, NO_ARG, 0, 0, 0,
   0, 0, 0},
  {"cursor-protocol", OPT_CURSOR_PROTOCOL, "Use cursors for prepared statements.",
   (gptr*) &cursor_protocol, (gptr*) &cursor_protocol, 0,
   GET_BOOL, NO_ARG, 0, 0, 0, 0, 0, 0},
  {"database", 'D', "Database to use.", (gptr*) &opt_db, (gptr*) &opt_db, 0,
   GET_STR, REQUIRED_ARG, 0, 0, 0, 0, 0, 0},
#ifdef DBUG_OFF
  {"debug", '#', "This is a non-debug version. Catch this and exit",
   0,0, 0, GET_DISABLED, OPT_ARG, 0, 0, 0, 0, 0, 0},
#else
  {"debug", '#', "Output debug log. Often this is 'd:t:o,filename'.",
   0, 0, 0, GET_STR, OPT_ARG, 0, 0, 0, 0, 0, 0},
#endif
  {"host", 'h', "Connect to host.", (gptr*) &opt_host, (gptr*) &opt_host, 0,
   GET_STR, REQUIRED_ARG, 0, 0, 0, 0, 0, 0},
  {"include", 'i', "Include SQL before each test case.", (gptr*) &opt_include,
   (gptr*) &opt_include, 0, GET_STR, REQUIRED_ARG, 0, 0, 0, 0, 0, 0},
  {"logdir", OPT_LOG_DIR, "Directory for log files", (gptr*) &opt_logdir,
   (gptr*) &opt_logdir, 0, GET_STR, REQUIRED_ARG, 0, 0, 0, 0, 0, 0},
  {"mark-progress", OPT_MARK_PROGRESS,
   "Write linenumber and elapsed time to <testname>.progress ",
   (gptr*) &opt_mark_progress, (gptr*) &opt_mark_progress, 0,
   GET_BOOL, NO_ARG, 0, 0, 0, 0, 0, 0},
  {"max-connect-retries", OPT_MAX_CONNECT_RETRIES,
   "Max number of connection attempts when connecting to server",
   (gptr*) &opt_max_connect_retries, (gptr*) &opt_max_connect_retries, 0,
   GET_INT, REQUIRED_ARG, 500, 1, 10000, 0, 0, 0},
  {"password", 'p', "Password to use when connecting to server.",
   0, 0, 0, GET_STR, OPT_ARG, 0, 0, 0, 0, 0, 0},
  {"port", 'P', "Port number to use for connection or 0 for default to, in "
   "order of preference, my.cnf, $MYSQL_TCP_PORT, "
#if MYSQL_PORT_DEFAULT == 0
   "/etc/services, "
#endif
   "built-in default (" STRINGIFY_ARG(MYSQL_PORT) ").",
   (gptr*) &opt_port,
   (gptr*) &opt_port, 0, GET_INT, REQUIRED_ARG, 0, 0, 0, 0, 0, 0},
  {"ps-protocol", OPT_PS_PROTOCOL, "Use prepared statements protocol for communication",
   (gptr*) &ps_protocol, (gptr*) &ps_protocol, 0,
   GET_BOOL, NO_ARG, 0, 0, 0, 0, 0, 0},
  {"quiet", 's', "Suppress all normal output.", (gptr*) &silent,
   (gptr*) &silent, 0, GET_BOOL, NO_ARG, 0, 0, 0, 0, 0, 0},
  {"record", 'r', "Record output of test_file into result file.",
   0, 0, 0, GET_NO_ARG, NO_ARG, 0, 0, 0, 0, 0, 0},
  {"result-file", 'R', "Read/Store result from/in this file.",
   (gptr*) &result_file_name, (gptr*) &result_file_name, 0,
   GET_STR, REQUIRED_ARG, 0, 0, 0, 0, 0, 0},
  {"server-arg", 'A', "Send option value to embedded server as a parameter.",
   0, 0, 0, GET_STR, REQUIRED_ARG, 0, 0, 0, 0, 0, 0},
  {"server-file", 'F', "Read embedded server arguments from file.",
   0, 0, 0, GET_STR, REQUIRED_ARG, 0, 0, 0, 0, 0, 0},
  {"silent", 's', "Suppress all normal output. Synonym for --quiet.",
   (gptr*) &silent, (gptr*) &silent, 0, GET_BOOL, NO_ARG, 0, 0, 0, 0, 0, 0},
  {"skip-safemalloc", OPT_SKIP_SAFEMALLOC,
   "Don't use the memory allocation checking.", 0, 0, 0, GET_NO_ARG, NO_ARG,
   0, 0, 0, 0, 0, 0},
  {"sleep", 'T', "Sleep always this many seconds on sleep commands.",
   (gptr*) &opt_sleep, (gptr*) &opt_sleep, 0, GET_INT, REQUIRED_ARG, -1, -1, 0,
   0, 0, 0},
  {"socket", 'S', "Socket file to use for connection.",
   (gptr*) &unix_sock, (gptr*) &unix_sock, 0, GET_STR, REQUIRED_ARG, 0, 0, 0,
   0, 0, 0},
  {"sp-protocol", OPT_SP_PROTOCOL, "Use stored procedures for select",
   (gptr*) &sp_protocol, (gptr*) &sp_protocol, 0,
   GET_BOOL, NO_ARG, 0, 0, 0, 0, 0, 0},
  {"tail-lines", OPT_TAIL_LINES,
   "Number of lines of the resul to include in a failure report",
   (gptr*) &opt_tail_lines, (gptr*) &opt_tail_lines, 0,
   GET_INT, REQUIRED_ARG, 0, 0, 10000, 0, 0, 0},
#include "sslopt-longopts.h"
  {"test-file", 'x', "Read test from/in this file (default stdin).",
   0, 0, 0, GET_STR, REQUIRED_ARG, 0, 0, 0, 0, 0, 0},
  {"timer-file", 'm', "File where the timing in micro seconds is stored.",
   0, 0, 0, GET_STR, REQUIRED_ARG, 0, 0, 0, 0, 0, 0},
  {"tmpdir", 't', "Temporary directory where sockets are put.",
   0, 0, 0, GET_STR, REQUIRED_ARG, 0, 0, 0, 0, 0, 0},
  {"user", 'u', "User for login.", (gptr*) &opt_user, (gptr*) &opt_user, 0,
   GET_STR, REQUIRED_ARG, 0, 0, 0, 0, 0, 0},
  {"verbose", 'v', "Write more.", (gptr*) &verbose, (gptr*) &verbose, 0,
   GET_BOOL, NO_ARG, 0, 0, 0, 0, 0, 0},
  {"version", 'V', "Output version information and exit.",
   0, 0, 0, GET_NO_ARG, NO_ARG, 0, 0, 0, 0, 0, 0},
  {"view-protocol", OPT_VIEW_PROTOCOL, "Use views for select",
   (gptr*) &view_protocol, (gptr*) &view_protocol, 0,
   GET_BOOL, NO_ARG, 0, 0, 0, 0, 0, 0},
  { 0, 0, 0, 0, 0, 0, GET_NO_ARG, NO_ARG, 0, 0, 0, 0, 0, 0}
};


#include <help_start.h>

void print_version(void)
{
  printf("%s  Ver %s Distrib %s, for %s (%s)\n",my_progname,MTEST_VERSION,
	 MYSQL_SERVER_VERSION,SYSTEM_TYPE,MACHINE_TYPE);
}

void usage()
{
  print_version();
  printf("MySQL AB, by Sasha, Matt, Monty & Jani\n");
  printf("This software comes with ABSOLUTELY NO WARRANTY\n\n");
  printf("Runs a test against the mysql server and compares output with a results file.\n\n");
  printf("Usage: %s [OPTIONS] [database] < test_file\n", my_progname);
  my_print_help(my_long_options);
  printf("  --no-defaults       Don't read default options from any options file.\n");
  my_print_variables(my_long_options);
}

#include <help_end.h>


/*
  Read arguments for embedded server and put them into
  embedded_server_args[]
*/

void read_embedded_server_arguments(const char *name)
{
  char argument[1024],buff[FN_REFLEN], *str=0;
  FILE *file;

  if (!test_if_hard_path(name))
  {
    strxmov(buff, opt_basedir, name, NullS);
    name=buff;
  }
  fn_format(buff, name, "", "", MY_UNPACK_FILENAME);

  if (!embedded_server_arg_count)
  {
    embedded_server_arg_count=1;
    embedded_server_args[0]= (char*) "";		/* Progname */
  }
  if (!(file=my_fopen(buff, O_RDONLY | FILE_BINARY, MYF(MY_WME))))
    die("Failed to open file '%s'", buff);

  while (embedded_server_arg_count < MAX_EMBEDDED_SERVER_ARGS &&
	 (str=fgets(argument,sizeof(argument), file)))
  {
    *(strend(str)-1)=0;				/* Remove end newline */
    if (!(embedded_server_args[embedded_server_arg_count]=
	  (char*) my_strdup(str,MYF(MY_WME))))
    {
      my_fclose(file,MYF(0));
      die("Out of memory");

    }
    embedded_server_arg_count++;
  }
  my_fclose(file,MYF(0));
  if (str)
    die("Too many arguments in option file: %s",name);

  return;
}


static my_bool
get_one_option(int optid, const struct my_option *opt __attribute__((unused)),
	       char *argument)
{
  switch(optid) {
  case '#':
#ifndef DBUG_OFF
    DBUG_PUSH(argument ? argument : "d:t:S:i:O,/tmp/mysqltest.trace");
#endif
    break;
  case 'r':
    record = 1;
    break;
  case 'x':
  {
    char buff[FN_REFLEN];
    if (!test_if_hard_path(argument))
    {
      strxmov(buff, opt_basedir, argument, NullS);
      argument= buff;
    }
    fn_format(buff, argument, "", "", MY_UNPACK_FILENAME);
    DBUG_ASSERT(cur_file == file_stack && cur_file->file == 0);
    if (!(cur_file->file=
          my_fopen(buff, O_RDONLY | FILE_BINARY, MYF(0))))
      die("Could not open %s: errno = %d", buff, errno);
    cur_file->file_name= my_strdup(buff, MYF(MY_FAE));
    cur_file->lineno= 1;
    break;
  }
  case 'm':
  {
    static char buff[FN_REFLEN];
    if (!test_if_hard_path(argument))
    {
      strxmov(buff, opt_basedir, argument, NullS);
      argument= buff;
    }
    fn_format(buff, argument, "", "", MY_UNPACK_FILENAME);
    timer_file= buff;
    unlink(timer_file);	     /* Ignore error, may not exist */
    break;
  }
  case 'p':
    if (argument)
    {
      my_free(opt_pass, MYF(MY_ALLOW_ZERO_PTR));
      opt_pass= my_strdup(argument, MYF(MY_FAE));
      while (*argument) *argument++= 'x';		/* Destroy argument */
      tty_password= 0;
    }
    else
      tty_password= 1;
    break;
#include <sslopt-case.h>
  case 't':
    strnmov(TMPDIR, argument, sizeof(TMPDIR));
    break;
  case 'A':
    if (!embedded_server_arg_count)
    {
      embedded_server_arg_count=1;
      embedded_server_args[0]= (char*) "";
    }
    if (embedded_server_arg_count == MAX_EMBEDDED_SERVER_ARGS-1 ||
        !(embedded_server_args[embedded_server_arg_count++]=
          my_strdup(argument, MYF(MY_FAE))))
    {
      die("Can't use server argument");
    }
    break;
  case 'F':
    read_embedded_server_arguments(argument);
    break;
  case OPT_SKIP_SAFEMALLOC:
#ifdef SAFEMALLOC
    sf_malloc_quick=1;
#endif
    break;
  case 'V':
    print_version();
    exit(0);
  case '?':
    usage();
    exit(0);
  }
  return 0;
}


int parse_args(int argc, char **argv)
{
  load_defaults("my",load_default_groups,&argc,&argv);
  default_argv= argv;

  if ((handle_options(&argc, &argv, my_long_options, get_one_option)))
    exit(1);

  if (argc > 1)
  {
    usage();
    exit(1);
  }
  if (argc == 1)
    opt_db= *argv;
  if (tty_password)
    opt_pass= get_tty_password(NullS);          /* purify tested */

  return 0;
}

/*
  Write the content of str into file

  SYNOPSIS
  str_to_file2
  fname - name of file to truncate/create and write to
  str - content to write to file
  size - size of content witten to file
  append - append to file instead of overwriting old file
*/

void str_to_file2(const char *fname, char *str, int size, my_bool append)
{
  int fd;
  char buff[FN_REFLEN];
  int flags= O_WRONLY | O_CREAT;
  if (!test_if_hard_path(fname))
  {
    strxmov(buff, opt_basedir, fname, NullS);
    fname= buff;
  }
  fn_format(buff, fname, "", "", MY_UNPACK_FILENAME);

  if (!append)
    flags|= O_TRUNC;
  if ((fd= my_open(buff, flags,
                   MYF(MY_WME | MY_FFNF))) < 0)
    die("Could not open %s: errno = %d", buff, errno);
  if (append && my_seek(fd, 0, SEEK_END, MYF(0)) == MY_FILEPOS_ERROR)
    die("Could not find end of file %s: errno = %d", buff, errno);
  if (my_write(fd, (byte*)str, size, MYF(MY_WME|MY_FNABP)))
    die("write failed");
  my_close(fd, MYF(0));
}

/*
  Write the content of str into file

  SYNOPSIS
  str_to_file
  fname - name of file to truncate/create and write to
  str - content to write to file
  size - size of content witten to file
*/

void str_to_file(const char *fname, char *str, int size)
{
  str_to_file2(fname, str, size, FALSE);
}


void dump_result_to_log_file(char *buf, int size)
{
  char log_file[FN_REFLEN];
  str_to_file(fn_format(log_file, result_file_name, opt_logdir, ".log",
                        *opt_logdir ? MY_REPLACE_DIR | MY_REPLACE_EXT :
                        MY_REPLACE_EXT),
              buf, size);
  fprintf(stderr, "\nMore results from queries before failure can be found in %s\n",
          log_file);
}

void dump_progress(void)
{
  char progress_file[FN_REFLEN];
  str_to_file(fn_format(progress_file, result_file_name,
                        opt_logdir, ".progress",
                        *opt_logdir ? MY_REPLACE_DIR | MY_REPLACE_EXT :
                        MY_REPLACE_EXT),
              ds_progress.str, ds_progress.length);
}

void dump_warning_messages(void)
{
  char warn_file[FN_REFLEN];

  str_to_file(fn_format(warn_file, result_file_name, opt_logdir, ".warnings",
                        *opt_logdir ? MY_REPLACE_DIR | MY_REPLACE_EXT :
                        MY_REPLACE_EXT),
              ds_warning_messages.str, ds_warning_messages.length);
}

void check_regerr(my_regex_t* r, int err)
{
  char err_buf[1024];

  if (err)
  {
    my_regerror(err,r,err_buf,sizeof(err_buf));
    die("Regex error: %s\n", err_buf);
  }
}


#ifdef __WIN__

DYNAMIC_ARRAY patterns;

/*
  init_win_path_patterns

  DESCRIPTION
  Setup string patterns that will be used to detect filenames that
  needs to be converted from Win to Unix format

*/

void init_win_path_patterns()
{
  /* List of string patterns to match in order to find paths */
  const char* paths[] = { "$MYSQL_TEST_DIR",
                          "$MYSQL_TMP_DIR",
                          "$MYSQLTEST_VARDIR",
                          "$MASTER_MYSOCK",
                          "./test/" };
  int num_paths= sizeof(paths)/sizeof(char*);
  int i;
  char* p;

  DBUG_ENTER("init_win_path_patterns");

  my_init_dynamic_array(&patterns, sizeof(const char*), 16, 16);

  /* Loop through all paths in the array */
  for (i= 0; i < num_paths; i++)
  {
    VAR* v;
    if (*(paths[i]) == '$')
    {
      v= var_get(paths[i], 0, 0, 0);
      p= my_strdup(v->str_val, MYF(MY_FAE));
    }
    else
      p= my_strdup(paths[i], MYF(MY_FAE));

    /* Don't insert zero length strings in patterns array */
    if (strlen(p) == 0)
    {
      my_free(p, MYF(0));
      continue;
    }

    if (insert_dynamic(&patterns, (gptr) &p))
      die(NullS);

    DBUG_PRINT("info", ("p: %s", p));
    while (*p)
    {
      if (*p == '/')
        *p='\\';
      p++;
    }
  }
  DBUG_VOID_RETURN;
}

void free_win_path_patterns()
{
  uint i= 0;
  for (i=0 ; i < patterns.elements ; i++)
  {
    const char** pattern= dynamic_element(&patterns, i, const char**);
    my_free((gptr) *pattern, MYF(0));
  }
  delete_dynamic(&patterns);
}

/*
  fix_win_paths

  DESCRIPTION
  Search the string 'val' for the patterns that are known to be
  strings that contain filenames. Convert all \ to / in the
  filenames that are found.

  Ex:
  val = 'Error "c:\mysql\mysql-test\var\test\t1.frm" didn't exist'
  => $MYSQL_TEST_DIR is found by strstr
  => all \ from c:\mysql\m... until next space is converted into /
*/

void fix_win_paths(const char *val, int len)
{
  uint i;
  char *p;

  DBUG_ENTER("fix_win_paths");
  for (i= 0; i < patterns.elements; i++)
  {
    const char** pattern= dynamic_element(&patterns, i, const char**);
    DBUG_PRINT("info", ("pattern: %s", *pattern));

    /* Search for the path in string */
    while ((p= strstr(val, *pattern)))
    {
      DBUG_PRINT("info", ("Found %s in val p: %s", *pattern, p));

      while (*p && !my_isspace(charset_info, *p))
      {
        if (*p == '\\')
          *p= '/';
        p++;
      }
      DBUG_PRINT("info", ("Converted \\ to /, p: %s", p));
    }
  }
  DBUG_PRINT("exit", (" val: %s, len: %d", val, len));
  DBUG_VOID_RETURN;
}
#endif



/*
  Append the result for one field to the dynamic string ds
*/

void append_field(DYNAMIC_STRING *ds, uint col_idx, MYSQL_FIELD* field,
                  const char* val, ulonglong len, bool is_null)
{
  if (col_idx < max_replace_column && replace_column[col_idx])
  {
    val= replace_column[col_idx];
    len= strlen(val);
  }
  else if (is_null)
  {
    val= "NULL";
    len= 4;
  }
#ifdef __WIN__
  else if ((field->type == MYSQL_TYPE_DOUBLE ||
            field->type == MYSQL_TYPE_FLOAT ) &&
           field->decimals >= 31)
  {
    /* Convert 1.2e+018 to 1.2e+18 and 1.2e-018 to 1.2e-18 */
    char *start= strchr(val, 'e');
    if (start && strlen(start) >= 5 &&
        (start[1] == '-' || start[1] == '+') && start[2] == '0')
    {
      start+=2; /* Now points at first '0' */
      /* Move all chars after the first '0' one step left */
      memmove(start, start + 1, strlen(start));
      len--;
    }
  }
#endif

  if (!display_result_vertically)
  {
    if (col_idx)
      dynstr_append_mem(ds, "\t", 1);
    replace_dynstr_append_mem(ds, val, (int)len);
  }
  else
  {
    dynstr_append(ds, field->name);
    dynstr_append_mem(ds, "\t", 1);
    replace_dynstr_append_mem(ds, val, (int)len);
    dynstr_append_mem(ds, "\n", 1);
  }
}


/*
  Append all results to the dynamic string separated with '\t'
  Values may be converted with 'replace_column'
*/

void append_result(DYNAMIC_STRING *ds, MYSQL_RES *res)
{
  MYSQL_ROW row;
  uint num_fields= mysql_num_fields(res);
  MYSQL_FIELD *fields= mysql_fetch_fields(res);
  ulong *lengths;

  while ((row = mysql_fetch_row(res)))
  {
    uint i;
    lengths = mysql_fetch_lengths(res);
    for (i = 0; i < num_fields; i++)
      append_field(ds, i, &fields[i],
                   (const char*)row[i], lengths[i], !row[i]);
    if (!display_result_vertically)
      dynstr_append_mem(ds, "\n", 1);
  }
}


/*
  Append all results from ps execution to the dynamic string separated
  with '\t'. Values may be converted with 'replace_column'
*/

void append_stmt_result(DYNAMIC_STRING *ds, MYSQL_STMT *stmt,
                        MYSQL_FIELD *fields, uint num_fields)
{
  MYSQL_BIND *my_bind;
  my_bool *is_null;
  ulong *length;
  uint i;

  /* Allocate array with bind structs, lengths and NULL flags */
  my_bind= (MYSQL_BIND*) my_malloc(num_fields * sizeof(MYSQL_BIND),
				MYF(MY_WME | MY_FAE | MY_ZEROFILL));
  length= (ulong*) my_malloc(num_fields * sizeof(ulong),
			     MYF(MY_WME | MY_FAE));
  is_null= (my_bool*) my_malloc(num_fields * sizeof(my_bool),
				MYF(MY_WME | MY_FAE));

  /* Allocate data for the result of each field */
  for (i= 0; i < num_fields; i++)
  {
    uint max_length= fields[i].max_length + 1;
    my_bind[i].buffer_type= MYSQL_TYPE_STRING;
    my_bind[i].buffer= (char *)my_malloc(max_length, MYF(MY_WME | MY_FAE));
    my_bind[i].buffer_length= max_length;
    my_bind[i].is_null= &is_null[i];
    my_bind[i].length= &length[i];

    DBUG_PRINT("bind", ("col[%d]: buffer_type: %d, buffer_length: %lu",
			i, my_bind[i].buffer_type, my_bind[i].buffer_length));
  }

  if (mysql_stmt_bind_result(stmt, my_bind))
    die("mysql_stmt_bind_result failed: %d: %s",
	mysql_stmt_errno(stmt), mysql_stmt_error(stmt));

  while (mysql_stmt_fetch(stmt) == 0)
  {
    for (i= 0; i < num_fields; i++)
      append_field(ds, i, &fields[i], (const char *) my_bind[i].buffer,
                   *my_bind[i].length, *my_bind[i].is_null);
    if (!display_result_vertically)
      dynstr_append_mem(ds, "\n", 1);
  }

  if (mysql_stmt_fetch(stmt) != MYSQL_NO_DATA)
    die("fetch didn't end with MYSQL_NO_DATA from statement: %d %s",
	mysql_stmt_errno(stmt), mysql_stmt_error(stmt));

  for (i= 0; i < num_fields; i++)
  {
    /* Free data for output */
    my_free((gptr)my_bind[i].buffer, MYF(MY_WME | MY_FAE));
  }
  /* Free array with bind structs, lengths and NULL flags */
  my_free((gptr)my_bind    , MYF(MY_WME | MY_FAE));
  my_free((gptr)length  , MYF(MY_WME | MY_FAE));
  my_free((gptr)is_null , MYF(MY_WME | MY_FAE));
}


/*
  Append metadata for fields to output
*/

void append_metadata(DYNAMIC_STRING *ds,
                     MYSQL_FIELD *field,
                     uint num_fields)
{
  MYSQL_FIELD *field_end;
  dynstr_append(ds,"Catalog\tDatabase\tTable\tTable_alias\tColumn\t"
                "Column_alias\tType\tLength\tMax length\tIs_null\t"
                "Flags\tDecimals\tCharsetnr\n");

  for (field_end= field+num_fields ;
       field < field_end ;
       field++)
  {
    dynstr_append_mem(ds, field->catalog,
                      field->catalog_length);
    dynstr_append_mem(ds, "\t", 1);
    dynstr_append_mem(ds, field->db, field->db_length);
    dynstr_append_mem(ds, "\t", 1);
    dynstr_append_mem(ds, field->org_table,
                      field->org_table_length);
    dynstr_append_mem(ds, "\t", 1);
    dynstr_append_mem(ds, field->table,
                      field->table_length);
    dynstr_append_mem(ds, "\t", 1);
    dynstr_append_mem(ds, field->org_name,
                      field->org_name_length);
    dynstr_append_mem(ds, "\t", 1);
    dynstr_append_mem(ds, field->name, field->name_length);
    dynstr_append_mem(ds, "\t", 1);
    replace_dynstr_append_uint(ds, field->type);
    dynstr_append_mem(ds, "\t", 1);
    replace_dynstr_append_uint(ds, field->length);
    dynstr_append_mem(ds, "\t", 1);
    replace_dynstr_append_uint(ds, field->max_length);
    dynstr_append_mem(ds, "\t", 1);
    dynstr_append_mem(ds, (char*) (IS_NOT_NULL(field->flags) ?
                                   "N" : "Y"), 1);
    dynstr_append_mem(ds, "\t", 1);
    replace_dynstr_append_uint(ds, field->flags);
    dynstr_append_mem(ds, "\t", 1);
    replace_dynstr_append_uint(ds, field->decimals);
    dynstr_append_mem(ds, "\t", 1);
    replace_dynstr_append_uint(ds, field->charsetnr);
    dynstr_append_mem(ds, "\n", 1);
  }
}


/*
  Append affected row count and other info to output
*/

void append_info(DYNAMIC_STRING *ds, ulonglong affected_rows,
                 const char *info)
{
  char buf[40], buff2[21];
  sprintf(buf,"affected rows: %s\n", llstr(affected_rows, buff2));
  dynstr_append(ds, buf);
  if (info)
  {
    dynstr_append(ds, "info: ");
    dynstr_append(ds, info);
    dynstr_append_mem(ds, "\n", 1);
  }
}


/*
  Display the table headings with the names tab separated
*/

void append_table_headings(DYNAMIC_STRING *ds,
                           MYSQL_FIELD *field,
                           uint num_fields)
{
  uint col_idx;
  for (col_idx= 0; col_idx < num_fields; col_idx++)
  {
    if (col_idx)
      dynstr_append_mem(ds, "\t", 1);
    replace_dynstr_append(ds, field[col_idx].name);
  }
  dynstr_append_mem(ds, "\n", 1);
}

/*
  Fetch warnings from server and append to ds

  RETURN VALUE
  Number of warnings appended to ds
*/

int append_warnings(DYNAMIC_STRING *ds, MYSQL* mysql)
{
  uint count;
  MYSQL_RES *warn_res;
  DBUG_ENTER("append_warnings");

  if (!(count= mysql_warning_count(mysql)))
    DBUG_RETURN(0);

  /*
    If one day we will support execution of multi-statements
    through PS API we should not issue SHOW WARNINGS until
    we have not read all results...
  */
  DBUG_ASSERT(!mysql_more_results(mysql));

  if (mysql_real_query(mysql, "SHOW WARNINGS", 13))
    die("Error running query \"SHOW WARNINGS\": %s", mysql_error(mysql));

  if (!(warn_res= mysql_store_result(mysql)))
    die("Warning count is %u but didn't get any warnings",
	count);

  append_result(ds, warn_res);
  mysql_free_result(warn_res);

  DBUG_PRINT("warnings", ("%s", ds->str));

  DBUG_RETURN(count);
}


/*
  Run query using MySQL C API

  SYNOPSIS
    run_query_normal()
    mysql	mysql handle
    command	current command pointer
    flags	flags indicating if we should SEND and/or REAP
    query	query string to execute
    query_len	length query string to execute
    ds		output buffer where to store result form query
*/

void run_query_normal(struct st_connection *cn, struct st_command *command,
                      int flags, char *query, int query_len,
                      DYNAMIC_STRING *ds, DYNAMIC_STRING *ds_warnings)
{
  MYSQL_RES *res= 0;
  MYSQL *mysql= &cn->mysql;
  int err= 0, counter= 0;
  DBUG_ENTER("run_query_normal");
  DBUG_PRINT("enter",("flags: %d", flags));
  DBUG_PRINT("enter", ("query: '%-.60s'", query));

  if (flags & QUERY_SEND_FLAG)
  {
    /*
      Send the query
    */
    if (do_send_query(cn, query, query_len, flags))
    {
      handle_error(command, mysql_errno(mysql), mysql_error(mysql),
		   mysql_sqlstate(mysql), ds);
      goto end;
    }
  }
#ifdef EMBEDDED_LIBRARY
  /*
    Here we handle 'reap' command, so we need to check if the
    query's thread was finished and probably wait
  */
  else if (flags & QUERY_REAP_FLAG)
    wait_query_thread_end(cn);
#endif /*EMBEDDED_LIBRARY*/
  if (!(flags & QUERY_REAP_FLAG))
    DBUG_VOID_RETURN;

  do
  {
    /*
      When  on first result set, call mysql_read_query_result to retrieve
      answer to the query sent earlier
    */
    if ((counter==0) && mysql_read_query_result(mysql))
    {
      handle_error(command, mysql_errno(mysql), mysql_error(mysql),
		   mysql_sqlstate(mysql), ds);
      goto end;

    }

    /*
      Store the result of the query if it will return any fields
    */
    if (mysql_field_count(mysql) && ((res= mysql_store_result(mysql)) == 0))
    {
      handle_error(command, mysql_errno(mysql), mysql_error(mysql),
		   mysql_sqlstate(mysql), ds);
      goto end;
    }

    if (!disable_result_log)
    {
      ulonglong UNINIT_VAR(affected_rows);    /* Ok to be undef if 'disable_info' is set */

      if (res)
      {
	MYSQL_FIELD *fields= mysql_fetch_fields(res);
	uint num_fields= mysql_num_fields(res);

	if (display_metadata)
          append_metadata(ds, fields, num_fields);

	if (!display_result_vertically)
	  append_table_headings(ds, fields, num_fields);

	append_result(ds, res);
      }

      /*
        Need to call mysql_affected_rows() before the "new"
        query to find the warnings
      */
      if (!disable_info)
        affected_rows= mysql_affected_rows(mysql);

      /*
        Add all warnings to the result. We can't do this if we are in
        the middle of processing results from multi-statement, because
        this will break protocol.
      */
      if (!disable_warnings && !mysql_more_results(mysql))
      {
	if (append_warnings(ds_warnings, mysql) || ds_warnings->length)
	{
	  dynstr_append_mem(ds, "Warnings:\n", 10);
	  dynstr_append_mem(ds, ds_warnings->str, ds_warnings->length);
	}
      }

      if (!disable_info)
	append_info(ds, affected_rows, mysql_info(mysql));
    }

    if (res)
    {
      mysql_free_result(res);
      res= 0;
    }
    counter++;
  } while (!(err= mysql_next_result(mysql)));
  if (err > 0)
  {
    /* We got an error from mysql_next_result, maybe expected */
    handle_error(command, mysql_errno(mysql), mysql_error(mysql),
		 mysql_sqlstate(mysql), ds);
    goto end;
  }
  DBUG_ASSERT(err == -1); /* Successful and there are no more results */

  /* If we come here the query is both executed and read successfully */
  handle_no_error(command);

end:

  /*
    We save the return code (mysql_errno(mysql)) from the last call sent
    to the server into the mysqltest builtin variable $mysql_errno. This
    variable then can be used from the test case itself.
  */
  var_set_errno(mysql_errno(mysql));
  DBUG_VOID_RETURN;
}


/*
  Handle errors which occurred during execution

  SYNOPSIS
  handle_error()
  q     - query context
  err_errno - error number
  err_error - error message
  err_sqlstate - sql state
  ds    - dynamic string which is used for output buffer

  NOTE
  If there is an unexpected error this function will abort mysqltest
  immediately.

  RETURN VALUE
  error - function will not return
*/

void handle_error(struct st_command *command,
                  unsigned int err_errno, const char *err_error,
                  const char *err_sqlstate, DYNAMIC_STRING *ds)
{
  uint i;

  DBUG_ENTER("handle_error");

  if (command->require_file[0])
  {
    /*
      The query after a "--require" failed. This is fine as long the server
      returned a valid reponse. Don't allow 2013 or 2006 to trigger an
      abort_not_supported_test
    */
    if (err_errno == CR_SERVER_LOST ||
        err_errno == CR_SERVER_GONE_ERROR)
      die("require query '%s' failed: %d: %s", command->query,
          err_errno, err_error);

    /* Abort the run of this test, pass the failed query as reason */
    abort_not_supported_test("Query '%s' failed, required functionality " \
                             "not supported", command->query);
  }

  if (command->abort_on_error)
    die("query '%s' failed: %d: %s", command->query, err_errno, err_error);

  DBUG_PRINT("info", ("expected_errors.count: %d",
                      command->expected_errors.count));
  for (i= 0 ; (uint) i < command->expected_errors.count ; i++)
  {
    if (((command->expected_errors.err[i].type == ERR_ERRNO) &&
         (command->expected_errors.err[i].code.errnum == err_errno)) ||
        ((command->expected_errors.err[i].type == ERR_SQLSTATE) &&
         (strncmp(command->expected_errors.err[i].code.sqlstate,
                  err_sqlstate, SQLSTATE_LENGTH) == 0)))
    {
      if (!disable_result_log)
      {
        if (command->expected_errors.count == 1)
        {
          /* Only log error if there is one possible error */
          dynstr_append_mem(ds, "ERROR ", 6);
          replace_dynstr_append(ds, err_sqlstate);
          dynstr_append_mem(ds, ": ", 2);
          replace_dynstr_append(ds, err_error);
          dynstr_append_mem(ds,"\n",1);
        }
        /* Don't log error if we may not get an error */
        else if (command->expected_errors.err[0].type == ERR_SQLSTATE ||
                 (command->expected_errors.err[0].type == ERR_ERRNO &&
                  command->expected_errors.err[0].code.errnum != 0))
          dynstr_append(ds,"Got one of the listed errors\n");
      }
      /* OK */
      DBUG_VOID_RETURN;
    }
  }

  DBUG_PRINT("info",("i: %d  expected_errors: %d", i,
                     command->expected_errors.count));

  if (!disable_result_log)
  {
    dynstr_append_mem(ds, "ERROR ",6);
    replace_dynstr_append(ds, err_sqlstate);
    dynstr_append_mem(ds, ": ", 2);
    replace_dynstr_append(ds, err_error);
    dynstr_append_mem(ds, "\n", 1);
  }

  if (i)
  {
    if (command->expected_errors.err[0].type == ERR_ERRNO)
      die("query '%s' failed with wrong errno %d: '%s', instead of %d...",
          command->query, err_errno, err_error,
          command->expected_errors.err[0].code.errnum);
    else
      die("query '%s' failed with wrong sqlstate %s: '%s', instead of %s...",
          command->query, err_sqlstate, err_error,
	  command->expected_errors.err[0].code.sqlstate);
  }

  DBUG_VOID_RETURN;
}


/*
  Handle absence of errors after execution

  SYNOPSIS
  handle_no_error()
  q - context of query

  RETURN VALUE
  error - function will not return
*/

void handle_no_error(struct st_command *command)
{
  DBUG_ENTER("handle_no_error");

  if (command->expected_errors.err[0].type == ERR_ERRNO &&
      command->expected_errors.err[0].code.errnum != 0)
  {
    /* Error code we wanted was != 0, i.e. not an expected success */
    die("query '%s' succeeded - should have failed with errno %d...",
        command->query, command->expected_errors.err[0].code.errnum);
  }
  else if (command->expected_errors.err[0].type == ERR_SQLSTATE &&
           strcmp(command->expected_errors.err[0].code.sqlstate,"00000") != 0)
  {
    /* SQLSTATE we wanted was != "00000", i.e. not an expected success */
    die("query '%s' succeeded - should have failed with sqlstate %s...",
        command->query, command->expected_errors.err[0].code.sqlstate);
  }

  DBUG_VOID_RETURN;
}


/*
  Run query using prepared statement C API

  SYNPOSIS
  run_query_stmt
  mysql - mysql handle
  command - currrent command pointer
  query - query string to execute
  query_len - length query string to execute
  ds - output buffer where to store result form query

  RETURN VALUE
  error - function will not return
*/

void run_query_stmt(MYSQL *mysql, struct st_command *command,
                    char *query, int query_len, DYNAMIC_STRING *ds,
                    DYNAMIC_STRING *ds_warnings)
{
  MYSQL_RES *res= NULL;     /* Note that here 'res' is meta data result set */
  MYSQL_STMT *stmt;
  DYNAMIC_STRING ds_prepare_warnings;
  DYNAMIC_STRING ds_execute_warnings;
  ulonglong affected_rows;
  DBUG_ENTER("run_query_stmt");
  DBUG_PRINT("query", ("'%-.60s'", query));
  LINT_INIT(affected_rows);

  /*
    Init a new stmt if it's not already one created for this connection
  */
  if(!(stmt= cur_con->stmt))
  {
    if (!(stmt= mysql_stmt_init(mysql)))
      die("unable to init stmt structure");
    cur_con->stmt= stmt;
  }

  /* Init dynamic strings for warnings */
  if (!disable_warnings)
  {
    init_dynamic_string(&ds_prepare_warnings, NULL, 0, 256);
    init_dynamic_string(&ds_execute_warnings, NULL, 0, 256);
  }

  /*
    Prepare the query
  */
  if (mysql_stmt_prepare(stmt, query, query_len))
  {
    handle_error(command,  mysql_stmt_errno(stmt),
                 mysql_stmt_error(stmt), mysql_stmt_sqlstate(stmt), ds);
    goto end;
  }

  /*
    Get the warnings from mysql_stmt_prepare and keep them in a
    separate string
  */
  if (!disable_warnings)
    append_warnings(&ds_prepare_warnings, mysql);

  /*
    No need to call mysql_stmt_bind_param() because we have no
    parameter markers.
  */

#if MYSQL_VERSION_ID >= 50000
  if (cursor_protocol_enabled)
  {
    /*
      Use cursor when retrieving result
    */
    ulong type= CURSOR_TYPE_READ_ONLY;
    if (mysql_stmt_attr_set(stmt, STMT_ATTR_CURSOR_TYPE, (void*) &type))
      die("mysql_stmt_attr_set(STMT_ATTR_CURSOR_TYPE) failed': %d %s",
          mysql_stmt_errno(stmt), mysql_stmt_error(stmt));
  }
#endif

  /*
    Execute the query
  */
  if (mysql_stmt_execute(stmt))
  {
    handle_error(command, mysql_stmt_errno(stmt),
                 mysql_stmt_error(stmt), mysql_stmt_sqlstate(stmt), ds);
    goto end;
  }

  /*
    When running in cursor_protocol get the warnings from execute here
    and keep them in a separate string for later.
  */
  if (cursor_protocol_enabled && !disable_warnings)
    append_warnings(&ds_execute_warnings, mysql);

  /*
    We instruct that we want to update the "max_length" field in
    mysql_stmt_store_result(), this is our only way to know how much
    buffer to allocate for result data
  */
  {
    my_bool one= 1;
    if (mysql_stmt_attr_set(stmt, STMT_ATTR_UPDATE_MAX_LENGTH, (void*) &one))
      die("mysql_stmt_attr_set(STMT_ATTR_UPDATE_MAX_LENGTH) failed': %d %s",
          mysql_stmt_errno(stmt), mysql_stmt_error(stmt));
  }

  /*
    If we got here the statement succeeded and was expected to do so,
    get data. Note that this can still give errors found during execution!
    Store the result of the query if if will return any fields
  */
  if (mysql_stmt_field_count(stmt) && mysql_stmt_store_result(stmt))
  {
    handle_error(command, mysql_stmt_errno(stmt),
                 mysql_stmt_error(stmt), mysql_stmt_sqlstate(stmt), ds);
    goto end;
  }

  /* If we got here the statement was both executed and read successfully */
  handle_no_error(command);
  if (!disable_result_log)
  {
    /*
      Not all statements creates a result set. If there is one we can
      now create another normal result set that contains the meta
      data. This set can be handled almost like any other non prepared
      statement result set.
    */
    if ((res= mysql_stmt_result_metadata(stmt)) != NULL)
    {
      /* Take the column count from meta info */
      MYSQL_FIELD *fields= mysql_fetch_fields(res);
      uint num_fields= mysql_num_fields(res);

      if (display_metadata)
        append_metadata(ds, fields, num_fields);

      if (!display_result_vertically)
        append_table_headings(ds, fields, num_fields);

      append_stmt_result(ds, stmt, fields, num_fields);

      mysql_free_result(res);     /* Free normal result set with meta data */

      /* Clear prepare warnings */
      dynstr_set(&ds_prepare_warnings, NULL);
    }
    else
    {
      /*
	This is a query without resultset
      */
    }

    /*
      Need to grab affected rows information before getting
      warnings here
    */
<<<<<<< HEAD
    if (!disable_info)
      affected_rows= mysql_affected_rows(mysql);

    if (!disable_warnings)
=======
>>>>>>> c723b69e
    {
      ulonglong affected_rows;
      LINT_INIT(affected_rows);

      if (!disable_info)
	affected_rows= mysql_affected_rows(mysql);

      if (!disable_warnings)
      {
	/* Get the warnings from execute */

	/* Append warnings to ds - if there are any */
	if (append_warnings(&ds_execute_warnings, mysql) ||
	    ds_execute_warnings.length ||
	    ds_prepare_warnings.length ||
	    ds_warnings->length)
	{
	  dynstr_append_mem(ds, "Warnings:\n", 10);
	  if (ds_warnings->length)
	    dynstr_append_mem(ds, ds_warnings->str,
			      ds_warnings->length);
	  if (ds_prepare_warnings.length)
	    dynstr_append_mem(ds, ds_prepare_warnings.str,
			      ds_prepare_warnings.length);
	  if (ds_execute_warnings.length)
	    dynstr_append_mem(ds, ds_execute_warnings.str,
			      ds_execute_warnings.length);
	}
      }

      if (!disable_info)
	append_info(ds, affected_rows, mysql_info(mysql));
    }
  }

end:
  if (!disable_warnings)
  {
    dynstr_free(&ds_prepare_warnings);
    dynstr_free(&ds_execute_warnings);
  }


  /* Close the statement if - no reconnect, need new prepare */
  if (mysql->reconnect)
  {
    mysql_stmt_close(stmt);
    cur_con->stmt= NULL;
  }

  /*
    We save the return code (mysql_stmt_errno(stmt)) from the last call sent
    to the server into the mysqltest builtin variable $mysql_errno. This
    variable then can be used from the test case itself.
  */

  var_set_errno(mysql_stmt_errno(stmt));

  DBUG_VOID_RETURN;
}



/*
  Create a util connection if one does not already exists
  and use that to run the query
  This is done to avoid implict commit when creating/dropping objects such
  as view, sp etc.
*/

int util_query(MYSQL* org_mysql, const char* query){

  MYSQL* mysql;
  DBUG_ENTER("util_query");

  if(!(mysql= cur_con->util_mysql))
  {
    DBUG_PRINT("info", ("Creating util_mysql"));
    if (!(mysql= mysql_init(mysql)))
      die("Failed in mysql_init()");

    safe_connect(mysql, "util", org_mysql->host, org_mysql->user,
                 org_mysql->passwd, org_mysql->db, org_mysql->port,
                 org_mysql->unix_socket);

    cur_con->util_mysql= mysql;
  }

  return mysql_query(mysql, query);
}



/*
  Run query

  SYNPOSIS
    run_query()
     mysql	mysql handle
     command	currrent command pointer

  flags control the phased/stages of query execution to be performed
  if QUERY_SEND_FLAG bit is on, the query will be sent. If QUERY_REAP_FLAG
  is on the result will be read - for regular query, both bits must be on
*/

void run_query(struct st_connection *cn, struct st_command *command, int flags)
{
  MYSQL *mysql= &cn->mysql;
  DYNAMIC_STRING *ds;
  DYNAMIC_STRING *save_ds= NULL;
  DYNAMIC_STRING ds_result;
  DYNAMIC_STRING ds_sorted;
  DYNAMIC_STRING ds_warnings;
  DYNAMIC_STRING eval_query;
  char *query;
  int query_len;
  my_bool view_created= 0, sp_created= 0;
  my_bool complete_query= ((flags & QUERY_SEND_FLAG) &&
                           (flags & QUERY_REAP_FLAG));
  DBUG_ENTER("run_query");

  init_dynamic_string(&ds_warnings, NULL, 0, 256);

  /* Scan for warning before sending to server */
  scan_command_for_warnings(command);

  /*
    Evaluate query if this is an eval command
  */
  if (command->type == Q_EVAL)
  {
    init_dynamic_string(&eval_query, "", command->query_len+256, 1024);
    do_eval(&eval_query, command->query, command->end, FALSE);
    query = eval_query.str;
    query_len = eval_query.length;
  }
  else
  {
    query = command->query;
    query_len = (uint) strlen(query);
  }

  /*
    When command->require_file is set the output of _this_ query
    should be compared with an already existing file
    Create a temporary dynamic string to contain the output from
    this query.
  */
  if (command->require_file[0])
  {
    init_dynamic_string(&ds_result, "", 1024, 1024);
    ds= &ds_result;
  }
  else
    ds= &ds_res;

  /*
    Log the query into the output buffer
  */
  if (!disable_query_log && (flags & QUERY_SEND_FLAG))
  {
    replace_dynstr_append_mem(ds, query, query_len);
    dynstr_append_mem(ds, delimiter, delimiter_length);
    dynstr_append_mem(ds, "\n", 1);
  }

  if (view_protocol_enabled &&
      complete_query &&
      match_re(&view_re, query))
  {
    /*
      Create the query as a view.
      Use replace since view can exist from a failed mysqltest run
    */
    DYNAMIC_STRING query_str;
    init_dynamic_string(&query_str,
			"CREATE OR REPLACE VIEW mysqltest_tmp_v AS ",
			query_len+64, 256);
    dynstr_append_mem(&query_str, query, query_len);
    if (util_query(mysql, query_str.str))
    {
      /*
	Failed to create the view, this is not fatal
	just run the query the normal way
      */
      DBUG_PRINT("view_create_error",
		 ("Failed to create view '%s': %d: %s", query_str.str,
		  mysql_errno(mysql), mysql_error(mysql)));

      /* Log error to create view */
      verbose_msg("Failed to create view '%s' %d: %s", query_str.str,
		  mysql_errno(mysql), mysql_error(mysql));
    }
    else
    {
      /*
	Yes, it was possible to create this query as a view
      */
      view_created= 1;
      query= (char*)"SELECT * FROM mysqltest_tmp_v";
      query_len = (uint) strlen(query);

      /*
        Collect warnings from create of the view that should otherwise
        have been produced when the SELECT was executed
      */
      append_warnings(&ds_warnings, cur_con->util_mysql);
    }

    dynstr_free(&query_str);

  }

  if (sp_protocol_enabled &&
      complete_query &&
      match_re(&sp_re, query))
  {
    /*
      Create the query as a stored procedure
      Drop first since sp can exist from a failed mysqltest run
    */
    DYNAMIC_STRING query_str;
    init_dynamic_string(&query_str,
			"DROP PROCEDURE IF EXISTS mysqltest_tmp_sp;",
			query_len+64, 256);
    util_query(mysql, query_str.str);
    dynstr_set(&query_str, "CREATE PROCEDURE mysqltest_tmp_sp()\n");
    dynstr_append_mem(&query_str, query, query_len);
    if (util_query(mysql, query_str.str))
    {
      /*
	Failed to create the stored procedure for this query,
	this is not fatal just run the query the normal way
      */
      DBUG_PRINT("sp_create_error",
		 ("Failed to create sp '%s': %d: %s", query_str.str,
		  mysql_errno(mysql), mysql_error(mysql)));

      /* Log error to create sp */
      verbose_msg("Failed to create sp '%s' %d: %s", query_str.str,
		  mysql_errno(mysql), mysql_error(mysql));

    }
    else
    {
      sp_created= 1;

      query= (char*)"CALL mysqltest_tmp_sp()";
      query_len = (uint) strlen(query);
    }
    dynstr_free(&query_str);
  }

  if (display_result_sorted)
  {
    /*
       Collect the query output in a separate string
       that can be sorted before it's added to the
       global result string
    */
    init_dynamic_string(&ds_sorted, "", 1024, 1024);
    save_ds= ds; /* Remember original ds */
    ds= &ds_sorted;
  }

  /*
    Find out how to run this query

    Always run with normal C API if it's not a complete
    SEND + REAP

    If it is a '?' in the query it may be a SQL level prepared
    statement already and we can't do it twice
  */
  if (ps_protocol_enabled &&
      complete_query &&
      match_re(&ps_re, query))
    run_query_stmt(mysql, command, query, query_len, ds, &ds_warnings);
  else
    run_query_normal(cn, command, flags, query, query_len,
		     ds, &ds_warnings);

  if (display_result_sorted)
  {
    /* Sort the result set and append it to result */
    dynstr_append_sorted(save_ds, &ds_sorted);
    ds= save_ds;
    dynstr_free(&ds_sorted);
  }

  if (sp_created)
  {
    if (util_query(mysql, "DROP PROCEDURE mysqltest_tmp_sp "))
      die("Failed to drop sp: %d: %s", mysql_errno(mysql), mysql_error(mysql));
  }

  if (view_created)
  {
    if (util_query(mysql, "DROP VIEW mysqltest_tmp_v "))
      die("Failed to drop view: %d: %s",
	  mysql_errno(mysql), mysql_error(mysql));
  }

  if (command->require_file[0])
  {
    /* A result file was specified for _this_ query
       and the output should be checked against an already
       existing file which has been specified using --require or --result
    */
    check_require(ds, command->require_file);
  }

  dynstr_free(&ds_warnings);
  if (ds == &ds_result)
    dynstr_free(&ds_result);
  if (command->type == Q_EVAL)
    dynstr_free(&eval_query);
  DBUG_VOID_RETURN;
}

/****************************************************************************/
/*
  Functions to detect different SQL statements
*/

char *re_eprint(int err)
{
  static char epbuf[100];
  size_t len= my_regerror(REG_ITOA|err, (my_regex_t *)NULL,
			  epbuf, sizeof(epbuf));
  assert(len <= sizeof(epbuf));
  return(epbuf);
}

void init_re_comp(my_regex_t *re, const char* str)
{
  int err= my_regcomp(re, str, (REG_EXTENDED | REG_ICASE | REG_NOSUB),
                      &my_charset_latin1);
  if (err)
  {
    char erbuf[100];
    size_t len= my_regerror(err, re, erbuf, sizeof(erbuf));
    die("error %s, %d/%d `%s'\n",
	re_eprint(err), (int)len, (int)sizeof(erbuf), erbuf);
  }
}

void init_re(void)
{
  /*
    Filter for queries that can be run using the
    MySQL Prepared Statements C API
  */
  const char *ps_re_str =
    "^("
    "[[:space:]]*REPLACE[[:space:]]|"
    "[[:space:]]*INSERT[[:space:]]|"
    "[[:space:]]*UPDATE[[:space:]]|"
    "[[:space:]]*DELETE[[:space:]]|"
    "[[:space:]]*SELECT[[:space:]]|"
    "[[:space:]]*CREATE[[:space:]]+TABLE[[:space:]]|"
    "[[:space:]]*DO[[:space:]]|"
    "[[:space:]]*SET[[:space:]]+OPTION[[:space:]]|"
    "[[:space:]]*DELETE[[:space:]]+MULTI[[:space:]]|"
    "[[:space:]]*UPDATE[[:space:]]+MULTI[[:space:]]|"
    "[[:space:]]*INSERT[[:space:]]+SELECT[[:space:]])";

  /*
    Filter for queries that can be run using the
    Stored procedures
  */
  const char *sp_re_str =ps_re_str;

  /*
    Filter for queries that can be run as views
  */
  const char *view_re_str =
    "^("
    "[[:space:]]*SELECT[[:space:]])";

  init_re_comp(&ps_re, ps_re_str);
  init_re_comp(&sp_re, sp_re_str);
  init_re_comp(&view_re, view_re_str);
}


int match_re(my_regex_t *re, char *str)
{
  int err= my_regexec(re, str, (size_t)0, NULL, 0);

  if (err == 0)
    return 1;
  else if (err == REG_NOMATCH)
    return 0;

  {
    char erbuf[100];
    size_t len= my_regerror(err, re, erbuf, sizeof(erbuf));
    die("error %s, %d/%d `%s'\n",
	re_eprint(err), (int)len, (int)sizeof(erbuf), erbuf);
  }
  return 0;
}

void free_re(void)
{
  my_regfree(&ps_re);
  my_regfree(&sp_re);
  my_regfree(&view_re);
  my_regex_end();
}

/****************************************************************************/

void get_command_type(struct st_command* command)
{
  char save;
  uint type;
  DBUG_ENTER("get_command_type");

  if (*command->query == '}')
  {
    command->type = Q_END_BLOCK;
    DBUG_VOID_RETURN;
  }

  save= command->query[command->first_word_len];
  command->query[command->first_word_len]= 0;
  type= find_type(command->query, &command_typelib, 1+2);
  command->query[command->first_word_len]= save;
  if (type > 0)
  {
    command->type=(enum enum_commands) type;		/* Found command */

    /*
      Look for case where "query" was explicitly specified to
      force command being sent to server
    */
    if (type == Q_QUERY)
    {
      /* Skip the "query" part */
      command->query= command->first_argument;
    }
  }
  else
  {
    /* No mysqltest command matched */

    if (command->type != Q_COMMENT_WITH_COMMAND)
    {
      /* A query that will sent to mysqld */
      command->type= Q_QUERY;
    }
    else
    {
      /* -- comment that didn't contain a mysqltest command */
      command->type= Q_COMMENT;
      warning_msg("Suspicious command '--%s' detected, was this intentional? "\
                  "Use # instead of -- to avoid this warning",
                  command->query);

      if (command->first_word_len &&
          strcmp(command->query + command->first_word_len - 1, delimiter) == 0)
      {
        /*
          Detect comment with command using extra delimiter
          Ex --disable_query_log;
          ^ Extra delimiter causing the command
          to be skipped
        */
        save= command->query[command->first_word_len-1];
        command->query[command->first_word_len-1]= 0;
        if (find_type(command->query, &command_typelib, 1+2) > 0)
          die("Extra delimiter \";\" found");
        command->query[command->first_word_len-1]= save;

      }
    }
  }

  /* Set expected error on command */
  memcpy(&command->expected_errors, &saved_expected_errors,
         sizeof(saved_expected_errors));
  DBUG_PRINT("info", ("There are %d expected errors",
                      command->expected_errors.count));
  command->abort_on_error= (command->expected_errors.count == 0 &&
                            abort_on_error);

  DBUG_VOID_RETURN;
}



/*
  Record how many milliseconds it took to execute the test file
  up until the current line and save it in the dynamic string ds_progress.

  The ds_progress will be dumped to <test_name>.progress when
  test run completes

*/

void mark_progress(struct st_command* command __attribute__((unused)),
                   int line)
{
  char buf[32], *end;
  ulonglong timer= timer_now();
  if (!progress_start)
    progress_start= timer;
  timer-= progress_start;

  /* Milliseconds since start */
  end= longlong2str(timer, buf, 10);
  dynstr_append_mem(&ds_progress, buf, (int)(end-buf));
  dynstr_append_mem(&ds_progress, "\t", 1);

  /* Parser line number */
  end= int10_to_str(line, buf, 10);
  dynstr_append_mem(&ds_progress, buf, (int)(end-buf));
  dynstr_append_mem(&ds_progress, "\t", 1);

  /* Filename */
  dynstr_append(&ds_progress, cur_file->file_name);
  dynstr_append_mem(&ds_progress, ":", 1);

  /* Line in file */
  end= int10_to_str(cur_file->lineno, buf, 10);
  dynstr_append_mem(&ds_progress, buf, (int)(end-buf));


  dynstr_append_mem(&ds_progress, "\n", 1);

}


int main(int argc, char **argv)
{
  struct st_command *command;
  my_bool q_send_flag= 0, abort_flag= 0;
  uint command_executed= 0, last_command_executed= 0;
  char save_file[FN_REFLEN];
  MY_STAT res_info;
  MY_INIT(argv[0]);

  save_file[0]= 0;
  TMPDIR[0]= 0;

  /* Init expected errors */
  memset(&saved_expected_errors, 0, sizeof(saved_expected_errors));

  /* Init connections */
  memset(connections, 0, sizeof(connections));
  connections_end= connections +
    (sizeof(connections)/sizeof(struct st_connection)) - 1;
  next_con= connections + 1;

#ifdef EMBEDDED_LIBRARY
  /* set appropriate stack for the 'query' threads */
  (void) pthread_attr_init(&cn_thd_attrib);
  pthread_attr_setstacksize(&cn_thd_attrib, DEFAULT_THREAD_STACK);
#endif /*EMBEDDED_LIBRARY*/

  /* Init file stack */
  memset(file_stack, 0, sizeof(file_stack));
  file_stack_end=
    file_stack + (sizeof(file_stack)/sizeof(struct st_test_file)) - 1;
  cur_file= file_stack;

  /* Init block stack */
  memset(block_stack, 0, sizeof(block_stack));
  block_stack_end=
    block_stack + (sizeof(block_stack)/sizeof(struct st_block)) - 1;
  cur_block= block_stack;
  cur_block->ok= TRUE; /* Outer block should always be executed */
  cur_block->cmd= cmd_none;

  my_init_dynamic_array(&q_lines, sizeof(struct st_command*), 1024, 1024);

  if (hash_init(&var_hash, charset_info,
                1024, 0, 0, get_var_key, var_free, MYF(0)))
    die("Variable hash initialization failed");

  var_set_string("$MYSQL_SERVER_VERSION", MYSQL_SERVER_VERSION);

  memset(&master_pos, 0, sizeof(master_pos));

  parser.current_line= parser.read_lines= 0;
  memset(&var_reg, 0, sizeof(var_reg));

  init_builtin_echo();
#ifdef __WIN__
#ifndef USE_CYGWIN
  is_windows= 1;
#endif
  init_tmp_sh_file();
  init_win_path_patterns();
#endif

  init_dynamic_string(&ds_res, "", 65536, 65536);
  init_dynamic_string(&ds_progress, "", 0, 2048);
  init_dynamic_string(&ds_warning_messages, "", 0, 2048);
  parse_args(argc, argv);

  var_set_int("$PS_PROTOCOL", ps_protocol);
  var_set_int("$SP_PROTOCOL", sp_protocol);
  var_set_int("$VIEW_PROTOCOL", view_protocol);
  var_set_int("$CURSOR_PROTOCOL", cursor_protocol);

  DBUG_PRINT("info",("result_file: '%s'",
                     result_file_name ? result_file_name : ""));
  if (mysql_server_init(embedded_server_arg_count,
			embedded_server_args,
			(char**) embedded_server_groups))
    die("Can't initialize MySQL server");
  server_initialized= 1;
  if (cur_file == file_stack && cur_file->file == 0)
  {
    cur_file->file= stdin;
    cur_file->file_name= my_strdup("<stdin>", MYF(MY_WME));
    cur_file->lineno= 1;
  }
  init_re();
  ps_protocol_enabled= ps_protocol;
  sp_protocol_enabled= sp_protocol;
  view_protocol_enabled= view_protocol;
  cursor_protocol_enabled= cursor_protocol;
  /* Cursor protcol implies ps protocol */
  if (cursor_protocol_enabled)
    ps_protocol_enabled= 1;

  cur_con= connections;
  if (!( mysql_init(&cur_con->mysql)))
    die("Failed in mysql_init()");
  if (opt_compress)
    mysql_options(&cur_con->mysql,MYSQL_OPT_COMPRESS,NullS);
  mysql_options(&cur_con->mysql, MYSQL_OPT_LOCAL_INFILE, 0);
  mysql_options(&cur_con->mysql, MYSQL_SET_CHARSET_NAME,
                charset_info->csname);
  if (opt_charsets_dir)
    mysql_options(&cur_con->mysql, MYSQL_SET_CHARSET_DIR,
                  opt_charsets_dir);

#ifdef HAVE_OPENSSL

  if (opt_use_ssl)
  {
    mysql_ssl_set(&cur_con->mysql, opt_ssl_key, opt_ssl_cert, opt_ssl_ca,
		  opt_ssl_capath, opt_ssl_cipher);
#if MYSQL_VERSION_ID >= 50000
    /* Turn on ssl_verify_server_cert only if host is "localhost" */
    opt_ssl_verify_server_cert= opt_host && !strcmp(opt_host, "localhost");
    mysql_options(&cur_con->mysql, MYSQL_OPT_SSL_VERIFY_SERVER_CERT,
                  &opt_ssl_verify_server_cert);
#endif
  }
#endif

  if (!(cur_con->name = my_strdup("default", MYF(MY_WME))))
    die("Out of memory");

  safe_connect(&cur_con->mysql, cur_con->name, opt_host, opt_user, opt_pass,
               opt_db, opt_port, unix_sock);

  /* Use all time until exit if no explicit 'start_timer' */
  timer_start= timer_now();

  /*
    Initialize $mysql_errno with -1, so we can
    - distinguish it from valid values ( >= 0 ) and
    - detect if there was never a command sent to the server
  */
  var_set_errno(-1);

  if (opt_include)
  {
    open_file(opt_include);
  }

  while (!read_command(&command) && !abort_flag)
  {
    int current_line_inc = 1, processed = 0;
    if (command->type == Q_UNKNOWN || command->type == Q_COMMENT_WITH_COMMAND)
      get_command_type(command);

    if (parsing_disabled &&
        command->type != Q_ENABLE_PARSING &&
        command->type != Q_DISABLE_PARSING)
    {
      command->type= Q_COMMENT;
      scan_command_for_warnings(command);
    }

    if (cur_block->ok)
    {
      command->last_argument= command->first_argument;
      processed = 1;
      switch (command->type) {
      case Q_CONNECT:
        do_connect(command);
        break;
      case Q_CONNECTION: select_connection(command); break;
      case Q_DISCONNECT:
      case Q_DIRTY_CLOSE:
	do_close_connection(command); break;
      case Q_RPL_PROBE: do_rpl_probe(command); break;
      case Q_ENABLE_RPL_PARSE:	 do_enable_rpl_parse(command); break;
      case Q_DISABLE_RPL_PARSE:  do_disable_rpl_parse(command); break;
      case Q_ENABLE_QUERY_LOG:   disable_query_log=0; break;
      case Q_DISABLE_QUERY_LOG:  disable_query_log=1; break;
      case Q_ENABLE_ABORT_ON_ERROR:  abort_on_error=1; break;
      case Q_DISABLE_ABORT_ON_ERROR: abort_on_error=0; break;
      case Q_ENABLE_RESULT_LOG:  disable_result_log=0; break;
      case Q_DISABLE_RESULT_LOG: disable_result_log=1; break;
      case Q_ENABLE_WARNINGS:    disable_warnings=0; break;
      case Q_DISABLE_WARNINGS:   disable_warnings=1; break;
      case Q_ENABLE_INFO:        disable_info=0; break;
      case Q_DISABLE_INFO:       disable_info=1; break;
      case Q_ENABLE_METADATA:    display_metadata=1; break;
      case Q_DISABLE_METADATA:   display_metadata=0; break;
      case Q_SOURCE: do_source(command); break;
      case Q_SLEEP: do_sleep(command, 0); break;
      case Q_REAL_SLEEP: do_sleep(command, 1); break;
      case Q_WAIT_FOR_SLAVE_TO_STOP: do_wait_for_slave_to_stop(command); break;
      case Q_INC: do_modify_var(command, DO_INC); break;
      case Q_DEC: do_modify_var(command, DO_DEC); break;
      case Q_ECHO: do_echo(command); command_executed++; break;
      case Q_SYSTEM: do_system(command); break;
      case Q_REMOVE_FILE: do_remove_file(command); break;
      case Q_MKDIR: do_mkdir(command); break;
      case Q_RMDIR: do_rmdir(command); break;
      case Q_FILE_EXIST: do_file_exist(command); break;
      case Q_WRITE_FILE: do_write_file(command); break;
      case Q_APPEND_FILE: do_append_file(command); break;
      case Q_DIFF_FILES: do_diff_files(command); break;
      case Q_SEND_QUIT: do_send_quit(command); break;
      case Q_CHANGE_USER: do_change_user(command); break;
      case Q_CAT_FILE: do_cat_file(command); break;
      case Q_COPY_FILE: do_copy_file(command); break;
      case Q_CHMOD_FILE: do_chmod_file(command); break;
      case Q_PERL: do_perl(command); break;
      case Q_DELIMITER:
        do_delimiter(command);
	break;
      case Q_DISPLAY_VERTICAL_RESULTS:
        display_result_vertically= TRUE;
        break;
      case Q_DISPLAY_HORIZONTAL_RESULTS:
	display_result_vertically= FALSE;
        break;
      case Q_SORTED_RESULT:
        /*
          Turn on sorting of result set, will be reset after next
          command
        */
	display_result_sorted= TRUE;
        break;
      case Q_LET: do_let(command); break;
      case Q_EVAL_RESULT:
        die("'eval_result' command  is deprecated");
      case Q_EVAL:
      case Q_QUERY_VERTICAL:
      case Q_QUERY_HORIZONTAL:
	if (command->query == command->query_buf)
        {
          /* Skip the first part of command, i.e query_xxx */
	  command->query= command->first_argument;
          command->first_word_len= 0;
        }
	/* fall through */
      case Q_QUERY:
      case Q_REAP:
      {
	my_bool old_display_result_vertically= display_result_vertically;
        /* Default is full query, both reap and send  */
        int flags= QUERY_REAP_FLAG | QUERY_SEND_FLAG;

        if (q_send_flag)
        {
          /* Last command was an empty 'send' */
          flags= QUERY_SEND_FLAG;
          q_send_flag= 0;
        }
        else if (command->type == Q_REAP)
        {
          flags= QUERY_REAP_FLAG;
        }

        /* Check for special property for this query */
        display_result_vertically|= (command->type == Q_QUERY_VERTICAL);

	if (save_file[0])
	{
	  strmake(command->require_file, save_file, sizeof(save_file) - 1);
	  save_file[0]= 0;
	}
	run_query(cur_con, command, flags);
	command_executed++;
        command->last_argument= command->end;

        /* Restore settings */
	display_result_vertically= old_display_result_vertically;

	break;
      }
      case Q_SEND:
        if (!*command->first_argument)
        {
          /*
            This is a send without arguments, it indicates that _next_ query
            should be send only
          */
          q_send_flag= 1;
          break;
        }

        /* Remove "send" if this is first iteration */
	if (command->query == command->query_buf)
	  command->query= command->first_argument;

	/*
	  run_query() can execute a query partially, depending on the flags.
	  QUERY_SEND_FLAG flag without QUERY_REAP_FLAG tells it to just send
          the query and read the result some time later when reap instruction
	  is given on this connection.
        */
	run_query(cur_con, command, QUERY_SEND_FLAG);
	command_executed++;
        command->last_argument= command->end;
	break;
      case Q_REQUIRE:
	do_get_file_name(command, save_file, sizeof(save_file));
	break;
      case Q_ERROR:
        do_get_errcodes(command);
	break;
      case Q_REPLACE:
	do_get_replace(command);
	break;
      case Q_REPLACE_REGEX:
        do_get_replace_regex(command);
        break;
      case Q_REPLACE_COLUMN:
	do_get_replace_column(command);
	break;
      case Q_SAVE_MASTER_POS: do_save_master_pos(); break;
      case Q_SYNC_WITH_MASTER: do_sync_with_master(command); break;
      case Q_SYNC_SLAVE_WITH_MASTER:
      {
	do_save_master_pos();
	if (*command->first_argument)
	  select_connection(command);
	else
	  select_connection_name("slave");
	do_sync_with_master2(0);
	break;
      }
      case Q_COMMENT:				/* Ignore row */
        command->last_argument= command->end;
	break;
      case Q_PING:
	(void) mysql_ping(&cur_con->mysql);
	break;
      case Q_EXEC:
	do_exec(command);
	command_executed++;
	break;
      case Q_START_TIMER:
	/* Overwrite possible earlier start of timer */
	timer_start= timer_now();
	break;
      case Q_END_TIMER:
	/* End timer before ending mysqltest */
	timer_output();
	break;
      case Q_CHARACTER_SET:
	do_set_charset(command);
	break;
      case Q_DISABLE_PS_PROTOCOL:
        ps_protocol_enabled= 0;
        /* Close any open statements */
        close_statements();
        break;
      case Q_ENABLE_PS_PROTOCOL:
        ps_protocol_enabled= ps_protocol;
        break;
      case Q_DISABLE_RECONNECT:
        set_reconnect(&cur_con->mysql, 0);
        break;
      case Q_ENABLE_RECONNECT:
        set_reconnect(&cur_con->mysql, 1);
        /* Close any open statements - no reconnect, need new prepare */
        close_statements();
        break;
      case Q_DISABLE_PARSING:
        if (parsing_disabled == 0)
          parsing_disabled= 1;
        else
          die("Parsing is already disabled");
        break;
      case Q_ENABLE_PARSING:
        /*
          Ensure we don't get parsing_disabled < 0 as this would accidentally
          disable code we don't want to have disabled
        */
        if (parsing_disabled == 1)
          parsing_disabled= 0;
        else
          die("Parsing is already enabled");
        break;
      case Q_DIE:
        /* Abort test with error code and error message */
        die("%s", command->first_argument);
        break;
      case Q_EXIT:
        /* Stop processing any more commands */
        abort_flag= 1;
        break;
      case Q_SKIP:
        abort_not_supported_test("%s", command->first_argument);
        break;

      case Q_RESULT:
        die("result, deprecated command");
        break;

      default:
        processed= 0;
        break;
      }
    }

    if (!processed)
    {
      current_line_inc= 0;
      switch (command->type) {
      case Q_WHILE: do_block(cmd_while, command); break;
      case Q_IF: do_block(cmd_if, command); break;
      case Q_END_BLOCK: do_done(command); break;
      default: current_line_inc = 1; break;
      }
    }
    else
      check_eol_junk(command->last_argument);

    if (command->type != Q_ERROR &&
        command->type != Q_COMMENT)
    {
      /*
        As soon as any non "error" command or comment has been executed,
        the array with expected errors should be cleared
      */
      memset(&saved_expected_errors, 0, sizeof(saved_expected_errors));
    }

    if (command_executed != last_command_executed)
    {
      /*
        As soon as any command has been executed,
        the replace structures should be cleared
      */
      free_all_replace();

      /* Also reset "sorted_result" */
      display_result_sorted= FALSE;
    }
    last_command_executed= command_executed;

    parser.current_line += current_line_inc;
    if ( opt_mark_progress )
      mark_progress(command, parser.current_line);
  }

  start_lineno= 0;

  if (parsing_disabled)
    die("Test ended with parsing disabled");

  /*
    The whole test has been executed _sucessfully_.
    Time to compare result or save it to record file.
    The entire output from test is now kept in ds_res.
  */
  if (ds_res.length)
  {
    if (result_file_name)
    {
      /* A result file has been specified */

      if (record)
      {
	/* Recording - dump the output from test to result file */
	str_to_file(result_file_name, ds_res.str, ds_res.length);
      }
      else
      {
	/* Check that the output from test is equal to result file
	   - detect missing result file
	   - detect zero size result file
        */
	check_result(&ds_res);
      }
    }
    else
    {
      /* No result_file_name specified to compare with, print to stdout */
      printf("%s", ds_res.str);
    }
  }
  else
  {
    die("The test didn't produce any output");
  }

  if (!command_executed &&
      result_file_name && my_stat(result_file_name, &res_info, 0))
  {
    /*
      my_stat() successful on result file. Check if we have not run a
      single query, but we do have a result file that contains data.
      Note that we don't care, if my_stat() fails. For example, for a
      non-existing or non-readable file, we assume it's fine to have
      no query output from the test file, e.g. regarded as no error.
    */
    die("No queries executed but result file found!");
  }

  if ( opt_mark_progress && result_file_name )
    dump_progress();

  /* Dump warning messages */
  if (result_file_name && ds_warning_messages.length)
    dump_warning_messages();

  timer_output();
  /* Yes, if we got this far the test has suceeded! Sakila smiles */
  cleanup_and_exit(0);
  return 0; /* Keep compiler happy too */
}


/*
  A primitive timer that give results in milliseconds if the
  --timer-file=<filename> is given. The timer result is written
  to that file when the result is available. To not confuse
  mysql-test-run with an old obsolete result, we remove the file
  before executing any commands. The time we measure is

  - If no explicit 'start_timer' or 'end_timer' is given in the
  test case, the timer measure how long we execute in mysqltest.

  - If only 'start_timer' is given we measure how long we execute
  from that point until we terminate mysqltest.

  - If only 'end_timer' is given we measure how long we execute
  from that we enter mysqltest to the 'end_timer' is command is
  executed.

  - If both 'start_timer' and 'end_timer' are given we measure
  the time between executing the two commands.
*/

void timer_output(void)
{
  if (timer_file)
  {
    char buf[32], *end;
    ulonglong timer= timer_now() - timer_start;
    end= longlong2str(timer, buf, 10);
    str_to_file(timer_file,buf, (int) (end-buf));
    /* Timer has been written to the file, don't use it anymore */
    timer_file= 0;
  }
}


ulonglong timer_now(void)
{
  return my_getsystime() / 10000;
}


/*
  Get arguments for replace_columns. The syntax is:
  replace-column column_number to_string [column_number to_string ...]
  Where each argument may be quoted with ' or "
  A argument may also be a variable, in which case the value of the
  variable is replaced.
*/

void do_get_replace_column(struct st_command *command)
{
  char *from= command->first_argument;
  char *buff, *start;
  DBUG_ENTER("get_replace_columns");

  free_replace_column();
  if (!*from)
    die("Missing argument in %s", command->query);

  /* Allocate a buffer for results */
  start= buff= my_malloc(strlen(from)+1,MYF(MY_WME | MY_FAE));
  while (*from)
  {
    char *to;
    uint column_number;

    to= get_string(&buff, &from, command);
    if (!(column_number= atoi(to)) || column_number > MAX_COLUMNS)
      die("Wrong column number to replace_column in '%s'", command->query);
    if (!*from)
      die("Wrong number of arguments to replace_column in '%s'", command->query);
    to= get_string(&buff, &from, command);
    my_free(replace_column[column_number-1], MY_ALLOW_ZERO_PTR);
    replace_column[column_number-1]= my_strdup(to, MYF(MY_WME | MY_FAE));
    set_if_bigger(max_replace_column, column_number);
  }
  my_free(start, MYF(0));
  command->last_argument= command->end;
}


void free_replace_column()
{
  uint i;
  for (i=0 ; i < max_replace_column ; i++)
  {
    if (replace_column[i])
    {
      my_free(replace_column[i], 0);
      replace_column[i]= 0;
    }
  }
  max_replace_column= 0;
}


/****************************************************************************/
/*
  Replace functions
*/

/* Definitions for replace result */

typedef struct st_pointer_array {		/* when using array-strings */
  TYPELIB typelib;				/* Pointer to strings */
  byte	*str;					/* Strings is here */
  int7	*flag;					/* Flag about each var. */
  uint	array_allocs,max_count,length,max_length;
} POINTER_ARRAY;

struct st_replace;
struct st_replace *init_replace(my_string *from, my_string *to, uint count,
				my_string word_end_chars);
int insert_pointer_name(reg1 POINTER_ARRAY *pa,my_string name);
void replace_strings_append(struct st_replace *rep, DYNAMIC_STRING* ds,
                            const char *from, int len);
void free_pointer_array(POINTER_ARRAY *pa);

struct st_replace *glob_replace;

/*
  Get arguments for replace. The syntax is:
  replace from to [from to ...]
  Where each argument may be quoted with ' or "
  A argument may also be a variable, in which case the value of the
  variable is replaced.
*/

void do_get_replace(struct st_command *command)
{
  uint i;
  char *from= command->first_argument;
  char *buff, *start;
  char word_end_chars[256], *pos;
  POINTER_ARRAY to_array, from_array;
  DBUG_ENTER("get_replace");

  free_replace();

  bzero((char*) &to_array,sizeof(to_array));
  bzero((char*) &from_array,sizeof(from_array));
  if (!*from)
    die("Missing argument in %s", command->query);
  start= buff= my_malloc(strlen(from)+1,MYF(MY_WME | MY_FAE));
  while (*from)
  {
    char *to= buff;
    to= get_string(&buff, &from, command);
    if (!*from)
      die("Wrong number of arguments to replace_result in '%s'",
          command->query);
    insert_pointer_name(&from_array,to);
    to= get_string(&buff, &from, command);
    insert_pointer_name(&to_array,to);
  }
  for (i= 1,pos= word_end_chars ; i < 256 ; i++)
    if (my_isspace(charset_info,i))
      *pos++= i;
  *pos=0;					/* End pointer */
  if (!(glob_replace= init_replace((char**) from_array.typelib.type_names,
				  (char**) to_array.typelib.type_names,
				  (uint) from_array.typelib.count,
				  word_end_chars)))
    die("Can't initialize replace from '%s'", command->query);
  free_pointer_array(&from_array);
  free_pointer_array(&to_array);
  my_free(start, MYF(0));
  command->last_argument= command->end;
  DBUG_VOID_RETURN;
}


void free_replace()
{
  DBUG_ENTER("free_replace");
  if (glob_replace)
  {
    my_free((char*) glob_replace,MYF(0));
    glob_replace=0;
  }
  DBUG_VOID_RETURN;
}


typedef struct st_replace {
  bool	 found;
  struct st_replace *next[256];
} REPLACE;

typedef struct st_replace_found {
  bool found;
  char *replace_string;
  uint to_offset;
  int from_offset;
} REPLACE_STRING;


void replace_strings_append(REPLACE *rep, DYNAMIC_STRING* ds,
                            const char *str,
                            int len __attribute__((unused)))
{
  reg1 REPLACE *rep_pos;
  reg2 REPLACE_STRING *rep_str;
  const char *start, *from;
  DBUG_ENTER("replace_strings_append");

  start= from= str;
  rep_pos=rep+1;
  for (;;)
  {
    /* Loop through states */
    DBUG_PRINT("info", ("Looping through states"));
    while (!rep_pos->found)
      rep_pos= rep_pos->next[(uchar) *from++];

    /* Does this state contain a string to be replaced */
    if (!(rep_str = ((REPLACE_STRING*) rep_pos))->replace_string)
    {
      /* No match found */
      dynstr_append_mem(ds, start, (uint) (from - start - 1));
      DBUG_PRINT("exit", ("Found no more string to replace, appended: %s", start));
      DBUG_VOID_RETURN;
    }

    /* Found a string that needs to be replaced */
    DBUG_PRINT("info", ("found: %d, to_offset: %d, from_offset: %d, string: %s",
                        rep_str->found, rep_str->to_offset,
                        rep_str->from_offset, rep_str->replace_string));

    /* Append part of original string before replace string */
    dynstr_append_mem(ds, start, (uint) ((from - rep_str->to_offset) - start));

    /* Append replace string */
    dynstr_append_mem(ds, rep_str->replace_string,
                      (uint) strlen(rep_str->replace_string));

    if (!*(from-=rep_str->from_offset) && rep_pos->found != 2)
    {
      /* End of from string */
      DBUG_PRINT("exit", ("Found end of from string"));
      DBUG_VOID_RETURN;
    }
    DBUG_ASSERT(from <= str+len);
    start= from;
    rep_pos=rep;
  }
}


/*
  Regex replace  functions
*/


/* Stores regex substitutions */

struct st_regex
{
  char* pattern; /* Pattern to be replaced */
  char* replace; /* String or expression to replace the pattern with */
  int icase; /* true if the match is case insensitive */
};

struct st_replace_regex
{
  DYNAMIC_ARRAY regex_arr; /* stores a list of st_regex subsitutions */

  /*
    Temporary storage areas for substitutions. To reduce unnessary copying
    and memory freeing/allocation, we pre-allocate two buffers, and alternate
    their use, one for input/one for output, the roles changing on the next
    st_regex substition. At the end of substitutions  buf points to the
    one containing the final result.
  */
  char* buf;
  char* even_buf;
  char* odd_buf;
  int even_buf_len;
  int odd_buf_len;
};

struct st_replace_regex *glob_replace_regex= 0;

int reg_replace(char** buf_p, int* buf_len_p, char *pattern, char *replace,
                char *string, int icase);



/*
  Finds the next (non-escaped) '/' in the expression.
  (If the character '/' is needed, it can be escaped using '\'.)
*/

#define PARSE_REGEX_ARG                         \
  while (p < expr_end)                          \
  {                                             \
    char c= *p;                                 \
    if (c == '/')                               \
    {                                           \
      if (last_c == '\\')                       \
      {                                         \
        buf_p[-1]= '/';                         \
      }                                         \
      else                                      \
      {                                         \
        *buf_p++ = 0;                           \
        break;                                  \
      }                                         \
    }                                           \
    else                                        \
      *buf_p++ = c;                             \
                                                \
    last_c= c;                                  \
    p++;                                        \
  }                                             \
                                                \
/*
  Initializes the regular substitution expression to be used in the
  result output of test.

  Returns: st_replace_regex struct with pairs of substitutions
*/

struct st_replace_regex* init_replace_regex(char* expr)
{
  struct st_replace_regex* res;
  char* buf,*expr_end;
  char* p;
  char* buf_p;
  size_t expr_len= strlen(expr);
  char last_c = 0;
  struct st_regex reg;

  /* my_malloc() will die on fail with MY_FAE */
  res=(struct st_replace_regex*)my_malloc(
                                          sizeof(*res)+expr_len ,MYF(MY_FAE+MY_WME));
  my_init_dynamic_array(&res->regex_arr,sizeof(struct st_regex),128,128);

  buf= (char*)res + sizeof(*res);
  expr_end= expr + expr_len;
  p= expr;
  buf_p= buf;

  /* for each regexp substitution statement */
  while (p < expr_end)
  {
    bzero(&reg,sizeof(reg));
    /* find the start of the statement */
    while (p < expr_end)
    {
      if (*p == '/')
        break;
      p++;
    }

    if (p == expr_end || ++p == expr_end)
    {
      if (res->regex_arr.elements)
        break;
      else
        goto err;
    }
    /* we found the start */
    reg.pattern= buf_p;

    /* Find first argument -- pattern string to be removed */
    PARSE_REGEX_ARG

      if (p == expr_end || ++p == expr_end)
        goto err;

    /* buf_p now points to the replacement pattern terminated with \0 */
    reg.replace= buf_p;

    /* Find second argument -- replace string to replace pattern */
    PARSE_REGEX_ARG

      if (p == expr_end)
        goto err;

    /* skip the ending '/' in the statement */
    p++;

    /* Check if we should do matching case insensitive */
    if (p < expr_end && *p == 'i')
      reg.icase= 1;

    /* done parsing the statement, now place it in regex_arr */
    if (insert_dynamic(&res->regex_arr,(gptr) &reg))
      die("Out of memory");
  }
  res->odd_buf_len= res->even_buf_len= 8192;
  res->even_buf= (char*)my_malloc(res->even_buf_len,MYF(MY_WME+MY_FAE));
  res->odd_buf= (char*)my_malloc(res->odd_buf_len,MYF(MY_WME+MY_FAE));
  res->buf= res->even_buf;

  return res;

err:
  my_free((gptr)res,0);
  die("Error parsing replace_regex \"%s\"", expr);
  return 0;
}

/*
  Execute all substitutions on val.

  Returns: true if substituition was made, false otherwise
  Side-effect: Sets r->buf to be the buffer with all substitutions done.

  IN:
  struct st_replace_regex* r
  char* val
  Out:
  struct st_replace_regex* r
  r->buf points at the resulting buffer
  r->even_buf and r->odd_buf might have been reallocated
  r->even_buf_len and r->odd_buf_len might have been changed

  TODO:  at some point figure out if there is a way to do everything
  in one pass
*/

int multi_reg_replace(struct st_replace_regex* r,char* val)
{
  uint i;
  char* in_buf, *out_buf;
  int* buf_len_p;

  in_buf= val;
  out_buf= r->even_buf;
  buf_len_p= &r->even_buf_len;
  r->buf= 0;

  /* For each substitution, do the replace */
  for (i= 0; i < r->regex_arr.elements; i++)
  {
    struct st_regex re;
    char* save_out_buf= out_buf;

    get_dynamic(&r->regex_arr,(gptr)&re,i);

    if (!reg_replace(&out_buf, buf_len_p, re.pattern, re.replace,
                     in_buf, re.icase))
    {
      /* if the buffer has been reallocated, make adjustements */
      if (save_out_buf != out_buf)
      {
        if (save_out_buf == r->even_buf)
          r->even_buf= out_buf;
        else
          r->odd_buf= out_buf;
      }

      r->buf= out_buf;
      if (in_buf == val)
        in_buf= r->odd_buf;

      swap_variables(char*,in_buf,out_buf);

      buf_len_p= (out_buf == r->even_buf) ? &r->even_buf_len :
        &r->odd_buf_len;
    }
  }

  return (r->buf == 0);
}

/*
  Parse the regular expression to be used in all result files
  from now on.

  The syntax is --replace_regex /from/to/i /from/to/i ...
  i means case-insensitive match. If omitted, the match is
  case-sensitive

*/
void do_get_replace_regex(struct st_command *command)
{
  char *expr= command->first_argument;
  free_replace_regex();
  if (!(glob_replace_regex=init_replace_regex(expr)))
    die("Could not init replace_regex");
  command->last_argument= command->end;
}

void free_replace_regex()
{
  if (glob_replace_regex)
  {
    delete_dynamic(&glob_replace_regex->regex_arr);
    my_free(glob_replace_regex->even_buf,MYF(MY_ALLOW_ZERO_PTR));
    my_free(glob_replace_regex->odd_buf,MYF(MY_ALLOW_ZERO_PTR));
    my_free((char*) glob_replace_regex,MYF(0));
    glob_replace_regex=0;
  }
}



/*
  auxiluary macro used by reg_replace
  makes sure the result buffer has sufficient length
*/
#define SECURE_REG_BUF   if (buf_len < need_buf_len)                    \
  {                                                                     \
    size_t off= res_p - buf;                                            \
    buf= (char*)my_realloc(buf,need_buf_len,MYF(MY_WME+MY_FAE));        \
    res_p= buf + off;                                                   \
    buf_len= need_buf_len;                                              \
  }                                                                     \
                                                                        \
/*
  Performs a regex substitution

  IN:

  buf_p - result buffer pointer. Will change if reallocated
  buf_len_p - result buffer length. Will change if the buffer is reallocated
  pattern - regexp pattern to match
  replace - replacement expression
  string - the string to perform substituions in
  icase - flag, if set to 1 the match is case insensitive
*/
int reg_replace(char** buf_p, int* buf_len_p, char *pattern,
                char *replace, char *string, int icase)
{
  my_regex_t r;
  my_regmatch_t *subs;
  char *replace_end;
  char *buf= *buf_p;
  int len;
  int buf_len, need_buf_len;
  int cflags= REG_EXTENDED;
  int err_code;
  char *res_p,*str_p,*str_end;

  buf_len= *buf_len_p;
  len= (uint) strlen(string);
  str_end= string + len;

  /* start with a buffer of a reasonable size that hopefully will not
     need to be reallocated
  */
  need_buf_len= len * 2 + 1;
  res_p= buf;

  SECURE_REG_BUF

  if (icase)
    cflags|= REG_ICASE;

  if ((err_code= my_regcomp(&r,pattern,cflags,&my_charset_latin1)))
  {
    check_regerr(&r,err_code);
    return 1;
  }

  subs= (my_regmatch_t*)my_malloc(sizeof(my_regmatch_t) * (r.re_nsub+1),
                                  MYF(MY_WME+MY_FAE));

  *res_p= 0;
  str_p= string;
  replace_end= replace + strlen(replace);

  /* for each pattern match instance perform a replacement */
  while (!err_code)
  {
    /* find the match */
    err_code= my_regexec(&r,str_p, r.re_nsub+1, subs,
                         (str_p == string) ? REG_NOTBOL : 0);

    /* if regular expression error (eg. bad syntax, or out of memory) */
    if (err_code && err_code != REG_NOMATCH)
    {
      check_regerr(&r,err_code);
      my_regfree(&r);
      return 1;
    }

    /* if match found */
    if (!err_code)
    {
      char* expr_p= replace;
      int c;

      /*
        we need at least what we have so far in the buffer + the part
        before this match
      */
      need_buf_len= (uint) (res_p - buf) + (int) subs[0].rm_so;

      /* on this pass, calculate the memory for the result buffer */
      while (expr_p < replace_end)
      {
        int back_ref_num= -1;
        c= *expr_p;

        if (c == '\\' && expr_p + 1 < replace_end)
        {
          back_ref_num= (int) (expr_p[1] - '0');
        }

        /* found a valid back_ref (eg. \1)*/
        if (back_ref_num >= 0 && back_ref_num <= (int)r.re_nsub)
        {
          regoff_t start_off, end_off;
          if ((start_off=subs[back_ref_num].rm_so) > -1 &&
              (end_off=subs[back_ref_num].rm_eo) > -1)
          {
            need_buf_len += (int) (end_off - start_off);
          }
          expr_p += 2;
        }
        else
        {
          expr_p++;
          need_buf_len++;
        }
      }
      need_buf_len++;
      /*
        now that we know the size of the buffer,
        make sure it is big enough
      */
      SECURE_REG_BUF

        /* copy the pre-match part */
        if (subs[0].rm_so)
        {
          memcpy(res_p, str_p, (size_t) subs[0].rm_so);
          res_p+= subs[0].rm_so;
        }

      expr_p= replace;

      /* copy the match and expand back_refs */
      while (expr_p < replace_end)
      {
        int back_ref_num= -1;
        c= *expr_p;

        if (c == '\\' && expr_p + 1 < replace_end)
        {
          back_ref_num= expr_p[1] - '0';
        }

        if (back_ref_num >= 0 && back_ref_num <= (int)r.re_nsub)
        {
          regoff_t start_off, end_off;
          if ((start_off=subs[back_ref_num].rm_so) > -1 &&
              (end_off=subs[back_ref_num].rm_eo) > -1)
          {
            int block_len= (int) (end_off - start_off);
            memcpy(res_p,str_p + start_off, block_len);
            res_p += block_len;
          }
          expr_p += 2;
        }
        else
        {
          *res_p++ = *expr_p++;
        }
      }

      /* handle the post-match part */
      if (subs[0].rm_so == subs[0].rm_eo)
      {
        if (str_p + subs[0].rm_so >= str_end)
          break;
        str_p += subs[0].rm_eo ;
        *res_p++ = *str_p++;
      }
      else
      {
        str_p += subs[0].rm_eo;
      }
    }
    else /* no match this time, just copy the string as is */
    {
      size_t left_in_str= str_end-str_p;
      need_buf_len= (uint) ((res_p-buf) + left_in_str);
      SECURE_REG_BUF
        memcpy(res_p,str_p,left_in_str);
      res_p += left_in_str;
      str_p= str_end;
    }
  }
  my_free((gptr)subs, MYF(0));
  my_regfree(&r);
  *res_p= 0;
  *buf_p= buf;
  *buf_len_p= buf_len;
  return 0;
}


#ifndef WORD_BIT
#define WORD_BIT (8*sizeof(uint))
#endif

#define SET_MALLOC_HUNC 64
#define LAST_CHAR_CODE 259

typedef struct st_rep_set {
  uint	*bits;				/* Pointer to used sets */
  short next[LAST_CHAR_CODE];		/* Pointer to next sets */
  uint	found_len;			/* Best match to date */
  int	found_offset;
  uint	table_offset;
  uint	size_of_bits;			/* For convinience */
} REP_SET;

typedef struct st_rep_sets {
  uint		count;			/* Number of sets */
  uint		extra;			/* Extra sets in buffer */
  uint		invisible;		/* Sets not chown */
  uint		size_of_bits;
  REP_SET	*set,*set_buffer;
  uint		*bit_buffer;
} REP_SETS;

typedef struct st_found_set {
  uint table_offset;
  int found_offset;
} FOUND_SET;

typedef struct st_follow {
  int chr;
  uint table_offset;
  uint len;
} FOLLOWS;


int init_sets(REP_SETS *sets,uint states);
REP_SET *make_new_set(REP_SETS *sets);
void make_sets_invisible(REP_SETS *sets);
void free_last_set(REP_SETS *sets);
void free_sets(REP_SETS *sets);
void internal_set_bit(REP_SET *set, uint bit);
void internal_clear_bit(REP_SET *set, uint bit);
void or_bits(REP_SET *to,REP_SET *from);
void copy_bits(REP_SET *to,REP_SET *from);
int cmp_bits(REP_SET *set1,REP_SET *set2);
int get_next_bit(REP_SET *set,uint lastpos);
int find_set(REP_SETS *sets,REP_SET *find);
int find_found(FOUND_SET *found_set,uint table_offset,
               int found_offset);
uint start_at_word(my_string pos);
uint end_of_word(my_string pos);

static uint found_sets=0;


uint replace_len(my_string str)
{
  uint len=0;
  while (*str)
  {
    if (str[0] == '\\' && str[1])
      str++;
    str++;
    len++;
  }
  return len;
}

/* Init a replace structure for further calls */

REPLACE *init_replace(my_string *from, my_string *to,uint count,
		      my_string word_end_chars)
{
  static const int SPACE_CHAR= 256;
  static const int START_OF_LINE= 257;
  static const int END_OF_LINE= 258;

  uint i,j,states,set_nr,len,result_len,max_length,found_end,bits_set,bit_nr;
  int used_sets,chr,default_state;
  char used_chars[LAST_CHAR_CODE],is_word_end[256];
  my_string pos,to_pos,*to_array;
  REP_SETS sets;
  REP_SET *set,*start_states,*word_states,*new_set;
  FOLLOWS *follow,*follow_ptr;
  REPLACE *replace;
  FOUND_SET *found_set;
  REPLACE_STRING *rep_str;
  DBUG_ENTER("init_replace");

  /* Count number of states */
  for (i=result_len=max_length=0 , states=2 ; i < count ; i++)
  {
    len=replace_len(from[i]);
    if (!len)
    {
      errno=EINVAL;
      my_message(0,"No to-string for last from-string",MYF(ME_BELL));
      DBUG_RETURN(0);
    }
    states+=len+1;
    result_len+=(uint) strlen(to[i])+1;
    if (len > max_length)
      max_length=len;
  }
  bzero((char*) is_word_end,sizeof(is_word_end));
  for (i=0 ; word_end_chars[i] ; i++)
    is_word_end[(uchar) word_end_chars[i]]=1;

  if (init_sets(&sets,states))
    DBUG_RETURN(0);
  found_sets=0;
  if (!(found_set= (FOUND_SET*) my_malloc(sizeof(FOUND_SET)*max_length*count,
					  MYF(MY_WME))))
  {
    free_sets(&sets);
    DBUG_RETURN(0);
  }
  VOID(make_new_set(&sets));			/* Set starting set */
  make_sets_invisible(&sets);			/* Hide previus sets */
  used_sets=-1;
  word_states=make_new_set(&sets);		/* Start of new word */
  start_states=make_new_set(&sets);		/* This is first state */
  if (!(follow=(FOLLOWS*) my_malloc((states+2)*sizeof(FOLLOWS),MYF(MY_WME))))
  {
    free_sets(&sets);
    my_free((gptr) found_set,MYF(0));
    DBUG_RETURN(0);
  }

  /* Init follow_ptr[] */
  for (i=0, states=1, follow_ptr=follow+1 ; i < count ; i++)
  {
    if (from[i][0] == '\\' && from[i][1] == '^')
    {
      internal_set_bit(start_states,states+1);
      if (!from[i][2])
      {
	start_states->table_offset=i;
	start_states->found_offset=1;
      }
    }
    else if (from[i][0] == '\\' && from[i][1] == '$')
    {
      internal_set_bit(start_states,states);
      internal_set_bit(word_states,states);
      if (!from[i][2] && start_states->table_offset == (uint) ~0)
      {
	start_states->table_offset=i;
	start_states->found_offset=0;
      }
    }
    else
    {
      internal_set_bit(word_states,states);
      if (from[i][0] == '\\' && (from[i][1] == 'b' && from[i][2]))
	internal_set_bit(start_states,states+1);
      else
	internal_set_bit(start_states,states);
    }
    for (pos=from[i], len=0; *pos ; pos++)
    {
      if (*pos == '\\' && *(pos+1))
      {
	pos++;
	switch (*pos) {
	case 'b':
	  follow_ptr->chr = SPACE_CHAR;
	  break;
	case '^':
	  follow_ptr->chr = START_OF_LINE;
	  break;
	case '$':
	  follow_ptr->chr = END_OF_LINE;
	  break;
	case 'r':
	  follow_ptr->chr = '\r';
	  break;
	case 't':
	  follow_ptr->chr = '\t';
	  break;
	case 'v':
	  follow_ptr->chr = '\v';
	  break;
	default:
	  follow_ptr->chr = (uchar) *pos;
	  break;
	}
      }
      else
	follow_ptr->chr= (uchar) *pos;
      follow_ptr->table_offset=i;
      follow_ptr->len= ++len;
      follow_ptr++;
    }
    follow_ptr->chr=0;
    follow_ptr->table_offset=i;
    follow_ptr->len=len;
    follow_ptr++;
    states+=(uint) len+1;
  }


  for (set_nr=0,pos=0 ; set_nr < sets.count ; set_nr++)
  {
    set=sets.set+set_nr;
    default_state= 0;				/* Start from beginning */

    /* If end of found-string not found or start-set with current set */

    for (i= (uint) ~0; (i=get_next_bit(set,i)) ;)
    {
      if (!follow[i].chr)
      {
	if (! default_state)
	  default_state= find_found(found_set,set->table_offset,
				    set->found_offset+1);
      }
    }
    copy_bits(sets.set+used_sets,set);		/* Save set for changes */
    if (!default_state)
      or_bits(sets.set+used_sets,sets.set);	/* Can restart from start */

    /* Find all chars that follows current sets */
    bzero((char*) used_chars,sizeof(used_chars));
    for (i= (uint) ~0; (i=get_next_bit(sets.set+used_sets,i)) ;)
    {
      used_chars[follow[i].chr]=1;
      if ((follow[i].chr == SPACE_CHAR && !follow[i+1].chr &&
	   follow[i].len > 1) || follow[i].chr == END_OF_LINE)
	used_chars[0]=1;
    }

    /* Mark word_chars used if \b is in state */
    if (used_chars[SPACE_CHAR])
      for (pos= word_end_chars ; *pos ; pos++)
	used_chars[(int) (uchar) *pos] = 1;

    /* Handle other used characters */
    for (chr= 0 ; chr < 256 ; chr++)
    {
      if (! used_chars[chr])
	set->next[chr]= chr ? default_state : -1;
      else
      {
	new_set=make_new_set(&sets);
	set=sets.set+set_nr;			/* if realloc */
	new_set->table_offset=set->table_offset;
	new_set->found_len=set->found_len;
	new_set->found_offset=set->found_offset+1;
	found_end=0;

	for (i= (uint) ~0 ; (i=get_next_bit(sets.set+used_sets,i)) ; )
	{
	  if (!follow[i].chr || follow[i].chr == chr ||
	      (follow[i].chr == SPACE_CHAR &&
	       (is_word_end[chr] ||
		(!chr && follow[i].len > 1 && ! follow[i+1].chr))) ||
	      (follow[i].chr == END_OF_LINE && ! chr))
	  {
	    if ((! chr || (follow[i].chr && !follow[i+1].chr)) &&
		follow[i].len > found_end)
	      found_end=follow[i].len;
	    if (chr && follow[i].chr)
	      internal_set_bit(new_set,i+1);		/* To next set */
	    else
	      internal_set_bit(new_set,i);
	  }
	}
	if (found_end)
	{
	  new_set->found_len=0;			/* Set for testing if first */
	  bits_set=0;
	  for (i= (uint) ~0; (i=get_next_bit(new_set,i)) ;)
	  {
	    if ((follow[i].chr == SPACE_CHAR ||
		 follow[i].chr == END_OF_LINE) && ! chr)
	      bit_nr=i+1;
	    else
	      bit_nr=i;
	    if (follow[bit_nr-1].len < found_end ||
		(new_set->found_len &&
		 (chr == 0 || !follow[bit_nr].chr)))
	      internal_clear_bit(new_set,i);
	    else
	    {
	      if (chr == 0 || !follow[bit_nr].chr)
	      {					/* best match  */
		new_set->table_offset=follow[bit_nr].table_offset;
		if (chr || (follow[i].chr == SPACE_CHAR ||
			    follow[i].chr == END_OF_LINE))
		  new_set->found_offset=found_end;	/* New match */
		new_set->found_len=found_end;
	      }
	      bits_set++;
	    }
	  }
	  if (bits_set == 1)
	  {
	    set->next[chr] = find_found(found_set,
					new_set->table_offset,
					new_set->found_offset);
	    free_last_set(&sets);
	  }
	  else
	    set->next[chr] = find_set(&sets,new_set);
	}
	else
	  set->next[chr] = find_set(&sets,new_set);
      }
    }
  }

  /* Alloc replace structure for the replace-state-machine */

  if ((replace=(REPLACE*) my_malloc(sizeof(REPLACE)*(sets.count)+
				    sizeof(REPLACE_STRING)*(found_sets+1)+
				    sizeof(my_string)*count+result_len,
				    MYF(MY_WME | MY_ZEROFILL))))
  {
    rep_str=(REPLACE_STRING*) (replace+sets.count);
    to_array=(my_string*) (rep_str+found_sets+1);
    to_pos=(my_string) (to_array+count);
    for (i=0 ; i < count ; i++)
    {
      to_array[i]=to_pos;
      to_pos=strmov(to_pos,to[i])+1;
    }
    rep_str[0].found=1;
    rep_str[0].replace_string=0;
    for (i=1 ; i <= found_sets ; i++)
    {
      pos=from[found_set[i-1].table_offset];
      rep_str[i].found= !bcmp(pos,"\\^",3) ? 2 : 1;
      rep_str[i].replace_string=to_array[found_set[i-1].table_offset];
      rep_str[i].to_offset=found_set[i-1].found_offset-start_at_word(pos);
      rep_str[i].from_offset=found_set[i-1].found_offset-replace_len(pos)+
	end_of_word(pos);
    }
    for (i=0 ; i < sets.count ; i++)
    {
      for (j=0 ; j < 256 ; j++)
	if (sets.set[i].next[j] >= 0)
	  replace[i].next[j]=replace+sets.set[i].next[j];
	else
	  replace[i].next[j]=(REPLACE*) (rep_str+(-sets.set[i].next[j]-1));
    }
  }
  my_free((gptr) follow,MYF(0));
  free_sets(&sets);
  my_free((gptr) found_set,MYF(0));
  DBUG_PRINT("exit",("Replace table has %d states",sets.count));
  DBUG_RETURN(replace);
}


int init_sets(REP_SETS *sets,uint states)
{
  bzero((char*) sets,sizeof(*sets));
  sets->size_of_bits=((states+7)/8);
  if (!(sets->set_buffer=(REP_SET*) my_malloc(sizeof(REP_SET)*SET_MALLOC_HUNC,
					      MYF(MY_WME))))
    return 1;
  if (!(sets->bit_buffer=(uint*) my_malloc(sizeof(uint)*sets->size_of_bits*
					   SET_MALLOC_HUNC,MYF(MY_WME))))
  {
    my_free((gptr) sets->set,MYF(0));
    return 1;
  }
  return 0;
}

/* Make help sets invisible for nicer codeing */

void make_sets_invisible(REP_SETS *sets)
{
  sets->invisible=sets->count;
  sets->set+=sets->count;
  sets->count=0;
}

REP_SET *make_new_set(REP_SETS *sets)
{
  uint i,count,*bit_buffer;
  REP_SET *set;
  if (sets->extra)
  {
    sets->extra--;
    set=sets->set+ sets->count++;
    bzero((char*) set->bits,sizeof(uint)*sets->size_of_bits);
    bzero((char*) &set->next[0],sizeof(set->next[0])*LAST_CHAR_CODE);
    set->found_offset=0;
    set->found_len=0;
    set->table_offset= (uint) ~0;
    set->size_of_bits=sets->size_of_bits;
    return set;
  }
  count=sets->count+sets->invisible+SET_MALLOC_HUNC;
  if (!(set=(REP_SET*) my_realloc((gptr) sets->set_buffer,
                                  sizeof(REP_SET)*count,
				  MYF(MY_WME))))
    return 0;
  sets->set_buffer=set;
  sets->set=set+sets->invisible;
  if (!(bit_buffer=(uint*) my_realloc((gptr) sets->bit_buffer,
				      (sizeof(uint)*sets->size_of_bits)*count,
				      MYF(MY_WME))))
    return 0;
  sets->bit_buffer=bit_buffer;
  for (i=0 ; i < count ; i++)
  {
    sets->set_buffer[i].bits=bit_buffer;
    bit_buffer+=sets->size_of_bits;
  }
  sets->extra=SET_MALLOC_HUNC;
  return make_new_set(sets);
}

void free_last_set(REP_SETS *sets)
{
  sets->count--;
  sets->extra++;
  return;
}

void free_sets(REP_SETS *sets)
{
  my_free((gptr)sets->set_buffer,MYF(0));
  my_free((gptr)sets->bit_buffer,MYF(0));
  return;
}

void internal_set_bit(REP_SET *set, uint bit)
{
  set->bits[bit / WORD_BIT] |= 1 << (bit % WORD_BIT);
  return;
}

void internal_clear_bit(REP_SET *set, uint bit)
{
  set->bits[bit / WORD_BIT] &= ~ (1 << (bit % WORD_BIT));
  return;
}


void or_bits(REP_SET *to,REP_SET *from)
{
  reg1 uint i;
  for (i=0 ; i < to->size_of_bits ; i++)
    to->bits[i]|=from->bits[i];
  return;
}

void copy_bits(REP_SET *to,REP_SET *from)
{
  memcpy((byte*) to->bits,(byte*) from->bits,
	 (size_t) (sizeof(uint) * to->size_of_bits));
}

int cmp_bits(REP_SET *set1,REP_SET *set2)
{
  return bcmp((byte*) set1->bits,(byte*) set2->bits,
	      sizeof(uint) * set1->size_of_bits);
}


/* Get next set bit from set. */

int get_next_bit(REP_SET *set,uint lastpos)
{
  uint pos,*start,*end,bits;

  start=set->bits+ ((lastpos+1) / WORD_BIT);
  end=set->bits + set->size_of_bits;
  bits=start[0] & ~((1 << ((lastpos+1) % WORD_BIT)) -1);

  while (! bits && ++start < end)
    bits=start[0];
  if (!bits)
    return 0;
  pos=(uint) (start-set->bits)*WORD_BIT;
  while (! (bits & 1))
  {
    bits>>=1;
    pos++;
  }
  return pos;
}

/* find if there is a same set in sets. If there is, use it and
   free given set, else put in given set in sets and return its
   position */

int find_set(REP_SETS *sets,REP_SET *find)
{
  uint i;
  for (i=0 ; i < sets->count-1 ; i++)
  {
    if (!cmp_bits(sets->set+i,find))
    {
      free_last_set(sets);
      return i;
    }
  }
  return i;				/* return new postion */
}

/* find if there is a found_set with same table_offset & found_offset
   If there is return offset to it, else add new offset and return pos.
   Pos returned is -offset-2 in found_set_structure because it is
   saved in set->next and set->next[] >= 0 points to next set and
   set->next[] == -1 is reserved for end without replaces.
*/

int find_found(FOUND_SET *found_set,uint table_offset, int found_offset)
{
  int i;
  for (i=0 ; (uint) i < found_sets ; i++)
    if (found_set[i].table_offset == table_offset &&
	found_set[i].found_offset == found_offset)
      return -i-2;
  found_set[i].table_offset=table_offset;
  found_set[i].found_offset=found_offset;
  found_sets++;
  return -i-2;				/* return new postion */
}

/* Return 1 if regexp starts with \b or ends with \b*/

uint start_at_word(my_string pos)
{
  return (((!bcmp(pos,"\\b",2) && pos[2]) || !bcmp(pos,"\\^",2)) ? 1 : 0);
}

uint end_of_word(my_string pos)
{
  my_string end=strend(pos);
  return ((end > pos+2 && !bcmp(end-2,"\\b",2)) ||
	  (end >= pos+2 && !bcmp(end-2,"\\$",2))) ?
    1 : 0;
}

/****************************************************************************
 * Handle replacement of strings
 ****************************************************************************/

#define PC_MALLOC		256	/* Bytes for pointers */
#define PS_MALLOC		512	/* Bytes for data */

int insert_pointer_name(reg1 POINTER_ARRAY *pa,my_string name)
{
  uint i,length,old_count;
  byte *new_pos;
  const char **new_array;
  DBUG_ENTER("insert_pointer_name");

  if (! pa->typelib.count)
  {
    if (!(pa->typelib.type_names=(const char **)
	  my_malloc(((PC_MALLOC-MALLOC_OVERHEAD)/
		     (sizeof(my_string)+sizeof(*pa->flag))*
		     (sizeof(my_string)+sizeof(*pa->flag))),MYF(MY_WME))))
      DBUG_RETURN(-1);
    if (!(pa->str= (byte*) my_malloc((uint) (PS_MALLOC-MALLOC_OVERHEAD),
				     MYF(MY_WME))))
    {
      my_free((gptr) pa->typelib.type_names,MYF(0));
      DBUG_RETURN (-1);
    }
    pa->max_count=(PC_MALLOC-MALLOC_OVERHEAD)/(sizeof(byte*)+
					       sizeof(*pa->flag));
    pa->flag= (int7*) (pa->typelib.type_names+pa->max_count);
    pa->length=0;
    pa->max_length=PS_MALLOC-MALLOC_OVERHEAD;
    pa->array_allocs=1;
  }
  length=(uint) strlen(name)+1;
  if (pa->length+length >= pa->max_length)
  {
    if (!(new_pos= (byte*) my_realloc((gptr) pa->str,
				      (uint) (pa->max_length+PS_MALLOC),
				      MYF(MY_WME))))
      DBUG_RETURN(1);
    if (new_pos != pa->str)
    {
      my_ptrdiff_t diff=PTR_BYTE_DIFF(new_pos,pa->str);
      for (i=0 ; i < pa->typelib.count ; i++)
	pa->typelib.type_names[i]= ADD_TO_PTR(pa->typelib.type_names[i],diff,
					      char*);
      pa->str=new_pos;
    }
    pa->max_length+=PS_MALLOC;
  }
  if (pa->typelib.count >= pa->max_count-1)
  {
    int len;
    pa->array_allocs++;
    len=(PC_MALLOC*pa->array_allocs - MALLOC_OVERHEAD);
    if (!(new_array=(const char **) my_realloc((gptr) pa->typelib.type_names,
					       (uint) len/
                                               (sizeof(byte*)+sizeof(*pa->flag))*
                                               (sizeof(byte*)+sizeof(*pa->flag)),
                                               MYF(MY_WME))))
      DBUG_RETURN(1);
    pa->typelib.type_names=new_array;
    old_count=pa->max_count;
    pa->max_count=len/(sizeof(byte*) + sizeof(*pa->flag));
    pa->flag= (int7*) (pa->typelib.type_names+pa->max_count);
    memcpy((byte*) pa->flag,(my_string) (pa->typelib.type_names+old_count),
	   old_count*sizeof(*pa->flag));
  }
  pa->flag[pa->typelib.count]=0;			/* Reset flag */
  pa->typelib.type_names[pa->typelib.count++]= pa->str+pa->length;
  pa->typelib.type_names[pa->typelib.count]= NullS;	/* Put end-mark */
  VOID(strmov(pa->str+pa->length,name));
  pa->length+=length;
  DBUG_RETURN(0);
} /* insert_pointer_name */


/* free pointer array */

void free_pointer_array(POINTER_ARRAY *pa)
{
  if (pa->typelib.count)
  {
    pa->typelib.count=0;
    my_free((gptr) pa->typelib.type_names,MYF(0));
    pa->typelib.type_names=0;
    my_free((gptr) pa->str,MYF(0));
  }
} /* free_pointer_array */


/* Functions that uses replace and replace_regex */

/* Append the string to ds, with optional replace */
void replace_dynstr_append_mem(DYNAMIC_STRING *ds,
                               const char *val, int len)
{
#ifdef __WIN__
  fix_win_paths(val, len);
#endif

  if (glob_replace_regex)
  {
    /* Regex replace */
    if (!multi_reg_replace(glob_replace_regex, (char*)val))
    {
      val= glob_replace_regex->buf;
      len= (uint) strlen(val);
    }
  }

  if (glob_replace)
  {
    /* Normal replace */
    replace_strings_append(glob_replace, ds, val, len);
  }
  else
    dynstr_append_mem(ds, val, len);
}


/* Append zero-terminated string to ds, with optional replace */
void replace_dynstr_append(DYNAMIC_STRING *ds, const char *val)
{
  replace_dynstr_append_mem(ds, val, (uint) strlen(val));
}

/* Append uint to ds, with optional replace */
void replace_dynstr_append_uint(DYNAMIC_STRING *ds, uint val)
{
  char buff[22]; /* This should be enough for any int */
  char *end= longlong10_to_str(val, buff, 10);
  replace_dynstr_append_mem(ds, buff, (uint) (end - buff));
}



/*
  Build a list of pointer to each line in ds_input, sort
  the list and use the sorted list to append the strings
  sorted to the output ds

  SYNOPSIS
  dynstr_append_sorted
  ds - string where the sorted output will be appended
  ds_input - string to be sorted

*/

static int comp_lines(const char **a, const char **b)
{
  return (strcmp(*a,*b));
}

void dynstr_append_sorted(DYNAMIC_STRING* ds, DYNAMIC_STRING *ds_input)
{
  unsigned i;
  char *start= ds_input->str;
  DYNAMIC_ARRAY lines;
  DBUG_ENTER("dynstr_append_sorted");

  if (!*start)
    DBUG_VOID_RETURN;  /* No input */

  my_init_dynamic_array(&lines, sizeof(const char*), 32, 32);

  /* First line is result header, skip past it */
  while (*start && *start != '\n')
    start++;
  start++; /* Skip past \n */
  dynstr_append_mem(ds, ds_input->str, (uint) (start - ds_input->str));

  /* Insert line(s) in array */
  while (*start)
  {
    char* line_end= (char*)start;

    /* Find end of line */
    while (*line_end && *line_end != '\n')
      line_end++;
    *line_end= 0;

    /* Insert pointer to the line in array */
    if (insert_dynamic(&lines, (gptr) &start))
      die("Out of memory inserting lines to sort");

    start= line_end+1;
  }

  /* Sort array */
  qsort(lines.buffer, lines.elements,
        sizeof(char**), (qsort_cmp)comp_lines);

  /* Create new result */
  for (i= 0; i < lines.elements ; i++)
  {
    const char **line= dynamic_element(&lines, i, const char**);
    dynstr_append(ds, *line);
    dynstr_append(ds, "\n");
  }

  delete_dynamic(&lines);
  DBUG_VOID_RETURN;
}<|MERGE_RESOLUTION|>--- conflicted
+++ resolved
@@ -6352,13 +6352,6 @@
       Need to grab affected rows information before getting
       warnings here
     */
-<<<<<<< HEAD
-    if (!disable_info)
-      affected_rows= mysql_affected_rows(mysql);
-
-    if (!disable_warnings)
-=======
->>>>>>> c723b69e
     {
       ulonglong affected_rows;
       LINT_INIT(affected_rows);
