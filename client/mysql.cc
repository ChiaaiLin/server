/* Copyright (C) 2000-2003 MySQL AB

   This program is free software; you can redistribute it and/or modify
   it under the terms of the GNU General Public License as published by
   the Free Software Foundation; either version 2 of the License, or
   (at your option) any later version.

   This program is distributed in the hope that it will be useful,
   but WITHOUT ANY WARRANTY; without even the implied warranty of
   MERCHANTABILITY or FITNESS FOR A PARTICULAR PURPOSE.  See the
   GNU General Public License for more details.

   You should have received a copy of the GNU General Public License
   along with this program; if not, write to the Free Software
   Foundation, Inc., 59 Temple Place, Suite 330, Boston, MA  02111-1307  USA */

/* mysql command tool
 * Commands compatible with mSQL by David J. Hughes
 *
 * Written by:
 *   Michael 'Monty' Widenius
 *   Andi Gutmans  <andi@zend.com>
 *   Zeev Suraski  <zeev@zend.com>
 *   Jani Tolonen  <jani@mysql.com>
 *   Matt Wagner   <matt@mysql.com>
 *   Jeremy Cole   <jcole@mysql.com>
 *   Tonu Samuel   <tonu@mysql.com>
 *   Harrison Fisk <harrison@mysql.com>
 *
 **/

#include "client_priv.h"
#include <m_ctype.h>
#include <stdarg.h>
#include <my_dir.h>
#ifndef __GNU_LIBRARY__
#define __GNU_LIBRARY__		      // Skip warnings in getopt.h
#endif
#include "my_readline.h"
#include <signal.h>
#include <violite.h>

#if defined(USE_LIBEDIT_INTERFACE) && defined(HAVE_LOCALE_H)
#include <locale.h>
#endif

const char *VER= "14.12";

/* Don't try to make a nice table if the data is too big */
#define MAX_COLUMN_LENGTH	     1024

gptr sql_alloc(unsigned size);	     // Don't use mysqld alloc for these
void sql_element_free(void *ptr);
#include "sql_string.h"

extern "C" {
#if defined(HAVE_CURSES_H) && defined(HAVE_TERM_H)
#include <curses.h>
#include <term.h>
#else
#if defined(HAVE_TERMIOS_H)
#include <termios.h>
#include <unistd.h>
#elif defined(HAVE_TERMBITS_H)
#include <termbits.h>
#elif defined(HAVE_ASM_TERMBITS_H) && (!defined __GLIBC__ || !(__GLIBC__ > 2 || __GLIBC__ == 2 && __GLIBC_MINOR__ > 0))
#include <asm/termbits.h>		// Standard linux
#endif
#undef VOID
#if defined(HAVE_TERMCAP_H)
#include <termcap.h>
#else
#ifdef HAVE_CURSES_H
#include <curses.h>
#endif
#undef SYSV				// hack to avoid syntax error
#ifdef HAVE_TERM_H
#include <term.h>
#endif
#endif
#endif

#undef bcmp				// Fix problem with new readline
#if defined( __WIN__)
#include <conio.h>
#elif !defined(__NETWARE__)
#include <readline/readline.h>
#define HAVE_READLINE
#endif
  //int vidattr(long unsigned int attrs);	// Was missing in sun curses
}

#if !defined(HAVE_VIDATTR)
#undef vidattr
#define vidattr(A) {}			// Can't get this to work
#endif

#ifdef FN_NO_CASE_SENCE
#define cmp_database(cs,A,B) my_strcasecmp((cs), (A), (B))
#else
#define cmp_database(cs,A,B) strcmp((A),(B))
#endif

#if !defined( __WIN__) && !defined(__NETWARE__) && !defined(THREAD)
#define USE_POPEN
#endif

#include "completion_hash.h"

#define PROMPT_CHAR '\\'
#define DEFAULT_DELIMITER ";"

typedef struct st_status
{
  int exit_status;
  ulong query_start_line;
  char *file_name;
  LINE_BUFFER *line_buff;
  bool batch,add_to_history;
} STATUS;


static HashTable ht;
static char **defaults_argv;

enum enum_info_type { INFO_INFO,INFO_ERROR,INFO_RESULT};
typedef enum enum_info_type INFO_TYPE;

static MYSQL mysql;			/* The connection */
static my_bool info_flag=0,ignore_errors=0,wait_flag=0,quick=0,
               connected=0,opt_raw_data=0,unbuffered=0,output_tables=0,
	       rehash=1,skip_updates=0,safe_updates=0,one_database=0,
	       opt_compress=0, using_opt_local_infile=0,
	       vertical=0, line_numbers=1, column_names=1,opt_html=0,
               opt_xml=0,opt_nopager=1, opt_outfile=0, named_cmds= 0,
	       tty_password= 0, opt_nobeep=0, opt_reconnect=1,
	       default_charset_used= 0, opt_secure_auth= 0,
               default_pager_set= 0, opt_sigint_ignore= 0,
<<<<<<< HEAD
         show_warnings = 0;
=======
               executing_query= 0, interrupted_query= 0;
>>>>>>> a63a8551
static ulong opt_max_allowed_packet, opt_net_buffer_length;
static uint verbose=0,opt_silent=0,opt_mysql_port=0, opt_local_infile=0;
static my_string opt_mysql_unix_port=0;
static int connect_flag=CLIENT_INTERACTIVE;
static char *current_host,*current_db,*current_user=0,*opt_password=0,
            *current_prompt=0, *delimiter_str= 0,
            *default_charset= (char*) MYSQL_DEFAULT_CHARSET_NAME;
static char *histfile;
static char *histfile_tmp;
static String glob_buffer,old_buffer;
static String processed_prompt;
static char *full_username=0,*part_username=0,*default_prompt=0;
static int wait_time = 5;
static STATUS status;
static ulong select_limit,max_join_size,opt_connect_timeout=0;
static char mysql_charsets_dir[FN_REFLEN+1];
static const char *xmlmeta[] = {
  "&", "&amp;",
  "<", "&lt;",
  ">", "&gt;",
  "\"", "&quot;",
  0, 0
};
static const char *day_names[]={"Sun","Mon","Tue","Wed","Thu","Fri","Sat"};
static const char *month_names[]={"Jan","Feb","Mar","Apr","May","Jun","Jul",
			    "Aug","Sep","Oct","Nov","Dec"};
static char default_pager[FN_REFLEN];
static char pager[FN_REFLEN], outfile[FN_REFLEN];
static FILE *PAGER, *OUTFILE;
static MEM_ROOT hash_mem_root;
static uint prompt_counter;
static char delimiter[16]= DEFAULT_DELIMITER;
static uint delimiter_length= 1;

#ifdef HAVE_SMEM
static char *shared_memory_base_name=0;
#endif
static uint opt_protocol=0;
static CHARSET_INFO *charset_info= &my_charset_latin1;

#include "sslopt-vars.h"

const char *default_dbug_option="d:t:o,/tmp/mysql.trace";

void tee_fprintf(FILE *file, const char *fmt, ...);
void tee_fputs(const char *s, FILE *file);
void tee_puts(const char *s, FILE *file);
void tee_putc(int c, FILE *file);
static void tee_print_sized_data(const char *, unsigned int, unsigned int, bool);
/* The names of functions that actually do the manipulation. */
static int get_options(int argc,char **argv);
static int com_quit(String *str,char*),
	   com_go(String *str,char*), com_ego(String *str,char*),
	   com_print(String *str,char*),
	   com_help(String *str,char*), com_clear(String *str,char*),
	   com_connect(String *str,char*), com_status(String *str,char*),
	   com_use(String *str,char*), com_source(String *str, char*),
	   com_rehash(String *str, char*), com_tee(String *str, char*),
           com_notee(String *str, char*), com_charset(String *str,char*),
           com_prompt(String *str, char*), com_delimiter(String *str, char*),
     com_warnings(String *str, char*), com_nowarnings(String *str, char*);

#ifdef USE_POPEN
static int com_nopager(String *str, char*), com_pager(String *str, char*),
           com_edit(String *str,char*), com_shell(String *str, char *);
#endif

static int read_and_execute(bool interactive);
static int sql_connect(char *host,char *database,char *user,char *password,
		       uint silent);
static int put_info(const char *str,INFO_TYPE info,uint error=0,
		    const char *sql_state=0);
static int put_error(MYSQL *mysql);
static void safe_put_field(const char *pos,ulong length);
static void xmlencode_print(const char *src, uint length);
static void init_pager();
static void end_pager();
static void init_tee(const char *);
static void end_tee();
static const char* construct_prompt();
static char *get_arg(char *line, my_bool get_next_arg);
static void init_username();
static void add_int_to_prompt(int toadd);

/* A structure which contains information on the commands this program
   can understand. */

typedef struct {
  const char *name;		/* User printable name of the function. */
  char cmd_char;		/* msql command character */
  int (*func)(String *str,char *); /* Function to call to do the job. */
  bool takes_params;		/* Max parameters for command */
  const char *doc;		/* Documentation for this function.  */
} COMMANDS;

static COMMANDS commands[] = {
  { "?",      '?', com_help,   1, "Synonym for `help'." },
  { "clear",  'c', com_clear,  0, "Clear command."},
  { "connect",'r', com_connect,1,
    "Reconnect to the server. Optional arguments are db and host." },
  { "delimiter", 'd', com_delimiter,    1,
    "Set statement delimiter. NOTE: Takes the rest of the line as new delimiter." },
#ifdef USE_POPEN
  { "edit",   'e', com_edit,   0, "Edit command with $EDITOR."},
#endif
  { "ego",    'G', com_ego,    0,
    "Send command to mysql server, display result vertically."},
  { "exit",   'q', com_quit,   0, "Exit mysql. Same as quit."},
  { "go",     'g', com_go,     0, "Send command to mysql server." },
  { "help",   'h', com_help,   1, "Display this help." },
#ifdef USE_POPEN
  { "nopager",'n', com_nopager,0, "Disable pager, print to stdout." },
#endif
  { "notee",  't', com_notee,  0, "Don't write into outfile." },
#ifdef USE_POPEN
  { "pager",  'P', com_pager,  1, 
    "Set PAGER [to_pager]. Print the query results via PAGER." },
#endif
  { "print",  'p', com_print,  0, "Print current command." },
  { "prompt", 'R', com_prompt, 1, "Change your mysql prompt."},
  { "quit",   'q', com_quit,   0, "Quit mysql." },
  { "rehash", '#', com_rehash, 0, "Rebuild completion hash." },
  { "source", '.', com_source, 1,
    "Execute an SQL script file. Takes a file name as an argument."},
  { "status", 's', com_status, 0, "Get status information from the server."},
#ifdef USE_POPEN
  { "system", '!', com_shell,  1, "Execute a system shell command."},
#endif
  { "tee",    'T', com_tee,    1, 
    "Set outfile [to_outfile]. Append everything into given outfile." },
  { "use",    'u', com_use,    1,
    "Use another database. Takes database name as argument." },
  { "charset",    'C', com_charset,    1,
    "Switch to another charset. Might be needed for processing binlog with multi-byte charsets." },
  { "warnings", 'W', com_warnings,  0,
    "Show warnings after every statement." },
  { "nowarning", 'w', com_nowarnings, 0,
    "Don't show warnings after every statement." },
  /* Get bash-like expansion for some commands */
  { "create table",     0, 0, 0, ""},
  { "create database",  0, 0, 0, ""},
  { "drop",             0, 0, 0, ""},
  { "select",           0, 0, 0, ""},
  { "insert",           0, 0, 0, ""},
  { "replace",          0, 0, 0, ""},
  { "update",           0, 0, 0, ""},
  { "delete",           0, 0, 0, ""},
  { "explain",          0, 0, 0, ""},
  { "show databases",   0, 0, 0, ""},
  { "show fields from", 0, 0, 0, ""},
  { "show keys from",   0, 0, 0, ""},
  { "show tables",      0, 0, 0, ""},
  { "load data from",   0, 0, 0, ""},
  { "alter table",      0, 0, 0, ""},
  { "set option",       0, 0, 0, ""},
  { "lock tables",      0, 0, 0, ""},
  { "unlock tables",    0, 0, 0, ""},
  { (char *)NULL,       0, 0, 0, ""}
};

static const char *load_default_groups[]= { "mysql","client",0 };
static const char *server_default_groups[]=
{ "server", "embedded", "mysql_SERVER", 0 };

#ifdef HAVE_READLINE
/*
 HIST_ENTRY is defined for libedit, but not for the real readline
 Need to redefine it for real readline to find it
*/
#if !defined(HAVE_HIST_ENTRY)
typedef struct _hist_entry {
  const char      *line;
  const char      *data;
} HIST_ENTRY; 
#endif

extern "C" int add_history(const char *command); /* From readline directory */
extern "C" int read_history(const char *command);
extern "C" int write_history(const char *command);
extern "C" HIST_ENTRY *history_get(int num);
extern "C" int history_length;
static int not_in_history(const char *line);
static void initialize_readline (char *name);
static void fix_history(String *final_command);
#endif

static COMMANDS *find_command(char *name,char cmd_name);
static bool add_line(String &buffer,char *line,char *in_string,
                     bool *ml_comment);
static void remove_cntrl(String &buffer);
static void print_table_data(MYSQL_RES *result);
static void print_table_data_html(MYSQL_RES *result);
static void print_table_data_xml(MYSQL_RES *result);
static void print_tab_data(MYSQL_RES *result);
static void print_table_data_vertically(MYSQL_RES *result);
static void print_warnings(void);
static ulong start_timer(void);
static void end_timer(ulong start_time,char *buff);
static void mysql_end_timer(ulong start_time,char *buff);
static void nice_time(double sec,char *buff,bool part_second);
static sig_handler mysql_end(int sig);
static sig_handler handle_sigint(int sig);

int main(int argc,char *argv[])
{
  char buff[80];
  char *defaults, *extra_defaults, *group_suffix;
  char *emb_argv[4];
  int emb_argc;

  /* Get --defaults-xxx args for mysql_server_init() */
  emb_argc= get_defaults_options(argc, argv, &defaults, &extra_defaults,
                                 &group_suffix)+1;
  memcpy((char*) emb_argv, (char*) argv, emb_argc * sizeof(*argv));
  emb_argv[emb_argc]= 0;

  MY_INIT(argv[0]);
  DBUG_ENTER("main");
  DBUG_PROCESS(argv[0]);
  
  delimiter_str= delimiter;
  default_prompt = my_strdup(getenv("MYSQL_PS1") ? 
			     getenv("MYSQL_PS1") : 
			     "mysql> ",MYF(MY_WME));
  current_prompt = my_strdup(default_prompt,MYF(MY_WME));
  prompt_counter=0;

  outfile[0]=0;			// no (default) outfile
  strmov(pager, "stdout");	// the default, if --pager wasn't given
  {
    char *tmp=getenv("PAGER");
    if (tmp && strlen(tmp))
    {
      default_pager_set= 1;
      strmov(default_pager, tmp);
    }
  }
  if (!isatty(0) || !isatty(1))
  {
    status.batch=1; opt_silent=1;
    ignore_errors=0;
  }
  else
    status.add_to_history=1;
  status.exit_status=1;
  load_defaults("my",load_default_groups,&argc,&argv);
  defaults_argv=argv;
  if (get_options(argc, (char **) argv))
  {
    free_defaults(defaults_argv);
    my_end(0);
    exit(1);
  }
  if (status.batch && !status.line_buff &&
      !(status.line_buff=batch_readline_init(opt_max_allowed_packet+512,stdin)))
  {
    free_defaults(defaults_argv);
    my_end(0);
    exit(1);
  }
  if (mysql_server_init(emb_argc, emb_argv, (char**) server_default_groups))
  {
    free_defaults(defaults_argv);
    my_end(0);
    exit(1);
  }
  glob_buffer.realloc(512);
  completion_hash_init(&ht, 128);
  init_alloc_root(&hash_mem_root, 16384, 0);
  bzero((char*) &mysql, sizeof(mysql));
  if (sql_connect(current_host,current_db,current_user,opt_password,
		  opt_silent))
  {
    quick=1;					// Avoid history
    status.exit_status=1;
    mysql_end(-1);
  }
  if (!status.batch)
    ignore_errors=1;				// Don't abort monitor

  if (opt_sigint_ignore)
    signal(SIGINT, SIG_IGN);
  else
    signal(SIGINT, handle_sigint);              // Catch SIGINT to clean up
  signal(SIGQUIT, mysql_end);			// Catch SIGQUIT to clean up

  /*
    Run in interactive mode like the ingres/postgres monitor
  */

  put_info("Welcome to the MySQL monitor.  Commands end with ; or \\g.",
	   INFO_INFO);
  sprintf((char*) glob_buffer.ptr(),
	  "Your MySQL connection id is %lu to server version: %s\n",
	  mysql_thread_id(&mysql),mysql_get_server_info(&mysql));
  put_info((char*) glob_buffer.ptr(),INFO_INFO);

#ifdef HAVE_READLINE
  initialize_readline((char*) my_progname);
  if (!status.batch && !quick && !opt_html && !opt_xml)
  {
    /* read-history from file, default ~/.mysql_history*/
    if (getenv("MYSQL_HISTFILE"))
      histfile=my_strdup(getenv("MYSQL_HISTFILE"),MYF(MY_WME));
    else if (getenv("HOME"))
    {
      histfile=(char*) my_malloc((uint) strlen(getenv("HOME"))
				 + (uint) strlen("/.mysql_history")+2,
				 MYF(MY_WME));
      if (histfile)
	sprintf(histfile,"%s/.mysql_history",getenv("HOME"));
    }
    if (histfile)
    {
      if (verbose)
	tee_fprintf(stdout, "Reading history-file %s\n",histfile);
      read_history(histfile);
      if (!(histfile_tmp= (char*) my_malloc((uint) strlen(histfile) + 5,
					    MYF(MY_WME))))
      {
	fprintf(stderr, "Couldn't allocate memory for temp histfile!\n");
	exit(1);
      }
      sprintf(histfile_tmp, "%s.TMP", histfile);
    }
  }
#endif
  sprintf(buff, "%s",
#ifndef NOT_YET
	  "Type 'help;' or '\\h' for help. Type '\\c' to clear the buffer.\n");
#else
	  "Type 'help [[%]function name[%]]' to get help on usage of function.\n");
#endif
  put_info(buff,INFO_INFO);
  status.exit_status= read_and_execute(!status.batch);
  if (opt_outfile)
    end_tee();
  mysql_end(0);
#ifndef _lint
  DBUG_RETURN(0);				// Keep compiler happy
#endif
}

sig_handler mysql_end(int sig)
{
  mysql_close(&mysql);
#ifdef HAVE_READLINE
  if (!status.batch && !quick && !opt_html && !opt_xml)
  {
    /* write-history */
    if (verbose)
      tee_fprintf(stdout, "Writing history-file %s\n",histfile);
    if (!write_history(histfile_tmp))
      my_rename(histfile_tmp, histfile, MYF(MY_WME));
  }
  batch_readline_end(status.line_buff);
  completion_hash_free(&ht);
  free_root(&hash_mem_root,MYF(0));

#endif
  if (sig >= 0)
    put_info(sig ? "Aborted" : "Bye", INFO_RESULT);
  glob_buffer.free();
  old_buffer.free();
  processed_prompt.free();
  my_free(opt_password,MYF(MY_ALLOW_ZERO_PTR));
  my_free(opt_mysql_unix_port,MYF(MY_ALLOW_ZERO_PTR));
  my_free(histfile,MYF(MY_ALLOW_ZERO_PTR));
  my_free(histfile_tmp,MYF(MY_ALLOW_ZERO_PTR));
  my_free(current_db,MYF(MY_ALLOW_ZERO_PTR));
  my_free(current_host,MYF(MY_ALLOW_ZERO_PTR));
  my_free(current_user,MYF(MY_ALLOW_ZERO_PTR));
  my_free(full_username,MYF(MY_ALLOW_ZERO_PTR));
  my_free(part_username,MYF(MY_ALLOW_ZERO_PTR));
  my_free(default_prompt,MYF(MY_ALLOW_ZERO_PTR));
#ifdef HAVE_SMEM
  my_free(shared_memory_base_name,MYF(MY_ALLOW_ZERO_PTR));
#endif
  my_free(current_prompt,MYF(MY_ALLOW_ZERO_PTR));
  mysql_server_end();
  free_defaults(defaults_argv);
  my_end(info_flag ? MY_CHECK_ERROR | MY_GIVE_INFO : 0);
  exit(status.exit_status);
}


/*
  This function handles sigint calls
  If query is in process, kill query
  no query in process, terminate like previous behavior
 */
sig_handler handle_sigint(int sig)
{
  char kill_buffer[40];
  MYSQL *kill_mysql= NULL;

  /* terminate if no query being executed, or we already tried interrupting */
  if (!executing_query || interrupted_query)
    mysql_end(sig);

  kill_mysql= mysql_init(kill_mysql);
  if (!mysql_real_connect(kill_mysql,current_host, current_user, opt_password,
                          "", opt_mysql_port, opt_mysql_unix_port,0))
    mysql_end(sig);

  /* kill_buffer is always big enough because max length of %lu is 15 */
  sprintf(kill_buffer, "KILL /*!50000 QUERY */ %lu", mysql_thread_id(&mysql));
  mysql_real_query(kill_mysql, kill_buffer, strlen(kill_buffer));
  mysql_close(kill_mysql);
  tee_fprintf(stdout, "Query aborted by Ctrl+C\n");

  interrupted_query= 1;
}


static struct my_option my_long_options[] =
{
  {"help", '?', "Display this help and exit.", 0, 0, 0, GET_NO_ARG, NO_ARG, 0,
   0, 0, 0, 0, 0},
  {"help", 'I', "Synonym for -?", 0, 0, 0, GET_NO_ARG, NO_ARG, 0,
   0, 0, 0, 0, 0},
#ifdef __NETWARE__
  {"autoclose", OPT_AUTO_CLOSE, "Auto close the screen on exit for Netware.",
   0, 0, 0, GET_NO_ARG, NO_ARG, 0, 0, 0, 0, 0, 0},
#endif
  {"auto-rehash", OPT_AUTO_REHASH,
   "Enable automatic rehashing. One doesn't need to use 'rehash' to get table and field completion, but startup and reconnecting may take a longer time. Disable with --disable-auto-rehash.",
   (gptr*) &rehash, (gptr*) &rehash, 0, GET_BOOL, NO_ARG, 1, 0, 0, 0, 0, 0},
  {"no-auto-rehash", 'A',
   "No automatic rehashing. One has to use 'rehash' to get table and field completion. This gives a quicker start of mysql and disables rehashing on reconnect. WARNING: options deprecated; use --disable-auto-rehash instead.",
   0, 0, 0, GET_NO_ARG, NO_ARG, 0, 0, 0, 0, 0, 0},
  {"batch", 'B',
   "Don't use history file. Disable interactive behavior. (Enables --silent)", 0, 0, 0, GET_NO_ARG, NO_ARG, 0, 0, 0, 0, 0, 0},
  {"character-sets-dir", OPT_CHARSETS_DIR,
   "Directory where character sets are.", (gptr*) &charsets_dir,
   (gptr*) &charsets_dir, 0, GET_STR, REQUIRED_ARG, 0, 0, 0, 0, 0, 0},
  {"default-character-set", OPT_DEFAULT_CHARSET,
   "Set the default character set.", (gptr*) &default_charset,
   (gptr*) &default_charset, 0, GET_STR, REQUIRED_ARG, 0, 0, 0, 0, 0, 0},
  {"compress", 'C', "Use compression in server/client protocol.",
   (gptr*) &opt_compress, (gptr*) &opt_compress, 0, GET_BOOL, NO_ARG, 0, 0, 0,
   0, 0, 0},
#ifdef DBUG_OFF
  {"debug", '#', "This is a non-debug version. Catch this and exit",
   0,0, 0, GET_DISABLED, OPT_ARG, 0, 0, 0, 0, 0, 0},
#else
  {"debug", '#', "Output debug log", (gptr*) &default_dbug_option,
   (gptr*) &default_dbug_option, 0, GET_STR, OPT_ARG, 0, 0, 0, 0, 0, 0},
#endif
  {"database", 'D', "Database to use.", (gptr*) &current_db,
   (gptr*) &current_db, 0, GET_STR_ALLOC, REQUIRED_ARG, 0, 0, 0, 0, 0, 0},
  {"delimiter", OPT_DELIMITER, "Delimiter to be used.", (gptr*) &delimiter_str,
   (gptr*) &delimiter_str, 0, GET_STR, REQUIRED_ARG, 0, 0, 0, 0, 0, 0},
  {"execute", 'e', "Execute command and quit. (Disables --force and history file)", 0,
   0, 0, GET_STR, REQUIRED_ARG, 0, 0, 0, 0, 0, 0},
  {"vertical", 'E', "Print the output of a query (rows) vertically.",
   (gptr*) &vertical, (gptr*) &vertical, 0, GET_BOOL, NO_ARG, 0, 0, 0, 0, 0,
   0},
  {"force", 'f', "Continue even if we get an sql error.",
   (gptr*) &ignore_errors, (gptr*) &ignore_errors, 0, GET_BOOL, NO_ARG, 0, 0,
   0, 0, 0, 0},
  {"no-named-commands", 'g',
   "Named commands are disabled. Use \\* form only, or use named commands only in the beginning of a line ending with a semicolon (;) Since version 10.9 the client now starts with this option ENABLED by default! Disable with '-G'. Long format commands still work from the first line. WARNING: option deprecated; use --disable-named-commands instead.",
   0, 0, 0, GET_NO_ARG, NO_ARG, 0, 0, 0, 0, 0, 0},
  {"named-commands", 'G',
   "Enable named commands. Named commands mean this program's internal commands; see mysql> help . When enabled, the named commands can be used from any line of the query, otherwise only from the first line, before an enter. Disable with --disable-named-commands. This option is disabled by default.",
   (gptr*) &named_cmds, (gptr*) &named_cmds, 0, GET_BOOL, NO_ARG, 0, 0, 0, 0,
   0, 0},
  {"ignore-spaces", 'i', "Ignore space after function names.", 0, 0, 0,
   GET_NO_ARG, NO_ARG, 0, 0, 0, 0, 0, 0},
  {"local-infile", OPT_LOCAL_INFILE, "Enable/disable LOAD DATA LOCAL INFILE.",
   (gptr*) &opt_local_infile,
   (gptr*) &opt_local_infile, 0, GET_BOOL, OPT_ARG, 0, 0, 0, 0, 0, 0},
  {"no-beep", 'b', "Turn off beep on error.", (gptr*) &opt_nobeep,
   (gptr*) &opt_nobeep, 0, GET_BOOL, NO_ARG, 0, 0, 0, 0, 0, 0}, 
  {"host", 'h', "Connect to host.", (gptr*) &current_host,
   (gptr*) &current_host, 0, GET_STR_ALLOC, REQUIRED_ARG, 0, 0, 0, 0, 0, 0},
  {"html", 'H', "Produce HTML output.", (gptr*) &opt_html, (gptr*) &opt_html,
   0, GET_BOOL, NO_ARG, 0, 0, 0, 0, 0, 0},
  {"xml", 'X', "Produce XML output", (gptr*) &opt_xml, (gptr*) &opt_xml, 0,
   GET_BOOL, NO_ARG, 0, 0, 0, 0, 0, 0},
  {"line-numbers", OPT_LINE_NUMBERS, "Write line numbers for errors.",
   (gptr*) &line_numbers, (gptr*) &line_numbers, 0, GET_BOOL,
   NO_ARG, 1, 0, 0, 0, 0, 0},  
  {"skip-line-numbers", 'L', "Don't write line number for errors. WARNING: -L is deprecated, use long version of this option instead.", 0, 0, 0, GET_NO_ARG,
   NO_ARG, 0, 0, 0, 0, 0, 0},
#ifdef USE_POPEN
  {"no-pager", OPT_NOPAGER,
   "Disable pager and print to stdout. See interactive help (\\h) also. WARNING: option deprecated; use --disable-pager instead.",
   0, 0, 0, GET_NO_ARG, NO_ARG, 0, 0, 0, 0, 0, 0},
#endif
  {"no-tee", OPT_NOTEE, "Disable outfile. See interactive help (\\h) also. WARNING: option deprecated; use --disable-tee instead", 0, 0, 0, GET_NO_ARG,
   NO_ARG, 0, 0, 0, 0, 0, 0},
  {"unbuffered", 'n', "Flush buffer after each query.", (gptr*) &unbuffered,
   (gptr*) &unbuffered, 0, GET_BOOL, NO_ARG, 0, 0, 0, 0, 0, 0},
  {"column-names", OPT_COLUMN_NAMES, "Write column names in results.",
   (gptr*) &column_names, (gptr*) &column_names, 0, GET_BOOL,
   NO_ARG, 1, 0, 0, 0, 0, 0},
  {"skip-column-names", 'N',
   "Don't write column names in results. WARNING: -N is deprecated, use long version of this options instead.",
   0, 0, 0, GET_NO_ARG, NO_ARG, 0, 0, 0, 0, 0, 0},
  {"set-variable", 'O',
   "Change the value of a variable. Please note that this option is deprecated; you can set variables directly with --variable-name=value.",
   0, 0, 0, GET_STR, REQUIRED_ARG, 0, 0, 0, 0, 0, 0},
  {"sigint-ignore", OPT_SIGINT_IGNORE, "Ignore SIGINT (CTRL-C)",
   (gptr*) &opt_sigint_ignore,  (gptr*) &opt_sigint_ignore, 0, GET_BOOL,
   NO_ARG, 0, 0, 0, 0, 0, 0},
  {"one-database", 'o',
   "Only update the default database. This is useful for skipping updates to other database in the update log.",
   0, 0, 0, GET_NO_ARG, NO_ARG, 0, 0, 0, 0, 0, 0},
#ifdef USE_POPEN
  {"pager", OPT_PAGER,
   "Pager to use to display results. If you don't supply an option the default pager is taken from your ENV variable PAGER. Valid pagers are less, more, cat [> filename], etc. See interactive help (\\h) also. This option does not work in batch mode.",
   0, 0, 0, GET_STR, OPT_ARG, 0, 0, 0, 0, 0, 0},
#endif
  {"password", 'p',
   "Password to use when connecting to server. If password is not given it's asked from the tty.",
   0, 0, 0, GET_STR, OPT_ARG, 0, 0, 0, 0, 0, 0},
#ifdef __WIN__
  {"pipe", 'W', "Use named pipes to connect to server.", 0, 0, 0, GET_NO_ARG,
   NO_ARG, 0, 0, 0, 0, 0, 0},
#endif
  {"port", 'P', "Port number to use for connection.", (gptr*) &opt_mysql_port,
   (gptr*) &opt_mysql_port, 0, GET_UINT, REQUIRED_ARG, 0, 0, 0, 0, 0,
   0},
  {"prompt", OPT_PROMPT, "Set the mysql prompt to this value.",
   (gptr*) &current_prompt, (gptr*) &current_prompt, 0, GET_STR_ALLOC,
   REQUIRED_ARG, 0, 0, 0, 0, 0, 0},
  {"protocol", OPT_MYSQL_PROTOCOL, "The protocol of connection (tcp,socket,pipe,memory).",
   0, 0, 0, GET_STR,  REQUIRED_ARG, 0, 0, 0, 0, 0, 0},
  {"quick", 'q',
   "Don't cache result, print it row by row. This may slow down the server if the output is suspended. Doesn't use history file.",
   (gptr*) &quick, (gptr*) &quick, 0, GET_BOOL, NO_ARG, 0, 0, 0, 0, 0, 0},
  {"raw", 'r', "Write fields without conversion. Used with --batch.",
   (gptr*) &opt_raw_data, (gptr*) &opt_raw_data, 0, GET_BOOL, NO_ARG, 0, 0, 0,
   0, 0, 0},
  {"reconnect", OPT_RECONNECT, "Reconnect if the connection is lost. Disable with --disable-reconnect. This option is enabled by default.", 
   (gptr*) &opt_reconnect, (gptr*) &opt_reconnect, 0, GET_BOOL, NO_ARG, 1, 0, 0, 0, 0, 0},
  {"silent", 's', "Be more silent. Print results with a tab as separator, each row on new line.", 0, 0, 0, GET_NO_ARG, NO_ARG, 0, 0, 0, 0,
   0, 0},
#ifdef HAVE_SMEM
  {"shared-memory-base-name", OPT_SHARED_MEMORY_BASE_NAME,
   "Base name of shared memory.", (gptr*) &shared_memory_base_name, (gptr*) &shared_memory_base_name, 
   0, GET_STR_ALLOC, REQUIRED_ARG, 0, 0, 0, 0, 0, 0},
#endif
  {"socket", 'S', "Socket file to use for connection.",
   (gptr*) &opt_mysql_unix_port, (gptr*) &opt_mysql_unix_port, 0, GET_STR_ALLOC,
   REQUIRED_ARG, 0, 0, 0, 0, 0, 0},
#include "sslopt-longopts.h"
  {"table", 't', "Output in table format.", (gptr*) &output_tables,
   (gptr*) &output_tables, 0, GET_BOOL, NO_ARG, 0, 0, 0, 0, 0, 0},
  {"debug-info", 'T', "Print some debug info at exit.", (gptr*) &info_flag,
   (gptr*) &info_flag, 0, GET_BOOL, NO_ARG, 0, 0, 0, 0, 0, 0},
  {"tee", OPT_TEE,
   "Append everything into outfile. See interactive help (\\h) also. Does not work in batch mode.",
   0, 0, 0, GET_STR, REQUIRED_ARG, 0, 0, 0, 0, 0, 0},
#ifndef DONT_ALLOW_USER_CHANGE
  {"user", 'u', "User for login if not current user.", (gptr*) &current_user,
   (gptr*) &current_user, 0, GET_STR_ALLOC, REQUIRED_ARG, 0, 0, 0, 0, 0, 0},
#endif
  {"safe-updates", 'U', "Only allow UPDATE and DELETE that uses keys.",
   (gptr*) &safe_updates, (gptr*) &safe_updates, 0, GET_BOOL, NO_ARG, 0, 0,
   0, 0, 0, 0},
  {"i-am-a-dummy", 'U', "Synonym for option --safe-updates, -U.",
   (gptr*) &safe_updates, (gptr*) &safe_updates, 0, GET_BOOL, NO_ARG, 0, 0,
   0, 0, 0, 0},
  {"verbose", 'v', "Write more. (-v -v -v gives the table output format).", 0,
   0, 0, GET_NO_ARG, NO_ARG, 0, 0, 0, 0, 0, 0},
  {"version", 'V', "Output version information and exit.", 0, 0, 0,
   GET_NO_ARG, NO_ARG, 0, 0, 0, 0, 0, 0},
  {"wait", 'w', "Wait and retry if connection is down.", 0, 0, 0, GET_NO_ARG,
   NO_ARG, 0, 0, 0, 0, 0, 0},
  {"connect_timeout", OPT_CONNECT_TIMEOUT,
   "Number of seconds before connection timeout.",
   (gptr*) &opt_connect_timeout,
   (gptr*) &opt_connect_timeout, 0, GET_ULONG, REQUIRED_ARG, 0, 0, 3600*12, 0,
   0, 1},
  {"max_allowed_packet", OPT_MAX_ALLOWED_PACKET,
   "Max packet length to send to, or receive from server",
   (gptr*) &opt_max_allowed_packet, (gptr*) &opt_max_allowed_packet, 0, GET_ULONG,
   REQUIRED_ARG, 16 *1024L*1024L, 4096, (longlong) 2*1024L*1024L*1024L,
   MALLOC_OVERHEAD, 1024, 0},
  {"net_buffer_length", OPT_NET_BUFFER_LENGTH,
   "Buffer for TCP/IP and socket communication",
   (gptr*) &opt_net_buffer_length, (gptr*) &opt_net_buffer_length, 0, GET_ULONG,
   REQUIRED_ARG, 16384, 1024, 512*1024*1024L, MALLOC_OVERHEAD, 1024, 0},
  {"select_limit", OPT_SELECT_LIMIT,
   "Automatic limit for SELECT when using --safe-updates",
   (gptr*) &select_limit,
   (gptr*) &select_limit, 0, GET_ULONG, REQUIRED_ARG, 1000L, 1, ~0L, 0, 1, 0},
  {"max_join_size", OPT_MAX_JOIN_SIZE,
   "Automatic limit for rows in a join when using --safe-updates",
   (gptr*) &max_join_size,
   (gptr*) &max_join_size, 0, GET_ULONG, REQUIRED_ARG, 1000000L, 1, ~0L, 0, 1,
   0},
  {"secure-auth", OPT_SECURE_AUTH, "Refuse client connecting to server if it"
    " uses old (pre-4.1.1) protocol", (gptr*) &opt_secure_auth,
    (gptr*) &opt_secure_auth, 0, GET_BOOL, NO_ARG, 0, 0, 0, 0, 0, 0},
  {"show-warnings", OPT_SHOW_WARNINGS, "Show warnings after every statement.",
    (gptr*) &show_warnings, (gptr*) &show_warnings, 0, GET_BOOL, NO_ARG, 
    0, 0, 0, 0, 0, 0},
  { 0, 0, 0, 0, 0, 0, GET_NO_ARG, NO_ARG, 0, 0, 0, 0, 0, 0}
};


static void usage(int version)
{
  /* Divert all help information on NetWare to logger screen. */
#ifdef __NETWARE__
#define printf	consoleprintf
#endif

#if defined(USE_LIBEDIT_INTERFACE)
  const char* readline= "";
#else
  const char* readline= "readline";
#endif

#ifdef HAVE_READLINE
  printf("%s  Ver %s Distrib %s, for %s (%s) using %s %s\n",
	 my_progname, VER, MYSQL_SERVER_VERSION, SYSTEM_TYPE, MACHINE_TYPE,
         readline, rl_library_version);
#else
  printf("%s  Ver %s Distrib %s, for %s (%s)\n", my_progname, VER,
	MYSQL_SERVER_VERSION, SYSTEM_TYPE, MACHINE_TYPE);
#endif

  if (version)
    return;
  printf("\
Copyright (C) 2002 MySQL AB\n\
This software comes with ABSOLUTELY NO WARRANTY. This is free software,\n\
and you are welcome to modify and redistribute it under the GPL license\n");
  printf("Usage: %s [OPTIONS] [database]\n", my_progname);
  my_print_help(my_long_options);
  print_defaults("my", load_default_groups);
  my_print_variables(my_long_options);
  NETWARE_SET_SCREEN_MODE(1);
#ifdef __NETWARE__
#undef printf
#endif
}


static my_bool
get_one_option(int optid, const struct my_option *opt __attribute__((unused)),
	       char *argument)
{
  switch(optid) {
#ifdef __NETWARE__
  case OPT_AUTO_CLOSE:
    setscreenmode(SCR_AUTOCLOSE_ON_EXIT);
    break;
#endif
  case OPT_CHARSETS_DIR:
    strmov(mysql_charsets_dir, argument);
    charsets_dir = mysql_charsets_dir;
    break;
  case  OPT_DEFAULT_CHARSET:
    default_charset_used= 1;
    break;
  case OPT_DELIMITER:
    if (argument == disabled_my_option)
      strmov(delimiter, DEFAULT_DELIMITER);
    else
      strmake(delimiter, argument, sizeof(delimiter) - 1);
    delimiter_length= (uint)strlen(delimiter);
    delimiter_str= delimiter;
    break;
  case OPT_LOCAL_INFILE:
    using_opt_local_infile=1;
    break;
  case OPT_TEE:
    if (argument == disabled_my_option)
    {
      if (opt_outfile)
	end_tee();
    }
    else
      init_tee(argument);
    break;
  case OPT_NOTEE:
    printf("WARNING: option deprecated; use --disable-tee instead.\n");
    if (opt_outfile)
      end_tee();
    break;
  case OPT_PAGER:
    if (argument == disabled_my_option)
      opt_nopager= 1;
    else
    {
      opt_nopager= 0;
      if (argument && strlen(argument))
      {
	default_pager_set= 1;
	strmov(pager, argument);
	strmov(default_pager, pager);
      }
      else if (default_pager_set)
	strmov(pager, default_pager);
      else
	opt_nopager= 1;
    }
    break;
  case OPT_NOPAGER:
    printf("WARNING: option deprecated; use --disable-pager instead.\n");
    opt_nopager= 1;
  case OPT_MYSQL_PROTOCOL:
  {
    if ((opt_protocol= find_type(argument, &sql_protocol_typelib,0)) <= 0)
    {
      fprintf(stderr, "Unknown option to protocol: %s\n", argument);
      exit(1);
    }
    break;
  }
  break;
  case 'A':
    rehash= 0;
    break;
  case 'N':
    column_names= 0;
    break;
  case 'e':
    status.batch= 1;
    status.add_to_history= 0;
    if (!status.line_buff)
      ignore_errors= 0;                         // do it for the first -e only
    if (!(status.line_buff= batch_readline_command(status.line_buff, argument)))
      return 1;
    break;
  case 'o':
    if (argument == disabled_my_option)
      one_database= 0;
    else
      one_database= skip_updates= 1;
    break;
  case 'p':
    if (argument == disabled_my_option)
      argument= (char*) "";			// Don't require password
    if (argument)
    {
      char *start= argument;
      my_free(opt_password, MYF(MY_ALLOW_ZERO_PTR));
      opt_password= my_strdup(argument, MYF(MY_FAE));
      while (*argument) *argument++= 'x';		// Destroy argument
      if (*start)
	start[1]=0 ;
      tty_password= 0;
    }
    else
      tty_password= 1;
    break;
  case '#':
    DBUG_PUSH(argument ? argument : default_dbug_option);
    info_flag= 1;
    break;
  case 's':
    if (argument == disabled_my_option)
      opt_silent= 0;
    else
      opt_silent++;
    break;
  case 'v':
    if (argument == disabled_my_option)
      verbose= 0;
    else
      verbose++;
    break;
  case 'B':
    status.batch= 1;
    status.add_to_history= 0;
    set_if_bigger(opt_silent,1);                         // more silent
    break;
  case 'W':
#ifdef __WIN__
    opt_protocol = MYSQL_PROTOCOL_PIPE;
#endif
    break;
#include <sslopt-case.h>
  case 'V':
    usage(1);
    exit(0);
  case 'I':
  case '?':
    usage(0);
    exit(0);
  }
  return 0;
}


static int get_options(int argc, char **argv)
{
  char *tmp, *pagpoint;
  int ho_error;
  MYSQL_PARAMETERS *mysql_params= mysql_get_parameters();

  tmp= (char *) getenv("MYSQL_HOST");
  if (tmp)
    current_host= my_strdup(tmp, MYF(MY_WME));

  pagpoint= getenv("PAGER");
  if (!((char*) (pagpoint)))
  {
    strmov(pager, "stdout");
    opt_nopager= 1;
  }
  else
    strmov(pager, pagpoint);
  strmov(default_pager, pager);

  opt_max_allowed_packet= *mysql_params->p_max_allowed_packet;
  opt_net_buffer_length= *mysql_params->p_net_buffer_length;

  if ((ho_error=handle_options(&argc, &argv, my_long_options, get_one_option)))
    exit(ho_error);

  *mysql_params->p_max_allowed_packet= opt_max_allowed_packet;
  *mysql_params->p_net_buffer_length= opt_net_buffer_length;

  if (status.batch) /* disable pager and outfile in this case */
  {
    strmov(default_pager, "stdout");
    strmov(pager, "stdout");
    opt_nopager= 1;
    default_pager_set= 0;
    opt_outfile= 0;
    opt_reconnect= 0;
    connect_flag= 0; /* Not in interactive mode */
  }
  
  if (strcmp(default_charset, charset_info->csname) &&
      !(charset_info= get_charset_by_csname(default_charset, 
					    MY_CS_PRIMARY, MYF(MY_WME))))
    exit(1);
  if (argc > 1)
  {
    usage(0);
    exit(1);
  }
  if (argc == 1)
  {
    skip_updates= 0;
    my_free(current_db, MYF(MY_ALLOW_ZERO_PTR));
    current_db= my_strdup(*argv, MYF(MY_WME));
  }
  if (tty_password)
    opt_password= get_tty_password(NullS);
  return(0);
}

static int read_and_execute(bool interactive)
{
#if defined(__NETWARE__)
  char linebuffer[254];
  String buffer;
#endif
#if defined(__WIN__)
  String tmpbuf;
  String buffer;
#endif

  char	*line;
  char	in_string=0;
  ulong line_number=0;
  bool ml_comment= 0;  
  COMMANDS *com;
  status.exit_status=1;
  
  for (;;)
  {
    if (!interactive)
    {
      line=batch_readline(status.line_buff);
      line_number++;
      if (!glob_buffer.length())
	status.query_start_line=line_number;
    }
    else
    {
      char *prompt= (char*) (ml_comment ? "   /*> " :
                             glob_buffer.is_empty() ?  construct_prompt() :
			     !in_string ? "    -> " :
			     in_string == '\'' ?
			     "    '> " : (in_string == '`' ?
			     "    `> " :
			     "    \"> "));
      if (opt_outfile && glob_buffer.is_empty())
	fflush(OUTFILE);

#if defined( __WIN__) || defined(__NETWARE__)
      tee_fputs(prompt, stdout);
#if defined(__NETWARE__)
      line=fgets(linebuffer, sizeof(linebuffer)-1, stdin);
      /* Remove the '\n' */
      if (line)
      {
        char *p = strrchr(line, '\n');
        if (p != NULL)
          *p = '\0';
      }
#else defined(__WIN__)
      if (!tmpbuf.is_alloced())
        tmpbuf.alloc(65535);
      tmpbuf.length(0);
      buffer.length(0);
      unsigned long clen;
      do
      {
	line= my_cgets((char*)tmpbuf.ptr(), tmpbuf.alloced_length()-1, &clen);
        buffer.append(line, clen);
        /* 
           if we got buffer fully filled than there is a chance that
           something else is still in console input buffer
        */
      } while (tmpbuf.alloced_length() <= clen);
      line= buffer.c_ptr();
#endif /* __NETWARE__ */
#else
      if (opt_outfile)
	fputs(prompt, OUTFILE);
      line= readline(prompt);
#endif /* defined( __WIN__) || defined(__NETWARE__) */

      /*
        When Ctrl+d or Ctrl+z is pressed, the line may be NULL on some OS
        which may cause coredump.
      */
      if (opt_outfile && line)
	fprintf(OUTFILE, "%s\n", line);
    }
    if (!line)					// End of file
    {
      status.exit_status=0;
      break;
    }
    if (!in_string && (line[0] == '#' ||
		       (line[0] == '-' && line[1] == '-') ||
		       line[0] == 0))
      continue;					// Skip comment lines

    /*
      Check if line is a mysql command line
      (We want to allow help, print and clear anywhere at line start
    */
    if ((named_cmds || glob_buffer.is_empty())
	&& !in_string && (com=find_command(line,0)))
    {
      if ((*com->func)(&glob_buffer,line) > 0)
	break;
      if (glob_buffer.is_empty())		// If buffer was emptied
	in_string=0;
#ifdef HAVE_READLINE
      if (interactive && status.add_to_history && not_in_history(line))
	add_history(line);
#endif
      continue;
    }
    if (add_line(glob_buffer,line,&in_string,&ml_comment))
      break;
  }
  /* if in batch mode, send last query even if it doesn't end with \g or go */

  if (!interactive && !status.exit_status)
  {
    remove_cntrl(glob_buffer);
    if (!glob_buffer.is_empty())
    {
      status.exit_status=1;
      if (com_go(&glob_buffer,line) <= 0)
	status.exit_status=0;
    }
  }

#if defined( __WIN__) || defined(__NETWARE__)
  buffer.free();
#endif
#if defined( __WIN__)
  tmpbuf.free();
#endif

  return status.exit_status;
}


static COMMANDS *find_command(char *name,char cmd_char)
{
  uint len;
  char *end;
  DBUG_ENTER("find_command");
  DBUG_PRINT("enter",("name: '%s'  char: %d", name ? name : "NULL", cmd_char));

  if (!name)
  {
    len=0;
    end=0;
  }
  else
  {
    while (my_isspace(charset_info,*name))
      name++;
    /*
      If there is an \\g in the row or if the row has a delimiter but
      this is not a delimiter command, let add_line() take care of
      parsing the row and calling find_command()
    */
    if (strstr(name, "\\g") || (strstr(name, delimiter) &&
                                !(strlen(name) >= 9 &&
                                  !my_strnncoll(charset_info,
                                                (uchar*) name, 9,
                                                (const uchar*) "delimiter",
                                                9))))
      DBUG_RETURN((COMMANDS *) 0);
    if ((end=strcont(name," \t")))
    {
      len=(uint) (end - name);
      while (my_isspace(charset_info,*end))
	end++;
      if (!*end)
	end=0;					// no arguments to function
    }
    else
      len=(uint) strlen(name);
  }

  for (uint i= 0; commands[i].name; i++)
  {
    if (commands[i].func &&
	((name &&
	  !my_strnncoll(charset_info,(uchar*)name,len,
				     (uchar*)commands[i].name,len) &&
	  !commands[i].name[len] &&
	  (!end || (end && commands[i].takes_params))) ||
	 !name && commands[i].cmd_char == cmd_char))
    {
      DBUG_PRINT("exit",("found command: %s", commands[i].name));
      DBUG_RETURN(&commands[i]);
    }
  }
  DBUG_RETURN((COMMANDS *) 0);
}


static bool add_line(String &buffer,char *line,char *in_string,
                     bool *ml_comment)
{
  uchar inchar;
  char buff[80], *pos, *out;
  COMMANDS *com;
  bool need_space= 0;
  DBUG_ENTER("add_line");

  if (!line[0] && buffer.is_empty())
    DBUG_RETURN(0);
#ifdef HAVE_READLINE
  if (status.add_to_history && line[0] && not_in_history(line))
    add_history(line);
#endif
#ifdef USE_MB
  char *end_of_line=line+(uint) strlen(line);
#endif

  for (pos=out=line ; (inchar= (uchar) *pos) ; pos++)
  {
    if (my_isspace(charset_info,inchar) && out == line && 
        buffer.is_empty())
      continue;
#ifdef USE_MB
    int length;
    if (use_mb(charset_info) &&
        (length= my_ismbchar(charset_info, pos, end_of_line)))
    {
      if (!*ml_comment)
      {
        while (length--)
          *out++ = *pos++;
        pos--;
      }
      else
        pos+= length - 1;
      continue;
    }
#endif
    if (!*ml_comment && inchar == '\\')
    {
      // Found possbile one character command like \c

      if (!(inchar = (uchar) *++pos))
	break;				// readline adds one '\'
      if (*in_string || inchar == 'N')	// \N is short for NULL
      {					// Don't allow commands in string
	*out++='\\';
	*out++= (char) inchar;
	continue;
      }
      if ((com=find_command(NullS,(char) inchar)))
      {
	const String tmp(line,(uint) (out-line), charset_info);
	buffer.append(tmp);
	if ((*com->func)(&buffer,pos-1) > 0)
	  DBUG_RETURN(1);                       // Quit
	if (com->takes_params)
	{
	  for (pos++ ;
	       *pos && (*pos != *delimiter ||
			!is_prefix(pos + 1, delimiter + 1)) ; pos++)
	    ;	// Remove parameters
	  if (!*pos)
	    pos--;
	  else 
	    pos+= delimiter_length - 1; // Point at last delim char
	}
	out=line;
      }
      else
      {
	sprintf(buff,"Unknown command '\\%c'.",inchar);
	if (put_info(buff,INFO_ERROR) > 0)
	  DBUG_RETURN(1);
	*out++='\\';
	*out++=(char) inchar;
	continue;
      }
    }
    else if (!*ml_comment && !*in_string &&
             (*pos == *delimiter && is_prefix(pos + 1, delimiter + 1) ||
              buffer.length() == 0 && (out - line) >= 9 &&
              !my_strcasecmp(charset_info, line, "delimiter")))
    {					
      uint old_delimiter_length= delimiter_length;
      if (out != line)
	buffer.append(line, (uint) (out - line));	// Add this line
      if ((com= find_command(buffer.c_ptr(), 0)))
      {
        if (com->func == com_delimiter)
        {
          /*
            Delimiter wants the get rest of the given line as argument to
            allow one to change ';' to ';;' and back
          */
          char *end= strend(pos);
          buffer.append(pos, (uint) (end - pos));
          /* Ensure pos will point at \0 after the pos+= below */
          pos= end - old_delimiter_length + 1;
        }
	if ((*com->func)(&buffer, buffer.c_ptr()) > 0)
	  DBUG_RETURN(1);                       // Quit
      }
      else
      {
	if (com_go(&buffer, 0) > 0)             // < 0 is not fatal
	  DBUG_RETURN(1);
      }
      buffer.length(0);
      out= line;
      pos+= old_delimiter_length - 1;
    }
    else if (!*ml_comment && (!*in_string && (inchar == '#' ||
			      inchar == '-' && pos[1] == '-' &&
			      my_isspace(charset_info,pos[2]))))
      break;					// comment to end of line
    else if (!*in_string && inchar == '/' && *(pos+1) == '*' &&
	     *(pos+2) != '!')
    {
      pos++;
      *ml_comment= 1;
      if (out != line)
      {
        buffer.append(line,(uint) (out-line));
        out=line;
      }
    }
    else if (*ml_comment && inchar == '*' && *(pos + 1) == '/')
    {
      pos++;
      *ml_comment= 0;
      need_space= 1;
    }      
    else
    {						// Add found char to buffer
      if (inchar == *in_string)
	*in_string= 0;
      else if (!*ml_comment && !*in_string &&
	       (inchar == '\'' || inchar == '"' || inchar == '`'))
	*in_string= (char) inchar;
      if (!*ml_comment)
      {
        if (need_space && !my_isspace(charset_info, (char)inchar))
        {
          *out++= ' ';
          need_space= 0;
        }
	*out++= (char) inchar;
      }
    }
  }
  if (out != line || !buffer.is_empty())
  {
    *out++='\n';
    uint length=(uint) (out-line);
    if (buffer.length() + length >= buffer.alloced_length())
      buffer.realloc(buffer.length()+length+IO_SIZE);
    if (!(*ml_comment) && buffer.append(line,length))
      DBUG_RETURN(1);
  }
  DBUG_RETURN(0);
}

/*****************************************************************
	    Interface to Readline Completion
******************************************************************/

#ifdef HAVE_READLINE

static char *new_command_generator(const char *text, int);
static char **new_mysql_completion (const char *text, int start, int end);

/*
  Tell the GNU Readline library how to complete.  We want to try to complete
  on command names if this is the first word in the line, or on filenames
  if not.
*/

#if defined(USE_NEW_READLINE_INTERFACE) || defined(USE_LIBEDIT_INTERFACE)
char *no_completion(const char*,int)
#else
int no_completion()
#endif
{
  return 0;					/* No filename completion */
}

/*	glues pieces of history back together if in pieces   */
static void fix_history(String *final_command) 
{
  int total_lines = 1;
  char *ptr = final_command->c_ptr();
  String fixed_buffer; 	/* Converted buffer */
  char str_char = '\0';  /* Character if we are in a string or not */
  
  /* find out how many lines we have and remove newlines */
  while (*ptr != '\0') 
  {
    switch (*ptr) {
      /* string character */
    case '"':
    case '\'':
    case '`':
      if (str_char == '\0')	/* open string */
	str_char = *ptr;
      else if (str_char == *ptr)   /* close string */
	str_char = '\0';
      fixed_buffer.append(ptr,1);
      break;
    case '\n':
      /* 
	 not in string, change to space
	 if in string, leave it alone 
      */
      fixed_buffer.append(str_char == '\0' ? " " : "\n");
      total_lines++;
      break;
    case '\\':
      fixed_buffer.append('\\');
      /* need to see if the backslash is escaping anything */
      if (str_char) 
      {
	ptr++;
	/* special characters that need escaping */
	if (*ptr == '\'' || *ptr == '"' || *ptr == '\\')
	  fixed_buffer.append(ptr,1);
	else
	  ptr--;
      }
      break;
      
    default:
      fixed_buffer.append(ptr,1);
    }
    ptr++;
  }
  if (total_lines > 1)			
    add_history(fixed_buffer.ptr());
}

/*	
  returns 0 if line matches the previous history entry
  returns 1 if the line doesn't match the previous history entry
*/
static int not_in_history(const char *line) 
{
  HIST_ENTRY *oldhist = history_get(history_length);
  
  if (oldhist == 0)
    return 1;
  if (strcmp(oldhist->line,line) == 0)
    return 0;
  return 1;
}

static void initialize_readline (char *name)
{
  /* Allow conditional parsing of the ~/.inputrc file. */
  rl_readline_name = name;

  /* Tell the completer that we want a crack first. */
#if defined(USE_NEW_READLINE_INTERFACE)
  rl_attempted_completion_function= (rl_completion_func_t*)&new_mysql_completion;
  rl_completion_entry_function= (rl_compentry_func_t*)&no_completion;
#elif defined(USE_LIBEDIT_INTERFACE)
#ifdef HAVE_LOCALE_H
  setlocale(LC_ALL,""); /* so as libedit use isprint */
#endif
  rl_attempted_completion_function= (CPPFunction*)&new_mysql_completion;
  rl_completion_entry_function= (Function*)&no_completion;
#else
  rl_attempted_completion_function= (CPPFunction*)&new_mysql_completion;
  rl_completion_entry_function= (Function*)&no_completion;
#endif
}

/*
  Attempt to complete on the contents of TEXT.  START and END show the
  region of TEXT that contains the word to complete.  We can use the
  entire line in case we want to do some simple parsing.  Return the
  array of matches, or NULL if there aren't any.
*/

static char **new_mysql_completion (const char *text,
				    int start __attribute__((unused)),
				    int end __attribute__((unused)))
{
  if (!status.batch && !quick)
#if defined(USE_NEW_READLINE_INTERFACE)
    return rl_completion_matches(text, new_command_generator);
#else
    return completion_matches((char *)text, (CPFunction *)new_command_generator);
#endif
  else
    return (char**) 0;
}

static char *new_command_generator(const char *text,int state)
{
  static int textlen;
  char *ptr;
  static Bucket *b;
  static entry *e;
  static uint i;

  if (!state)
    textlen=(uint) strlen(text);

  if (textlen>0)
  {						/* lookup in the hash */
    if (!state)
    {
      uint len;

      b = find_all_matches(&ht,text,(uint) strlen(text),&len);
      if (!b)
	return NullS;
      e = b->pData;
    }

    if (e)
    {
      ptr= strdup(e->str);
      e = e->pNext;
      return ptr;
    }
  }
  else
  { /* traverse the entire hash, ugly but works */

    if (!state)
    {
      /* find the first used bucket */
      for (i=0 ; i < ht.nTableSize ; i++)
      {
	if (ht.arBuckets[i])
	{
	  b = ht.arBuckets[i];
	  e = b->pData;
	  break;
	}
      }
    }
    ptr= NullS;
    while (e && !ptr)
    {					/* find valid entry in bucket */
      if ((uint) strlen(e->str) == b->nKeyLength)
	ptr = strdup(e->str);
      /* find the next used entry */
      e = e->pNext;
      if (!e)
      { /* find the next used bucket */
	b = b->pNext;
	if (!b)
	{
	  for (i++ ; i<ht.nTableSize; i++)
	  {
	    if (ht.arBuckets[i])
	    {
	      b = ht.arBuckets[i];
	      e = b->pData;
	      break;
	    }
	  }
	}
	else
	  e = b->pData;
      }
    }
    if (ptr)
      return ptr;
  }
  return NullS;
}


/* Build up the completion hash */

static void build_completion_hash(bool rehash, bool write_info)
{
  COMMANDS *cmd=commands;
  MYSQL_RES *databases=0,*tables=0;
  MYSQL_RES *fields;
  static char ***field_names= 0;
  MYSQL_ROW database_row,table_row;
  MYSQL_FIELD *sql_field;
  char buf[NAME_LEN*2+2];		 // table name plus field name plus 2
  int i,j,num_fields;
  DBUG_ENTER("build_completion_hash");

  if (status.batch || quick || !current_db)
    DBUG_VOID_RETURN;			// We don't need completion in batches

  /* hash SQL commands */
  while (cmd->name) {
    add_word(&ht,(char*) cmd->name);
    cmd++;
  }
  if (!rehash)
    DBUG_VOID_RETURN;

  /* Free old used memory */
  if (field_names)
    field_names=0;
  completion_hash_clean(&ht);
  free_root(&hash_mem_root,MYF(0));

  /* hash MySQL functions (to be implemented) */

  /* hash all database names */
  if (mysql_query(&mysql,"show databases") == 0)
  {
    if (!(databases = mysql_store_result(&mysql)))
      put_info(mysql_error(&mysql),INFO_INFO);
    else
    {
      while ((database_row=mysql_fetch_row(databases)))
      {
	char *str=strdup_root(&hash_mem_root, (char*) database_row[0]);
	if (str)
	  add_word(&ht,(char*) str);
      }
      mysql_free_result(databases);
    }
  }
  /* hash all table names */
  if (mysql_query(&mysql,"show tables")==0)
  {
    if (!(tables = mysql_store_result(&mysql)))
      put_info(mysql_error(&mysql),INFO_INFO);
    else
    {
      if (mysql_num_rows(tables) > 0 && !opt_silent && write_info)
      {
	tee_fprintf(stdout, "\
Reading table information for completion of table and column names\n\
You can turn off this feature to get a quicker startup with -A\n\n");
      }
      while ((table_row=mysql_fetch_row(tables)))
      {
	char *str=strdup_root(&hash_mem_root, (char*) table_row[0]);
	if (str &&
	    !completion_hash_exists(&ht,(char*) str, (uint) strlen(str)))
	  add_word(&ht,str);
      }
    }
  }

  /* hash all field names, both with the table prefix and without it */
  if (!tables)					/* no tables */
  {
    DBUG_VOID_RETURN;
  }
  mysql_data_seek(tables,0);
  if (!(field_names= (char ***) alloc_root(&hash_mem_root,sizeof(char **) *
					   (uint) (mysql_num_rows(tables)+1))))
  {
    mysql_free_result(tables);
    DBUG_VOID_RETURN;
  }
  i=0;
  while ((table_row=mysql_fetch_row(tables)))
  {
    if ((fields=mysql_list_fields(&mysql,(const char*) table_row[0],NullS)))
    {
      num_fields=mysql_num_fields(fields);
      if (!(field_names[i] = (char **) alloc_root(&hash_mem_root,
						  sizeof(char *) *
						  (num_fields*2+1))))
      {
        mysql_free_result(fields);
        break;
      }
      field_names[i][num_fields*2]= '\0';
      j=0;
      while ((sql_field=mysql_fetch_field(fields)))
      {
	sprintf(buf,"%.64s.%.64s",table_row[0],sql_field->name);
	field_names[i][j] = strdup_root(&hash_mem_root,buf);
	add_word(&ht,field_names[i][j]);
	field_names[i][num_fields+j] = strdup_root(&hash_mem_root,
						   sql_field->name);
	if (!completion_hash_exists(&ht,field_names[i][num_fields+j],
				    (uint) strlen(field_names[i][num_fields+j])))
	  add_word(&ht,field_names[i][num_fields+j]);
	j++;
      }
      mysql_free_result(fields);
    }
    else
      field_names[i]= 0;

    i++;
  }
  mysql_free_result(tables);
  field_names[i]=0;				// End pointer
  DBUG_VOID_RETURN;
}

	/* for gnu readline */

#ifndef HAVE_INDEX
extern "C" {
extern char *index(const char *,int c),*rindex(const char *,int);

char *index(const char *s,int c)
{
  for (;;)
  {
     if (*s == (char) c) return (char*) s;
     if (!*s++) return NullS;
  }
}

char *rindex(const char *s,int c)
{
  reg3 char *t;

  t = NullS;
  do if (*s == (char) c) t = (char*) s; while (*s++);
  return (char*) t;
}
}
#endif
#endif /* HAVE_READLINE */


static int reconnect(void)
{
  if (opt_reconnect)
  {
    put_info("No connection. Trying to reconnect...",INFO_INFO);
    (void) com_connect((String *) 0, 0);
    if (rehash)
      com_rehash(NULL, NULL);
  }
  if (!connected)
    return put_info("Can't connect to the server\n",INFO_ERROR);
  return 0;
}

static void get_current_db()
{
  MYSQL_RES *res;

  my_free(current_db, MYF(MY_ALLOW_ZERO_PTR));
  current_db= NULL;
  /* In case of error below current_db will be NULL */
  if (!mysql_query(&mysql, "SELECT DATABASE()") &&
      (res= mysql_use_result(&mysql)))
  {
    MYSQL_ROW row= mysql_fetch_row(res);
    if (row[0])
      current_db= my_strdup(row[0], MYF(MY_WME));
    mysql_free_result(res);
  }
}

/***************************************************************************
 The different commands
***************************************************************************/

int mysql_real_query_for_lazy(const char *buf, int length)
{
  for (uint retry=0;; retry++)
  {
    int error;
    if (!mysql_real_query(&mysql,buf,length))
      return 0;
    error= put_error(&mysql);
    if (mysql_errno(&mysql) != CR_SERVER_GONE_ERROR || retry > 1 ||
        !opt_reconnect)
      return error;
    if (reconnect())
      return error;
  }
}

int mysql_store_result_for_lazy(MYSQL_RES **result)
{
  if ((*result=mysql_store_result(&mysql)))
    return 0;

  if (mysql_error(&mysql)[0])
    return put_error(&mysql);
  return 0;
}

static void print_help_item(MYSQL_ROW *cur, int num_name, int num_cat, char *last_char)
{
  char ccat= (*cur)[num_cat][0];
  if (*last_char != ccat)
  {
    put_info(ccat == 'Y' ? "categories:" : "topics:", INFO_INFO);
    *last_char= ccat;
  }
  tee_fprintf(PAGER, "   %s\n", (*cur)[num_name]);
}


static int com_server_help(String *buffer __attribute__((unused)),
			   char *line __attribute__((unused)), char *help_arg)
{
  MYSQL_ROW cur;
  const char *server_cmd= buffer->ptr();
  char cmd_buf[100];
  MYSQL_RES *result;
  int error;
  
  if (help_arg[0] != '\'')
  {
    (void) strxnmov(cmd_buf, sizeof(cmd_buf), "help '", help_arg, "'", NullS);
    server_cmd= cmd_buf;
  }
  
  if (!status.batch)
  {
    old_buffer= *buffer;
    old_buffer.copy();
  }

  if (!connected && reconnect())
    return 1;

  if ((error= mysql_real_query_for_lazy(server_cmd,(int)strlen(server_cmd))) ||
      (error= mysql_store_result_for_lazy(&result)))
    return error;

  if (result)
  {
    unsigned int num_fields= mysql_num_fields(result);
    my_ulonglong num_rows= mysql_num_rows(result);
    mysql_fetch_fields(result);
    if (num_fields==3 && num_rows==1)
    {
      if (!(cur= mysql_fetch_row(result)))
      {
	error= -1;
	goto err;
      }

      init_pager();
      tee_fprintf(PAGER,   "Name: \'%s\'\n", cur[0]);
      tee_fprintf(PAGER,   "Description:\n%s", cur[1]);
      if (cur[2] && *((char*)cur[2]))
	tee_fprintf(PAGER, "Examples:\n%s", cur[2]);
      tee_fprintf(PAGER,   "\n");
      end_pager();
    }
    else if (num_fields >= 2 && num_rows)
    {
      init_pager();
      char last_char= 0;

      int num_name= 0, num_cat= 0;
      LINT_INIT(num_name);
      LINT_INIT(num_cat);

      if (num_fields == 2)
      {
	put_info("Many help items for your request exist.", INFO_INFO);
	put_info("To make a more specific request, please type 'help <item>',\nwhere <item> is one of the following", INFO_INFO);
	num_name= 0;
	num_cat= 1;
      }
      else if ((cur= mysql_fetch_row(result)))
      {
	tee_fprintf(PAGER, "You asked for help about help category: \"%s\"\n", cur[0]);
	put_info("For more information, type 'help <item>', where <item> is one of the following", INFO_INFO);
	num_name= 1;
	num_cat= 2;
	print_help_item(&cur,1,2,&last_char);
      }

      while ((cur= mysql_fetch_row(result)))
	print_help_item(&cur,num_name,num_cat,&last_char);
      tee_fprintf(PAGER, "\n");
      end_pager();
    }
    else
    {
      put_info("\nNothing found", INFO_INFO);
      put_info("Please try to run 'help contents' for a list of all accessible topics\n", INFO_INFO);
    }
  }

err:
  mysql_free_result(result);
  return error;
}

static int
com_help(String *buffer __attribute__((unused)),
	 char *line __attribute__((unused)))
{
  reg1 int i, j;
  char * help_arg= strchr(line,' '), buff[32], *end;

  if (help_arg)
    return com_server_help(buffer,line,help_arg+1);

  put_info("\nFor information about MySQL products and services, visit:\n"
           "   http://www.mysql.com/\n"
           "For developer information, including the MySQL Reference Manual, "
           "visit:\n"
           "   http://dev.mysql.com/\n"
           "To buy MySQL Network Support, training, or other products, visit:\n"
           "   https://shop.mysql.com/\n", INFO_INFO);
  put_info("List of all MySQL commands:", INFO_INFO);
  if (!named_cmds)
    put_info("Note that all text commands must be first on line and end with ';'",INFO_INFO);
  for (i = 0; commands[i].name; i++)
  {
    end= strmov(buff, commands[i].name);
    for (j= (int)strlen(commands[i].name); j < 10; j++)
      end= strmov(end, " ");
    if (commands[i].func)
      tee_fprintf(stdout, "%s(\\%c) %s\n", buff,
		  commands[i].cmd_char, commands[i].doc);
  }
  if (connected && mysql_get_server_version(&mysql) >= 40100)
    put_info("\nFor server side help, type 'help contents'\n", INFO_INFO);
  return 0;
}


	/* ARGSUSED */
static int
com_clear(String *buffer,char *line __attribute__((unused)))
{
#ifdef HAVE_READLINE
  if (status.add_to_history)
    fix_history(buffer);
#endif
  buffer->length(0);
  return 0;
}

	/* ARGSUSED */
static int
com_charset(String *buffer __attribute__((unused)), char *line)
{
  char buff[256], *param;
  CHARSET_INFO * new_cs;
  strmake(buff, line, sizeof(buff) - 1);
  param= get_arg(buff, 0);
  if (!param || !*param)
  {
    return put_info("Usage: \\C char_setname | charset charset_name", 
		    INFO_ERROR, 0);
  }
  new_cs= get_charset_by_csname(param, MY_CS_PRIMARY, MYF(MY_WME));
  if (new_cs)
  {
    charset_info= new_cs;
    put_info("Charset changed", INFO_INFO);
  }
  else put_info("Charset is not found", INFO_INFO);
  return 0;
}

/*
  Execute command
  Returns: 0  if ok
          -1 if not fatal error
	  1  if fatal error
*/


static int
com_go(String *buffer,char *line __attribute__((unused)))
{
  char		buff[200], time_buff[32], *pos;
  MYSQL_RES	*result;
  ulong		timer, warnings;
  uint		error= 0;
  int           err= 0;

  interrupted_query= 0;
  if (!status.batch)
  {
    old_buffer= *buffer;			// Save for edit command
    old_buffer.copy();
  }

  /* Remove garbage for nicer messages */
  LINT_INIT(buff[0]);
  remove_cntrl(*buffer);

  if (buffer->is_empty())
  {
    if (status.batch)				// Ignore empty quries
      return 0;
    return put_info("No query specified\n",INFO_ERROR);

  }
  if (!connected && reconnect())
  {
    buffer->length(0);				// Remove query on error
    return opt_reconnect ? -1 : 1;          // Fatal error
  }
  if (verbose)
    (void) com_print(buffer,0);

  if (skip_updates &&
      (buffer->length() < 4 || my_strnncoll(charset_info,
					    (const uchar*)buffer->ptr(),4,
					    (const uchar*)"SET ",4)))
  {
    (void) put_info("Ignoring query to other database",INFO_INFO);
    return 0;
  }

  timer=start_timer();
  executing_query= 1;
  error= mysql_real_query_for_lazy(buffer->ptr(),buffer->length());

#ifdef HAVE_READLINE
  if (status.add_to_history) 
  {  
    buffer->append(vertical ? "\\G" : delimiter);
    /* Append final command onto history */
    fix_history(buffer);
  }
#endif

  if (error)
  {
    executing_query= 0;
    buffer->length(0); // Remove query on error
    return error;
  }
  error=0;
  buffer->length(0);

  do
  {
    if (quick)
    {
      if (!(result=mysql_use_result(&mysql)) && mysql_field_count(&mysql))
      {
        executing_query= 0;
        return put_error(&mysql);
      }
    }
    else
    {
      error= mysql_store_result_for_lazy(&result);
      if (error)
      {
        executing_query= 0;
        return error;
      }
    }

    if (verbose >= 3 || !opt_silent)
      mysql_end_timer(timer,time_buff);
    else
      time_buff[0]=0;
    if (result)
    {
      if (!mysql_num_rows(result) && ! quick && !info_flag)
      {
	strmov(buff, "Empty set");
      }
      else
      {
	init_pager();
	if (opt_html)
	  print_table_data_html(result);
	else if (opt_xml)
	  print_table_data_xml(result);
	else if (vertical)
	  print_table_data_vertically(result);
	else if (opt_silent && verbose <= 2 && !output_tables)
	  print_tab_data(result);
	else
	  print_table_data(result);
	sprintf(buff,"%ld %s in set",
		(long) mysql_num_rows(result),
		(long) mysql_num_rows(result) == 1 ? "row" : "rows");
	end_pager();
      }
    }
    else if (mysql_affected_rows(&mysql) == ~(ulonglong) 0)
      strmov(buff,"Query OK");
    else
      sprintf(buff,"Query OK, %ld %s affected",
	      (long) mysql_affected_rows(&mysql),
	      (long) mysql_affected_rows(&mysql) == 1 ? "row" : "rows");

    pos=strend(buff);
    if ((warnings= mysql_warning_count(&mysql)))
    {
      *pos++= ',';
      *pos++= ' ';
      pos=int10_to_str(warnings, pos, 10);
      pos=strmov(pos, " warning");
      if (warnings != 1)
	*pos++= 's';
    }
    strmov(pos, time_buff);
    put_info(buff,INFO_RESULT);
    if (mysql_info(&mysql))
      put_info(mysql_info(&mysql),INFO_RESULT);
    put_info("",INFO_RESULT);			// Empty row

    if (result && !mysql_eof(result))	/* Something wrong when using quick */
      error= put_error(&mysql);
    else if (unbuffered)
      fflush(stdout);
    mysql_free_result(result);
  } while (!(err= mysql_next_result(&mysql)));
  if (err >= 1)
    error= put_error(&mysql);

  if (show_warnings == 1 && warnings >= 1) /* Show warnings if any */
  {
    init_pager();
    print_warnings();
    end_pager();
  }

  if (!error && !status.batch && 
      (mysql.server_status & SERVER_STATUS_DB_DROPPED))
    get_current_db();

  executing_query= 0;
  return error;				/* New command follows */
}


static void init_pager()
{
#ifdef USE_POPEN
  if (!opt_nopager)
  {
    if (!(PAGER= popen(pager, "w")))
    {
      tee_fprintf(stdout, "popen() failed! defaulting PAGER to stdout!\n");
      PAGER= stdout;
    }
  }
  else
#endif
    PAGER= stdout;
}

static void end_pager()
{
#ifdef USE_POPEN
  if (!opt_nopager)
    pclose(PAGER);
#endif
}


static void init_tee(const char *file_name)
{
  FILE* new_outfile;
  if (opt_outfile)
    end_tee();
  if (!(new_outfile= my_fopen(file_name, O_APPEND | O_WRONLY, MYF(MY_WME))))
  {
    tee_fprintf(stdout, "Error logging to file '%s'\n", file_name);
    return;
  }
  OUTFILE = new_outfile;
  strmake(outfile, file_name, FN_REFLEN-1);
  tee_fprintf(stdout, "Logging to file '%s'\n", file_name);
  opt_outfile= 1;
  return;
}


static void end_tee()
{
  my_fclose(OUTFILE, MYF(0));
  OUTFILE= 0;
  opt_outfile= 0;
  return;
}


static int
com_ego(String *buffer,char *line)
{
  int result;
  bool oldvertical=vertical;
  vertical=1;
  result=com_go(buffer,line);
  vertical=oldvertical;
  return result;
}


static const char *fieldtype2str(enum enum_field_types type)
{
  switch (type) {
    case FIELD_TYPE_BIT:         return "BIT";
    case FIELD_TYPE_BLOB:        return "BLOB";
    case FIELD_TYPE_DATE:        return "DATE";
    case FIELD_TYPE_DATETIME:    return "DATETIME";
    case FIELD_TYPE_NEWDECIMAL:  return "NEWDECIMAL";
    case FIELD_TYPE_DECIMAL:     return "DECIMAL";
    case FIELD_TYPE_DOUBLE:      return "DOUBLE";
    case FIELD_TYPE_ENUM:        return "ENUM";
    case FIELD_TYPE_FLOAT:       return "FLOAT";
    case FIELD_TYPE_GEOMETRY:    return "GEOMETRY";
    case FIELD_TYPE_INT24:       return "INT24";
    case FIELD_TYPE_LONG:        return "LONG";
    case FIELD_TYPE_LONGLONG:    return "LONGLONG";
    case FIELD_TYPE_LONG_BLOB:   return "LONG_BLOB";
    case FIELD_TYPE_MEDIUM_BLOB: return "MEDIUM_BLOB";
    case FIELD_TYPE_NEWDATE:     return "NEWDATE";
    case FIELD_TYPE_NULL:        return "NULL";
    case FIELD_TYPE_SET:         return "SET";
    case FIELD_TYPE_SHORT:       return "SHORT";
    case FIELD_TYPE_STRING:      return "STRING";
    case FIELD_TYPE_TIME:        return "TIME";
    case FIELD_TYPE_TIMESTAMP:   return "TIMESTAMP";
    case FIELD_TYPE_TINY:        return "TINY";
    case FIELD_TYPE_TINY_BLOB:   return "TINY_BLOB";
    case FIELD_TYPE_VAR_STRING:  return "VAR_STRING";
    case FIELD_TYPE_YEAR:        return "YEAR";
    default:                     return "?-unknown-?";
  }
}

static char *fieldflags2str(uint f) {
  static char buf[1024];
  char *s=buf;
  *s=0;
#define ff2s_check_flag(X) \
                if (f & X ## _FLAG) { s=strmov(s, # X " "); f &= ~ X ## _FLAG; }
  ff2s_check_flag(NOT_NULL);
  ff2s_check_flag(PRI_KEY);
  ff2s_check_flag(UNIQUE_KEY);
  ff2s_check_flag(MULTIPLE_KEY);
  ff2s_check_flag(BLOB);
  ff2s_check_flag(UNSIGNED);
  ff2s_check_flag(ZEROFILL);
  ff2s_check_flag(BINARY);
  ff2s_check_flag(ENUM);
  ff2s_check_flag(AUTO_INCREMENT);
  ff2s_check_flag(TIMESTAMP);
  ff2s_check_flag(SET);
  ff2s_check_flag(NO_DEFAULT_VALUE);
  ff2s_check_flag(NUM);
  ff2s_check_flag(PART_KEY);
  ff2s_check_flag(GROUP);
  ff2s_check_flag(UNIQUE);
  ff2s_check_flag(BINCMP);
#undef ff2s_check_flag
  if (f)
    sprintf(s, " unknows=0x%04x", f);
  return buf;
}

static void
print_field_types(MYSQL_RES *result)
{
  MYSQL_FIELD   *field;
  uint i=0;

  while ((field = mysql_fetch_field(result)))
  {
    tee_fprintf(PAGER, "Field %3u:  `%s`\n"
                       "Catalog:    `%s`\n"
                       "Database:   `%s`\n"
                       "Table:      `%s`\n"
                       "Org_table:  `%s`\n"
                       "Type:       %s\n"
                       "Collation:  %s (%u)\n"
                       "Length:     %lu\n"
                       "Max_length: %lu\n"
                       "Decimals:   %u\n"
                       "Flags:      %s\n\n",
                ++i,
                field->name, field->catalog, field->db, field->table,
                field->org_table, fieldtype2str(field->type),
                get_charset_name(field->charsetnr), field->charsetnr,
                field->length, field->max_length, field->decimals,
                fieldflags2str(field->flags));
  }
  tee_puts("", PAGER);
}


static void
print_table_data(MYSQL_RES *result)
{
  String separator(256);
  MYSQL_ROW	cur;
  MYSQL_FIELD	*field;
  bool		*num_flag;
  bool		*not_null_flag;

  num_flag=(bool*) my_alloca(sizeof(bool)*mysql_num_fields(result));
  not_null_flag=(bool*) my_alloca(sizeof(bool)*mysql_num_fields(result));
  if (info_flag)
  {
    print_field_types(result);
    if (!mysql_num_rows(result))
      return;
    mysql_field_seek(result,0);
  }
  separator.copy("+",1,charset_info);
  while ((field = mysql_fetch_field(result)))
  {
    uint length= column_names ? field->name_length : 0;
    if (quick)
      length=max(length,field->length);
    else
      length=max(length,field->max_length);
    if (length < 4 && !IS_NOT_NULL(field->flags))
      length=4;					// Room for "NULL"
    field->max_length=length;
    separator.fill(separator.length()+length+2,'-');
    separator.append('+');
  }
  separator.append('\0');                       // End marker for \0
  tee_puts((char*) separator.ptr(), PAGER);
  if (column_names)
  {
    mysql_field_seek(result,0);
    (void) tee_fputs("|", PAGER);
    for (uint off=0; (field = mysql_fetch_field(result)) ; off++)
    {
      tee_fprintf(PAGER, " %-*s |",(int) min(field->max_length,
                                            MAX_COLUMN_LENGTH),
		  field->name);
      num_flag[off]= IS_NUM(field->type);
      not_null_flag[off]= IS_NOT_NULL(field->flags);
    }
    (void) tee_fputs("\n", PAGER);
    tee_puts((char*) separator.ptr(), PAGER);
  }

  while ((cur= mysql_fetch_row(result)))
  {
    if (interrupted_query)
      break;
    ulong *lengths= mysql_fetch_lengths(result);
    (void) tee_fputs("| ", PAGER);
    mysql_field_seek(result, 0);
    for (uint off= 0; off < mysql_num_fields(result); off++)
    {
      const char *buffer;
      uint data_length;
      uint field_max_length;
      bool right_justified;
      uint visible_length;
      uint extra_padding;

      /* If this column may have a null value, use "NULL" for empty.  */
      if (! not_null_flag[off] && (lengths[off] == 0))
      {
        buffer= "NULL";
        data_length= 4;
      } 
      else 
      {
        buffer= cur[off];
        data_length= (uint) lengths[off];
      }

      field= mysql_fetch_field(result);
      field_max_length= field->max_length;

      /* 
       How many text cells on the screen will this string span?  If it contains
       multibyte characters, then the number of characters we occupy on screen
       will be fewer than the number of bytes we occupy in memory.

       We need to find how much screen real-estate we will occupy to know how 
       many extra padding-characters we should send with the printing function.
      */
      visible_length= charset_info->cset->numcells(charset_info, buffer, buffer + data_length);
      extra_padding= data_length - visible_length;

      if (field_max_length > MAX_COLUMN_LENGTH)
        tee_print_sized_data(buffer, data_length, MAX_COLUMN_LENGTH+extra_padding, FALSE);
      else
      {
        if (num_flag[off] != 0) /* if it is numeric, we right-justify it */
          tee_print_sized_data(buffer, data_length, field_max_length+extra_padding, TRUE);
        else 
          tee_print_sized_data(buffer, data_length, field_max_length+extra_padding, FALSE);
      }
      tee_fputs(" | ", PAGER);
    }
    (void) tee_fputs("\n", PAGER);
  }
  tee_puts((char*) separator.ptr(), PAGER);
  my_afree((gptr) num_flag);
  my_afree((gptr) not_null_flag);
}


static void
tee_print_sized_data(const char *data, unsigned int data_length, unsigned int total_bytes_to_send, bool right_justified)
{
  /* 
    For '\0's print ASCII spaces instead, as '\0' is eaten by (at
    least my) console driver, and that messes up the pretty table
    grid.  (The \0 is also the reason we can't use fprintf() .) 
  */
  unsigned int i;
  const char *p;

  if (right_justified) 
    for (i= data_length; i < total_bytes_to_send; i++)
      tee_putc((int)' ', PAGER);

  for (i= 0, p= data; i < data_length; i+= 1, p+= 1)
  {
    if (*p == '\0')
      tee_putc((int)' ', PAGER);
    else
      tee_putc((int)*p, PAGER);
  }

  if (! right_justified) 
    for (i= data_length; i < total_bytes_to_send; i++)
      tee_putc((int)' ', PAGER);
}



static void
print_table_data_html(MYSQL_RES *result)
{
  MYSQL_ROW	cur;
  MYSQL_FIELD	*field;

  mysql_field_seek(result,0);
  (void) tee_fputs("<TABLE BORDER=1><TR>", PAGER);
  if (column_names)
  {
    while((field = mysql_fetch_field(result)))
    {
      tee_fprintf(PAGER, "<TH>%s</TH>", (field->name ? 
					 (field->name[0] ? field->name : 
					  " &nbsp; ") : "NULL"));
    }
    (void) tee_fputs("</TR>", PAGER);
  }
  while ((cur = mysql_fetch_row(result)))
  {
    if (interrupted_query)
      break;
    ulong *lengths=mysql_fetch_lengths(result);
    (void) tee_fputs("<TR>", PAGER);
    for (uint i=0; i < mysql_num_fields(result); i++)
    {
      (void) tee_fputs("<TD>", PAGER);
      safe_put_field(cur[i],lengths[i]);
      (void) tee_fputs("</TD>", PAGER);
    }
    (void) tee_fputs("</TR>", PAGER);
  }
  (void) tee_fputs("</TABLE>", PAGER);
}


static void
print_table_data_xml(MYSQL_RES *result)
{
  MYSQL_ROW   cur;
  MYSQL_FIELD *fields;

  mysql_field_seek(result,0);

  tee_fputs("<?xml version=\"1.0\"?>\n\n<resultset statement=\"", PAGER);
  xmlencode_print(glob_buffer.ptr(), (int)strlen(glob_buffer.ptr()));
  tee_fputs("\">", PAGER);

  fields = mysql_fetch_fields(result);
  while ((cur = mysql_fetch_row(result)))
  {
    if (interrupted_query)
      break;
    ulong *lengths=mysql_fetch_lengths(result);
    (void) tee_fputs("\n  <row>\n", PAGER);
    for (uint i=0; i < mysql_num_fields(result); i++)
    {
      tee_fprintf(PAGER, "\t<field name=\"");
      xmlencode_print(fields[i].name, (uint) strlen(fields[i].name));
      tee_fprintf(PAGER, "\">");
      xmlencode_print(cur[i], lengths[i]);
      tee_fprintf(PAGER, "</field>\n");
    }
    (void) tee_fputs("  </row>\n", PAGER);
  }
  (void) tee_fputs("</resultset>\n", PAGER);
}


static void
print_table_data_vertically(MYSQL_RES *result)
{
  MYSQL_ROW	cur;
  uint		max_length=0;
  MYSQL_FIELD	*field;

  while ((field = mysql_fetch_field(result)))
  {
    uint length= field->name_length;
    if (length > max_length)
      max_length= length;
    field->max_length=length;
  }

  mysql_field_seek(result,0);
  for (uint row_count=1; (cur= mysql_fetch_row(result)); row_count++)
  {
    if (interrupted_query)
      break;
    mysql_field_seek(result,0);
    tee_fprintf(PAGER, 
		"*************************** %d. row ***************************\n", row_count);
    for (uint off=0; off < mysql_num_fields(result); off++)
    {
      field= mysql_fetch_field(result);
      tee_fprintf(PAGER, "%*s: ",(int) max_length,field->name);
      tee_fprintf(PAGER, "%s\n",cur[off] ? (char*) cur[off] : "NULL");
    }
  }
}


/* print_warnings should be called right after executing a statement */

static void print_warnings()
{
  const char   *query;
  MYSQL_RES    *result;
  MYSQL_ROW    cur;
  my_ulonglong num_rows;

  /* Get the warnings */
  query= "show warnings";
  mysql_real_query_for_lazy(query, strlen(query));
  mysql_store_result_for_lazy(&result);

  /* Bail out when no warnings */
  if (!(num_rows= mysql_num_rows(result)))
  {
    mysql_free_result(result);
    return;
  }

  /* Print the warnings */
  while ((cur= mysql_fetch_row(result)))
  {
    tee_fprintf(PAGER, "%s (Code %s): %s\n", cur[0], cur[1], cur[2]);
  }
  mysql_free_result(result);
}


static const char *array_value(const char **array, char key)
{
  for (; *array; array+= 2)
    if (**array == key)
      return array[1];
  return 0;
}


static void
xmlencode_print(const char *src, uint length)
{
  if (!src)
    tee_fputs("NULL", PAGER);
  else
  {
    for (const char *p = src; *p && length; *p++, length--)
    {
      const char *t;
      if ((t = array_value(xmlmeta, *p)))
	tee_fputs(t, PAGER);
      else
	tee_putc(*p, PAGER);
    }
  }
}


static void
safe_put_field(const char *pos,ulong length)
{
  if (!pos)
    tee_fputs("NULL", PAGER);
  else
  {
    if (opt_raw_data)
      tee_fputs(pos, PAGER);
    else for (const char *end=pos+length ; pos != end ; pos++)
    {
#ifdef USE_MB
      int l;
      if (use_mb(charset_info) &&
          (l = my_ismbchar(charset_info, pos, end)))
      {
	  while (l--)
	    tee_putc(*pos++, PAGER);
	  pos--;
	  continue;
      }
#endif
      if (!*pos)
	tee_fputs("\\0", PAGER); // This makes everything hard
      else if (*pos == '\t')
	tee_fputs("\\t", PAGER); // This would destroy tab format
      else if (*pos == '\n')
	tee_fputs("\\n", PAGER); // This too
      else if (*pos == '\\')
	tee_fputs("\\\\", PAGER);
	else
	tee_putc(*pos, PAGER);
    }
  }
}


static void
print_tab_data(MYSQL_RES *result)
{
  MYSQL_ROW	cur;
  MYSQL_FIELD	*field;
  ulong		*lengths;

  if (opt_silent < 2 && column_names)
  {
    int first=0;
    while ((field = mysql_fetch_field(result)))
    {
      if (first++)
	(void) tee_fputs("\t", PAGER);
      (void) tee_fputs(field->name, PAGER);
    }
    (void) tee_fputs("\n", PAGER);
  }
  while ((cur = mysql_fetch_row(result)))
  {
    lengths=mysql_fetch_lengths(result);
    safe_put_field(cur[0],lengths[0]);
    for (uint off=1 ; off < mysql_num_fields(result); off++)
    {
      (void) tee_fputs("\t", PAGER);
      safe_put_field(cur[off], lengths[off]);
    }
    (void) tee_fputs("\n", PAGER);
  }
}

static int
com_tee(String *buffer, char *line __attribute__((unused)))
{
  char file_name[FN_REFLEN], *end, *param;

  if (status.batch)
    return 0;
  while (my_isspace(charset_info,*line))
    line++;
  if (!(param = strchr(line, ' '))) // if outfile wasn't given, use the default
  {
    if (!strlen(outfile))
    {
      printf("No previous outfile available, you must give a filename!\n");
      return 0;
    }
    else if (opt_outfile)
    {
      tee_fprintf(stdout, "Currently logging to file '%s'\n", outfile);
      return 0;
    }
    else
      param = outfile;			//resume using the old outfile
  }

  /* eliminate the spaces before the parameters */
  while (my_isspace(charset_info,*param))
    param++;
  end= strmake(file_name, param, sizeof(file_name) - 1);
  /* remove end space from command line */
  while (end > file_name && (my_isspace(charset_info,end[-1]) || 
			     my_iscntrl(charset_info,end[-1])))
    end--;
  end[0]= 0;
  if (end == file_name)
  {
    printf("No outfile specified!\n");
    return 0;
  }
  init_tee(file_name);
  return 0;
}


static int
com_notee(String *buffer __attribute__((unused)),
	  char *line __attribute__((unused)))
{
  if (opt_outfile)
    end_tee();
  tee_fprintf(stdout, "Outfile disabled.\n");
  return 0;
}

/*
  Sorry, this command is not available in Windows.
*/

#ifdef USE_POPEN
static int
com_pager(String *buffer, char *line __attribute__((unused)))
{
  char pager_name[FN_REFLEN], *end, *param;

  if (status.batch)
    return 0;
  /* Skip spaces in front of the pager command */
  while (my_isspace(charset_info, *line))
    line++;
  /* Skip the pager command */
  param= strchr(line, ' ');
  /* Skip the spaces between the command and the argument */
  while (param && my_isspace(charset_info, *param))
    param++;
  if (!param || !strlen(param)) // if pager was not given, use the default
  {
    if (!default_pager_set)
    {
      tee_fprintf(stdout, "Default pager wasn't set, using stdout.\n");
      opt_nopager=1;
      strmov(pager, "stdout");
      PAGER= stdout;
      return 0;
    }
    strmov(pager, default_pager);
  }
  else
  {
    end= strmake(pager_name, param, sizeof(pager_name)-1);
    while (end > pager_name && (my_isspace(charset_info,end[-1]) || 
                                my_iscntrl(charset_info,end[-1])))
      end--;
    end[0]=0;
    strmov(pager, pager_name);
    strmov(default_pager, pager_name);
  }
  opt_nopager=0;
  tee_fprintf(stdout, "PAGER set to '%s'\n", pager);
  return 0;
}


static int
com_nopager(String *buffer __attribute__((unused)),
	    char *line __attribute__((unused)))
{
  strmov(pager, "stdout");
  opt_nopager=1;
  PAGER= stdout;
  tee_fprintf(stdout, "PAGER set to stdout\n");
  return 0;
}
#endif


/*
  Sorry, you can't send the result to an editor in Win32
*/

#ifdef USE_POPEN
static int
com_edit(String *buffer,char *line __attribute__((unused)))
{
  char	filename[FN_REFLEN],buff[160];
  int	fd,tmp;
  const char *editor;

  if ((fd=create_temp_file(filename,NullS,"sql", O_CREAT | O_WRONLY,
			   MYF(MY_WME))) < 0)
    goto err;
  if (buffer->is_empty() && !old_buffer.is_empty())
    (void) my_write(fd,(byte*) old_buffer.ptr(),old_buffer.length(),
		    MYF(MY_WME));
  else
    (void) my_write(fd,(byte*) buffer->ptr(),buffer->length(),MYF(MY_WME));
  (void) my_close(fd,MYF(0));

  if (!(editor = (char *)getenv("EDITOR")) &&
      !(editor = (char *)getenv("VISUAL")))
    editor = "vi";
  strxmov(buff,editor," ",filename,NullS);
  (void) system(buff);

  MY_STAT stat_arg;
  if (!my_stat(filename,&stat_arg,MYF(MY_WME)))
    goto err;
  if ((fd = my_open(filename,O_RDONLY, MYF(MY_WME))) < 0)
    goto err;
  (void) buffer->alloc((uint) stat_arg.st_size);
  if ((tmp=read(fd,(char*) buffer->ptr(),buffer->alloced_length())) >= 0L)
    buffer->length((uint) tmp);
  else
    buffer->length(0);
  (void) my_close(fd,MYF(0));
  (void) my_delete(filename,MYF(MY_WME));
err:
  return 0;
}
#endif


/* If arg is given, exit without errors. This happens on command 'quit' */

static int
com_quit(String *buffer __attribute__((unused)),
	 char *line __attribute__((unused)))
{
  /* let the screen auto close on a normal shutdown */
  NETWARE_SET_SCREEN_MODE(SCR_AUTOCLOSE_ON_EXIT);
  status.exit_status=0;
  return 1;
}

static int
com_rehash(String *buffer __attribute__((unused)),
	 char *line __attribute__((unused)))
{
#ifdef HAVE_READLINE
  build_completion_hash(1, 0);
#endif
  return 0;
}


#ifdef USE_POPEN
static int
com_shell(String *buffer, char *line __attribute__((unused)))
{
  char *shell_cmd;

  /* Skip space from line begin */
  while (my_isspace(charset_info, *line))
    line++;
  if (!(shell_cmd = strchr(line, ' ')))
  {
    put_info("Usage: \\! shell-command", INFO_ERROR);
    return -1;
  }
  /*
    The output of the shell command does not
    get directed to the pager or the outfile
  */
  if (system(shell_cmd) == -1)
  {
    put_info(strerror(errno), INFO_ERROR, errno);
    return -1;
  }
  return 0;
}
#endif


static int
com_print(String *buffer,char *line __attribute__((unused)))
{
  tee_puts("--------------", stdout);
  (void) tee_fputs(buffer->c_ptr(), stdout);
  if (!buffer->length() || (*buffer)[buffer->length()-1] != '\n')
    tee_putc('\n', stdout);
  tee_puts("--------------\n", stdout);
  return 0;					/* If empty buffer */
}

	/* ARGSUSED */
static int
com_connect(String *buffer, char *line)
{
  char *tmp, buff[256];
  bool save_rehash= rehash;
  int error;

  bzero(buff, sizeof(buff));
  if (buffer)
  {
    strmov(buff, line);
    tmp= get_arg(buff, 0);
    if (tmp && *tmp)
    {
      my_free(current_db, MYF(MY_ALLOW_ZERO_PTR));
      current_db= my_strdup(tmp, MYF(MY_WME));
      tmp= get_arg(buff, 1);
      if (tmp)
      {
	my_free(current_host,MYF(MY_ALLOW_ZERO_PTR));
	current_host=my_strdup(tmp,MYF(MY_WME));
      }
    }
    else
      rehash= 0;				// Quick re-connect
    buffer->length(0);				// command used
  }
  else
    rehash= 0;
  error=sql_connect(current_host,current_db,current_user,opt_password,0);
  rehash= save_rehash;

  if (connected)
  {
    sprintf(buff,"Connection id:    %lu",mysql_thread_id(&mysql));
    put_info(buff,INFO_INFO);
    sprintf(buff,"Current database: %.128s\n",
	    current_db ? current_db : "*** NONE ***");
    put_info(buff,INFO_INFO);
  }
  return error;
}


static int com_source(String *buffer, char *line)
{
  char source_name[FN_REFLEN], *end, *param;
  LINE_BUFFER *line_buff;
  int error;
  STATUS old_status;
  FILE *sql_file;

  /* Skip space from file name */
  while (my_isspace(charset_info,*line))
    line++;
  if (!(param = strchr(line, ' ')))		// Skip command name
    return put_info("Usage: \\. <filename> | source <filename>", 
		    INFO_ERROR, 0);
  while (my_isspace(charset_info,*param))
    param++;
  end=strmake(source_name,param,sizeof(source_name)-1);
  while (end > source_name && (my_isspace(charset_info,end[-1]) || 
                               my_iscntrl(charset_info,end[-1])))
    end--;
  end[0]=0;
  unpack_filename(source_name,source_name);
  /* open file name */
  if (!(sql_file = my_fopen(source_name, O_RDONLY | O_BINARY,MYF(0))))
  {
    char buff[FN_REFLEN+60];
    sprintf(buff,"Failed to open file '%s', error: %d", source_name,errno);
    return put_info(buff, INFO_ERROR, 0);
  }

  if (!(line_buff=batch_readline_init(opt_max_allowed_packet+512,sql_file)))
  {
    my_fclose(sql_file,MYF(0));
    return put_info("Can't initialize batch_readline", INFO_ERROR, 0);
  }

  /* Save old status */
  old_status=status;
  bfill((char*) &status,sizeof(status),(char) 0);

  status.batch=old_status.batch;		// Run in batch mode
  status.line_buff=line_buff;
  status.file_name=source_name;
  glob_buffer.length(0);			// Empty command buffer
  error= read_and_execute(false);
  status=old_status;				// Continue as before
  my_fclose(sql_file,MYF(0));
  batch_readline_end(line_buff);
  return error;
}


	/* ARGSUSED */
static int
com_delimiter(String *buffer __attribute__((unused)), char *line)
{
  char buff[256], *tmp;

  strmake(buff, line, sizeof(buff) - 1);
  tmp= get_arg(buff, 0);

  if (!tmp || !*tmp)
  {
    put_info("DELIMITER must be followed by a 'delimiter' character or string",
	     INFO_ERROR);
    return 0;
  }
  strmake(delimiter, tmp, sizeof(delimiter) - 1);
  delimiter_length= (int)strlen(delimiter);
  delimiter_str= delimiter;
  return 0;
}

	/* ARGSUSED */
static int
com_use(String *buffer __attribute__((unused)), char *line)
{
  char *tmp, buff[FN_REFLEN + 1];

  bzero(buff, sizeof(buff));
  strmov(buff, line);
  tmp= get_arg(buff, 0);
  if (!tmp || !*tmp)
  {
    put_info("USE must be followed by a database name", INFO_ERROR);
    return 0;
  }
  /*
    We need to recheck the current database, because it may change
    under our feet, for example if DROP DATABASE or RENAME DATABASE
    (latter one not yet available by the time the comment was written)
  */
  get_current_db();

  if (!current_db || cmp_database(charset_info, current_db,tmp))
  {
    if (one_database)
      skip_updates= 1;
    else
    {
      /*
	reconnect once if connection is down or if connection was found to
	be down during query
      */
      if (!connected && reconnect())
      return opt_reconnect ? -1 : 1;                        // Fatal error
      if (mysql_select_db(&mysql,tmp))
      {
	if (mysql_errno(&mysql) != CR_SERVER_GONE_ERROR)
	  return put_error(&mysql);

	if (reconnect())
        return opt_reconnect ? -1 : 1;                      // Fatal error
	if (mysql_select_db(&mysql,tmp))
	  return put_error(&mysql);
      }
      my_free(current_db,MYF(MY_ALLOW_ZERO_PTR));
      current_db=my_strdup(tmp,MYF(MY_WME));
#ifdef HAVE_READLINE
      build_completion_hash(rehash, 1);
#endif
    }
  }
  else
    skip_updates= 0;
  put_info("Database changed",INFO_INFO);
  return 0;
}

static int
com_warnings(String *buffer __attribute__((unused)),
   char *line __attribute__((unused)))
{
  show_warnings = 1;
  put_info("Show warnings enabled.",INFO_INFO);
  return 0;
}

static int
com_nowarnings(String *buffer __attribute__((unused)),
   char *line __attribute__((unused)))
{
  show_warnings = 0;
  put_info("Show warnings disabled.",INFO_INFO);
  return 0;
}

/*
  Gets argument from a command on the command line. If get_next_arg is
  not defined, skips the command and returns the first argument. The
  line is modified by adding zero to the end of the argument. If
  get_next_arg is defined, then the function searches for end of string
  first, after found, returns the next argument and adds zero to the
  end. If you ever wish to use this feature, remember to initialize all
  items in the array to zero first.
*/

char *get_arg(char *line, my_bool get_next_arg)
{
  char *ptr, *start;
  my_bool quoted= 0, valid_arg= 0;
  char qtype= 0;

  ptr= line;
  if (get_next_arg)
  {
    for (; *ptr; ptr++) ;
    if (*(ptr + 1))
      ptr++;
  }
  else
  {
    /* skip leading white spaces */
    while (my_isspace(charset_info, *ptr))
      ptr++;
    if (*ptr == '\\') // short command was used
      ptr+= 2;
    else
      while (*ptr &&!my_isspace(charset_info, *ptr)) // skip command
        ptr++;
  }
  if (!*ptr)
    return NullS;
  while (my_isspace(charset_info, *ptr))
    ptr++;
  if (*ptr == '\'' || *ptr == '\"' || *ptr == '`')
  {
    qtype= *ptr;
    quoted= 1;
    ptr++;
  }
  for (start=ptr ; *ptr; ptr++)
  {
    if (*ptr == '\\' && ptr[1]) // escaped character
    {
      // Remove the backslash
      strmov(ptr, ptr+1);
    }
    else if ((!quoted && *ptr == ' ') || (quoted && *ptr == qtype))
    {
      *ptr= 0;
      break;
    }
  }
  valid_arg= ptr != start;
  return valid_arg ? start : NullS;
}


static int
sql_real_connect(char *host,char *database,char *user,char *password,
		 uint silent)
{
  if (connected)
  {
    connected= 0;
    mysql_close(&mysql);
  }
  mysql_init(&mysql);
  if (opt_connect_timeout)
  {
    uint timeout=opt_connect_timeout;
    mysql_options(&mysql,MYSQL_OPT_CONNECT_TIMEOUT,
		  (char*) &timeout);
  }
  if (opt_compress)
    mysql_options(&mysql,MYSQL_OPT_COMPRESS,NullS);
  if (opt_secure_auth)
    mysql_options(&mysql, MYSQL_SECURE_AUTH, (char *) &opt_secure_auth);
  if (using_opt_local_infile)
    mysql_options(&mysql,MYSQL_OPT_LOCAL_INFILE, (char*) &opt_local_infile);
#ifdef HAVE_OPENSSL
  if (opt_use_ssl)
    mysql_ssl_set(&mysql, opt_ssl_key, opt_ssl_cert, opt_ssl_ca,
		  opt_ssl_capath, opt_ssl_cipher);
#endif
  if (opt_protocol)
    mysql_options(&mysql,MYSQL_OPT_PROTOCOL,(char*)&opt_protocol);
#ifdef HAVE_SMEM
  if (shared_memory_base_name)
    mysql_options(&mysql,MYSQL_SHARED_MEMORY_BASE_NAME,shared_memory_base_name);
#endif
  if (safe_updates)
  {
    char init_command[100];
    sprintf(init_command,
	    "SET SQL_SAFE_UPDATES=1,SQL_SELECT_LIMIT=%lu,SQL_MAX_JOIN_SIZE=%lu",
	    select_limit,max_join_size);
    mysql_options(&mysql, MYSQL_INIT_COMMAND, init_command);
  }
  if (default_charset_used)
    mysql_options(&mysql, MYSQL_SET_CHARSET_NAME, default_charset);
  if (!mysql_real_connect(&mysql, host, user, password,
			  database, opt_mysql_port, opt_mysql_unix_port,
			  connect_flag | CLIENT_MULTI_STATEMENTS))
  {
    if (!silent ||
	(mysql_errno(&mysql) != CR_CONN_HOST_ERROR &&
	 mysql_errno(&mysql) != CR_CONNECTION_ERROR))
    {
      (void) put_error(&mysql);
      (void) fflush(stdout);
      return ignore_errors ? -1 : 1;		// Abort
    }
    return -1;					// Retryable
  }
  connected=1;
#ifndef EMBEDDED_LIBRARY
  mysql.reconnect=info_flag ? 1 : 0; // We want to know if this happens
#else
  mysql.reconnect= 1;
#endif
#ifdef HAVE_READLINE
  build_completion_hash(rehash, 1);
#endif
  return 0;
}


static int
sql_connect(char *host,char *database,char *user,char *password,uint silent)
{
  bool message=0;
  uint count=0;
  int error;
  for (;;)
  {
    if ((error=sql_real_connect(host,database,user,password,wait_flag)) >= 0)
    {
      if (count)
      {
	tee_fputs("\n", stderr);
	(void) fflush(stderr);
      }
      return error;
    }
    if (!wait_flag)
      return ignore_errors ? -1 : 1;
    if (!message && !silent)
    {
      message=1;
      tee_fputs("Waiting",stderr); (void) fflush(stderr);
    }
    (void) sleep(wait_time);
    if (!silent)
    {
      putc('.',stderr); (void) fflush(stderr);
      count++;
    }
  }
}



static int
com_status(String *buffer __attribute__((unused)),
	   char *line __attribute__((unused)))
{
  const char *status;
  char buff[22];
  ulonglong id;
  MYSQL_RES *result;
  LINT_INIT(result);

  tee_puts("--------------", stdout);
  usage(1);					/* Print version */
  if (connected)
  {
    tee_fprintf(stdout, "\nConnection id:\t\t%lu\n",mysql_thread_id(&mysql));
    /* 
      Don't remove "limit 1", 
      it is protection againts SQL_SELECT_LIMIT=0
    */
    if (!mysql_query(&mysql,"select DATABASE(), USER() limit 1") &&
	(result=mysql_use_result(&mysql)))
    {
      MYSQL_ROW cur=mysql_fetch_row(result);
      if (cur)
      {
        tee_fprintf(stdout, "Current database:\t%s\n", cur[0] ? cur[0] : "");
        tee_fprintf(stdout, "Current user:\t\t%s\n", cur[1]);
      }
      mysql_free_result(result);
    } 
#ifdef HAVE_OPENSSL
    if ((status= mysql_get_ssl_cipher(&mysql)))
      tee_fprintf(stdout, "SSL:\t\t\tCipher in use is %s\n",
		  status);
    else
#endif /* HAVE_OPENSSL */
      tee_puts("SSL:\t\t\tNot in use", stdout);
  }
  else
  {
    vidattr(A_BOLD);
    tee_fprintf(stdout, "\nNo connection\n");
    vidattr(A_NORMAL);
    return 0;
  }
  if (skip_updates)
  {
    vidattr(A_BOLD);
    tee_fprintf(stdout, "\nAll updates ignored to this database\n");
    vidattr(A_NORMAL);
  }
#ifdef USE_POPEN
  tee_fprintf(stdout, "Current pager:\t\t%s\n", pager);
  tee_fprintf(stdout, "Using outfile:\t\t'%s'\n", opt_outfile ? outfile : "");
#endif
  tee_fprintf(stdout, "Using delimiter:\t%s\n", delimiter);
  tee_fprintf(stdout, "Server version:\t\t%s\n", mysql_get_server_info(&mysql));
  tee_fprintf(stdout, "Protocol version:\t%d\n", mysql_get_proto_info(&mysql));
  tee_fprintf(stdout, "Connection:\t\t%s\n", mysql_get_host_info(&mysql));
  if ((id= mysql_insert_id(&mysql)))
    tee_fprintf(stdout, "Insert id:\t\t%s\n", llstr(id, buff));

  /* 
    Don't remove "limit 1", 
    it is protection againts SQL_SELECT_LIMIT=0
  */
  if (!mysql_query(&mysql,"select @@character_set_client, @@character_set_connection, @@character_set_server, @@character_set_database limit 1") &&
      (result=mysql_use_result(&mysql)))
  {
    MYSQL_ROW cur=mysql_fetch_row(result);
    if (cur)
    {
      tee_fprintf(stdout, "Server characterset:\t%s\n", cur[2] ? cur[2] : "");
      tee_fprintf(stdout, "Db     characterset:\t%s\n", cur[3] ? cur[3] : "");
      tee_fprintf(stdout, "Client characterset:\t%s\n", cur[0] ? cur[0] : "");
      tee_fprintf(stdout, "Conn.  characterset:\t%s\n", cur[1] ? cur[1] : "");
    }
    mysql_free_result(result);
  }
  else
  {
    /* Probably pre-4.1 server */
    tee_fprintf(stdout, "Client characterset:\t%s\n", charset_info->csname);
    tee_fprintf(stdout, "Server characterset:\t%s\n", mysql.charset->csname);
  }

#ifndef EMBEDDED_LIBRARY
  if (strstr(mysql_get_host_info(&mysql),"TCP/IP") || ! mysql.unix_socket)
    tee_fprintf(stdout, "TCP port:\t\t%d\n", mysql.port);
  else
    tee_fprintf(stdout, "UNIX socket:\t\t%s\n", mysql.unix_socket);
  if (mysql.net.compress)
    tee_fprintf(stdout, "Protocol:\t\tCompressed\n");
#endif

  if ((status=mysql_stat(&mysql)) && !mysql_error(&mysql)[0])
  {
    ulong sec;
    char buff[40];
    const char *pos= strchr(status,' ');
    /* print label */
    tee_fprintf(stdout, "%.*s\t\t\t", (int) (pos-status), status);
    if ((status=str2int(pos,10,0,LONG_MAX,(long*) &sec)))
    {
      nice_time((double) sec,buff,0);
      tee_puts(buff, stdout);			/* print nice time */
      while (*status == ' ') status++;		/* to next info */
    }
    if (status)
    {
      tee_putc('\n', stdout);
      tee_puts(status, stdout);
    }
  }
  if (safe_updates)
  {
    vidattr(A_BOLD);
    tee_fprintf(stdout, "\nNote that you are running in safe_update_mode:\n");
    vidattr(A_NORMAL);
    tee_fprintf(stdout, "\
UPDATEs and DELETEs that don't use a key in the WHERE clause are not allowed.\n\
(One can force an UPDATE/DELETE by adding LIMIT # at the end of the command.)\n\
SELECT has an automatic 'LIMIT %lu' if LIMIT is not used.\n\
Max number of examined row combination in a join is set to: %lu\n\n",
select_limit, max_join_size);
  }
  tee_puts("--------------\n", stdout);
  return 0;
}


static int
put_info(const char *str,INFO_TYPE info_type, uint error, const char *sqlstate)
{
  FILE *file= (info_type == INFO_ERROR ? stderr : stdout);
  static int inited=0;

  if (status.batch)
  {
    if (info_type == INFO_ERROR)
    {
      (void) fflush(file);
      fprintf(file,"ERROR");
      if (error)
      {
	if (sqlstate)
	  (void) fprintf(file," %d (%s)",error, sqlstate);
        else
	  (void) fprintf(file," %d",error);
      }
      if (status.query_start_line && line_numbers)
      {
	(void) fprintf(file," at line %lu",status.query_start_line);
	if (status.file_name)
	  (void) fprintf(file," in file: '%s'", status.file_name);
      }
      (void) fprintf(file,": %s\n",str);
      (void) fflush(file);
      if (!ignore_errors)
	return 1;
    }
    else if (info_type == INFO_RESULT && verbose > 1)
      tee_puts(str, file);
    if (unbuffered)
      fflush(file);
    return info_type == INFO_ERROR ? -1 : 0;
  }
  if (!opt_silent || info_type == INFO_ERROR)
  {
    if (!inited)
    {
      inited=1;
#ifdef HAVE_SETUPTERM
      (void) setupterm((char *)0, 1, (int *) 0);
#endif
    }
    if (info_type == INFO_ERROR)
    {
      if (!opt_nobeep)
        putchar('\a');		      	/* This should make a bell */
      vidattr(A_STANDOUT);
      if (error)
      {
	if (sqlstate)
          (void) tee_fprintf(file, "ERROR %d (%s): ", error, sqlstate);
        else
          (void) tee_fprintf(file, "ERROR %d: ", error);
      }
      else
        tee_puts("ERROR: ", file);
    }
    else
      vidattr(A_BOLD);
    (void) tee_puts(str, file);
    vidattr(A_NORMAL);
  }
  if (unbuffered)
    fflush(file);
  return info_type == INFO_ERROR ? -1 : 0;
}


static int
put_error(MYSQL *mysql)
{
  return put_info(mysql_error(mysql), INFO_ERROR, mysql_errno(mysql),
		  mysql_sqlstate(mysql));
}  


static void remove_cntrl(String &buffer)
{
  char *start,*end;
  end=(start=(char*) buffer.ptr())+buffer.length();
  while (start < end && !my_isgraph(charset_info,end[-1]))
    end--;
  buffer.length((uint) (end-start));
}


void tee_fprintf(FILE *file, const char *fmt, ...)
{
  va_list args;

  NETWARE_YIELD;
  va_start(args, fmt);
  (void) vfprintf(file, fmt, args);
  va_end(args);

  if (opt_outfile)
  {
    va_start(args, fmt);
    (void) vfprintf(OUTFILE, fmt, args);
    va_end(args);
  }
}


void tee_fputs(const char *s, FILE *file)
{
  NETWARE_YIELD;
  fputs(s, file);
  if (opt_outfile)
    fputs(s, OUTFILE);
}


void tee_puts(const char *s, FILE *file)
{
  NETWARE_YIELD;
  fputs(s, file);
  fputs("\n", file);
  if (opt_outfile)
  {
    fputs(s, OUTFILE);
    fputs("\n", OUTFILE);
  }
}

void tee_putc(int c, FILE *file)
{
  putc(c, file);
  if (opt_outfile)
    putc(c, OUTFILE);
}

#if defined( __WIN__) || defined(__NETWARE__)
#include <time.h>
#else
#include <sys/times.h>
#ifdef _SC_CLK_TCK				// For mit-pthreads
#undef CLOCKS_PER_SEC
#define CLOCKS_PER_SEC (sysconf(_SC_CLK_TCK))
#endif
#endif

static ulong start_timer(void)
{
#if defined( __WIN__) || defined(__NETWARE__)
 return clock();
#else
  struct tms tms_tmp;
  return times(&tms_tmp);
#endif
}


static void nice_time(double sec,char *buff,bool part_second)
{
  ulong tmp;
  if (sec >= 3600.0*24)
  {
    tmp=(ulong) floor(sec/(3600.0*24));
    sec-=3600.0*24*tmp;
    buff=int10_to_str((long) tmp, buff, 10);
    buff=strmov(buff,tmp > 1 ? " days " : " day ");
  }
  if (sec >= 3600.0)
  {
    tmp=(ulong) floor(sec/3600.0);
    sec-=3600.0*tmp;
    buff=int10_to_str((long) tmp, buff, 10);
    buff=strmov(buff,tmp > 1 ? " hours " : " hour ");
  }
  if (sec >= 60.0)
  {
    tmp=(ulong) floor(sec/60.0);
    sec-=60.0*tmp;
    buff=int10_to_str((long) tmp, buff, 10);
    buff=strmov(buff," min ");
  }
  if (part_second)
    sprintf(buff,"%.2f sec",sec);
  else
    sprintf(buff,"%d sec",(int) sec);
}


static void end_timer(ulong start_time,char *buff)
{
  nice_time((double) (start_timer() - start_time) /
	    CLOCKS_PER_SEC,buff,1);
}


static void mysql_end_timer(ulong start_time,char *buff)
{
  buff[0]=' ';
  buff[1]='(';
  end_timer(start_time,buff+2);
  strmov(strend(buff),")");
}

static const char* construct_prompt()
{
  processed_prompt.free();			// Erase the old prompt
  time_t  lclock = time(NULL);			// Get the date struct
  struct tm *t = localtime(&lclock);

  /* parse thru the settings for the prompt */
  for (char *c = current_prompt; *c ; *c++)
  {
    if (*c != PROMPT_CHAR)
	processed_prompt.append(*c);
    else
    {
      switch (*++c) {
      case '\0':
	c--;			// stop it from going beyond if ends with %
	break;
      case 'c':
	add_int_to_prompt(++prompt_counter);
	break;
      case 'v':
	if (connected)
	  processed_prompt.append(mysql_get_server_info(&mysql));
	else
	  processed_prompt.append("not_connected");
	break;
      case 'd':
	processed_prompt.append(current_db ? current_db : "(none)");
	break;
      case 'h':
      {
	const char *prompt;
	prompt= connected ? mysql_get_host_info(&mysql) : "not_connected";
	if (strstr(prompt, "Localhost"))
	  processed_prompt.append("localhost");
	else
	{
	  const char *end=strcend(prompt,' ');
	  processed_prompt.append(prompt, (uint) (end-prompt));
	}
	break;
      }
      case 'p':
      {
#ifndef EMBEDDED_LIBRARY
	if (!connected)
	{
	  processed_prompt.append("not_connected");
	  break;
	}

	const char *host_info = mysql_get_host_info(&mysql);
	if (strstr(host_info, "memory")) 
	{
		processed_prompt.append( mysql.host );
	}
	else if (strstr(host_info,"TCP/IP") ||
	    !mysql.unix_socket)
	  add_int_to_prompt(mysql.port);
	else
	{
	  char *pos=strrchr(mysql.unix_socket,'/');
 	  processed_prompt.append(pos ? pos+1 : mysql.unix_socket);
	}
#endif
      }
	break;
      case 'U':
	if (!full_username)
	  init_username();
	processed_prompt.append(full_username);
	break;
      case 'u':
	if (!full_username)
	  init_username();
	processed_prompt.append(part_username);
	break;
      case PROMPT_CHAR:
	processed_prompt.append(PROMPT_CHAR);
	break;
      case 'n':
	processed_prompt.append('\n');
	break;
      case ' ':
      case '_':
	processed_prompt.append(' ');
	break;
      case 'R':
	if (t->tm_hour < 10)
	  processed_prompt.append('0');
	add_int_to_prompt(t->tm_hour);
	break;
      case 'r':
	int getHour;
	getHour = t->tm_hour % 12;
	if (getHour == 0)
	  getHour=12;
	if (getHour < 10)
	  processed_prompt.append('0');
	add_int_to_prompt(getHour);
	break;
      case 'm':
	if (t->tm_min < 10)
	  processed_prompt.append('0');
	add_int_to_prompt(t->tm_min);
	break;
      case 'y':
	int getYear;
	getYear = t->tm_year % 100;
	if (getYear < 10)
	  processed_prompt.append('0');
	add_int_to_prompt(getYear);
	break;
      case 'Y':
	add_int_to_prompt(t->tm_year+1900);
	break;
      case 'D':
	char* dateTime;
	time_t lclock;
	lclock = time(NULL);
	dateTime = ctime(&lclock);
	processed_prompt.append(strtok(dateTime,"\n"));
	break;
      case 's':
	if (t->tm_sec < 10)
	  processed_prompt.append('0');
	add_int_to_prompt(t->tm_sec);
	break;
      case 'w':
	processed_prompt.append(day_names[t->tm_wday]);
	break;
      case 'P':
	processed_prompt.append(t->tm_hour < 12 ? "am" : "pm");
	break;
      case 'o':
	add_int_to_prompt(t->tm_mon+1);
	break;
      case 'O':
	processed_prompt.append(month_names[t->tm_mon]);
	break;
      case '\'':
	processed_prompt.append("'");
	break;
      case '"':
	processed_prompt.append('"');
	break;
      case 'S':
	processed_prompt.append(';');
	break;
      case 't':
	processed_prompt.append('\t');
	break;
      default:
	processed_prompt.append(c);
      }
    }
  }
  processed_prompt.append('\0');
  return processed_prompt.ptr();
}


static void add_int_to_prompt(int toadd)
{
  char buffer[16];
  int10_to_str(toadd,buffer,10);
  processed_prompt.append(buffer);
}

static void init_username()
{
  my_free(full_username,MYF(MY_ALLOW_ZERO_PTR));
  my_free(part_username,MYF(MY_ALLOW_ZERO_PTR));

  MYSQL_RES *result;
  LINT_INIT(result);
  if (!mysql_query(&mysql,"select USER()") &&
      (result=mysql_use_result(&mysql)))
  {
    MYSQL_ROW cur=mysql_fetch_row(result);
    full_username=my_strdup(cur[0],MYF(MY_WME));
    part_username=my_strdup(strtok(cur[0],"@"),MYF(MY_WME));
    (void) mysql_fetch_row(result);		// Read eof
  }
}

static int com_prompt(String *buffer, char *line)
{
  char *ptr=strchr(line, ' ');
  prompt_counter = 0;
  my_free(current_prompt,MYF(MY_ALLOW_ZERO_PTR));
  current_prompt=my_strdup(ptr ? ptr+1 : default_prompt,MYF(MY_WME));
  if (!ptr)
    tee_fprintf(stdout, "Returning to default PROMPT of %s\n", default_prompt);
  else
    tee_fprintf(stdout, "PROMPT set to '%s'\n", current_prompt);
  return 0;
}

#ifndef EMBEDDED_LIBRARY
/* Keep sql_string library happy */

gptr sql_alloc(unsigned int Size)
{
  return my_malloc(Size,MYF(MY_WME));
}

void sql_element_free(void *ptr)
{
  my_free((gptr) ptr,MYF(0));
}
#endif /* EMBEDDED_LIBRARY */<|MERGE_RESOLUTION|>--- conflicted
+++ resolved
@@ -136,11 +136,7 @@
 	       tty_password= 0, opt_nobeep=0, opt_reconnect=1,
 	       default_charset_used= 0, opt_secure_auth= 0,
                default_pager_set= 0, opt_sigint_ignore= 0,
-<<<<<<< HEAD
-         show_warnings = 0;
-=======
-               executing_query= 0, interrupted_query= 0;
->>>>>>> a63a8551
+               show_warnings= 0, executing_query= 0, interrupted_query= 0;
 static ulong opt_max_allowed_packet, opt_net_buffer_length;
 static uint verbose=0,opt_silent=0,opt_mysql_port=0, opt_local_infile=0;
 static my_string opt_mysql_unix_port=0;
