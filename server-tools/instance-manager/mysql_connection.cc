/* Copyright (C) 2003 MySQL AB & MySQL Finland AB & TCX DataKonsult AB

   This program is free software; you can redistribute it and/or modify
   it under the terms of the GNU General Public License as published by
   the Free Software Foundation; either version 2 of the License, or
   (at your option) any later version.

   This program is distributed in the hope that it will be useful,
   but WITHOUT ANY WARRANTY; without even the implied warranty of
   MERCHANTABILITY or FITNESS FOR A PARTICULAR PURPOSE.  See the
   GNU General Public License for more details.

   You should have received a copy of the GNU General Public License
   along with this program; if not, write to the Free Software
   Foundation, Inc., 59 Temple Place, Suite 330, Boston, MA  02111-1307  USA */

#if defined(__GNUC__) && defined(USE_PRAGMA_IMPLEMENTATION)
#pragma implementation
#endif

#include "mysql_connection.h"

#include <m_string.h>
#include <m_string.h>
#include <my_global.h>
#include <mysql.h>
#include <my_sys.h>
#include <violite.h>

#include "command.h"
#include "log.h"
#include "messages.h"
#include "mysqld_error.h"
#include "mysql_manager_error.h"
#include "parse.h"
#include "priv.h"
#include "protocol.h"
#include "thread_registry.h"
#include "user_map.h"


<<<<<<< HEAD
Mysql_connection_thread_args::Mysql_connection_thread_args(
                             struct st_vio *vio_arg,
                             Thread_registry &thread_registry_arg,
                             const User_map &user_map_arg,
                             ulong connection_id_arg,
                             Instance_map &instance_map_arg) :
    vio(vio_arg)
    ,thread_registry(thread_registry_arg)
    ,user_map(user_map_arg)
    ,connection_id(connection_id_arg)
    ,instance_map(instance_map_arg)
  {}

/*
  MySQL connection - handle one connection with mysql command line client
  See also comments in mysqlmanager.cc to picture general Instance Manager
  architecture.
  We use conventional technique to work with classes without exceptions:
  class acquires all vital resource in init(); Thus if init() succeed,
  a user must call cleanup(). All other methods are valid only between
  init() and cleanup().
*/

class Mysql_connection_thread: public Mysql_connection_thread_args
{
public:
  Mysql_connection_thread(const Mysql_connection_thread_args &args);

  int init();
  void cleanup();

  void run();

  ~Mysql_connection_thread();
private:
  Thread_info thread_info;
  NET net;
  struct rand_struct rand_st;
  char scramble[SCRAMBLE_LENGTH + 1];
  uint status;
  ulong client_capabilities;
private:
  /* Names are conventionally the same as in mysqld */
  int check_connection();
  int do_command();
  int dispatch_command(enum enum_server_command command,
                       const char *text);
};


Mysql_connection_thread::Mysql_connection_thread(
                                   const Mysql_connection_thread_args &args) :
  Mysql_connection_thread_args(args.vio,
                               args.thread_registry,
                               args.user_map,
                               args.connection_id,
                               args.instance_map)
  ,thread_info(pthread_self(), TRUE)
=======
Mysql_connection::Mysql_connection(Thread_registry *thread_registry_arg,
                                   User_map *user_map_arg,
                                   struct st_vio *vio_arg, ulong
                                   connection_id_arg)
  :vio(vio_arg),
  connection_id(connection_id_arg),
  thread_registry(thread_registry_arg),
  user_map(user_map_arg)
>>>>>>> 7278f45b
{
}


/*
  NET subsystem requieres its user to provide my_net_local_init extern
  C function (exactly as declared below). my_net_local_init is called by
  my_net_init and is supposed to set NET controlling variables.
  See also priv.h for variables description.
*/

C_MODE_START

void my_net_local_init(NET *net)
{
  net->max_packet= net_buffer_length;
  net->read_timeout= net_read_timeout;
  net->write_timeout= net_write_timeout;
  net->retry_count= net_retry_count;
  net->max_packet_size= max_allowed_packet;
}

C_MODE_END


/*
  Every resource, which we can fail to acquire, is allocated in init().
  This function is complementary to cleanup().
*/

int Mysql_connection::init()
{
  /* Allocate buffers for network I/O */
  if (my_net_init(&net, vio))
    return 1;
  net.return_status= &status;
  /* Initialize random number generator */
  {
    ulong seed1= (ulong) &rand_st + rand();
    ulong seed2= (ulong) rand() + time(0);
    randominit(&rand_st, seed1, seed2);
  }
  /* Fill scramble - server's random message used for handshake */
  create_random_string(scramble, SCRAMBLE_LENGTH, &rand_st);
  /* We don't support transactions, every query is atomic */
  status= SERVER_STATUS_AUTOCOMMIT;
  thread_registry->register_thread(&thread_info);
  return 0;
}


void Mysql_connection::cleanup()
{
  net_end(&net);
  thread_registry->unregister_thread(&thread_info);
}


Mysql_connection::~Mysql_connection()
{
  /* vio_delete closes the socket if necessary */
  vio_delete(vio);
}


void Mysql_connection::main()
{
  log_info("accepted mysql connection %lu", (unsigned long) connection_id);

  if (check_connection())
    return;

  log_info("connection %lu is checked successfully",
           (unsigned long) connection_id);

  vio_keepalive(vio, TRUE);

  while (!net.error && net.vio && !thread_registry->is_shutdown())
  {
    if (do_command())
      break;
  }
}


int Mysql_connection::check_connection()
{
  ulong pkt_len=0;                              // to hold client reply length

  /* buffer for the first packet */             /* packet contains: */
  char buff[MAX_VERSION_LENGTH + 1 +            // server version, 0-ended
            4 +                                 // connection id
            SCRAMBLE_LENGTH + 2 +               // scramble (in 2 pieces)
            18];                                // server variables: flags,
                                                // charset number, status,
  char *pos= buff;
  ulong server_flags;

  memcpy(pos, mysqlmanager_version.str, mysqlmanager_version.length + 1);
  pos+= mysqlmanager_version.length + 1;

  int4store((uchar*) pos, connection_id);
  pos+= 4;

  /*
    Old clients does not understand long scrambles, but can ignore packet
    tail: that's why first part of the scramble is placed here, and second
    part at the end of packet (even though we don't support old clients,
    we must follow standard packet format.)
  */
  memcpy(pos, scramble, SCRAMBLE_LENGTH_323);
  pos+= SCRAMBLE_LENGTH_323;
  *pos++= '\0';

  server_flags= CLIENT_LONG_FLAG | CLIENT_PROTOCOL_41 |
                CLIENT_SECURE_CONNECTION;

  /*
    18-bytes long section for various flags/variables

    Every flag occupies a bit in first half of ulong; int2store will
    gracefully pick up all flags.
  */
  int2store(pos, server_flags);
  pos+= 2;
  *pos++= (char) default_charset_info->number;  // global mysys variable
  int2store(pos, status);                       // connection status
  pos+= 2;
  bzero(pos, 13);                               // not used now
  pos+= 13;

  /* second part of the scramble, null-terminated */
  memcpy(pos, scramble + SCRAMBLE_LENGTH_323,
         SCRAMBLE_LENGTH - SCRAMBLE_LENGTH_323 + 1);
  pos+= SCRAMBLE_LENGTH - SCRAMBLE_LENGTH_323 + 1;

  /* write connection message and read reply */
  enum { MIN_HANDSHAKE_SIZE= 2 };
  if (net_write_command(&net, protocol_version, "", 0, buff, pos - buff) ||
     (pkt_len= my_net_read(&net)) == packet_error ||
      pkt_len < MIN_HANDSHAKE_SIZE)
  {
    net_send_error(&net, ER_HANDSHAKE_ERROR);
    return 1;
  }

  client_capabilities= uint2korr(net.read_pos);
  if (!(client_capabilities & CLIENT_PROTOCOL_41))
  {
    net_send_error_323(&net, ER_NOT_SUPPORTED_AUTH_MODE);
    return 1;
  }
  client_capabilities|= ((ulong) uint2korr(net.read_pos + 2)) << 16;

  pos= (char*) net.read_pos + 32;

  /* At least one byte for username and one byte for password */
  if (pos >= (char*) net.read_pos + pkt_len + 2)
  {
    /*TODO add user and password handling in error messages*/
    net_send_error(&net, ER_HANDSHAKE_ERROR);
    return 1;
  }

  const char *user= pos;
  const char *password= strend(user)+1;
  ulong password_len= *password++;
  LEX_STRING user_name= { (char *) user, password - user - 2 };

  if (password_len != SCRAMBLE_LENGTH)
  {
    net_send_error(&net, ER_ACCESS_DENIED_ERROR);
    return 1;
  }
  if (user_map->authenticate(&user_name, password, scramble))
  {
    net_send_error(&net, ER_ACCESS_DENIED_ERROR);
    return 1;
  }
  net_send_ok(&net, connection_id, NULL);
  return 0;
}


int Mysql_connection::do_command()
{
  char *packet;
  ulong packet_length;

  /* We start to count packets from 0 for each new command */
  net.pkt_nr= 0;

  if ((packet_length=my_net_read(&net)) == packet_error)
  {
    /* Check if we can continue without closing the connection */
    if (net.error != 3) // what is 3 - find out
      return 1;
    if (thread_registry->is_shutdown())
      return 1;
    net_send_error(&net, net.last_errno);
    net.error= 0;
    return 0;
  }
  else
  {
    if (thread_registry->is_shutdown())
      return 1;
    packet= (char*) net.read_pos;
    enum enum_server_command command= (enum enum_server_command)
                                      (uchar) *packet;
    log_info("connection %d: packet_length=%d, command=%d",
             (int) connection_id, (int) packet_length, (int) command);
    return dispatch_command(command, packet + 1);
  }
}

<<<<<<< HEAD
int Mysql_connection_thread::dispatch_command(enum enum_server_command command,
                                              const char *packet)
=======
int Mysql_connection::dispatch_command(enum enum_server_command command,
                                       const char *packet, uint len)
>>>>>>> 7278f45b
{
  switch (command) {
  case COM_QUIT:                                // client exit
    log_info("query for connection %lu received quit command",
             (unsigned long) connection_id);
    return 1;
  case COM_PING:
    log_info("query for connection %lu received ping command",
             (unsigned long) connection_id);
    net_send_ok(&net, connection_id, NULL);
    break;
  case COM_QUERY:
  {
    log_info("query for connection %d : ----\n%s\n-------------------------",
	     (int) connection_id,
             (const char *) packet);
    if (Command *command= parse_command(packet))
    {
      int res= 0;
      log_info("query for connection %lu successfully parsed",
               (unsigned long) connection_id);
      res= command->execute(&net, connection_id);
      delete command;
      if (!res)
        log_info("query for connection %lu executed ok",
                 (unsigned long) connection_id);
      else
      {
        log_info("query for connection %lu executed err=%d",
                 (unsigned long) connection_id, (int) res);
        net_send_error(&net, res);
        return 0;
      }
    }
    else
    {
      net_send_error(&net,ER_OUT_OF_RESOURCES);
      return 0;
    }
    break;
  }
  default:
    log_info("query for connection %lu received unknown command",
             (unsigned long) connection_id);
    net_send_error(&net, ER_UNKNOWN_COM_ERROR);
    break;
  }
  return 0;
}


void Mysql_connection::run()
{
  if (init())
    log_info("Mysql_connection::run(): error initializing thread");
  else
  {
    main();
    cleanup();
  }
  delete this;
}

/*
  vim: fdm=marker
*/<|MERGE_RESOLUTION|>--- conflicted
+++ resolved
@@ -39,66 +39,6 @@
 #include "user_map.h"
 
 
-<<<<<<< HEAD
-Mysql_connection_thread_args::Mysql_connection_thread_args(
-                             struct st_vio *vio_arg,
-                             Thread_registry &thread_registry_arg,
-                             const User_map &user_map_arg,
-                             ulong connection_id_arg,
-                             Instance_map &instance_map_arg) :
-    vio(vio_arg)
-    ,thread_registry(thread_registry_arg)
-    ,user_map(user_map_arg)
-    ,connection_id(connection_id_arg)
-    ,instance_map(instance_map_arg)
-  {}
-
-/*
-  MySQL connection - handle one connection with mysql command line client
-  See also comments in mysqlmanager.cc to picture general Instance Manager
-  architecture.
-  We use conventional technique to work with classes without exceptions:
-  class acquires all vital resource in init(); Thus if init() succeed,
-  a user must call cleanup(). All other methods are valid only between
-  init() and cleanup().
-*/
-
-class Mysql_connection_thread: public Mysql_connection_thread_args
-{
-public:
-  Mysql_connection_thread(const Mysql_connection_thread_args &args);
-
-  int init();
-  void cleanup();
-
-  void run();
-
-  ~Mysql_connection_thread();
-private:
-  Thread_info thread_info;
-  NET net;
-  struct rand_struct rand_st;
-  char scramble[SCRAMBLE_LENGTH + 1];
-  uint status;
-  ulong client_capabilities;
-private:
-  /* Names are conventionally the same as in mysqld */
-  int check_connection();
-  int do_command();
-  int dispatch_command(enum enum_server_command command,
-                       const char *text);
-};
-
-
-Mysql_connection_thread::Mysql_connection_thread(
-                                   const Mysql_connection_thread_args &args) :
-  Mysql_connection_thread_args(args.vio,
-                               args.thread_registry,
-                               args.user_map,
-                               args.connection_id,
-                               args.instance_map)
-  ,thread_info(pthread_self(), TRUE)
-=======
 Mysql_connection::Mysql_connection(Thread_registry *thread_registry_arg,
                                    User_map *user_map_arg,
                                    struct st_vio *vio_arg, ulong
@@ -107,7 +47,6 @@
   connection_id(connection_id_arg),
   thread_registry(thread_registry_arg),
   user_map(user_map_arg)
->>>>>>> 7278f45b
 {
 }
 
@@ -324,13 +263,8 @@
   }
 }
 
-<<<<<<< HEAD
-int Mysql_connection_thread::dispatch_command(enum enum_server_command command,
-                                              const char *packet)
-=======
 int Mysql_connection::dispatch_command(enum enum_server_command command,
-                                       const char *packet, uint len)
->>>>>>> 7278f45b
+                                       const char *packet)
 {
   switch (command) {
   case COM_QUIT:                                // client exit
