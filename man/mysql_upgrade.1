'\" t
.\"
<<<<<<< HEAD
.TH "\FBMYSQL_UPGRADE\FR" "1" "27 June 2019" "MariaDB 10\&.5" "MariaDB Database System"
=======
.TH "\FBMYSQL_UPGRADE\FR" "1" "20 July 2020" "MariaDB 10\&.4" "MariaDB Database System"
>>>>>>> 9a156e1a
.\" -----------------------------------------------------------------
.\" * set default formatting
.\" -----------------------------------------------------------------
.\" disable hyphenation
.nh
.\" disable justification (adjust text to left margin only)
.ad l
.\" -----------------------------------------------------------------
.\" * MAIN CONTENT STARTS HERE *
.\" -----------------------------------------------------------------
.\" mysql_upgrade
.\" upgrading MySQL
.\" MySQL: upgrading
.SH "NAME"
mysql_upgrade \- check tables for MariaDB upgrade
.SH "SYNOPSIS"
.HP \w'\fBmysql_upgrade\ [\fR\fB\fIoptions\fR\fR\fB]\fR\ 'u
\fBmysql_upgrade [\fR\fB\fIoptions\fR\fR\fB]\fR
.SH "DESCRIPTION"
.PP
\fBmysql_upgrade\fR
examines all tables in all databases for incompatibilities with the current version of the MariaDB Server\&.
\fBmysql_upgrade\fR
also upgrades the system tables so that you can take advantage of new privileges or capabilities that might have been added\&.
.PP
\fBmysql_upgrade\fR
should be executed each time you upgrade MariaDB\&.
.PP
If a table is found to have a possible incompatibility,
\fBmysql_upgrade\fR
performs a table check\&. If any problems are found, a table repair is attempted\&.
.if n \{\
.sp
.\}
.RS 4
.it 1 an-trap
.nr an-no-space-flag 1
.nr an-break-flag 1
.br
.ps +1
\fBNote\fR
.ps -1
.br
.PP
On Windows Server 2008 and Windows Vista, you must run
\fBmysql_upgrade\fR
with administrator privileges\&. You can do this by running a Command Prompt as Administrator and running the command\&. Failure to do so may result in the upgrade failing to execute correctly\&.
.sp .5v
.RE
.if n \{\
.sp
.\}
.RS 4
.it 1 an-trap
.nr an-no-space-flag 1
.nr an-break-flag 1
.br
.ps +1
\fBCaution\fR
.ps -1
.br
.PP
You should always back up your current MariaDB installation
\fIbefore\fR
performing an upgrade\&.
.sp .5v
.RE
.PP
To use
\fBmysql_upgrade\fR, make sure that the server is running, and then invoke it like this:
.sp
.if n \{\
.RS 4
.\}
.nf
shell> \fBmysql_upgrade [\fR\fB\fIoptions\fR\fR\fB]\fR
.fi
.if n \{\
.RE
.\}
.PP
After running
\fBmysql_upgrade\fR, stop the server and restart it so that any changes made to the system tables take effect\&.
.PP
\fBmysql_upgrade\fR
executes the following commands to check and repair tables and to upgrade the system tables:
.sp
.if n \{\
.RS 4
.\}
.nf
mysqlcheck \-\-all\-databases \-\-check\-upgrade \-\-auto\-repair
mysql < \fIfix_priv_tables\fR
mysqlcheck \-\-all\-databases \-\-check\-upgrade \-\-fix\-db\-names \-\-fix\-table\-names
.fi
.if n \{\
.RE
.\}
.PP
Notes about the preceding commands:
.sp
.RS 4
.ie n \{\
\h'-04'\(bu\h'+03'\c
.\}
.el \{\
.sp -1
.IP \(bu 2.3
.\}
Because
\fBmysql_upgrade\fR
invokes
\fBmysqlcheck\fR
with the
\fB\-\-all\-databases\fR
option, it processes all tables in all databases, which might take a long time to complete\&. Each table is locked and therefore unavailable to other sessions while it is being processed\&. Check and repair operations can be time\-consuming, particularly for large tables\&.
.RE
.sp
.RS 4
.ie n \{\
\h'-04'\(bu\h'+03'\c
.\}
.el \{\
.sp -1
.IP \(bu 2.3
.\}
For details about what checks the
\fB\-\-check\-upgrade\fR
option entails, see the description of the
FOR UPGRADE
option of the
CHECK TABLE
statement\&.
.RE
.sp
.RS 4
.ie n \{\
\h'-04'\(bu\h'+03'\c
.\}
.el \{\
.sp -1
.IP \(bu 2.3
.\}
\fIfix_priv_tables\fR
represents a script generated internally by
\fBmysql_upgrade\fR
that contains SQL statements to upgrade the tables in the
mysql
database\&.
.RE
.PP
All checked and repaired tables are marked with the current MariaDB version number\&. This ensures that next time you run
\fBmysql_upgrade\fR
with the same version of the server, it can tell whether there is any need to check or repair the table again\&.
.\" mysql_upgrade_info file: mysql_upgrade
.\" mysql_upgrade: mysql_upgrade_info file
.PP
\fBmysql_upgrade\fR
also saves the MariaDB version number in a file named
mysql_upgrade_info
in the data directory\&. This is used to quickly check whether all tables have been checked for this release so that table\-checking can be skipped\&. To ignore this file and perform the check regardless, use the
\fB\-\-force\fR
option\&.
.PP
For this reason, \fBmysql_upgrade\fR needs to be run as a user with write access to the data directory\&.
.PP
If you install MariaDB from RPM packages on Linux, you must install the server and client RPMs\&.
\fBmysql_upgrade\fR
is included in the server RPM but requires the client RPM because the latter includes
\fBmysqlcheck\fR\&.
.PP
.PP
\fBmysql_upgrade\fR
supports the following options, which can be specified on the command line or in the
[mysql_upgrade]
and
[client]
option file groups\&. Other options are passed to
\fBmysqlcheck\fR\&. For example, it might be necessary to specify the
\fB\-\-password[=\fR\fB\fIpassword\fR\fR\fB]\fR
option\&.
\fBmysql_upgrade\fR
also supports the options for processing option files\&.
.sp
.RS 4
.ie n \{\
\h'-04'\(bu\h'+03'\c
.\}
.el \{\
.sp -1
.IP \(bu 2.3
.\}
.\" mysql_upgrade: help option
.\" help option: mysql_upgrade
\fB\-\-help\fR,
\fB\-?\fR
.sp
Display a short help message and exit\&.
.RE
.sp
.RS 4
.ie n \{\
\h'-04'\(bu\h'+03'\c
.\}
.el \{\
.sp -1
.IP \(bu 2.3
.\}
.\" mysql_upgrade: basedir option
.\" basedir option: mysql_upgrade
\fB\-\-basedir=\fR\fB\fIpath\fR\fR
.sp
Old option accepted for backward compatibility but ignored\&.
.RE
.sp
.RS 4
.ie n \{\
\h'-04'\(bu\h'+03'\c
.\}
.el \{\
.sp -1
.IP \(bu 2.3
.\}
.\" mysql_upgrade: character-sets-dir option
.\" character-sets-dir option: mysql_upgrade
\fB\-\-character\-sets\-dir=\fR\fB\fIpath\fR\fR
.sp
Old option accepted for backward compatibility but ignored\&.
.RE
.sp
.RS 4
.ie n \{\
\h'-04'\(bu\h'+03'\c
.\}
.el \{\
.sp -1
.IP \(bu 2.3
.\}
.\" mysql_upgrade: datadir option
.\" datadir option: mysql_upgrade
\fB\-\-datadir=\fR\fB\fIpath\fR\fR
.sp
Old option accepted for backward compatibility but ignored\&.
.RE
.sp
.RS 4
.ie n \{\
\h'-04'\(bu\h'+03'\c
.\}
.el \{\
.sp -1
.IP \(bu 2.3
.\}
.\" mysql_upgrade: debug option
.\" debug option: mysql_upgrade
\fB\-\-debug=\fR\fB\fIpath\fR\fR,
\fB\-# \fIpath\fR\fR
.sp
For debug builds, output debug log\&.
.RE
.sp
.RS 4
.ie n \{\
\h'-04'\(bu\h'+03'\c
.\}
.el \{\
.sp -1
.IP \(bu 2.3
.\}
.\" mysql_upgrade: debug-check option
.\" debug-check option: mysql_upgrade
\fB\-\-debug\-check\fR
.sp
Print some debugging information when the program exits\&.
.RE
.sp
.RS 4
.ie n \{\
\h'-04'\(bu\h'+03'\c
.\}
.el \{\
.sp -1
.IP \(bu 2.3
.\}
.\" mysql_upgrade: debug-info option
.\" debug-info option: mysql_upgrade
\fB\-\-debug\-info\fR,
\fB\-T\fR
.sp
Print debugging information and memory and CPU usage statistics when the program exits\&.
.RE
.sp
.RS 4
.ie n \{\
\h'-04'\(bu\h'+03'\c
.\}
.el \{\
.sp -1
.IP \(bu 2.3
.\}
.\" mysql_upgrade: default-character-set option
.\" default-character-set option: mysql_upgrade
\fB\-\-default\-character\-set=\fR\fB\fIname\fR\fR
.sp
Old option accepted for backward compatibility but ignored\&.
.RE
.sp
.RS 4
.ie n \{\
\h'-04'\(bu\h'+03'\c
.\}
.el \{\
.sp -1
.IP \(bu 2.3
.\}
.\" mysql_upgrade: force option
.\" force option: mysql_upgrade
\fB\-\-force\fR
.sp
Ignore the
mysql_upgrade_info
file and force execution of
\fBmysqlcheck\fR
even if
\fBmysql_upgrade\fR
has already been executed for the current version of MariaDB\&.
.RE
.sp
.RS 4
.ie n \{\
\h'-04'\(bu\h'+03'\c
.\}
.el \{\
.sp -1
.IP \(bu 2.3
.\}
.\" mysql_upgrade: host option
.\" host option: mysql_upgrade
\fB\-\-host\fR
.sp
Connect to MariaDB on the given host\&.
.RE
.sp
.RS 4
.ie n \{\
\h'-04'\(bu\h'+03'\c
.\}
.el \{\
.sp -1
.IP \(bu 2.3
.\}
.\" mysql_upgrade: password option
.\" password option: mysql_upgrade
\fB\-\-password[=\fR\fB\fIpassword\fR\fR\fB]\fR,
\fB\-p[\fR\fB\fIpassword\fR\fR\fB]\fR
.sp
The password to use when connecting to the server\&. If you use the short option form (\fB\-p\fR), you
\fIcannot\fR
have a space between the option and the password\&. If you omit the
\fIpassword\fR
value following the
\fB\-\-password\fR
or
\fB\-p\fR
option on the command line,
\fBmysql_upgrade\fR
prompts for one\&.
.sp
Specifying a password on the command line should be considered insecure\&. You can use an option file to avoid giving the password on the command line\&.
.RE
.sp
.RS 4
.ie n \{\
\h'-04'\(bu\h'+03'\c
.\}
.el \{\
.sp -1
.IP \(bu 2.3
.\}
.\" mysql_upgrade: port option
.\" port option: mysql_upgrade
\fB\-\-port=\fR\fB\fIport_num\fR\fR,
\fB\-P \fR\fB\fIport_num\fR\fR
.sp
The TCP/IP port number to use for the connection\&.
.RE
.sp
.RS 4
.ie n \{\
\h'-04'\(bu\h'+03'\c
.\}
.el \{\
.sp -1
.IP \(bu 2.3
.\}
.\" mysql_upgrade: protocol option
.\" protocol option: mysql_upgrade
\fB\-\-protocol={TCP|SOCKET|PIPE|MEMORY}\fR
.sp
The connection protocol to use for connecting to the server\&. It is useful when the other connection parameters normally would cause a protocol to be used other than the one you want\&.
.RE
.sp
.RS 4
.ie n \{\
\h'-04'\(bu\h'+03'\c
.\}
.el \{\
.sp -1
.IP \(bu 2.3
.\}
.\" mysql_upgrade: silent option
.\" silent option: mysql_upgrade
\fB\-\-silent\fR
.sp
Print less information\&.
.RE
.sp
.RS 4
.ie n \{\
\h'-04'\(bu\h'+03'\c
.\}
.el \{\
.sp -1
.IP \(bu 2.3
.\}
.\" mysql_upgrade: socket option
.\" socket option: mysql_upgrade
\fB\-\-socket=\fR\fB\fIpath\fR\fR,
\fB\-S \fR\fB\fIpath\fR\fR
.sp
For connections to
localhost, the Unix socket file to use, or, on Windows, the name of the named pipe to use\&.
.RE
.sp
.RS 4
.ie n \{\
\h'-04'\(bu\h'+03'\c
.\}
.el \{\
.sp -1
.IP \(bu 2.3
.\}
.\" mysql_upgrade: SSL options
.\" SSL options: mysql_upgrade
\fB\-\-ssl\fR
.sp
Enable SSL for connection (automatically enabled with other flags). Disable with 
\fB\-\-skip-ssl\fR\&.
.RE
.sp
.RS 4
.ie n \{\
\h'-04'\(bu\h'+03'\c
.\}
.el \{\
.sp -1
.IP \(bu 2.3
.\}
.\" mysql_upgrade: SSL CA option
.\" SSL CA option: mysql_upgrade
\fB\-\-ssl\-ca=\fIname\fR
.sp
CA file in PEM format (check OpenSSL docs, implies
\fB\-\-ssl\fR)\&.
.RE
.sp
.RS 4
.ie n \{\
\h'-04'\(bu\h'+03'\c
.\}
.el \{\
.sp -1
.IP \(bu 2.3
.\}
.\" mysql_upgrade: SSL CA Path option
.\" SSL CA Path option: mysql_upgrade
\fB\-\-ssl\-capath=\fIname\fR
.sp
CA directory (check OpenSSL docs, implies
\fB\-\-ssl\fR)\&.
.RE
.sp
.RS 4
.ie n \{\
\h'-04'\(bu\h'+03'\c
.\}
.el \{\
.sp -1
.IP \(bu 2.3
.\}
.\" mysql_upgrade: SSL Cert option
.\" SSL Cert option: mysql_upgrade
\fB\-\-ssl\-cert=\fIname\fR
.sp
X509 cert in PEM format (check OpenSSL docs, implies
\fB\-\-ssl\fR)\&.
.RE
.sp
.RS 4
.ie n \{\
\h'-04'\(bu\h'+03'\c
.\}
.el \{\
.sp -1
.IP \(bu 2.3
.\}
.\" mysql_upgrade: SSL Cipher option
.\" SSL Cipher option: mysql_upgrade
\fB\-\-ssl\-cipher=\fIname\fR
.sp
SSL cipher to use (check OpenSSL docs, implies
\fB\-\-ssl\fR)\&.
.RE
.sp
.RS 4
.ie n \{\
\h'-04'\(bu\h'+03'\c
.\}
.el \{\
.sp -1
.IP \(bu 2.3
.\}
.\" mysql_upgrade: SSL Key option
.\" SSL Key option: mysql_upgrade
\fB\-\-ssl\-key=\fIname\fR
.sp
X509 key in PEM format (check OpenSSL docs, implies
\fB\-\-ssl\fR)\&.
.RE
.sp
.RS 4
.ie n \{\
\h'-04'\(bu\h'+03'\c
.\}
.el \{\
.sp -1
.IP \(bu 2.3
.\}
.\" mysql_upgrade: SSL Crl option
.\" SSL CRL option: mysql_upgrade
\fB\-\-ssl\-crl=\fIname\fR
.sp
Certificate revocation list (check OpenSSL docs, implies
\fB\-\-ssl\fR)\&.
.RE
.sp
.RS 4
.ie n \{\
\h'-04'\(bu\h'+03'\c
.\}
.el \{\
.sp -1
.IP \(bu 2.3
.\}
.\" mysql_upgrade: SSL Crlpath option
.\" SSL Crlpath option: mysql_upgrade
\fB\-\-ssl\-crlpath=\fIname\fR
.sp
Certificate revocation list path (check OpenSSL docs, implies
\fB\-\-ssl\fR)\&.
.RE
.sp
.RS 4
.ie n \{\
\h'-04'\(bu\h'+03'\c
.\}
.el \{\
.sp -1
.IP \(bu 2.3
.\}
.\" mysql_upgrade: SSL Verify Server Cert option
.\" SSL Verify Server Cert option: mysql_upgrade
\fB\-\-ssl\-verify\-server\-cert\fR
.sp
Verify server's "Common Name" in its cert against hostname used when connecting. This option is disabled by default\&.
.RE
.sp
.RS 4
.ie n \{\
\h'-04'\(bu\h'+03'\c
.\}
.el \{\
.sp -1
.IP \(bu 2.3
.\}
.\" mysql_upgrade: tmpdir option
.\" tmpdir option: mysql_upgrade
\fB\-\-tmpdir=\fR\fB\fIpath\fR\fR,
\fB\-t \fR\fB\fIpath\fR\fR
.sp
The path name of the directory to use for creating temporary files\&.
.RE
.sp
.RS 4
.ie n \{\
\h'-04'\(bu\h'+03'\c
.\}
.el \{\
.sp -1
.IP \(bu 2.3
.\}
.\" mysql_upgrade: upgrade-system-tables option
.\" upgrade-system-tables option: mysql_upgrade
\fB\-\-upgrade\-system\-tables\fR\fR,
\fB\-s \fR
.sp
Only upgrade the system tables in the mysql database\&. Tables in other databases are not checked or touched\&.
.RE
.sp
.RS 4
.ie n \{\
\h'-04'\(bu\h'+03'\c
.\}
.el \{\
.sp -1
.IP \(bu 2.3
.\}
.\" mysql_upgrade: user option
.\" user option: mysql_upgrade
\fB\-\-user=\fR\fB\fIuser_name\fR\fR,
\fB\-u \fR\fB\fIuser_name\fR\fR
.sp
The MariaDB user name to use when connecting to the server and not using the current login\&.
.RE
.sp
.RS 4
.ie n \{\
\h'-04'\(bu\h'+03'\c
.\}
.el \{\
.sp -1
.IP \(bu 2.3
.\}
.\" mysql_upgrade: verbose option
.\" verbose option: mysql_upgrade
\fB\-\-verbose\fR
.sp
Display more output about the process\&. Using it twice will print connection 
arguments; using it 3 times will print out all CHECK, RENAME and ALTER TABLE 
commands used during the check phase; using it 4 times (added in MariaDB 10.0.14)
will also write out all mysqlcheck commands used\&.
.RE
.sp
.RS 4
.ie n \{\
\h'-04'\(bu\h'+03'\c
.\}
.el \{\
.sp -1
.IP \(bu 2.3
.\}
.\" mysql_upgrade: version option
.\" version option: mysql_upgrade
\fB\-\-version\fR,
\fB\-V\fR
.sp
Output version information and exit\&.
.RE
.sp
.RS 4
.ie n \{\
\h'-04'\(bu\h'+03'\c
.\}
.el \{\
.sp -1
.IP \(bu 2.3
.\}
.\" mysql_upgrade: version-check option
.\" version-check option: mysql_upgrade
\fB\-\-version\-check\fR,
\fB\-k\fR
.sp
Run this program only if its 'server version' matches the version 
of the server to which it's connecting. Note: the 'server version' 
of the program is the version of the MariaDB server with which 
it was built/distributed. Defaults to on; use \fB\-\-skip\-version\-check\fR to disable\&.
.RE
.sp
.RS 4
.ie n \{\
\h'-04'\(bu\h'+03'\c
.\}
.el \{\
.sp -1
.IP \(bu 2.3
.\}
.\" mysql_upgrade: write-binlog option
.\" write-binlog option: mysql_upgrade
\fB\-\-write\-binlog\fR
.sp
Cause binary logging to be enabled while
\fBmysql_upgrade\fR
runs\&.
.RE
.SH "COPYRIGHT"
.br
.PP
Copyright 2007-2008 MySQL AB, 2008-2010 Sun Microsystems, Inc., 2010-2019 MariaDB Foundation
.PP
This documentation is free software; you can redistribute it and/or modify it only under the terms of the GNU General Public License as published by the Free Software Foundation; version 2 of the License.
.PP
This documentation is distributed in the hope that it will be useful, but WITHOUT ANY WARRANTY; without even the implied warranty of MERCHANTABILITY or FITNESS FOR A PARTICULAR PURPOSE. See the GNU General Public License for more details.
.PP
You should have received a copy of the GNU General Public License along with the program; if not, write to the Free Software Foundation, Inc., 51 Franklin Street, Fifth Floor, Boston, MA 02110-1335 USA or see http://www.gnu.org/licenses/.
.sp
.SH "SEE ALSO"
For more information, please refer to the MariaDB Knowledge Base, available online at https://mariadb.com/kb/
.SH AUTHOR
MariaDB Foundation (http://www.mariadb.org/).<|MERGE_RESOLUTION|>--- conflicted
+++ resolved
@@ -1,10 +1,6 @@
 '\" t
 .\"
-<<<<<<< HEAD
-.TH "\FBMYSQL_UPGRADE\FR" "1" "27 June 2019" "MariaDB 10\&.5" "MariaDB Database System"
-=======
-.TH "\FBMYSQL_UPGRADE\FR" "1" "20 July 2020" "MariaDB 10\&.4" "MariaDB Database System"
->>>>>>> 9a156e1a
+.TH "\FBMYSQL_UPGRADE\FR" "1" "20 July 2020" "MariaDB 10\&.5" "MariaDB Database System"
 .\" -----------------------------------------------------------------
 .\" * set default formatting
 .\" -----------------------------------------------------------------
