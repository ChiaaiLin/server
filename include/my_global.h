/* Copyright (C) 2000-2003 MySQL AB

   This program is free software; you can redistribute it and/or modify
   it under the terms of the GNU General Public License as published by
   the Free Software Foundation; version 2 of the License.

   This program is distributed in the hope that it will be useful,
   but WITHOUT ANY WARRANTY; without even the implied warranty of
   MERCHANTABILITY or FITNESS FOR A PARTICULAR PURPOSE.  See the
   GNU General Public License for more details.

   You should have received a copy of the GNU General Public License
   along with this program; if not, write to the Free Software
   Foundation, Inc., 59 Temple Place, Suite 330, Boston, MA  02111-1307  USA */

/* This is the include file that should be included 'first' in every C file. */

#ifndef _global_h
#define _global_h

/*
  InnoDB depends on some MySQL internals which other plugins should not
  need.  This is because of InnoDB's foreign key support, "safe" binlog
  truncation, and other similar legacy features.

  We define accessors for these internals unconditionally, but do not
  expose them in mysql/plugin.h.  They are declared in ha_innodb.h for
  InnoDB's use.
*/
#define INNODB_COMPATIBILITY_HOOKS

#ifdef __CYGWIN__
/* We use a Unix API, so pretend it's not Windows */
#undef WIN
#undef WIN32
#undef _WIN
#undef _WIN32
#undef _WIN64
#undef __WIN__
#undef __WIN32__
#define HAVE_ERRNO_AS_DEFINE
#endif /* __CYGWIN__ */

#if defined(__QNXNTO__) && !defined(FD_SETSIZE)
#define FD_SETSIZE 1024         /* Max number of file descriptor bits in
                                   fd_set, used when calling 'select'
                                   Must be defined before including
                                   "sys/select.h" and "sys/time.h"
                                 */
#endif


/* to make command line shorter we'll define USE_PRAGMA_INTERFACE here */
#ifdef USE_PRAGMA_IMPLEMENTATION
#define USE_PRAGMA_INTERFACE
#endif

#if defined(i386) && !defined(__i386__)
#define __i386__
#endif

/* Macros to make switching between C and C++ mode easier */
#ifdef __cplusplus
#define C_MODE_START    extern "C" {
#define C_MODE_END	}
#else
#define C_MODE_START
#define C_MODE_END
#endif

#if defined(_WIN32) || defined(_WIN64) || defined(__WIN32__) || defined(WIN32)
#include <config-win.h>
#elif defined(__NETWARE__)
#include <my_config.h>
#include <config-netware.h>
#if defined(__cplusplus) && defined(inline)
#undef inline				/* fix configure problem */
#endif
#else
#include <my_config.h>
#if defined(__cplusplus) && defined(inline)
#undef inline				/* fix configure problem */
#endif
#endif /* _WIN32... */

/* Make it easier to add conditionl code for windows */
#ifdef __WIN__
#define IF_WIN(A,B) (A)
#else
#define IF_WIN(A,B) (B)
#endif

#ifndef EMBEDDED_LIBRARY
#ifdef WITH_NDB_BINLOG
#define HAVE_NDB_BINLOG 1
#endif
#endif /* !EMBEDDED_LIBRARY */

#ifndef EMBEDDED_LIBRARY
#define HAVE_REPLICATION
#define HAVE_EXTERNAL_CLIENT
#endif

/* Some defines to avoid ifdefs in the code */
#ifndef NETWARE_YIELD
#define NETWARE_YIELD
#define NETWARE_SET_SCREEN_MODE(A)
#endif

/* Workaround for _LARGE_FILES and _LARGE_FILE_API incompatibility on AIX */
#if defined(_AIX) && defined(_LARGE_FILE_API)
#undef _LARGE_FILE_API
#endif

/*
  The macros below are used to allow build of Universal/fat binaries of
  MySQL and MySQL applications under darwin. 
*/
#if defined(__APPLE__) && defined(__MACH__)
#  undef SIZEOF_CHARP 
#  undef SIZEOF_SHORT 
#  undef SIZEOF_INT 
#  undef SIZEOF_LONG 
#  undef SIZEOF_LONG_LONG 
#  undef SIZEOF_OFF_T 
#  undef WORDS_BIGENDIAN
#  define SIZEOF_SHORT 2
#  define SIZEOF_INT 4
#  define SIZEOF_LONG_LONG 8
#  define SIZEOF_OFF_T 8
#  if defined(__i386__) || defined(__ppc__)
#    define SIZEOF_CHARP 4
#    define SIZEOF_LONG 4
#  elif defined(__x86_64__) || defined(__ppc64__)
#    define SIZEOF_CHARP 8
#    define SIZEOF_LONG 8
#  else
#    error Building FAT binary for an unknown architecture.
#  endif
#  if defined(__ppc__) || defined(__ppc64__)
#    define WORDS_BIGENDIAN
#  endif
#endif /* defined(__APPLE__) && defined(__MACH__) */


/*
  The macros below are borrowed from include/linux/compiler.h in the
  Linux kernel. Use them to indicate the likelyhood of the truthfulness
  of a condition. This serves two purposes - newer versions of gcc will be
  able to optimize for branch predication, which could yield siginficant
  performance gains in frequently executed sections of the code, and the
  other reason to use them is for documentation
*/

#if !defined(__GNUC__) || (__GNUC__ == 2 && __GNUC_MINOR__ < 96)
#define __builtin_expect(x, expected_value) (x)
#endif

#define likely(x)	__builtin_expect((x),1)
#define unlikely(x)	__builtin_expect((x),0)


/*
  The macros below are useful in optimising places where it has been
  discovered that cache misses stall the process and where a prefetch
  of the cache line can improve matters. This is available in GCC 3.1.1
  and later versions.
  PREFETCH_READ says that addr is going to be used for reading and that
  it is to be kept in caches if possible for a while
  PREFETCH_WRITE also says that the item to be cached is likely to be
  updated.
  The *LOCALITY scripts are also available for experimentation purposes
  mostly and should only be used if they are verified to improve matters.
  For more input see GCC manual (available in GCC 3.1.1 and later)
*/

#if (__GNUC__ > 3) || (__GNUC__ == 3 && __GNUC_MINOR > 10)
#define PREFETCH_READ(addr) __builtin_prefetch(addr, 0, 3)
#define PREFETCH_WRITE(addr) \
  __builtin_prefetch(addr, 1, 3)
#define PREFETCH_READ_LOCALITY(addr, locality) \
  __builtin_prefetch(addr, 0, locality)
#define PREFETCH_WRITE_LOCALITY(addr, locality) \
  __builtin_prefetch(addr, 1, locality)
#else
#define PREFETCH_READ(addr)
#define PREFETCH_READ_LOCALITY(addr, locality)
#define PREFETCH_WRITE(addr)
#define PREFETCH_WRITE_LOCALITY(addr, locality)
#endif

/*
  The following macro is used to ensure that code often used in most
  SQL statements and definitely for parts of the SQL processing are
  kept in a code segment by itself. This has the advantage that the
  risk of common code being overlapping in caches of the CPU is less.
  This can be a cause of big performance problems.
  Routines should be put in this category with care and when they are
  put there one should also strive to make as much of the error handling
  as possible (or uncommon code of the routine) to execute in a
  separate method to avoid moving to much code to this code segment.

  It is very easy to use, simply add HOT_METHOD at the end of the
  function declaration.
  For more input see GCC manual (available in GCC 2.95 and later)
*/

#if (__GNUC__ > 2) || (__GNUC__ == 2 && __GNUC_MINOR > 94)
#define HOT_METHOD \
  __attribute__ ((section ("hot_code_section")))
#else
#define HOT_METHOD
#endif

/*
  The following macro is used to ensure that popular global variables
  are located next to each other to avoid that they contend for the
  same cache lines.

  It is very easy to use, simply add HOT_DATA at the end of the declaration
  of the variable, the variable must be initialised because of the way
  that linker works so a declaration using HOT_DATA should look like:
  uint global_hot_data HOT_DATA = 0;
  For more input see GCC manual (available in GCC 2.95 and later)
*/

#if (__GNUC__ > 2) || (__GNUC__ == 2 && __GNUC_MINOR > 94)
#define HOT_DATA \
  __attribute__ ((section ("hot_data_section")))
#else
#define HOT_DATA
#endif

/*
  now let's figure out if inline functions are supported
  autoconf defines 'inline' to be empty, if not
*/
#define inline_test_1(X)        X ## 1
#define inline_test_2(X)        inline_test_1(X)
#if inline_test_2(inline) != 1
#define HAVE_INLINE
#endif
#undef inline_test_2
#undef inline_test_1
/* helper macro for "instantiating" inline functions */
#define STATIC_INLINE static inline

/*
  The following macros are used to control inlining a bit more than
  usual. These macros are used to ensure that inlining always or
  never occurs (independent of compilation mode).
  For more input see GCC manual (available in GCC 3.1.1 and later)
*/

#if (__GNUC__ > 3) || (__GNUC__ == 3 && __GNUC_MINOR > 10)
#define ALWAYS_INLINE __attribute__ ((always_inline))
#define NEVER_INLINE __attribute__ ((noinline))
#else
#define ALWAYS_INLINE
#define NEVER_INLINE
#endif


/* Fix problem with S_ISLNK() on Linux */
#if defined(TARGET_OS_LINUX) || defined(__GLIBC__)
#undef  _GNU_SOURCE
#define _GNU_SOURCE 1
#endif

/*
  Temporary solution to solve bug#7156. Include "sys/types.h" before
  the thread headers, else the function madvise() will not be defined
*/
#if defined(HAVE_SYS_TYPES_H) && ( defined(sun) || defined(__sun) )
#include <sys/types.h>
#endif

/* The client defines this to avoid all thread code */
#if defined(UNDEF_THREADS_HACK)
#undef THREAD
#undef HAVE_LINUXTHREADS
#undef HAVE_NPTL
#endif

#ifdef HAVE_THREADS_WITHOUT_SOCKETS
/* MIT pthreads does not work with unix sockets */
#undef HAVE_SYS_UN_H
#endif

#define __EXTENSIONS__ 1	/* We want some extension */
#ifndef __STDC_EXT__
#define __STDC_EXT__ 1          /* To get large file support on hpux */
#endif

/*
  Solaris 9 include file <sys/feature_tests.h> refers to X/Open document

    System Interfaces and Headers, Issue 5

  saying we should define _XOPEN_SOURCE=500 to get POSIX.1c prototypes,
  but apparently other systems (namely FreeBSD) don't agree.

  On a newer Solaris 10, the above file recognizes also _XOPEN_SOURCE=600.
  Furthermore, it tests that if a program requires older standard
  (_XOPEN_SOURCE<600 or _POSIX_C_SOURCE<200112L) it cannot be
  run on a new compiler (that defines _STDC_C99) and issues an #error.
  It's also an #error if a program requires new standard (_XOPEN_SOURCE=600
  or _POSIX_C_SOURCE=200112L) and a compiler does not define _STDC_C99.

  To add more to this mess, Sun Studio C compiler defines _STDC_C99 while
  C++ compiler does not!

  So, in a desperate attempt to get correct prototypes for both
  C and C++ code, we define either _XOPEN_SOURCE=600 or _XOPEN_SOURCE=500
  depending on the compiler's announced C standard support.

  Cleaner solutions are welcome.
*/
#ifdef __sun
#if __STDC_VERSION__ - 0 >= 199901L
#define _XOPEN_SOURCE 600
#else
#define _XOPEN_SOURCE 500
#endif
#endif

#if defined(THREAD) && !defined(__WIN__)
#ifndef _POSIX_PTHREAD_SEMANTICS
#define _POSIX_PTHREAD_SEMANTICS /* We want posix threads */
#endif

#if !defined(SCO)
#define _REENTRANT	1	/* Some thread libraries require this */
#endif
#if !defined(_THREAD_SAFE) && !defined(_AIX)
#define _THREAD_SAFE            /* Required for OSF1 */
#endif
#if defined(HPUX10) || defined(HPUX11)
C_MODE_START			/* HPUX needs this, signal.h bug */
#include <pthread.h>
C_MODE_END
#else
#include <pthread.h>		/* AIX must have this included first */
#endif
#if !defined(SCO) && !defined(_REENTRANT)
#define _REENTRANT	1	/* Threads requires reentrant code */
#endif
#endif /* THREAD */

/* Go around some bugs in different OS and compilers */
#ifdef _AIX			/* By soren@t.dk */
#define _H_STRINGS
#define _SYS_STREAM_H
/* #define _AIX32_CURSES */	/* XXX: this breaks AIX 4.3.3 (others?). */
#define ulonglong2double(A) my_ulonglong2double(A)
#define my_off_t2double(A)  my_ulonglong2double(A)
C_MODE_START
double my_ulonglong2double(unsigned long long A);
C_MODE_END
#endif /* _AIX */

#ifdef HAVE_BROKEN_SNPRINTF	/* HPUX 10.20 don't have this defined */
#undef HAVE_SNPRINTF
#endif
#ifdef HAVE_BROKEN_PREAD
/*
  pread()/pwrite() are not 64 bit safe on HP-UX 11.0 without
  installing the kernel patch PHKL_20349 or greater
*/
#undef HAVE_PREAD
#undef HAVE_PWRITE
#endif
#if defined(HAVE_BROKEN_INLINE) && !defined(__cplusplus)
#undef inline
#define inline
#endif

#ifdef UNDEF_HAVE_GETHOSTBYNAME_R		/* For OSF4.x */
#undef HAVE_GETHOSTBYNAME_R
#endif
#ifdef UNDEF_HAVE_INITGROUPS			/* For AIX 4.3 */
#undef HAVE_INITGROUPS
#endif

/* gcc/egcs issues */

#if defined(__GNUC) && defined(__EXCEPTIONS)
#error "Please add -fno-exceptions to CXXFLAGS and reconfigure/recompile"
#endif


/* Fix a bug in gcc 2.8.0 on IRIX 6.2 */
#if SIZEOF_LONG == 4 && defined(__LONG_MAX__) && (__GNUC__ == 2 && __GNUC_MINOR__ == 8)
#undef __LONG_MAX__             /* Is a longlong value in gcc 2.8.0 ??? */
#define __LONG_MAX__ 2147483647
#endif

/* egcs 1.1.2 has a problem with memcpy on Alpha */
#if defined(__GNUC__) && defined(__alpha__) && ! (__GNUC__ > 2 || (__GNUC__ == 2 &&  __GNUC_MINOR__ >= 95))
#define BAD_MEMCPY
#endif

#if defined(_lint) && !defined(lint)
#define lint
#endif
#if SIZEOF_LONG_LONG > 4 && !defined(_LONG_LONG)
#define _LONG_LONG 1		/* For AIX string library */
#endif

#ifndef stdin
#include <stdio.h>
#endif
#ifdef HAVE_STDLIB_H
#include <stdlib.h>
#endif
#ifdef HAVE_STDDEF_H
#include <stddef.h>
#endif

#include <math.h>
#ifdef HAVE_LIMITS_H
#include <limits.h>
#endif
#ifdef HAVE_FLOAT_H
#include <float.h>
#endif
#ifdef HAVE_FENV_H
#include <fenv.h> /* For fesetround() */
#endif

#ifdef HAVE_SYS_TYPES_H
#include <sys/types.h>
#endif
#ifdef HAVE_FCNTL_H
#include <fcntl.h>
#endif
#ifdef HAVE_SYS_TIMEB_H
#include <sys/timeb.h>				/* Avoid warnings on SCO */
#endif
#if TIME_WITH_SYS_TIME
# include <sys/time.h>
# include <time.h>
#else
# if HAVE_SYS_TIME_H
#  include <sys/time.h>
# else
#  include <time.h>
# endif
#endif /* TIME_WITH_SYS_TIME */
#ifdef HAVE_UNISTD_H
#include <unistd.h>
#endif
#if defined(__cplusplus) && defined(NO_CPLUSPLUS_ALLOCA)
#undef HAVE_ALLOCA
#undef HAVE_ALLOCA_H
#endif
#ifdef HAVE_ALLOCA_H
#include <alloca.h>
#endif

#include <errno.h>				/* Recommended by debian */
/* We need the following to go around a problem with openssl on solaris */
#if defined(HAVE_CRYPT_H)
#include <crypt.h>
#endif

/*
  A lot of our programs uses asserts, so better to always include it
  This also fixes a problem when people uses DBUG_ASSERT without including
  assert.h
*/
#include <assert.h>

/* an assert that works at compile-time. only for constant expression */
#ifndef __GNUC__
#define compile_time_assert(X)  do { } while(0)
#else
#define compile_time_assert(X)                                  \
  do                                                            \
  {                                                             \
    char compile_time_assert[(X) ? 1 : -1]                      \
                             __attribute__ ((unused));          \
  } while(0)
#endif

/* Go around some bugs in different OS and compilers */
#if defined (HPUX11) && defined(_LARGEFILE_SOURCE)
#define _LARGEFILE64_SOURCE
#endif
#if defined(_HPUX_SOURCE) && defined(HAVE_SYS_STREAM_H)
#include <sys/stream.h>		/* HPUX 10.20 defines ulong here. UGLY !!! */
#define HAVE_ULONG
#endif
#if defined(HPUX10) && defined(_LARGEFILE64_SOURCE) && defined(THREAD)
/* Fix bug in setrlimit */
#undef setrlimit
#define setrlimit cma_setrlimit64
#endif
/* Declare madvise where it is not declared for C++, like Solaris */
#if HAVE_MADVISE && !HAVE_DECL_MADVISE && defined(__cplusplus)
extern "C" int madvise(void *addr, size_t len, int behav);
#endif

#ifdef __QNXNTO__
/* This has to be after include limits.h */
#define HAVE_ERRNO_AS_DEFINE
#define HAVE_FCNTL_LOCK
#undef  HAVE_FINITE
#undef  LONGLONG_MIN            /* These get wrongly defined in QNX 6.2 */
#undef  LONGLONG_MAX            /* standard system library 'limits.h' */
#ifdef __cplusplus
#ifndef HAVE_RINT
#define HAVE_RINT
#endif                          /* rint() and isnan() functions are not */
#define rint(a) std::rint(a)    /* visible in C++ scope due to an error */
#define isnan(a) std::isnan(a)  /* in the usr/include/math.h on QNX     */
#endif
#endif

/* We can not live without the following defines */

#define USE_MYFUNC 1		/* Must use syscall indirection */
#define MASTER 1		/* Compile without unireg */
#define ENGLISH 1		/* Messages in English */
#define POSIX_MISTAKE 1		/* regexp: Fix stupid spec error */
#define USE_REGEX 1		/* We want the use the regex library */
/* Do not define for ultra sparcs */
#define USE_BMOVE512 1		/* Use this unless system bmove is faster */

#define QUOTE_ARG(x)		#x	/* Quote argument (before cpp) */
#define STRINGIFY_ARG(x) QUOTE_ARG(x)	/* Quote argument, after cpp */

/* Paranoid settings. Define I_AM_PARANOID if you are paranoid */
#ifdef I_AM_PARANOID
#define DONT_ALLOW_USER_CHANGE 1
#define DONT_USE_MYSQL_PWD 1
#endif

/* Does the system remember a signal handler after a signal ? */
#ifndef HAVE_BSD_SIGNALS
#define DONT_REMEMBER_SIGNAL
#endif

/* Define void to stop lint from generating "null effekt" comments */
#ifndef DONT_DEFINE_VOID
#ifdef _lint
int	__void__;
#define VOID(X)		(__void__ = (int) (X))
#else
#undef VOID
#define VOID(X)		(X)
#endif
#endif /* DONT_DEFINE_VOID */

#if defined(_lint) || defined(FORCE_INIT_OF_VARS)
#define LINT_INIT(var)	var=0			/* No uninitialize-warning */
#else
#define LINT_INIT(var)
#endif

#if defined(_lint) || defined(FORCE_INIT_OF_VARS) || defined(HAVE_purify)
#define PURIFY_OR_LINT_INIT(var) var=0
#else
#define PURIFY_OR_LINT_INIT(var)
#endif

#if !defined(HAVE_UINT)
#undef HAVE_UINT
#define HAVE_UINT
typedef unsigned int uint;
typedef unsigned short ushort;
#endif

#define CMP_NUM(a,b)    (((a) < (b)) ? -1 : ((a) == (b)) ? 0 : 1)
#define sgn(a)		(((a) < 0) ? -1 : ((a) > 0) ? 1 : 0)
#define swap_variables(t, a, b) { t dummy; dummy= a; a= b; b= dummy; }
#define test(a)		((a) ? 1 : 0)
#define set_if_bigger(a,b)  do { if ((a) < (b)) (a)=(b); } while(0)
#define set_if_smaller(a,b) do { if ((a) > (b)) (a)=(b); } while(0)
#define test_all_bits(a,b) (((a) & (b)) == (b))
#define set_bits(type, bit_count) (sizeof(type)*8 <= (bit_count) ? ~(type) 0 : ((((type) 1) << (bit_count)) - (type) 1))
#define array_elements(A) ((uint) (sizeof(A)/sizeof(A[0])))
#ifndef HAVE_RINT
/**
   All integers up to this number can be represented exactly as double precision
   values (DBL_MANT_DIG == 53 for IEEE 754 hardware).
*/
#define MAX_EXACT_INTEGER ((1LL << DBL_MANT_DIG) - 1)

/**
   rint(3) implementation for platforms that do not have it.
   Always rounds to the nearest integer with ties being rounded to the nearest
   even integer to mimic glibc's rint() behavior in the "round-to-nearest"
   FPU mode. Hardware-specific optimizations are possible (frndint on x86).
   Unlike this implementation, hardware will also honor the FPU rounding mode.
*/

static inline double rint(double x)
{
  double f, i;
  f = modf(x, &i);
  /*
    All doubles with absolute values > MAX_EXACT_INTEGER are even anyway,
    no need to check it.
  */
  if (x > 0.0)
    i += (double) ((f > 0.5) || (f == 0.5 &&
                                 i <= (double) MAX_EXACT_INTEGER &&
                                 (longlong) i % 2));
  else
    i -= (double) ((f < -0.5) || (f == -0.5 &&
                                  i >= (double) -MAX_EXACT_INTEGER &&
                                  (longlong) i % 2));
  return i;
}
#endif /* HAVE_RINT */

/* Define some general constants */
#ifndef TRUE
#define TRUE		(1)	/* Logical true */
#define FALSE		(0)	/* Logical false */
#endif

#if defined(__GNUC__)
#define function_volatile	volatile
#define my_reinterpret_cast(A) reinterpret_cast<A>
#define my_const_cast(A) const_cast<A>
# ifndef GCC_VERSION
#  define GCC_VERSION (__GNUC__ * 1000 + __GNUC_MINOR__)
# endif
#elif !defined(my_reinterpret_cast)
#define my_reinterpret_cast(A) (A)
#define my_const_cast(A) (A)
#endif

#include <my_attribute.h>

/*
  Wen using the embedded library, users might run into link problems,
  duplicate declaration of __cxa_pure_virtual, solved by declaring it a
  weak symbol.
*/
#if defined(USE_MYSYS_NEW) && ! defined(DONT_DECLARE_CXA_PURE_VIRTUAL)
C_MODE_START
int __cxa_pure_virtual () __attribute__ ((weak));
C_MODE_END
#endif

/* From old s-system.h */

/*
  Support macros for non ansi & other old compilers. Since such
  things are no longer supported we do nothing. We keep then since
  some of our code may still be needed to upgrade old customers.
*/
#define _VARARGS(X) X
#define _STATIC_VARARGS(X) X

/* The DBUG_ON flag always takes precedence over default DBUG_OFF */
#if defined(DBUG_ON) && defined(DBUG_OFF)
#undef DBUG_OFF
#endif

/* We might be forced to turn debug off, if not turned off already */
#if (defined(FORCE_DBUG_OFF) || defined(_lint)) && !defined(DBUG_OFF)
#  define DBUG_OFF
#  ifdef DBUG_ON
#    undef DBUG_ON
#  endif
#endif

#include <my_dbug.h>

#define MIN_ARRAY_SIZE	0	/* Zero or One. Gcc allows zero*/
#define ASCII_BITS_USED 8	/* Bit char used */
#define NEAR_F			/* No near function handling */

/* Some types that is different between systems */

typedef int	File;		/* File descriptor */
#ifndef Socket_defined
typedef int	my_socket;	/* File descriptor for sockets */
#define INVALID_SOCKET -1
#endif
/* Type for fuctions that handles signals */
#define sig_handler RETSIGTYPE
C_MODE_START
typedef void	(*sig_return)();/* Returns type from signal */
C_MODE_END
#if defined(__GNUC__) && !defined(_lint)
typedef char	pchar;		/* Mixed prototypes can take char */
typedef char	puchar;		/* Mixed prototypes can take char */
typedef char	pbool;		/* Mixed prototypes can take char */
typedef short	pshort;		/* Mixed prototypes can take short int */
typedef float	pfloat;		/* Mixed prototypes can take float */
#else
typedef int	pchar;		/* Mixed prototypes can't take char */
typedef uint	puchar;		/* Mixed prototypes can't take char */
typedef int	pbool;		/* Mixed prototypes can't take char */
typedef int	pshort;		/* Mixed prototypes can't take short int */
typedef double	pfloat;		/* Mixed prototypes can't take float */
#endif
C_MODE_START
typedef int	(*qsort_cmp)(const void *,const void *);
typedef int	(*qsort_cmp2)(void*, const void *,const void *);
C_MODE_END
#define qsort_t RETQSORTTYPE	/* Broken GCC cant handle typedef !!!! */
#ifdef HAVE_SYS_SOCKET_H
#include <sys/socket.h>
#endif
typedef SOCKET_SIZE_TYPE size_socket;

#ifndef SOCKOPT_OPTLEN_TYPE
#define SOCKOPT_OPTLEN_TYPE size_socket
#endif

/* file create flags */

#ifndef O_SHARE			/* Probably not windows */
#define O_SHARE		0	/* Flag to my_open for shared files */
#ifndef O_BINARY
#define O_BINARY	0	/* Flag to my_open for binary files */
#endif
#ifndef FILE_BINARY
#define FILE_BINARY	O_BINARY /* Flag to my_fopen for binary streams */
#endif
#ifdef HAVE_FCNTL
#define HAVE_FCNTL_LOCK
#define F_TO_EOF	0L	/* Param to lockf() to lock rest of file */
#endif
#endif /* O_SHARE */

#ifndef O_TEMPORARY
#define O_TEMPORARY	0
#endif
#ifndef O_SHORT_LIVED
#define O_SHORT_LIVED	0
#endif
#ifndef O_NOFOLLOW
#define O_NOFOLLOW      0
#endif

/* additional file share flags for win32 */
#ifdef __WIN__
#define _SH_DENYRWD     0x110    /* deny read/write mode & delete */
#define _SH_DENYWRD     0x120    /* deny write mode & delete      */
#define _SH_DENYRDD     0x130    /* deny read mode & delete       */
#define _SH_DENYDEL     0x140    /* deny delete only              */
#endif /* __WIN__ */


/* #define USE_RECORD_LOCK	*/

	/* Unsigned types supported by the compiler */
#define UNSINT8			/* unsigned int8 (char) */
#define UNSINT16		/* unsigned int16 */
#define UNSINT32		/* unsigned int32 */

	/* General constants */
#define FN_LEN		256	/* Max file name len */
#define FN_HEADLEN	253	/* Max length of filepart of file name */
#define FN_EXTLEN	20	/* Max length of extension (part of FN_LEN) */
#define FN_REFLEN	512	/* Max length of full path-name */
#define FN_EXTCHAR	'.'
#define FN_HOMELIB	'~'	/* ~/ is used as abbrev for home dir */
#define FN_CURLIB	'.'	/* ./ is used as abbrev for current dir */
#define FN_PARENTDIR	".."	/* Parent directory; Must be a string */

#ifndef FN_LIBCHAR
#define FN_LIBCHAR	'/'
#define FN_ROOTDIR	"/"
#endif
#define MY_NFILE	64	/* This is only used to save filenames */
#ifndef OS_FILE_LIMIT
#define OS_FILE_LIMIT	65535
#endif

/* #define EXT_IN_LIBNAME     */
/* #define FN_NO_CASE_SENCE   */
/* #define FN_UPPER_CASE TRUE */

/*
  Io buffer size; Must be a power of 2 and a multiple of 512. May be
  smaller what the disk page size. This influences the speed of the
  isam btree library. eg to big to slow.
*/
#define IO_SIZE			4096
/*
  How much overhead does malloc have. The code often allocates
  something like 1024-MALLOC_OVERHEAD bytes
*/
#ifdef SAFEMALLOC
#define MALLOC_OVERHEAD (8+24+4)
#else
#define MALLOC_OVERHEAD 8
#endif
	/* get memory in huncs */
#define ONCE_ALLOC_INIT		(uint) (4096-MALLOC_OVERHEAD)
	/* Typical record cash */
#define RECORD_CACHE_SIZE	(uint) (64*1024-MALLOC_OVERHEAD)
	/* Typical key cash */
#define KEY_CACHE_SIZE		(uint) (8*1024*1024-MALLOC_OVERHEAD)
	/* Default size of a key cache block  */
#define KEY_CACHE_BLOCK_SIZE	(uint) 1024


	/* Some things that this system doesn't have */

#define NO_HASH			/* Not needed anymore */
#ifdef __WIN__
#define NO_DIR_LIBRARY		/* Not standar dir-library */
#define USE_MY_STAT_STRUCT	/* For my_lib */
#endif

/* Some defines of functions for portability */

#undef remove		/* Crashes MySQL on SCO 5.0.0 */
#ifndef __WIN__
#define closesocket(A)	close(A)
#ifndef ulonglong2double
#define ulonglong2double(A) ((double) (ulonglong) (A))
#define my_off_t2double(A)  ((double) (my_off_t) (A))
#endif
#ifndef double2ulonglong
#define double2ulonglong(A) ((ulonglong) (double) (A))
#endif
#endif

#ifndef offsetof
#define offsetof(TYPE, MEMBER) ((size_t) &((TYPE *)0)->MEMBER)
#endif
#define ulong_to_double(X) ((double) (ulong) (X))
#define SET_STACK_SIZE(X)	/* Not needed on real machines */

#ifndef STACK_DIRECTION
#error "please add -DSTACK_DIRECTION=1 or -1 to your CPPFLAGS"
#endif

#if !defined(HAVE_STRTOK_R)
#define strtok_r(A,B,C) strtok((A),(B))
#endif

/* This is from the old m-machine.h file */

#if SIZEOF_LONG_LONG > 4
#define HAVE_LONG_LONG 1
#endif

/*
  Some pre-ANSI-C99 systems like AIX 5.1 and Linux/GCC 2.95 define
  ULONGLONG_MAX, LONGLONG_MIN, LONGLONG_MAX; we use them if they're defined.
  Also on Windows we define these constants by hand in config-win.h.
*/

#if defined(HAVE_LONG_LONG) && !defined(LONGLONG_MIN)
#define LONGLONG_MIN	((long long) 0x8000000000000000LL)
#define LONGLONG_MAX	((long long) 0x7FFFFFFFFFFFFFFFLL)
#endif

#if defined(HAVE_LONG_LONG) && !defined(ULONGLONG_MAX)
/* First check for ANSI C99 definition: */
#ifdef ULLONG_MAX
#define ULONGLONG_MAX  ULLONG_MAX
#else
#define ULONGLONG_MAX ((unsigned long long)(~0ULL))
#endif
#endif /* defined (HAVE_LONG_LONG) && !defined(ULONGLONG_MAX)*/

#define INT_MIN32       (~0x7FFFFFFFL)
#define INT_MAX32       0x7FFFFFFFL
#define UINT_MAX32      0xFFFFFFFFL
#define INT_MIN24       (~0x007FFFFF)
#define INT_MAX24       0x007FFFFF
#define UINT_MAX24      0x00FFFFFF
#define INT_MIN16       (~0x7FFF)
#define INT_MAX16       0x7FFF
#define UINT_MAX16      0xFFFF
#define INT_MIN8        (~0x7F)
#define INT_MAX8        0x7F
#define UINT_MAX8       0xFF

/* From limits.h instead */
#ifndef DBL_MIN
#define DBL_MIN		4.94065645841246544e-324
#define FLT_MIN		((float)1.40129846432481707e-45)
#endif
#ifndef DBL_MAX
#define DBL_MAX		1.79769313486231470e+308
#define FLT_MAX		((float)3.40282346638528860e+38)
#endif
#ifndef SIZE_T_MAX
#define SIZE_T_MAX ~((size_t) 0)
#endif

#ifndef isfinite
#ifdef HAVE_FINITE
#define isfinite(x) finite(x)
#else
#define finite(x) (1.0 / fabs(x) > 0.0)
#endif /* HAVE_FINITE */
#endif /* isfinite */

#ifndef HAVE_ISNAN
#define isnan(x) ((x) != (x))
#endif

#ifdef HAVE_ISINF
/* Check if C compiler is affected by GCC bug #39228 */
#if !defined(__cplusplus) && defined(HAVE_BROKEN_ISINF)
/* Force store/reload of the argument to/from a 64-bit double */
static inline double my_isinf(double x)
{
  volatile double t= x;
  return isinf(t);
}
#else
<<<<<<< HEAD
#define my_isinf(X) (!isfinite(X) && !isnan(X))
=======
/* System-provided isinf() is available and safe to use */
#define my_isinf(X) isinf(X)
#endif
#else /* !HAVE_ISINF */
#define my_isinf(X) (!finite(X) && !isnan(X))
>>>>>>> bbe24f03
#endif

/* Define missing math constants. */
#ifndef M_PI
#define M_PI 3.14159265358979323846
#endif
#ifndef M_E
#define M_E 2.7182818284590452354
#endif
#ifndef M_LN2
#define M_LN2 0.69314718055994530942
#endif

/*
  Max size that must be added to a so that we know Size to make
  adressable obj.
*/
#if SIZEOF_CHARP == 4
typedef long		my_ptrdiff_t;
#else
typedef long long	my_ptrdiff_t;
#endif

#define MY_ALIGN(A,L)	(((A) + (L) - 1) & ~((L) - 1))
#define ALIGN_SIZE(A)	MY_ALIGN((A),sizeof(double))
/* Size to make adressable obj. */
#define ALIGN_PTR(A, t) ((t*) MY_ALIGN((A),sizeof(t)))
			 /* Offset of field f in structure t */
#define OFFSET(t, f)	((size_t)(char *)&((t *)0)->f)
#define ADD_TO_PTR(ptr,size,type) (type) ((uchar*) (ptr)+size)
#define PTR_BYTE_DIFF(A,B) (my_ptrdiff_t) ((uchar*) (A) - (uchar*) (B))

#define MY_DIV_UP(A, B) (((A) + (B) - 1) / (B))
#define MY_ALIGNED_BYTE_ARRAY(N, S, T) T N[MY_DIV_UP(S, sizeof(T))]

/*
  Custom version of standard offsetof() macro which can be used to get
  offsets of members in class for non-POD types (according to the current
  version of C++ standard offsetof() macro can't be used in such cases and
  attempt to do so causes warnings to be emitted, OTOH in many cases it is
  still OK to assume that all instances of the class has the same offsets
  for the same members).

  This is temporary solution which should be removed once File_parser class
  and related routines are refactored.
*/

#define my_offsetof(TYPE, MEMBER) \
        ((size_t)((char *)&(((TYPE *)0x10)->MEMBER) - (char*)0x10))

#define NullS		(char *) 0
/* Nowdays we do not support MessyDos */
#ifndef NEAR
#define NEAR				/* Who needs segments ? */
#define FAR				/* On a good machine */
#ifndef HUGE_PTR
#define HUGE_PTR
#endif
#endif
#if defined(__IBMC__) || defined(__IBMCPP__)
/* This was  _System _Export but caused a lot of warnings on _AIX43 */
#define STDCALL
#elif !defined( STDCALL)
#define STDCALL
#endif

/* Typdefs for easyier portability */

#ifndef HAVE_UCHAR
typedef unsigned char	uchar;	/* Short for unsigned char */
#endif

#ifndef HAVE_INT8
typedef signed char int8;       /* Signed integer >= 8  bits */
#endif
#ifndef HAVE_UINT8
typedef unsigned char uint8;    /* Unsigned integer >= 8  bits */
#endif
#ifndef HAVE_INT16
typedef short int16;
#endif
#ifndef HAVE_UINT16
typedef unsigned short uint16;
#endif
#if SIZEOF_INT == 4
#ifndef HAVE_INT32
typedef int int32;
#endif
#ifndef HAVE_UINT32
typedef unsigned int uint32;
#endif
#elif SIZEOF_LONG == 4
#ifndef HAVE_INT32
typedef long int32;
#endif
#ifndef HAVE_UINT32
typedef unsigned long uint32;
#endif
#else
#error Neither int or long is of 4 bytes width
#endif

#if !defined(HAVE_ULONG) && !defined(__USE_MISC)
typedef unsigned long	ulong;		  /* Short for unsigned long */
#endif
#ifndef longlong_defined
/* 
  Using [unsigned] long long is preferable as [u]longlong because we use 
  [unsigned] long long unconditionally in many places, 
  for example in constants with [U]LL suffix.
*/
#if defined(HAVE_LONG_LONG) && SIZEOF_LONG_LONG == 8
typedef unsigned long long int ulonglong; /* ulong or unsigned long long */
typedef long long int	longlong;
#else
typedef unsigned long	ulonglong;	  /* ulong or unsigned long long */
typedef long		longlong;
#endif
#endif
#ifndef HAVE_INT64
typedef longlong int64;
#endif
#ifndef HAVE_UINT64
typedef ulonglong uint64;
#endif

#if defined(NO_CLIENT_LONG_LONG)
typedef unsigned long my_ulonglong;
#elif defined (__WIN__)
typedef unsigned __int64 my_ulonglong;
#else
typedef unsigned long long my_ulonglong;
#endif

#if SIZEOF_CHARP == SIZEOF_INT
typedef int intptr;
#elif SIZEOF_CHARP == SIZEOF_LONG
typedef long intptr;
#elif SIZEOF_CHARP == SIZEOF_LONG_LONG
typedef long long intptr;
#else
#error sizeof(void *) is neither sizeof(int) nor sizeof(long) nor sizeof(long long)
#endif

#define MY_ERRPTR ((void*)(intptr)1)

#ifdef USE_RAID
/*
  The following is done with a if to not get problems with pre-processors
  with late define evaluation
*/
#if SIZEOF_OFF_T == 4
#define SYSTEM_SIZEOF_OFF_T 4
#else
#define SYSTEM_SIZEOF_OFF_T 8
#endif
#undef  SIZEOF_OFF_T
#define SIZEOF_OFF_T	    8
#else
#define SYSTEM_SIZEOF_OFF_T SIZEOF_OFF_T
#endif /* USE_RAID */

#if SIZEOF_OFF_T > 4
typedef ulonglong my_off_t;
#else
typedef unsigned long my_off_t;
#endif
#define MY_FILEPOS_ERROR	(~(my_off_t) 0)
#if !defined(__WIN__)
typedef off_t os_off_t;
#endif

#if defined(__WIN__)
#define socket_errno	WSAGetLastError()
#define SOCKET_EINTR	WSAEINTR
#define SOCKET_EAGAIN	WSAEINPROGRESS
#define SOCKET_ETIMEDOUT WSAETIMEDOUT
#define SOCKET_EWOULDBLOCK WSAEWOULDBLOCK
#define SOCKET_EADDRINUSE WSAEADDRINUSE
#define SOCKET_ENFILE	ENFILE
#define SOCKET_EMFILE	EMFILE
#else /* Unix */
#define socket_errno	errno
#define closesocket(A)	close(A)
#define SOCKET_EINTR	EINTR
#define SOCKET_EAGAIN	EAGAIN
#define SOCKET_ETIMEDOUT SOCKET_EINTR
#define SOCKET_EWOULDBLOCK EWOULDBLOCK
#define SOCKET_EADDRINUSE EADDRINUSE
#define SOCKET_ENFILE	ENFILE
#define SOCKET_EMFILE	EMFILE
#endif

typedef uint8		int7;	/* Most effective integer 0 <= x <= 127 */
typedef short		int15;	/* Most effective integer 0 <= x <= 32767 */
typedef int		myf;	/* Type of MyFlags in my_funcs */
typedef char		my_bool; /* Small bool */
#if !defined(bool) && (!defined(HAVE_BOOL) || !defined(__cplusplus))
typedef char		bool;	/* Ordinary boolean values 0 1 */
#endif
	/* Macros for converting *constants* to the right type */
#define INT8(v)		(int8) (v)
#define INT16(v)	(int16) (v)
#define INT32(v)	(int32) (v)
#define MYF(v)		(myf) (v)

#ifndef LL
#ifdef HAVE_LONG_LONG
#define LL(A) A ## LL
#else
#define LL(A) A ## L
#endif
#endif

#ifndef ULL
#ifdef HAVE_LONG_LONG
#define ULL(A) A ## ULL
#else
#define ULL(A) A ## UL
#endif
#endif

/*
  Defines to make it possible to prioritize register assignments. No
  longer that important with modern compilers.
*/
#ifndef USING_X
#define reg1 register
#define reg2 register
#define reg3 register
#define reg4 register
#define reg5 register
#define reg6 register
#define reg7 register
#define reg8 register
#define reg9 register
#define reg10 register
#define reg11 register
#define reg12 register
#define reg13 register
#define reg14 register
#define reg15 register
#define reg16 register
#endif

/*
  Sometimes we want to make sure that the variable is not put into
  a register in debugging mode so we can see its value in the core
*/

#ifndef DBUG_OFF
#define dbug_volatile volatile
#else
#define dbug_volatile
#endif

/* Some helper macros */
#define YESNO(X) ((X) ? "yes" : "no")

/* Defines for time function */
#define SCALE_SEC	100
#define SCALE_USEC	10000
#define MY_HOW_OFTEN_TO_ALARM	2	/* How often we want info on screen */
#define MY_HOW_OFTEN_TO_WRITE	1000	/* How often we want info on screen */



/*
  Define-funktions for reading and storing in machine independent format
  (low byte first)
*/

/* Optimized store functions for Intel x86 */
#if defined(__i386__) || defined(_WIN32)
#define sint2korr(A)	(*((int16 *) (A)))
#define sint3korr(A)	((int32) ((((uchar) (A)[2]) & 128) ? \
				  (((uint32) 255L << 24) | \
				   (((uint32) (uchar) (A)[2]) << 16) |\
				   (((uint32) (uchar) (A)[1]) << 8) | \
				   ((uint32) (uchar) (A)[0])) : \
				  (((uint32) (uchar) (A)[2]) << 16) |\
				  (((uint32) (uchar) (A)[1]) << 8) | \
				  ((uint32) (uchar) (A)[0])))
#define sint4korr(A)	(*((long *) (A)))
#define uint2korr(A)	(*((uint16 *) (A)))
#if defined(HAVE_purify) && !defined(_WIN32)
#define uint3korr(A)	(uint32) (((uint32) ((uchar) (A)[0])) +\
				  (((uint32) ((uchar) (A)[1])) << 8) +\
				  (((uint32) ((uchar) (A)[2])) << 16))
#else
/*
   ATTENTION !
   
    Please, note, uint3korr reads 4 bytes (not 3) !
    It means, that you have to provide enough allocated space !
*/
#define uint3korr(A)	(long) (*((unsigned int *) (A)) & 0xFFFFFF)
#endif /* HAVE_purify && !_WIN32 */
#define uint4korr(A)	(*((uint32 *) (A)))
#define uint5korr(A)	((ulonglong)(((uint32) ((uchar) (A)[0])) +\
				    (((uint32) ((uchar) (A)[1])) << 8) +\
				    (((uint32) ((uchar) (A)[2])) << 16) +\
				    (((uint32) ((uchar) (A)[3])) << 24)) +\
				    (((ulonglong) ((uchar) (A)[4])) << 32))
#define uint6korr(A)	((ulonglong)(((uint32)    ((uchar) (A)[0]))          + \
                                     (((uint32)    ((uchar) (A)[1])) << 8)   + \
                                     (((uint32)    ((uchar) (A)[2])) << 16)  + \
                                     (((uint32)    ((uchar) (A)[3])) << 24)) + \
                         (((ulonglong) ((uchar) (A)[4])) << 32) +       \
                         (((ulonglong) ((uchar) (A)[5])) << 40))
#define uint8korr(A)	(*((ulonglong *) (A)))
#define sint8korr(A)	(*((longlong *) (A)))
#define int2store(T,A)	*((uint16*) (T))= (uint16) (A)
#define int3store(T,A)  do { *(T)=  (uchar) ((A));\
                            *(T+1)=(uchar) (((uint) (A) >> 8));\
                            *(T+2)=(uchar) (((A) >> 16)); } while (0)
#define int4store(T,A)	*((long *) (T))= (long) (A)
#define int5store(T,A)  do { *(T)= (uchar)((A));\
                             *((T)+1)=(uchar) (((A) >> 8));\
                             *((T)+2)=(uchar) (((A) >> 16));\
                             *((T)+3)=(uchar) (((A) >> 24)); \
                             *((T)+4)=(uchar) (((A) >> 32)); } while(0)
#define int6store(T,A)  do { *(T)=    (uchar)((A));          \
                             *((T)+1)=(uchar) (((A) >> 8));  \
                             *((T)+2)=(uchar) (((A) >> 16)); \
                             *((T)+3)=(uchar) (((A) >> 24)); \
                             *((T)+4)=(uchar) (((A) >> 32)); \
                             *((T)+5)=(uchar) (((A) >> 40)); } while(0)
#define int8store(T,A)	*((ulonglong *) (T))= (ulonglong) (A)

typedef union {
  double v;
  long m[2];
} doubleget_union;
#define doubleget(V,M)	\
do { doubleget_union _tmp; \
     _tmp.m[0] = *((long*)(M)); \
     _tmp.m[1] = *(((long*) (M))+1); \
     (V) = _tmp.v; } while(0)
#define doublestore(T,V) do { *((long *) T) = ((doubleget_union *)&V)->m[0]; \
			     *(((long *) T)+1) = ((doubleget_union *)&V)->m[1]; \
                         } while (0)
#define float4get(V,M)   do { *((float *) &(V)) = *((float*) (M)); } while(0)
#define float8get(V,M)   doubleget((V),(M))
#define float4store(V,M) memcpy((uchar*) V,(uchar*) (&M),sizeof(float))
#define floatstore(T,V)  memcpy((uchar*)(T), (uchar*)(&V),sizeof(float))
#define floatget(V,M)    memcpy((uchar*) &V,(uchar*) (M),sizeof(float))
#define float8store(V,M) doublestore((V),(M))
#else

/*
  We're here if it's not a IA-32 architecture (Win32 and UNIX IA-32 defines
  were done before)
*/
#define sint2korr(A)	(int16) (((int16) ((uchar) (A)[0])) +\
				 ((int16) ((int16) (A)[1]) << 8))
#define sint3korr(A)	((int32) ((((uchar) (A)[2]) & 128) ? \
				  (((uint32) 255L << 24) | \
				   (((uint32) (uchar) (A)[2]) << 16) |\
				   (((uint32) (uchar) (A)[1]) << 8) | \
				   ((uint32) (uchar) (A)[0])) : \
				  (((uint32) (uchar) (A)[2]) << 16) |\
				  (((uint32) (uchar) (A)[1]) << 8) | \
				  ((uint32) (uchar) (A)[0])))
#define sint4korr(A)	(int32) (((int32) ((uchar) (A)[0])) +\
				(((int32) ((uchar) (A)[1]) << 8)) +\
				(((int32) ((uchar) (A)[2]) << 16)) +\
				(((int32) ((int16) (A)[3]) << 24)))
#define sint8korr(A)	(longlong) uint8korr(A)
#define uint2korr(A)	(uint16) (((uint16) ((uchar) (A)[0])) +\
				  ((uint16) ((uchar) (A)[1]) << 8))
#define uint3korr(A)	(uint32) (((uint32) ((uchar) (A)[0])) +\
				  (((uint32) ((uchar) (A)[1])) << 8) +\
				  (((uint32) ((uchar) (A)[2])) << 16))
#define uint4korr(A)	(uint32) (((uint32) ((uchar) (A)[0])) +\
				  (((uint32) ((uchar) (A)[1])) << 8) +\
				  (((uint32) ((uchar) (A)[2])) << 16) +\
				  (((uint32) ((uchar) (A)[3])) << 24))
#define uint5korr(A)	((ulonglong)(((uint32) ((uchar) (A)[0])) +\
				    (((uint32) ((uchar) (A)[1])) << 8) +\
				    (((uint32) ((uchar) (A)[2])) << 16) +\
				    (((uint32) ((uchar) (A)[3])) << 24)) +\
				    (((ulonglong) ((uchar) (A)[4])) << 32))
#define uint6korr(A)	((ulonglong)(((uint32)    ((uchar) (A)[0]))          + \
                                     (((uint32)    ((uchar) (A)[1])) << 8)   + \
                                     (((uint32)    ((uchar) (A)[2])) << 16)  + \
                                     (((uint32)    ((uchar) (A)[3])) << 24)) + \
                         (((ulonglong) ((uchar) (A)[4])) << 32) +       \
                         (((ulonglong) ((uchar) (A)[5])) << 40))
#define uint8korr(A)	((ulonglong)(((uint32) ((uchar) (A)[0])) +\
				    (((uint32) ((uchar) (A)[1])) << 8) +\
				    (((uint32) ((uchar) (A)[2])) << 16) +\
				    (((uint32) ((uchar) (A)[3])) << 24)) +\
			(((ulonglong) (((uint32) ((uchar) (A)[4])) +\
				    (((uint32) ((uchar) (A)[5])) << 8) +\
				    (((uint32) ((uchar) (A)[6])) << 16) +\
				    (((uint32) ((uchar) (A)[7])) << 24))) <<\
				    32))
#define int2store(T,A)       do { uint def_temp= (uint) (A) ;\
                                  *((uchar*) (T))=  (uchar)(def_temp); \
                                   *((uchar*) (T)+1)=(uchar)((def_temp >> 8)); \
                             } while(0)
#define int3store(T,A)       do { /*lint -save -e734 */\
                                  *((uchar*)(T))=(uchar) ((A));\
                                  *((uchar*) (T)+1)=(uchar) (((A) >> 8));\
                                  *((uchar*)(T)+2)=(uchar) (((A) >> 16)); \
                                  /*lint -restore */} while(0)
#define int4store(T,A)       do { *((char *)(T))=(char) ((A));\
                                  *(((char *)(T))+1)=(char) (((A) >> 8));\
                                  *(((char *)(T))+2)=(char) (((A) >> 16));\
                                  *(((char *)(T))+3)=(char) (((A) >> 24)); } while(0)
#define int5store(T,A)       do { *((char *)(T))=     (char)((A));  \
                                  *(((char *)(T))+1)= (char)(((A) >> 8)); \
                                  *(((char *)(T))+2)= (char)(((A) >> 16)); \
                                  *(((char *)(T))+3)= (char)(((A) >> 24)); \
                                  *(((char *)(T))+4)= (char)(((A) >> 32)); \
		                } while(0)
#define int6store(T,A)       do { *((char *)(T))=     (char)((A)); \
                                  *(((char *)(T))+1)= (char)(((A) >> 8)); \
                                  *(((char *)(T))+2)= (char)(((A) >> 16)); \
                                  *(((char *)(T))+3)= (char)(((A) >> 24)); \
                                  *(((char *)(T))+4)= (char)(((A) >> 32)); \
                                  *(((char *)(T))+5)= (char)(((A) >> 40)); \
                                } while(0)
#define int8store(T,A)       do { uint def_temp= (uint) (A), def_temp2= (uint) ((A) >> 32); \
                                  int4store((T),def_temp); \
                                  int4store((T+4),def_temp2); } while(0)
#ifdef WORDS_BIGENDIAN
#define float4store(T,A) do { *(T)= ((uchar *) &A)[3];\
                              *((T)+1)=(char) ((uchar *) &A)[2];\
                              *((T)+2)=(char) ((uchar *) &A)[1];\
                              *((T)+3)=(char) ((uchar *) &A)[0]; } while(0)

#define float4get(V,M)   do { float def_temp;\
                              ((uchar*) &def_temp)[0]=(M)[3];\
                              ((uchar*) &def_temp)[1]=(M)[2];\
                              ((uchar*) &def_temp)[2]=(M)[1];\
                              ((uchar*) &def_temp)[3]=(M)[0];\
                              (V)=def_temp; } while(0)
#define float8store(T,V) do { *(T)= ((uchar *) &V)[7];\
                              *((T)+1)=(char) ((uchar *) &V)[6];\
                              *((T)+2)=(char) ((uchar *) &V)[5];\
                              *((T)+3)=(char) ((uchar *) &V)[4];\
                              *((T)+4)=(char) ((uchar *) &V)[3];\
                              *((T)+5)=(char) ((uchar *) &V)[2];\
                              *((T)+6)=(char) ((uchar *) &V)[1];\
                              *((T)+7)=(char) ((uchar *) &V)[0]; } while(0)

#define float8get(V,M)   do { double def_temp;\
                              ((uchar*) &def_temp)[0]=(M)[7];\
                              ((uchar*) &def_temp)[1]=(M)[6];\
                              ((uchar*) &def_temp)[2]=(M)[5];\
                              ((uchar*) &def_temp)[3]=(M)[4];\
                              ((uchar*) &def_temp)[4]=(M)[3];\
                              ((uchar*) &def_temp)[5]=(M)[2];\
                              ((uchar*) &def_temp)[6]=(M)[1];\
                              ((uchar*) &def_temp)[7]=(M)[0];\
                              (V) = def_temp; } while(0)
#else
#define float4get(V,M)   memcpy_fixed((uchar*) &V,(uchar*) (M),sizeof(float))
#define float4store(V,M) memcpy_fixed((uchar*) V,(uchar*) (&M),sizeof(float))

#if defined(__FLOAT_WORD_ORDER) && (__FLOAT_WORD_ORDER == __BIG_ENDIAN)
#define doublestore(T,V) do { *(((char*)T)+0)=(char) ((uchar *) &V)[4];\
                              *(((char*)T)+1)=(char) ((uchar *) &V)[5];\
                              *(((char*)T)+2)=(char) ((uchar *) &V)[6];\
                              *(((char*)T)+3)=(char) ((uchar *) &V)[7];\
                              *(((char*)T)+4)=(char) ((uchar *) &V)[0];\
                              *(((char*)T)+5)=(char) ((uchar *) &V)[1];\
                              *(((char*)T)+6)=(char) ((uchar *) &V)[2];\
                              *(((char*)T)+7)=(char) ((uchar *) &V)[3]; }\
                         while(0)
#define doubleget(V,M)   do { double def_temp;\
                              ((uchar*) &def_temp)[0]=(M)[4];\
                              ((uchar*) &def_temp)[1]=(M)[5];\
                              ((uchar*) &def_temp)[2]=(M)[6];\
                              ((uchar*) &def_temp)[3]=(M)[7];\
                              ((uchar*) &def_temp)[4]=(M)[0];\
                              ((uchar*) &def_temp)[5]=(M)[1];\
                              ((uchar*) &def_temp)[6]=(M)[2];\
                              ((uchar*) &def_temp)[7]=(M)[3];\
                              (V) = def_temp; } while(0)
#endif /* __FLOAT_WORD_ORDER */

#define float8get(V,M)   doubleget((V),(M))
#define float8store(V,M) doublestore((V),(M))
#endif /* WORDS_BIGENDIAN */

#endif /* __i386__ OR _WIN32 */

/*
  Macro for reading 32-bit integer from network byte order (big-endian)
  from unaligned memory location.
*/
#define int4net(A)        (int32) (((uint32) ((uchar) (A)[3]))        |\
				  (((uint32) ((uchar) (A)[2])) << 8)  |\
				  (((uint32) ((uchar) (A)[1])) << 16) |\
				  (((uint32) ((uchar) (A)[0])) << 24))
/*
  Define-funktions for reading and storing in machine format from/to
  short/long to/from some place in memory V should be a (not
  register) variable, M is a pointer to byte
*/

#ifdef WORDS_BIGENDIAN

#define ushortget(V,M)  do { V = (uint16) (((uint16) ((uchar) (M)[1]))+\
                                 ((uint16) ((uint16) (M)[0]) << 8)); } while(0)
#define shortget(V,M)   do { V = (short) (((short) ((uchar) (M)[1]))+\
                                 ((short) ((short) (M)[0]) << 8)); } while(0)
#define longget(V,M)    do { int32 def_temp;\
                             ((uchar*) &def_temp)[0]=(M)[0];\
                             ((uchar*) &def_temp)[1]=(M)[1];\
                             ((uchar*) &def_temp)[2]=(M)[2];\
                             ((uchar*) &def_temp)[3]=(M)[3];\
                             (V)=def_temp; } while(0)
#define ulongget(V,M)   do { uint32 def_temp;\
                            ((uchar*) &def_temp)[0]=(M)[0];\
                            ((uchar*) &def_temp)[1]=(M)[1];\
                            ((uchar*) &def_temp)[2]=(M)[2];\
                            ((uchar*) &def_temp)[3]=(M)[3];\
                            (V)=def_temp; } while(0)
#define shortstore(T,A) do { uint def_temp=(uint) (A) ;\
                             *(((char*)T)+1)=(char)(def_temp); \
                             *(((char*)T)+0)=(char)(def_temp >> 8); } while(0)
#define longstore(T,A)  do { *(((char*)T)+3)=((A));\
                             *(((char*)T)+2)=(((A) >> 8));\
                             *(((char*)T)+1)=(((A) >> 16));\
                             *(((char*)T)+0)=(((A) >> 24)); } while(0)

#define floatget(V,M)    memcpy_fixed((uchar*) &V,(uchar*) (M),sizeof(float))
#define floatstore(T,V)  memcpy_fixed((uchar*) (T),(uchar*)(&V),sizeof(float))
#define doubleget(V,M)	 memcpy_fixed((uchar*) &V,(uchar*) (M),sizeof(double))
#define doublestore(T,V) memcpy_fixed((uchar*) (T),(uchar*) &V,sizeof(double))
#define longlongget(V,M) memcpy_fixed((uchar*) &V,(uchar*) (M),sizeof(ulonglong))
#define longlongstore(T,V) memcpy_fixed((uchar*) (T),(uchar*) &V,sizeof(ulonglong))

#else

#define ushortget(V,M)	do { V = uint2korr(M); } while(0)
#define shortget(V,M)	do { V = sint2korr(M); } while(0)
#define longget(V,M)	do { V = sint4korr(M); } while(0)
#define ulongget(V,M)   do { V = uint4korr(M); } while(0)
#define shortstore(T,V) int2store(T,V)
#define longstore(T,V)	int4store(T,V)
#ifndef floatstore
#define floatstore(T,V)  memcpy_fixed((uchar*) (T),(uchar*) (&V),sizeof(float))
#define floatget(V,M)    memcpy_fixed((uchar*) &V, (uchar*) (M), sizeof(float))
#endif
#ifndef doubleget
#define doubleget(V,M)	 memcpy_fixed((uchar*) &V,(uchar*) (M),sizeof(double))
#define doublestore(T,V) memcpy_fixed((uchar*) (T),(uchar*) &V,sizeof(double))
#endif /* doubleget */
#define longlongget(V,M) memcpy_fixed((uchar*) &V,(uchar*) (M),sizeof(ulonglong))
#define longlongstore(T,V) memcpy_fixed((uchar*) (T),(uchar*) &V,sizeof(ulonglong))

#endif /* WORDS_BIGENDIAN */

/* sprintf does not always return the number of bytes :- */
#ifdef SPRINTF_RETURNS_INT
#define my_sprintf(buff,args) sprintf args
#else
#ifdef SPRINTF_RETURNS_PTR
#define my_sprintf(buff,args) ((int)(sprintf args - buff))
#else
#define my_sprintf(buff,args) ((ulong) sprintf args, (ulong) strlen(buff))
#endif
#endif

#ifndef THREAD
#define thread_safe_increment(V,L) (V)++
#define thread_safe_decrement(V,L) (V)--
#define thread_safe_add(V,C,L)     (V)+=(C)
#define thread_safe_sub(V,C,L)     (V)-=(C)
#define statistic_increment(V,L)   (V)++
#define statistic_decrement(V,L)   (V)--
#define statistic_add(V,C,L)       (V)+=(C)
#define statistic_sub(V,C,L)       (V)-=(C)
#endif

#ifdef HAVE_CHARSET_utf8
#define MYSQL_UNIVERSAL_CLIENT_CHARSET "utf8"
#else
#define MYSQL_UNIVERSAL_CLIENT_CHARSET MYSQL_DEFAULT_CHARSET_NAME
#endif

#if defined(EMBEDDED_LIBRARY) && !defined(HAVE_EMBEDDED_PRIVILEGE_CONTROL)
#define NO_EMBEDDED_ACCESS_CHECKS
#endif

#ifdef HAVE_DLOPEN
#if defined(__WIN__)
#define dlsym(lib, name) GetProcAddress((HMODULE)lib, name)
#define dlopen(libname, unused) LoadLibraryEx(libname, NULL, 0)
#define dlclose(lib) FreeLibrary((HMODULE)lib)
#elif defined(HAVE_DLFCN_H)
#include <dlfcn.h>
#endif
#endif

/* FreeBSD 2.2.2 does not define RTLD_NOW) */
#ifndef RTLD_NOW
#define RTLD_NOW 1
#endif

#ifndef HAVE_DLERROR
#define dlerror() ""
#endif


#ifndef __NETWARE__
/*
 *  Include standard definitions of operator new and delete.
 */
#ifdef __cplusplus
#include <new>
#endif
#else
/*
 *  Define placement versions of operator new and operator delete since
 *  we don't have <new> when building for Netware.
 */
#ifdef __cplusplus
inline void *operator new(size_t, void *ptr) { return ptr; }
inline void *operator new[](size_t, void *ptr) { return ptr; }
inline void  operator delete(void*, void*) { /* Do nothing */ }
inline void  operator delete[](void*, void*) { /* Do nothing */ }
#endif
#endif

/* Length of decimal number represented by INT32. */
#define MY_INT32_NUM_DECIMAL_DIGITS 11

/* Length of decimal number represented by INT64. */
#define MY_INT64_NUM_DECIMAL_DIGITS 21

/* Define some useful general macros (should be done after all headers). */
#if !defined(max)
#define max(a, b)	((a) > (b) ? (a) : (b))
#define min(a, b)	((a) < (b) ? (a) : (b))
#endif  
/*
  Only Linux is known to need an explicit sync of the directory to make sure a
  file creation/deletion/renaming in(from,to) this directory durable.
*/
#ifdef TARGET_OS_LINUX
#define NEED_EXPLICIT_SYNC_DIR 1
#endif

#if !defined(__cplusplus) && !defined(bool)
#define bool In_C_you_should_use_my_bool_instead()
#endif

#endif /* my_global_h */<|MERGE_RESOLUTION|>--- conflicted
+++ resolved
@@ -914,15 +914,11 @@
   return isinf(t);
 }
 #else
-<<<<<<< HEAD
-#define my_isinf(X) (!isfinite(X) && !isnan(X))
-=======
 /* System-provided isinf() is available and safe to use */
 #define my_isinf(X) isinf(X)
 #endif
 #else /* !HAVE_ISINF */
 #define my_isinf(X) (!finite(X) && !isnan(X))
->>>>>>> bbe24f03
 #endif
 
 /* Define missing math constants. */
