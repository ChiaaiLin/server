--- conflicted
+++ resolved
@@ -29,24 +29,13 @@
 
 #define MYSQL_AUTODETECT_CHARSET_NAME "auto"
 
-<<<<<<< HEAD
 #define MYSQL50_TABLE_NAME_PREFIX         "#mysql50#"
 #define MYSQL50_TABLE_NAME_PREFIX_LENGTH  (sizeof(MYSQL50_TABLE_NAME_PREFIX)-1)
 #define SAFE_NAME_LEN (NAME_LEN + MYSQL50_TABLE_NAME_PREFIX_LENGTH)
 
-=======
->>>>>>> 5a0e7394
 #define SERVER_VERSION_LENGTH 60
 #define SQLSTATE_LENGTH 5
 #define LIST_PROCESS_HOST_LEN 64
-
-/*
-  Maximum length of comments
-*/
-#define TABLE_COMMENT_INLINE_MAXLEN 180 /* pre 6.0: 60 characters */
-#define TABLE_COMMENT_MAXLEN 2048
-#define COLUMN_COMMENT_MAXLEN 1024
-#define INDEX_COMMENT_MAXLEN 1024
 
 /*
   Maximum length of comments
@@ -146,12 +135,6 @@
 					   thread */
 #define REFRESH_MASTER          128     /* Remove all bin logs in the index
 					   and truncate the index */
-#define REFRESH_ERROR_LOG       256 /* Rotate only the erorr log */
-#define REFRESH_ENGINE_LOG      512 /* Flush all storage engine logs */
-#define REFRESH_BINARY_LOG     1024 /* Flush the binary log */
-#define REFRESH_RELAY_LOG      2048 /* Flush the relay log */
-#define REFRESH_GENERAL_LOG    4096 /* Flush the general log */
-#define REFRESH_SLOW_LOG       8192 /* Flush the slow query log */
 
 /* The following can't be set with mysql_refresh() */
 #define REFRESH_ERROR_LOG       256 /* Rotate only the erorr log */
@@ -331,13 +314,8 @@
   unsigned int *return_status;
   unsigned char reading_or_writing;
   char save_char;
-<<<<<<< HEAD
   char net_skip_rest_factor;
   my_bool unused1; /* Please remove with the next incompatible ABI change */
-=======
-  my_bool unused1; /* Please remove with the next incompatible ABI change. */
-  my_bool unused2; /* Please remove with the next incompatible ABI change */
->>>>>>> 5a0e7394
   my_bool compress;
   my_bool unused3; /* Please remove with the next incompatible ABI change. */
   /*
