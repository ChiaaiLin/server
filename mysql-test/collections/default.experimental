# For easier human reading (MTR doesn't care), please keep entries
# in alphabetical order. This also helps with merge conflict resolution.

binlog.binlog_multi_engine               # joro : NDB tests marked as experimental as agreed with bochklin

funcs_1.charset_collation_1              # depends on compile-time decisions

main.func_math @freebsd                  # Bug#11751977 2010-05-04 alik main.func_math fails on FreeBSD in PB2
main.kill @solaris                       # Bug#16064876 2013-01-02 prthirum main.kill fails on sol10 sparc64 
main.lock_multi_bug38499                 # Bug#11755645 2009-09-19 alik main.lock_multi_bug38499 times out sporadically
main.outfile_loaddata @solaris           # Bug#11755168 2010-01-20 alik Test "outfile_loaddata" fails (reproducible)
main.signal_demo3 @solaris               # Bug#11753919 2010-01-20 alik Several test cases fail on Solaris with error Thread stack overrun
main.sp @solaris                         # Bug#11753919 2010-01-20 alik Several test cases fail on Solaris with error Thread stack overrun
main.wait_timeout @solaris               # Bug#11758972 2010-04-26 alik wait_timeout fails on OpenSolaris

<<<<<<< HEAD
rpl.rpl_innodb_bug28430                  # Bug#11754425
rpl.rpl_row_sp011  @solaris              # Bug#11753919 2011-07-25 sven Several test cases fail on Solaris with error Thread stack overrun
rpl.rpl_spec_variables @solaris          # Bug #17337114 2013-08-20 Luis Soares failing on pb2 with timeout for 'CHECK WARNINGS'
=======
rpl.rpl_insert                           # Sven: BUG#12764817
rpl.rpl_row_sp011         @solaris       # Joro : Bug #11753919
rpl.rpl_stop_slave                       # Sven : BUG#12345981

rpl_ndb.*                                # joro : NDB tests marked as experimental as agreed with bochklin
rpl_ndb.rpl_ndb_log                      # Bug#11749433

stress.ddl_ndb                           # joro : NDB tests marked as experimental as agreed with bochklin
>>>>>>> 91d08575

sys_vars.max_sp_recursion_depth_func @solaris # Bug#11753919 2010-01-20 alik Several test cases fail on Solaris with error Thread stack overrun
sys_vars.wait_timeout_func                    # Bug#11750645 2010-04-26 alik wait_timeout_func fails<|MERGE_RESOLUTION|>--- conflicted
+++ resolved
@@ -13,20 +13,8 @@
 main.sp @solaris                         # Bug#11753919 2010-01-20 alik Several test cases fail on Solaris with error Thread stack overrun
 main.wait_timeout @solaris               # Bug#11758972 2010-04-26 alik wait_timeout fails on OpenSolaris
 
-<<<<<<< HEAD
-rpl.rpl_innodb_bug28430                  # Bug#11754425
 rpl.rpl_row_sp011  @solaris              # Bug#11753919 2011-07-25 sven Several test cases fail on Solaris with error Thread stack overrun
 rpl.rpl_spec_variables @solaris          # Bug #17337114 2013-08-20 Luis Soares failing on pb2 with timeout for 'CHECK WARNINGS'
-=======
-rpl.rpl_insert                           # Sven: BUG#12764817
-rpl.rpl_row_sp011         @solaris       # Joro : Bug #11753919
-rpl.rpl_stop_slave                       # Sven : BUG#12345981
-
-rpl_ndb.*                                # joro : NDB tests marked as experimental as agreed with bochklin
-rpl_ndb.rpl_ndb_log                      # Bug#11749433
-
-stress.ddl_ndb                           # joro : NDB tests marked as experimental as agreed with bochklin
->>>>>>> 91d08575
 
 sys_vars.max_sp_recursion_depth_func @solaris # Bug#11753919 2010-01-20 alik Several test cases fail on Solaris with error Thread stack overrun
 sys_vars.wait_timeout_func                    # Bug#11750645 2010-04-26 alik wait_timeout_func fails