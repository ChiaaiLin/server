# -*- cperl -*-

# This is a library file used by the Perl version of mysql-test-run,
# and is part of the translation of the Bourne shell script with the
# same name.

use strict;

sub mtr_full_hostname ();
sub mtr_short_hostname ();
sub mtr_init_args ($);
sub mtr_add_arg ($$@);
sub mtr_path_exists(@);
sub mtr_script_exists(@);
sub mtr_file_exists(@);
sub mtr_exe_exists(@);
sub mtr_copy_dir($$);
sub mtr_same_opts($$);
sub mtr_cmp_opts($$);

##############################################################################
#
#  Misc
#
##############################################################################

# We want the fully qualified host name and hostname() may have returned
# only the short name. So we use the resolver to find out.
# Note that this might fail on some platforms

sub mtr_full_hostname () {

  my $hostname=  hostname();
  if ( $hostname !~ /\./ )
  {
    my $address=   gethostbyname($hostname)
      or mtr_error("Couldn't resolve $hostname : $!");
    my $fullname=  gethostbyaddr($address, AF_INET);
    $hostname= $fullname if $fullname; 
  }
  return $hostname;
}

sub mtr_short_hostname () {

  my $hostname=  hostname();
  $hostname =~ s/\..+$//;
  return $hostname;
}

# FIXME move to own lib

sub mtr_init_args ($) {
  my $args = shift;
  $$args = [];                            # Empty list
}

sub mtr_add_arg ($$@) {
  my $args=   shift;
  my $format= shift;
  my @fargs = @_;

  push(@$args, sprintf($format, @fargs));
}

##############################################################################

sub mtr_path_exists (@) {
  foreach my $path ( @_ )
  {
    return $path if -e $path;
  }
  if ( @_ == 1 )
  {
    mtr_error("Could not find $_[0]");
  }
  else
  {
    mtr_error("Could not find any of " . join(" ", @_));
  }
}

sub mtr_script_exists (@) {
  foreach my $path ( @_ )
  {
    if($::glob_win32)
    {
      return $path if -f $path;
    }
    else
    {
      return $path if -x $path;
    }
  }
  if ( @_ == 1 )
  {
    mtr_error("Could not find $_[0]");
  }
  else
  {
    mtr_error("Could not find any of " . join(" ", @_));
  }
}

sub mtr_file_exists (@) {
  foreach my $path ( @_ )
  {
    return $path if -e $path;
  }
  return "";
}

sub mtr_exe_exists (@) {
  my @path= @_;
  map {$_.= ".exe"} @path if $::glob_win32;
  foreach my $path ( @path )
  {
    if($::glob_win32)
    {
      return $path if -f $path;
    }
    else
    {
      return $path if -x $path;
    }
  }
  if ( @path == 1 )
  {
    mtr_error("Could not find $path[0]");
  }
  else
  {
    mtr_error("Could not find any of " . join(" ", @path));
  }
}


sub mtr_copy_dir($$) {
  my $from_dir= shift;
  my $to_dir= shift;
<<<<<<< HEAD

  mkpath("$to_dir");
  opendir(DIR, "$from_dir")
    or mtr_error("Can't find $from_dir$!");
  for(readdir(DIR)) {
    next if "$_" eq "." or "$_" eq "..";
    if ( -d "$from_dir/$_" )
    {
      mtr_copy_dir("$from_dir/$_", "$to_dir/$_");
      next;
    }
    copy("$from_dir/$_", "$to_dir/$_");
  }
  closedir(DIR);

}

=======

#  mtr_verbose("Copying from $from_dir to $to_dir");

  mkpath("$to_dir");
  opendir(DIR, "$from_dir")
    or mtr_error("Can't find $from_dir$!");
  for(readdir(DIR)) {
    next if "$_" eq "." or "$_" eq "..";
    if ( -d "$from_dir/$_" )
    {
      mtr_copy_dir("$from_dir/$_", "$to_dir/$_");
      next;
    }
    copy("$from_dir/$_", "$to_dir/$_");
  }
  closedir(DIR);

}
>>>>>>> 2d26218e


sub mtr_same_opts ($$) {
  my $l1= shift;
  my $l2= shift;
  return mtr_cmp_opts($l1,$l2) == 0;
}

sub mtr_cmp_opts ($$) {
  my $l1= shift;
  my $l2= shift;

  my @l1= @$l1;
  my @l2= @$l2;

  return -1 if @l1 < @l2;
  return  1 if @l1 > @l2;

  while ( @l1 )                         # Same length
  {
    my $e1= shift @l1;
    my $e2= shift @l2;
    my $cmp= ($e1 cmp $e2);
    return $cmp if $cmp != 0;
  }

  return 0;                             # They are the same
}

1;<|MERGE_RESOLUTION|>--- conflicted
+++ resolved
@@ -138,25 +138,6 @@
 sub mtr_copy_dir($$) {
   my $from_dir= shift;
   my $to_dir= shift;
-<<<<<<< HEAD
-
-  mkpath("$to_dir");
-  opendir(DIR, "$from_dir")
-    or mtr_error("Can't find $from_dir$!");
-  for(readdir(DIR)) {
-    next if "$_" eq "." or "$_" eq "..";
-    if ( -d "$from_dir/$_" )
-    {
-      mtr_copy_dir("$from_dir/$_", "$to_dir/$_");
-      next;
-    }
-    copy("$from_dir/$_", "$to_dir/$_");
-  }
-  closedir(DIR);
-
-}
-
-=======
 
 #  mtr_verbose("Copying from $from_dir to $to_dir");
 
@@ -175,7 +156,6 @@
   closedir(DIR);
 
 }
->>>>>>> 2d26218e
 
 
 sub mtr_same_opts ($$) {
