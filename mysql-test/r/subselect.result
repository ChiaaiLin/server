--- conflicted
+++ resolved
@@ -6831,9 +6831,6 @@
 Table_schema	Table_name	Index_name	Rows_read
 test	t2	b	1
 set global userstat=@tmp_mdev410;
-<<<<<<< HEAD
-DROP TABLE t1,t2,t3,t4;
-=======
 DROP TABLE t1,t2,t3,t4;
 #
 # MDEV-430: Server crashes in select_describe on EXPLAIN with 
@@ -6848,7 +6845,4 @@
 1	PRIMARY	NULL	NULL	NULL	NULL	NULL	NULL	NULL	Impossible WHERE
 2	SUBQUERY	t1	index	a	a	5	NULL	1	Using where; Using index
 2	SUBQUERY	t2	ref	b	b	5	test.t1.a	2	Using index
-DROP TABLE t1,t2;
-# return optimizer switch changed in the beginning of this test
-set optimizer_switch=@subselect_tmp;
->>>>>>> 3bc39e76
+DROP TABLE t1,t2;