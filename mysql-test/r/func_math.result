--- conflicted
+++ resolved
@@ -165,11 +165,7 @@
 show create table t1;
 Table	Create Table
 t1	CREATE TABLE `t1` (
-<<<<<<< HEAD
-  `round(1, 6)` decimal(7,6) NOT NULL DEFAULT '0.000000'
-=======
-  `round(1, 6)` int(1) NOT NULL default '0'
->>>>>>> 67a74165
+  `round(1, 6)` int(1) NOT NULL DEFAULT '0'
 ) ENGINE=MyISAM DEFAULT CHARSET=latin1
 select * from t1;
 round(1, 6)
