set global default_storage_engine='innodb';
set session default_storage_engine='innodb';
drop table if exists t1, t2;
#
# Bug#13694811: THE OPTIMIZER WRONGLY USES THE FIRST
#               INNODB PARTITION STATISTICS
#
CREATE TABLE t1
(a INT,
b varchar(64),
PRIMARY KEY (a),
KEY (b))
ENGINE = InnoDB
PARTITION BY RANGE (a)
SUBPARTITION BY HASH (a) SUBPARTITIONS 10
(PARTITION pNeg VALUES LESS THAN (0),
PARTITION p0 VALUES LESS THAN (1000),
PARTITION pMAX VALUES LESS THAN MAXVALUE);
# Only one row in the first 10 subpartitions
INSERT INTO t1 VALUES (-1, 'Only negative pk value');
INSERT INTO t1 VALUES (0, 'Mod Zero'), (1, 'One'), (2, 'Two'), (3, 'Three'),
(10, 'Zero'), (11, 'Mod One'), (12, 'Mod Two'), (13, 'Mod Three'),
(20, '0'), (21, '1'), (22, '2'), (23, '3'),
(4, '4'), (5, '5'), (6, '6'), (7, '7'), (8, '8'), (9, '9');
INSERT INTO t1 SELECT a + 30, b FROM t1 WHERE a >= 0;
ANALYZE TABLE t1;
Table	Op	Msg_type	Msg_text
test.t1	analyze	status	OK
EXPLAIN SELECT b FROM t1 WHERE b between 'L' and 'N' AND a > -100;
id	select_type	table	type	possible_keys	key	key_len	ref	rows	Extra
1	SIMPLE	t1	range	PRIMARY,b	b	67	NULL	18	Using where; Using index
DROP TABLE t1;
#
# Bug#56287: crash when using Partition datetime in sub in query
#
CREATE TABLE t1
(c1 bigint(20) unsigned NOT NULL AUTO_INCREMENT,
c2 varchar(40) not null default '',
c3 datetime not  NULL,
PRIMARY KEY (c1,c3),
KEY partidx(c3))
ENGINE=InnoDB
PARTITION BY RANGE (TO_DAYS(c3))
(PARTITION p200912 VALUES LESS THAN (to_days('2010-01-01')),
PARTITION p201103 VALUES LESS THAN (to_days('2011-04-01')),
PARTITION p201912 VALUES LESS THAN MAXVALUE);
insert into t1(c2,c3) values ("Test row",'2010-01-01 00:00:00');
SELECT PARTITION_NAME, TABLE_ROWS FROM INFORMATION_SCHEMA.PARTITIONS WHERE TABLE_NAME = 't1' AND TABLE_SCHEMA = 'test';
PARTITION_NAME	TABLE_ROWS
p200912	0
p201103	1
p201912	0
SELECT count(*) FROM t1 p where c3 in
(select c3 from t1 t where t.c3 < date '2011-04-26 19:19:44'
 and t.c3 > date '2011-04-26 19:18:44') ;
count(*)
0
DROP TABLE t1;
#
# Bug#54747: Deadlock between REORGANIZE PARTITION and
#            SELECT is not detected
#
SET @old_innodb_thread_concurrency:= @@innodb_thread_concurrency;
SET GLOBAL innodb_thread_concurrency = 1;
CREATE TABLE t1
(user_num BIGINT,
hours SMALLINT,
KEY user_num (user_num))
ENGINE = InnoDB   
PARTITION BY RANGE COLUMNS (hours)
(PARTITION hour_003 VALUES LESS THAN (3),
PARTITION hour_004 VALUES LESS THAN (4),
PARTITION hour_005 VALUES LESS THAN (5),
PARTITION hour_last VALUES LESS THAN (MAXVALUE));
INSERT INTO t1 VALUES (1, 1), (2, 2), (3, 3), (4, 4), (5, 5);
BEGIN;
SELECT COUNT(*) FROM t1;
COUNT(*)
5
# con1
# SEND a ALTER PARTITION which waits on the ongoing transaction.
ALTER TABLE t1
REORGANIZE PARTITION hour_003, hour_004 INTO
(PARTITION oldest VALUES LESS THAN (4));
# Connection default wait until the ALTER is in 'waiting for table...'
# state and then continue the transaction by trying a SELECT
SELECT COUNT(*) FROM t1;
COUNT(*)
5
COMMIT;
# con1, reaping ALTER.
# Disconnecting con1 and switching to default. Cleaning up.
SET GLOBAL innodb_thread_concurrency = @old_innodb_thread_concurrency;
DROP TABLE t1;
#
# Bug#50418: DROP PARTITION does not interact with transactions
#
CREATE TABLE t1 (
id INT AUTO_INCREMENT NOT NULL,
name CHAR(50) NOT NULL,
myDate DATE NOT NULL,
PRIMARY KEY (id, myDate),
INDEX idx_date (myDate)
) ENGINE=InnoDB
PARTITION BY RANGE ( TO_DAYS(myDate) ) (
PARTITION p0 VALUES LESS THAN (734028),
PARTITION p1 VALUES LESS THAN (734029),
PARTITION p2 VALUES LESS THAN (734030),
PARTITION p3 VALUES LESS THAN MAXVALUE
) ;
INSERT INTO t1 VALUES 
(NULL, 'Lachlan', '2009-09-13'),
(NULL, 'Clint', '2009-09-13'),
(NULL, 'John', '2009-09-14'),
(NULL, 'Dave', '2009-09-14'),
(NULL, 'Jeremy', '2009-09-15'),
(NULL, 'Scott', '2009-09-15'),
(NULL, 'Jeff', '2009-09-16'),
(NULL, 'Joe', '2009-09-16');
SET AUTOCOMMIT=0;
SELECT * FROM t1 FOR UPDATE;
id	name	myDate
1	Lachlan	2009-09-13
2	Clint	2009-09-13
3	John	2009-09-14
4	Dave	2009-09-14
5	Jeremy	2009-09-15
6	Scott	2009-09-15
7	Jeff	2009-09-16
8	Joe	2009-09-16
UPDATE t1 SET name = 'Mattias' WHERE id = 7;
SELECT * FROM t1 WHERE id = 7;
id	name	myDate
7	Mattias	2009-09-16
# Connection con1
SET lock_wait_timeout = 1;
# After the patch it will wait and fail on timeout.
ALTER TABLE t1 DROP PARTITION p3;
ERROR HY000: Lock wait timeout exceeded; try restarting transaction
SHOW WARNINGS;
Level	Code	Message
Error	1205	Lock wait timeout exceeded; try restarting transaction
# Connection default
SELECT * FROM t1;
id	name	myDate
1	Lachlan	2009-09-13
2	Clint	2009-09-13
3	John	2009-09-14
4	Dave	2009-09-14
5	Jeremy	2009-09-15
6	Scott	2009-09-15
7	Mattias	2009-09-16
8	Joe	2009-09-16
# No changes.
COMMIT;
DROP TABLE t1;
#
# Bug#51830: Incorrect partition pruning on range partition (regression)
#
CREATE TABLE t1 (a INT NOT NULL)
ENGINE = InnoDB
PARTITION BY RANGE(a)
(PARTITION p10 VALUES LESS THAN (10),
PARTITION p30 VALUES LESS THAN (30),
PARTITION p50 VALUES LESS THAN (50),
PARTITION p70 VALUES LESS THAN (70),
PARTITION p90 VALUES LESS THAN (90));
INSERT INTO t1 VALUES (10),(30),(50);
INSERT INTO t1 VALUES (70);
INSERT INTO t1 VALUES (80);
INSERT INTO t1 VALUES (89);
INSERT INTO t1 VALUES (90);
ERROR HY000: Table has no partition for value 90
INSERT INTO t1 VALUES (100);
ERROR HY000: Table has no partition for value 100
insert INTO t1 VALUES (110);
ERROR HY000: Table has no partition for value 110
EXPLAIN PARTITIONS SELECT * FROM t1 WHERE a > 90;
id	select_type	table	partitions	type	possible_keys	key	key_len	ref	rows	Extra
1	SIMPLE	NULL	NULL	NULL	NULL	NULL	NULL	NULL	NULL	Impossible WHERE noticed after reading const tables
EXPLAIN PARTITIONS SELECT * FROM t1 WHERE a >= 90;
id	select_type	table	partitions	type	possible_keys	key	key_len	ref	rows	Extra
1	SIMPLE	NULL	NULL	NULL	NULL	NULL	NULL	NULL	NULL	Impossible WHERE noticed after reading const tables
EXPLAIN PARTITIONS SELECT * FROM t1 WHERE a = 90;
id	select_type	table	partitions	type	possible_keys	key	key_len	ref	rows	Extra
1	SIMPLE	NULL	NULL	NULL	NULL	NULL	NULL	NULL	NULL	Impossible WHERE noticed after reading const tables
EXPLAIN PARTITIONS SELECT * FROM t1 WHERE a = 89;
id	select_type	table	partitions	type	possible_keys	key	key_len	ref	rows	Extra
1	SIMPLE	t1	p90	ALL	NULL	NULL	NULL	NULL	3	Using where
EXPLAIN PARTITIONS SELECT * FROM t1 WHERE a >= 89;
id	select_type	table	partitions	type	possible_keys	key	key_len	ref	rows	Extra
1	SIMPLE	t1	p90	ALL	NULL	NULL	NULL	NULL	3	Using where
EXPLAIN PARTITIONS SELECT * FROM t1 WHERE a > 89;
id	select_type	table	partitions	type	possible_keys	key	key_len	ref	rows	Extra
1	SIMPLE	NULL	NULL	NULL	NULL	NULL	NULL	NULL	NULL	Impossible WHERE noticed after reading const tables
EXPLAIN PARTITIONS SELECT * FROM t1 WHERE a = 100;
id	select_type	table	partitions	type	possible_keys	key	key_len	ref	rows	Extra
1	SIMPLE	NULL	NULL	NULL	NULL	NULL	NULL	NULL	NULL	Impossible WHERE noticed after reading const tables
EXPLAIN PARTITIONS SELECT * FROM t1 WHERE a >= 100;
id	select_type	table	partitions	type	possible_keys	key	key_len	ref	rows	Extra
1	SIMPLE	NULL	NULL	NULL	NULL	NULL	NULL	NULL	NULL	Impossible WHERE noticed after reading const tables
EXPLAIN PARTITIONS SELECT * FROM t1 WHERE a > 100;
id	select_type	table	partitions	type	possible_keys	key	key_len	ref	rows	Extra
1	SIMPLE	NULL	NULL	NULL	NULL	NULL	NULL	NULL	NULL	Impossible WHERE noticed after reading const tables
DROP TABLE t1;
#
# Bug#50104: Partitioned table with just 1 partion works with fk
#
CREATE TABLE t2 (
id INT,
PRIMARY KEY (id)
) ENGINE=InnoDB ;
CREATE TABLE t1 (
id INT NOT NULL AUTO_INCREMENT,
parent_id INT DEFAULT NULL,
PRIMARY KEY (id),
KEY parent_id (parent_id)
) ENGINE=InnoDB;
ALTER TABLE t1 PARTITION BY HASH (id) PARTITIONS 1;
ALTER TABLE t1 ADD CONSTRAINT test_ibfk_1 FOREIGN KEY (parent_id) REFERENCES t2 (id);
ERROR HY000: Foreign key clause is not yet supported in conjunction with partitioning
ALTER TABLE t1 PARTITION BY HASH (id) PARTITIONS 2;
ALTER TABLE t1 ADD CONSTRAINT test_ibfk_1 FOREIGN KEY (parent_id) REFERENCES t2 (id);
ERROR HY000: Foreign key clause is not yet supported in conjunction with partitioning
DROP TABLE t1, t2;
create table t1 (a varchar(5), b int signed, c varchar(10), d datetime)
partition by range columns(b,c)
subpartition by hash(to_seconds(d))
( partition p0 values less than (2, 'b'),
partition p1 values less than (4, 'd'),
partition p2 values less than (10, 'za'));
insert into t1 values ('a', 3, 'w', '2001-10-27 04:34:00');
insert into t1 values ('r', 7, 'w', '2001-10-27 05:34:00');
insert into t1 values ('g', 10, 'w', '2001-10-27 06:34:00');
update t1 set a = 'c' where a > 'f';
drop table t1;
create table t1 (a varchar(5))
engine=memory
partition by range columns(a)
( partition p0 values less than ('m'),
partition p1 values less than ('za'));
insert into t1 values  ('j');
update t1 set a = 'z' where (a >= 'j');
drop table t1;
create table t1 (a varchar(5))
engine=myisam
partition by range columns(a)
( partition p0 values less than ('m'),
partition p1 values less than ('za'));
insert into t1 values  ('j');
update t1 set a = 'z' where (a >= 'j');
drop table t1;
create table t1 (a varchar(5))
engine=innodb
partition by range columns(a)
( partition p0 values less than ('m'),
partition p1 values less than ('za'));
insert into t1 values  ('j');
update t1 set a = 'z' where (a >= 'j');
drop table t1;
create table t1 (a int not null,
b datetime not null,
primary key (a,b))
engine=innodb
partition by range (to_days(b))
subpartition by hash (a)
subpartitions 2
( partition p0 values less than (to_days('2009-01-01')),
partition p1 values less than (to_days('2009-02-01')),
partition p2 values less than (to_days('2009-03-01')),
partition p3 values less than maxvalue);
alter table t1 reorganize partition p1,p2 into
( partition p2 values less than (to_days('2009-03-01')));
drop table t1;
CREATE TABLE t1 (id INT PRIMARY KEY, data INT) ENGINE = InnoDB 
PARTITION BY RANGE(id) ( 
PARTITION p0 VALUES LESS THAN (5), 
PARTITION p1 VALUES LESS THAN (10), 
PARTITION p2 VALUES LESS THAN MAXVALUE 
);
INSERT INTO t1 VALUES (1,1), (2,2), (3,3), (4,4), (5,5), (6,6), (7,7), (8,8),
(9,9), (10,10), (11,11);
SET @old_tx_isolation := @@session.tx_isolation;
SET SESSION TRANSACTION ISOLATION LEVEL READ COMMITTED;
SET autocommit = 0;
UPDATE t1 SET DATA = data*2 WHERE id = 3;
UPDATE t1 SET data = data*2 WHERE data = 2;
SET @@session.tx_isolation = @old_tx_isolation;
DROP TABLE t1;
# Bug#37721, test of ORDER BY on PK and WHERE on INDEX
CREATE TABLE t1 (
a INT,
b INT,
PRIMARY KEY (a),
INDEX (b))
ENGINE InnoDB
PARTITION BY HASH(a)
PARTITIONS 3;
INSERT INTO t1 VALUES (0,0),(4,0),(2,0);
SELECT a FROM t1 WHERE b = 0 ORDER BY a ASC;
a
0
2
4
SELECT a FROM t1 WHERE b = 0 ORDER BY a DESC;
a
4
2
0
ALTER TABLE t1 DROP INDEX b;
SELECT a FROM t1 WHERE b = 0 ORDER BY a ASC;
a
0
2
4
SELECT a FROM t1 WHERE b = 0 ORDER BY a DESC;
a
4
2
0
DROP TABLE t1;
CREATE TABLE t1 (
a VARCHAR(600),
b VARCHAR(600),
PRIMARY KEY (a),
INDEX (b))
ENGINE InnoDB
PARTITION BY KEY(a)
PARTITIONS 3;
INSERT INTO t1 VALUES (concat(repeat('MySQL',100),'1'),repeat('0',257));
INSERT INTO t1 VALUES (concat(repeat('MySQL',100),'3'),repeat('0',257));
INSERT INTO t1 VALUES (concat(repeat('MySQL',100),'2'),repeat('0',257));
SELECT right(a,1) FROM t1 WHERE b = repeat('0',257) ORDER BY a ASC;
right(a,1)
1
2
3
SELECT right(a,1) FROM t1 WHERE b = repeat('0',257) ORDER BY a DESC;
right(a,1)
3
2
1
ALTER TABLE t1 DROP INDEX b;
SELECT right(a,1) FROM t1 WHERE b = repeat('0',257) ORDER BY a ASC;
right(a,1)
1
2
3
SELECT right(a,1) FROM t1 WHERE b = repeat('0',257) ORDER BY a DESC;
right(a,1)
3
2
1
DROP TABLE t1;
# Bug#32948
CREATE TABLE t1 (c1 INT, PRIMARY KEY (c1)) ENGINE=INNODB;
CREATE TABLE t2 (c1 INT, PRIMARY KEY (c1),
FOREIGN KEY (c1) REFERENCES t1 (c1)
ON DELETE CASCADE)
ENGINE=INNODB;
ALTER TABLE t1 PARTITION BY HASH(c1) PARTITIONS 5;
ERROR 23000: Cannot delete or update a parent row: a foreign key constraint fails
ALTER TABLE t1 ENGINE=MyISAM;
ERROR 23000: Cannot delete or update a parent row: a foreign key constraint fails
DROP TABLE t2;
DROP TABLE t1;
create table t1 (a int) engine=innodb partition by hash(a) ;
show table status like 't1';
Name	Engine	Version	Row_format	Rows	Avg_row_length	Data_length	Max_data_length	Index_length	Data_free	Auto_increment	Create_time	Update_time	Check_time	Collation	Checksum	Create_options	Comment
t1	InnoDB	10	Compact	2	8192	16384	0	0	#	NULL	#	NULL	NULL	latin1_swedish_ci	NULL	partitioned	
drop table t1;
create table t1 (a int)
engine = innodb
partition by key (a);
show table status;
Name	Engine	Version	Row_format	Rows	Avg_row_length	Data_length	Max_data_length	Index_length	Data_free	Auto_increment	Create_time	Update_time	Check_time	Collation	Checksum	Create_options	Comment
t1	InnoDB	10	Compact	2	8192	16384	0	0	#	NULL	#	NULL	NULL	latin1_swedish_ci	NULL	partitioned	
insert into t1 values (0), (1), (2), (3);
show table status;
Name	Engine	Version	Row_format	Rows	Avg_row_length	Data_length	Max_data_length	Index_length	Data_free	Auto_increment	Create_time	Update_time	Check_time	Collation	Checksum	Create_options	Comment
t1	InnoDB	10	Compact	4	4096	16384	0	0	#	NULL	#	NULL	NULL	latin1_swedish_ci	NULL	partitioned	
drop table t1;
create table t1 (a int auto_increment primary key)
engine = innodb
partition by key (a);
show table status;
Name	Engine	Version	Row_format	Rows	Avg_row_length	Data_length	Max_data_length	Index_length	Data_free	Auto_increment	Create_time	Update_time	Check_time	Collation	Checksum	Create_options	Comment
t1	InnoDB	10	Compact	2	8192	16384	0	0	#	1	#	NULL	NULL	latin1_swedish_ci	NULL	partitioned	
insert into t1 values (NULL), (NULL), (NULL), (NULL);
show table status;
Name	Engine	Version	Row_format	Rows	Avg_row_length	Data_length	Max_data_length	Index_length	Data_free	Auto_increment	Create_time	Update_time	Check_time	Collation	Checksum	Create_options	Comment
t1	InnoDB	10	Compact	4	4096	16384	0	0	#	5	#	NULL	NULL	latin1_swedish_ci	NULL	partitioned	
insert into t1 values (NULL), (NULL), (NULL), (NULL);
show table status;
Name	Engine	Version	Row_format	Rows	Avg_row_length	Data_length	Max_data_length	Index_length	Data_free	Auto_increment	Create_time	Update_time	Check_time	Collation	Checksum	Create_options	Comment
t1	InnoDB	10	Compact	8	2048	16384	0	0	#	9	#	NULL	NULL	latin1_swedish_ci	NULL	partitioned	
drop table t1;
create table t1 (a int)
partition by key (a)
(partition p1 engine = innodb);
alter table t1 rebuild partition p1;
alter table t1 rebuild partition p1;
alter table t1 rebuild partition p1;
alter table t1 rebuild partition p1;
alter table t1 rebuild partition p1;
alter table t1 rebuild partition p1;
alter table t1 rebuild partition p1;
drop table t1;
create table t1 (a date)
engine = innodb
partition by range (year(a))
(partition p0 values less than (2006),
partition p1 values less than (2007));
explain partitions select * from t1
where a between '2006-01-01' and '2007-06-01';
id	select_type	table	partitions	type	possible_keys	key	key_len	ref	rows	Extra
1	SIMPLE	t1	p1	ALL	NULL	NULL	NULL	NULL	2	Using where
drop table t1;
create table t1 (a int)
engine = x
partition by key (a);
Warnings:
Warning	1286	Unknown storage engine 'x'
Warning	1266	Using storage engine InnoDB for table 't1'
show create table t1;
Table	Create Table
t1	CREATE TABLE `t1` (
  `a` int(11) DEFAULT NULL
) ENGINE=InnoDB DEFAULT CHARSET=latin1
/*!50100 PARTITION BY KEY (a) */
drop table t1;
create table t1 (a int)
engine = innodb
partition by list (a)
(partition p0 values in (0));
alter table t1 engine = x;
Warnings:
Warning	1286	Unknown storage engine 'x'
show create table t1;
Table	Create Table
t1	CREATE TABLE `t1` (
  `a` int(11) DEFAULT NULL
) ENGINE=InnoDB DEFAULT CHARSET=latin1
/*!50100 PARTITION BY LIST (a)
(PARTITION p0 VALUES IN (0) ENGINE = InnoDB) */
drop table t1;
create table t1
(
id int unsigned auto_increment,
time datetime not null,
first_name varchar(40),
last_name varchar(50),
primary key (id, time),
index first_index (first_name),
index last_index (last_name)	
) engine=Innodb partition by range (to_days(time)) (
partition p1 values less than (to_days('2007-02-07')),
partition p2 values less than (to_days('2007-02-08')),
partition p3 values less than MAXVALUE
);
insert into t1 (time, first_name, last_name) values ('2007-02-07', 'Q', 'Robert'),
('2007-02-07', 'Mark', 'Nate'), ('2007-02-07', 'Nate', 'Oscar'),
('2007-02-07', 'Zack', 'Alice'), ('2007-02-07', 'Jack', 'Kathy'),
('2007-02-06', 'Alice', 'Alice'), ('2007-02-06', 'Brian', 'Charles'),
('2007-02-06', 'Charles', 'David'), ('2007-02-06', 'David', 'Eric'),
('2007-02-07', 'Hector', 'Isaac'), ('2007-02-07', 'Oscar', 'Patricia'),
('2007-02-07', 'Patricia', 'Q'), ('2007-02-07', 'X', 'Yuri'),
('2007-02-07', 'Robert', 'Shawn'), ('2007-02-07', 'Kathy', 'Lois'),
('2007-02-07', 'Eric', 'Francis'), ('2007-02-06', 'Shawn', 'Theron'),
('2007-02-06', 'U', 'Vincent'), ('2007-02-06', 'Francis', 'George'),
('2007-02-06', 'George', 'Hector'), ('2007-02-06', 'Vincent', 'Walter'),
('2007-02-06', 'Walter', 'X'), ('2007-02-07', 'Lois', 'Mark'),
('2007-02-07', 'Yuri', 'Zack'), ('2007-02-07', 'Isaac', 'Jack'),
('2007-02-07', 'Sharon', 'Mark'), ('2007-02-07', 'Michael', 'Michelle'),
('2007-02-07', 'Derick', 'Nathan'), ('2007-02-07', 'Peter', 'Xavier'),
('2007-02-07', 'Fred', 'Harold'), ('2007-02-07', 'Katherine', 'Lisa'),
('2007-02-07', 'Tom', 'Rina'), ('2007-02-07', 'Jerry', 'Victor'),
('2007-02-07', 'Alexander', 'Terry'), ('2007-02-07', 'Justin', 'John'),
('2007-02-07', 'Greg', 'Ernest'), ('2007-02-07', 'Robert', 'Q'),
('2007-02-07', 'Nate', 'Mark'), ('2007-02-07', 'Oscar', 'Nate'),
('2007-02-07', 'Alice', 'Zack'), ('2007-02-07', 'Kathy', 'Jack'),
('2007-02-06', 'Alice', 'Alice'), ('2007-02-06', 'Charles', 'Brian'),
('2007-02-06', 'David', 'Charles'), ('2007-02-06', 'Eric', 'David'),
('2007-02-07', 'Isaac', 'Hector'), ('2007-02-07', 'Patricia', 'Oscar'),
('2007-02-07', 'Q', 'Patricia'), ('2007-02-07', 'Yuri', 'X'),
('2007-02-07', 'Shawn', 'Robert'), ('2007-02-07', 'Lois', 'Kathy'),
('2007-02-07', 'Francis', 'Eric'), ('2007-02-06', 'Theron', 'Shawn'),
('2007-02-06', 'Vincent', 'U'), ('2007-02-06', 'George', 'Francis'),
('2007-02-06', 'Hector', 'George'), ('2007-02-06', 'Walter', 'Vincent'),
('2007-02-06', 'X', 'Walter'), ('2007-02-07', 'Mark', 'Lois'),
('2007-02-07', 'Zack', 'Yuri'), ('2007-02-07', 'Jack', 'Isaac'),
('2007-02-07', 'Mark', 'Sharon'), ('2007-02-07', 'Michelle', 'Michael'),
('2007-02-07', 'Nathan', 'Derick'), ('2007-02-07', 'Xavier', 'Peter'),
('2007-02-07', 'Harold', 'Fred'), ('2007-02-07', 'Lisa', 'Katherine'),
('2007-02-07', 'Rina', 'Tom'), ('2007-02-07', 'Victor', 'Jerry'),
('2007-02-07', 'Terry', 'Alexander'), ('2007-02-07', 'John', 'Justin'),
('2007-02-07', 'Ernest', 'Greg');
SELECT * FROM t1 WHERE first_name='Andy' OR last_name='Jake';
id	time	first_name	last_name
drop table t1;
CREATE TABLE t1 (a DOUBLE NOT NULL, KEY(a)) ENGINE=InnoDB
PARTITION BY KEY(a) PARTITIONS 10;
INSERT INTO t1 VALUES(1),(2);
SELECT COUNT(*) FROM t1;
COUNT(*)
2
DROP TABLE t1;
create table t1 (int_column int, char_column char(5))
PARTITION BY RANGE (int_column) subpartition by key (char_column) subpartitions 2
(PARTITION p1 VALUES LESS THAN (5) ENGINE = InnoDB);
alter table t1
ENGINE = MyISAM
PARTITION BY RANGE (int_column)
subpartition by key (char_column) subpartitions 2
(PARTITION p1 VALUES LESS THAN (5));
show create table t1;
Table	Create Table
t1	CREATE TABLE `t1` (
  `int_column` int(11) DEFAULT NULL,
  `char_column` char(5) DEFAULT NULL
) ENGINE=MyISAM DEFAULT CHARSET=latin1
/*!50100 PARTITION BY RANGE (int_column)
SUBPARTITION BY KEY (char_column)
SUBPARTITIONS 2
(PARTITION p1 VALUES LESS THAN (5) ENGINE = MyISAM) */
drop table t1;
CREATE TABLE t1 (a INT) ENGINE=InnoDB
PARTITION BY list(a) (PARTITION p1 VALUES IN (1));
CREATE INDEX i1 ON t1 (a);
DROP TABLE t1;
#
# Bug#54783: optimize table crashes with invalid timestamp default value and NO_ZERO_DATE
#
DROP TABLE IF EXISTS t1;
CREATE TABLE t1 (a INT, b TIMESTAMP DEFAULT '0000-00-00 00:00:00')
ENGINE=INNODB PARTITION BY LINEAR HASH (a) PARTITIONS 1;
SET @old_mode = @@sql_mode;
SET SESSION sql_mode = 'NO_ZERO_DATE';
OPTIMIZE TABLE t1;
Table	Op	Msg_type	Msg_text
test.t1	optimize	note	Table does not support optimize, doing recreate + analyze instead
test.t1	optimize	error	Invalid default value for 'b'
test.t1	optimize	status	Operation failed
Warnings:
Warning	1265	Data truncated for column 'b' at row 1
Error	1067	Invalid default value for 'b'
SET SESSION sql_mode = @old_mode;
DROP TABLE t1;
#
# Bug#57985 "ONLINE/FAST ALTER PARTITION can fail and leave the
#            table unusable".
#
DROP TABLE IF EXISTS t1;
CREATE TABLE t1 (a bigint not null, b int not null, PRIMARY KEY (a))
ENGINE = InnoDB PARTITION BY KEY(a) PARTITIONS 2;
INSERT INTO t1 values (0,1), (1,2);
# The below ALTER should fail. It should leave the
# table in its original, non-corrupted, usable state.
ALTER TABLE t1 ADD UNIQUE KEY (b);
ERROR HY000: A UNIQUE INDEX must include all columns in the table's partitioning function
# The below statements should succeed, as ALTER should
# have left table intact.
SHOW CREATE TABLE t1;
Table	Create Table
t1	CREATE TABLE `t1` (
  `a` bigint(20) NOT NULL,
  `b` int(11) NOT NULL,
  PRIMARY KEY (`a`)
) ENGINE=InnoDB DEFAULT CHARSET=latin1
/*!50100 PARTITION BY KEY (a)
PARTITIONS 2 */
SELECT * FROM t1;
a	b
1	2
0	1
DROP TABLE t1;
#
<<<<<<< HEAD
# BUG#12912171 - ASSERTION FAILED: QUICK->HEAD->READ_SET ==
# SAVE_READ_SET
#
CREATE TABLE t1 (
a INT,
b INT,
c INT,
PRIMARY KEY (c,a), KEY (a),KEY (a)
) ENGINE=INNODB PARTITION BY KEY () PARTITIONS 2;
INSERT INTO t1 VALUES (1,5,1),(2,4,1),(3,3,1),(4,2,1),(5,1,1);
UPDATE t1 SET b = 0, c=1 WHERE a <=>0;
SELECT * FROM t1;
a	b	c
1	5	1
2	4	1
3	3	1
4	2	1
5	1	1
DROP TABLE t1;
#
# MDEV-5102 : MySQL Bug 69851
#
CREATE TABLE t1 (
`col1` bigint(20) unsigned NOT NULL ,
`col2` bigint(20) unsigned NOT NULL ,
`col3` datetime NOT NULL ,
PRIMARY KEY (`col3`),
KEY (`col1`),
KEY (`col2`)
) ENGINE=InnoDB DEFAULT CHARSET=latin1
PARTITION BY RANGE (TO_DAYS(col3))
(
PARTITION p_20130310 VALUES LESS THAN (735303) ENGINE = InnoDB,
PARTITION p_20130311 VALUES LESS THAN (735304) ENGINE = InnoDB,
PARTITION p_20130312 VALUES LESS THAN (735305) ENGINE = InnoDB
);
INSERT INTO `t1` VALUES (2,96,'2013-03-08 16:28:05');
INSERT INTO `t1` VALUES (1,2,'2013-03-08 16:47:39');
INSERT INTO `t1` VALUES (1,2,'2013-03-08 16:50:27');
INSERT INTO `t1` VALUES (1,2,'2013-03-11 16:33:04');
INSERT INTO `t1` VALUES (1,2,'2013-03-11 16:33:24');
INSERT INTO `t1` VALUES (2,2,'2013-03-12 10:11:48');
SELECT * FROM t1 WHERE col1 = 1 AND col2 = 2
AND col3 BETWEEN '2013-03-08 00:00:00' AND '2013-03-12 12:00:00'
GROUP BY 1, 2, 3;
col1	col2	col3
1	2	2013-03-08 16:47:39
1	2	2013-03-08 16:50:27
1	2	2013-03-11 16:33:04
1	2	2013-03-11 16:33:24
EXPLAIN SELECT * FROM t1 WHERE col1 = 1 AND col2 = 2
AND col3 BETWEEN '2013-03-08 00:00:00' AND '2013-03-12 12:00:00'
GROUP BY 1, 2, 3;
id	select_type	table	type	possible_keys	key	key_len	ref	rows	Extra
1	SIMPLE	t1	index_merge	PRIMARY,col1,col2	col1,col2	8,8	NULL	#	Using intersect(col1,col2); Using where; Using index; Using filesort
SELECT * FROM t1 USE INDEX () WHERE col1 = 1 AND col2 = 2
AND col3 BETWEEN '2013-03-08 00:00:00' AND '2013-03-12 12:00:00'
GROUP BY 1, 2, 3;
col1	col2	col3
1	2	2013-03-08 16:47:39
1	2	2013-03-08 16:50:27
1	2	2013-03-11 16:33:04
1	2	2013-03-11 16:33:24
DROP TABLE t1;
#
# MDEV-5177: ha_partition and innodb index intersection produce fewer rows (MySQL Bug#70703)
#
create table t1 (
a int not null,
b int not null,
pk int not null,
primary key (pk),
key(a),
key(b)
) engine=innodb partition by hash(pk) partitions 10;
insert into t1 values (1,2,4);
insert into t1 values (1,0,17);
insert into t1 values (1,2,25);
insert into t1 values (10,20,122);
insert into t1 values (10,20,123);
create table t2 (a int);
insert into t2 values (0),(1),(2),(3),(4),(5),(6),(7),(8),(9);
insert into t1 select 1,2, 200 + A.a + 10*B.a + 100*C.a from t2 A, t2 B, t2 C;
insert into t1 select 10+A.a + 10*B.a + 100*C.a + 1000*D.a,
10+A.a + 10*B.a + 100*C.a  + 1000*D.a, 
2000 + A.a + 10*B.a + 100*C.a + 1000*D.a
from t2 A, t2 B, t2 C ,t2 D;
explain select * from t1 where a=1 and b=2 and  pk between 1 and 999999 ;
id	select_type	table	type	possible_keys	key	key_len	ref	rows	Extra
1	SIMPLE	t1	index_merge	PRIMARY,a,b	b,a	4,4	NULL	#	Using intersect(b,a); Using where; Using index
create temporary table t3 as
select * from t1 where a=1 and b=2 and  pk between 1 and 999 ;
select count(*) from t3;
count(*)
802
drop table t3;
create temporary table t3 as
select * from t1 ignore index(a,b)  where a=1 and b=2 and  pk between 1 and 999 ;
select count(*) from t3;
count(*)
802
drop table t3;
drop table t1,t2;
#
# MySQL Bug#71095: Wrong results with PARTITION BY LIST COLUMNS()
#
create table t1(c1 int, c2 int, c3 int, c4 int,
primary key(c1,c2)) engine=InnoDB
partition by list columns(c2)
(partition p1 values in (1,2) engine=InnoDB,
partition p2 values in (3,4) engine=InnoDB);
insert into t1 values (1,1,1,1),(2,3,1,1);
select * from t1 where c1=2 and c2=3;
c1	c2	c3	c4
2	3	1	1
drop table t1;
#
# MySQL Bug#72803: Wrong "Impossible where" with LIST partitioning
#  also MDEV-6240: Wrong "Impossible where" with LIST partitioning
#
CREATE TABLE t1 ( d DATE) ENGINE = InnoDB
PARTITION BY LIST COLUMNS (d)
(
PARTITION p0 VALUES IN ('1990-01-01','1991-01-01'),
PARTITION p1 VALUES IN ('1981-01-01')
);
INSERT INTO t1 (d) VALUES ('1991-01-01');
SELECT *  FROM t1 WHERE d = '1991-01-01';
d
1991-01-01
DROP TABLE t1;
set global default_storage_engine=default;
=======
# Bug #17299181  CREATE_TIME AND UPDATE_TIME ARE
#                WRONG FOR PARTITIONED TABLES
#
CREATE TABLE t1 (a int, PRIMARY KEY (a)) ENGINE=InnoDB
PARTITION BY HASH (a) PARTITIONS 2;
SELECT COUNT(*) FROM INFORMATION_SCHEMA.TABLES WHERE
CREATE_TIME IS NOT NULL AND TABLE_NAME='t1';
COUNT(*)
1
DROP TABLE t1;
>>>>>>> 31c803e8
<|MERGE_RESOLUTION|>--- conflicted
+++ resolved
@@ -575,7 +575,17 @@
 0	1
 DROP TABLE t1;
 #
-<<<<<<< HEAD
+# Bug #17299181  CREATE_TIME AND UPDATE_TIME ARE
+#                WRONG FOR PARTITIONED TABLES
+#
+CREATE TABLE t1 (a int, PRIMARY KEY (a)) ENGINE=InnoDB
+PARTITION BY HASH (a) PARTITIONS 2;
+SELECT COUNT(*) FROM INFORMATION_SCHEMA.TABLES WHERE
+CREATE_TIME IS NOT NULL AND TABLE_NAME='t1';
+COUNT(*)
+1
+DROP TABLE t1;
+#
 # BUG#12912171 - ASSERTION FAILED: QUICK->HEAD->READ_SET ==
 # SAVE_READ_SET
 #
@@ -707,16 +717,4 @@
 d
 1991-01-01
 DROP TABLE t1;
-set global default_storage_engine=default;
-=======
-# Bug #17299181  CREATE_TIME AND UPDATE_TIME ARE
-#                WRONG FOR PARTITIONED TABLES
-#
-CREATE TABLE t1 (a int, PRIMARY KEY (a)) ENGINE=InnoDB
-PARTITION BY HASH (a) PARTITIONS 2;
-SELECT COUNT(*) FROM INFORMATION_SCHEMA.TABLES WHERE
-CREATE_TIME IS NOT NULL AND TABLE_NAME='t1';
-COUNT(*)
-1
-DROP TABLE t1;
->>>>>>> 31c803e8
+set global default_storage_engine=default;