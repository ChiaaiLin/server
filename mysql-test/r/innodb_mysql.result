--- conflicted
+++ resolved
@@ -1683,25 +1683,6 @@
 SELECT * FROM t1 WHERE a = 'abcde';
 a
 DROP TABLE t1;
-<<<<<<< HEAD
-connect(localhost,root,,test,12500,/home/kgeorge/mysql/work/B42419-merge-5.1-bugteam/mysql-test/var/tmp/mysqld.1.sock);
-connect(localhost,root,,test,12500,/home/kgeorge/mysql/work/B42419-merge-5.1-bugteam/mysql-test/var/tmp/mysqld.1.sock);
-CREATE TABLE t1 (a INT NOT NULL AUTO_INCREMENT PRIMARY KEY, b INT)
-ENGINE=InnoDB;
-INSERT INTO t1 VALUES (1,1),(2,2),(3,3);
-SET AUTOCOMMIT = 0;
-CREATE TEMPORARY TABLE t1_tmp (b INT);
-INSERT INTO t1_tmp SELECT b FROM t1 WHERE a = 3;
-INSERT INTO t1_tmp SELECT b FROM t1 WHERE a = 2;
-SET AUTOCOMMIT = 0;
-CREATE TEMPORARY TABLE t2_tmp ( a INT, new_a INT);
-INSERT INTO t2_tmp VALUES (1,51),(2,52),(3,53);
-UPDATE t1 SET a = (SELECT new_a FROM t2_tmp WHERE t2_tmp.a = t1.a) WHERE a = 1;
-UPDATE t1 SET a = (SELECT new_a FROM t2_tmp WHERE t2_tmp.a = t1.a) WHERE a = 2;
-INSERT INTO t1_tmp SELECT b FROM t1 WHERE a = 1;
-ERROR 40001: Deadlock found when trying to get lock; try restarting transaction
-UPDATE t1 SET a = (SELECT new_a FROM t2_tmp WHERE t2_tmp.a = t1.a) WHERE a = 3;
-DROP TABLE t1;
 CREATE TABLE foo (a int, b int, c char(10),
 PRIMARY KEY (c(3)),
 KEY b (b)
@@ -1865,7 +1846,4 @@
 TRUNCATE TABLE t2;
 DROP TABLE t2;
 DROP TABLE t1;
-End of 5.1 tests
-=======
-End of 5.0 tests
->>>>>>> 1ee9cfa0
+End of 5.1 tests