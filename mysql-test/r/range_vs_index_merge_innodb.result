--- conflicted
+++ resolved
@@ -1327,7 +1327,6 @@
 5
 NULL
 DROP TABLE t1;
-<<<<<<< HEAD
 CREATE TABLE t1 (
 f1 int, f2 int, f3 int, f4 int,
 PRIMARY KEY (f1), KEY (f3), KEY (f4)
@@ -1390,7 +1389,5 @@
 9	0	2	6
 SET SESSION optimizer_switch=DEFAULT;
 DROP TABLE t1;
-=======
 set session optimizer_switch='index_merge_sort_intersection=default';
->>>>>>> 79dacdad
 SET SESSION STORAGE_ENGINE=DEFAULT;