drop table if exists t1,t2;
SET SQL_WARNINGS=1;
CREATE TABLE t1 (
STRING_DATA char(255) default NULL,
KEY string_data (STRING_DATA)
) ENGINE=MyISAM;
INSERT INTO t1 VALUES ('AAAAAAAAAAAAAAAAAAAAAAAAAAAAAAAAAAAAAAAAAAAAAAAAAAAAAAAAAAAAAAAAAAAAAAAAAAAAAAAAAAAAAAAAAAAAAAAAAAAAAAAAAAAAAAAAAAAAAAAAAAAAAAAAAAAAAAAAAAAAAAAAAAAAAAAAAAAAAAAAAAAAAAAAAAAAAAAAAAAAAAAAAAAAAAAAAAAAAAAAAAAAAAAAAAAAAAAAAAAAAAAAAAAAAAAAAAAAAAAAAAAAAAAAAAAAAAA');
INSERT INTO t1 VALUES ('DDDDDDDDDDDDDDDDDDDDDDDDDDDDDDDDDDDDDDDDDDDDDDDDDDDDDDDDDDDDDDDDDDDDDDDDDDDDDDDDDDDDDDDDDDDDDDDDDDDDDDDDDDDDDDDDDDDDDDDDDDDDDDDDDDDDDDDDDDDDDDDDDDDDDDDDDDDDDDDDDDDDDDDDDDDDDDDDDDDDDDDDDDDDDDDDDDDDDDDDDDDDDDDDDDDDDDDDDDDDDDDDDDDDDDDDDDDDDDDDDDDDDDDDDDDDDDD');
INSERT INTO t1 VALUES ('FFFFFFFFFFFFFFFFFFFFFFFFFFFFFFFFFFFFFFFFFFFFFFFFFFFFFFFFFFFFFFFFFFFFFFFFFFFFFFFFFFFFFFFFFFFFFFFFFFFFFFFFFFFFFFFFFFFFFFFFFFFFFFFFFFFFFFFFFFFFFFFFFFFFFFFFFFFFFFFFFFFFFFFFFFFFFFFFFFFFFFFFFFFFFFFFFFFFFFFFFFFFFFFFFFFFFFFFFFFFFFFFFFFFFFFFFFFFFFFFFFFFFFFFFFFFFFF');
INSERT INTO t1 VALUES ('FGGGGGGGGGGGGGGGGGGGGGGGGGGGGGGGGGGGGGGGGGGGGGGGGGGGGGGGGGGGGGGGGGGGGGGGGGGGGGGGGGGGGGGGGGGGGGGGGGGGGGGGGGGGGGGGGGGGGGGGGGGGGGGGGGGGGGGGGGGGGGGGGGGGGGGGGGGGGGGGGGGGGGGGGGGGGGGGGGGGGGGGGGGGGGGGGGGGGGGGGGGGGGGGGGGGGGGGGGGGGGGGGGGGGGGGGGGGGGGGGGGGGGGGGGGGGGG');
INSERT INTO t1 VALUES ('HHHHHHHHHHHHHHHHHHHHHHHHHHHHHHHHHHHHHHHHHHHHHHHHHHHHHHHHHHHHHHHHHHHHHHHHHHHHHHHHHHHHHHHHHHHHHHHHHHHHHHHHHHHHHHHHHHHHHHHHHHHHHHHHHHHHHHHHHHHHHHHHHHHHHHHHHHHHHHHHHHHHHHHHHHHHHHHHHHHHHHHHHHHHHHHHHHHHHHHHHHHHHHHHHHHHHHHHHHHHHHHHHHHHHHHHHHHHHHHHHHHHHHHHHHHHHHH');
INSERT INTO t1 VALUES ('WWWWWWWWWWWWWWWWWWWWWWWWWWWWWWWWWWWWWWWWWWWWWWWWWWWWWWWWWWWWWWWWWWWWWWWWWWWWWWWWWWWWWWWWWWWWWWWWWWWWWWWWWWWWWWWWWWWWWWWWWWWWWWWWWWWWWWWWWWWWWWWWWWWWWWWWWWWWWWWWWWWWWWWWWWWWWWWWWWWWWWWWWWWWWWWWWWWWWWWWWWWWWWWWWWWWWWWWWWWWWWWWWWWWWWWWWWWWWWWWWWWWWWWWWWWWWWW');
CHECK TABLE t1;
Table	Op	Msg_type	Msg_text
test.t1	check	status	OK
drop table t1;
create table t1 (a tinyint not null auto_increment, b blob not null, primary key (a));
check table t1;
Table	Op	Msg_type	Msg_text
test.t1	check	status	OK
repair table t1;
Table	Op	Msg_type	Msg_text
test.t1	repair	status	OK
delete from t1 where (a & 1);
check table t1;
Table	Op	Msg_type	Msg_text
test.t1	check	status	OK
repair table t1;
Table	Op	Msg_type	Msg_text
test.t1	repair	status	OK
check table t1;
Table	Op	Msg_type	Msg_text
test.t1	check	status	OK
drop table t1;
create table t1 (a int not null auto_increment, b int not null, primary key (a), index(b));
insert into t1 (b) values (1),(2),(2),(2),(2);
optimize table t1;
Table	Op	Msg_type	Msg_text
test.t1	optimize	status	OK
show index from t1;
Table	Non_unique	Key_name	Seq_in_index	Column_name	Collation	Cardinality	Sub_part	Packed	Null	Index_type	Comment
t1	0	PRIMARY	1	a	A	5	NULL	NULL		BTREE	
t1	1	b	1	b	A	1	NULL	NULL		BTREE	
optimize table t1;
Table	Op	Msg_type	Msg_text
test.t1	optimize	status	Table is already up to date
show index from t1;
Table	Non_unique	Key_name	Seq_in_index	Column_name	Collation	Cardinality	Sub_part	Packed	Null	Index_type	Comment
t1	0	PRIMARY	1	a	A	5	NULL	NULL		BTREE	
t1	1	b	1	b	A	1	NULL	NULL		BTREE	
drop table t1;
create table t1 (a int not null, b int not null, c int not null, primary key (a),key(b)) engine=myisam;
insert into t1 values (3,3,3),(1,1,1),(2,2,2),(4,4,4);
explain select * from t1 order by a;
id	select_type	table	type	possible_keys	key	key_len	ref	rows	Extra
1	SIMPLE	t1	ALL	NULL	NULL	NULL	NULL	4	Using filesort
explain select * from t1 order by b;
id	select_type	table	type	possible_keys	key	key_len	ref	rows	Extra
1	SIMPLE	t1	ALL	NULL	NULL	NULL	NULL	4	Using filesort
explain select * from t1 order by c;
id	select_type	table	type	possible_keys	key	key_len	ref	rows	Extra
1	SIMPLE	t1	ALL	NULL	NULL	NULL	NULL	4	Using filesort
explain select a from t1 order by a;
id	select_type	table	type	possible_keys	key	key_len	ref	rows	Extra
1	SIMPLE	t1	index	NULL	PRIMARY	4	NULL	4	Using index
explain select b from t1 order by b;
id	select_type	table	type	possible_keys	key	key_len	ref	rows	Extra
1	SIMPLE	t1	index	NULL	b	4	NULL	4	Using index
explain select a,b from t1 order by b;
id	select_type	table	type	possible_keys	key	key_len	ref	rows	Extra
1	SIMPLE	t1	ALL	NULL	NULL	NULL	NULL	4	Using filesort
explain select a,b from t1;
id	select_type	table	type	possible_keys	key	key_len	ref	rows	Extra
1	SIMPLE	t1	ALL	NULL	NULL	NULL	NULL	4	
explain select a,b,c from t1;
id	select_type	table	type	possible_keys	key	key_len	ref	rows	Extra
1	SIMPLE	t1	ALL	NULL	NULL	NULL	NULL	4	
drop table t1;
CREATE TABLE t1 (a INT);
INSERT INTO  t1 VALUES (1), (2), (3);
LOCK TABLES t1 WRITE;
INSERT INTO  t1 VALUES (1), (2), (3);
OPTIMIZE TABLE t1;
Table	Op	Msg_type	Msg_text
test.t1	optimize	status	OK
DROP TABLE t1;
create table t1 ( t1 char(255), key(t1(250)));
insert t1 values ('137513751375137513751375137513751375137569516951695169516951695169516951695169');
insert t1 values ('178417841784178417841784178417841784178403420342034203420342034203420342034203');
insert t1 values ('213872387238723872387238723872387238723867376737673767376737673767376737673767');
insert t1 values ('242624262426242624262426242624262426242607890789078907890789078907890789078907');
insert t1 values ('256025602560256025602560256025602560256011701170117011701170117011701170117011');
insert t1 values ('276027602760276027602760276027602760276001610161016101610161016101610161016101');
insert t1 values ('281528152815281528152815281528152815281564956495649564956495649564956495649564');
insert t1 values ('292129212921292129212921292129212921292102100210021002100210021002100210021002');
insert t1 values ('380638063806380638063806380638063806380634483448344834483448344834483448344834');
insert t1 values ('411641164116411641164116411641164116411616301630163016301630163016301630163016');
insert t1 values ('420842084208420842084208420842084208420899889988998899889988998899889988998899');
insert t1 values ('438443844384438443844384438443844384438482448244824482448244824482448244824482');
insert t1 values ('443244324432443244324432443244324432443239613961396139613961396139613961396139');
insert t1 values ('485448544854485448544854485448544854485477847784778477847784778477847784778477');
insert t1 values ('494549454945494549454945494549454945494555275527552755275527552755275527552755');
insert t1 values ('538647864786478647864786478647864786478688918891889188918891889188918891889188');
insert t1 values ('565556555655565556555655565556555655565554845484548454845484548454845484548454');
insert t1 values ('607860786078607860786078607860786078607856665666566656665666566656665666566656');
insert t1 values ('640164016401640164016401640164016401640141274127412741274127412741274127412741');
insert t1 values ('719471947194719471947194719471947194719478717871787178717871787178717871787178');
insert t1 values ('742574257425742574257425742574257425742549604960496049604960496049604960496049');
insert t1 values ('887088708870887088708870887088708870887035963596359635963596359635963596359635');
insert t1 values ('917791779177917791779177917791779177917773857385738573857385738573857385738573');
insert t1 values ('933293329332933293329332933293329332933278987898789878987898789878987898789878');
insert t1 values ('963896389638963896389638963896389638963877807780778077807780778077807780778077');
delete from t1 where t1>'2';
insert t1 values ('70'), ('84'), ('60'), ('20'), ('76'), ('89'), ('49'), ('50'),
('88'), ('61'), ('42'), ('98'), ('39'), ('30'), ('25'), ('66'), ('61'), ('48'),
('80'), ('84'), ('98'), ('19'), ('91'), ('42'), ('47');
optimize table t1;
Table	Op	Msg_type	Msg_text
test.t1	optimize	status	OK
check table t1;
Table	Op	Msg_type	Msg_text
test.t1	check	status	OK
drop table t1;
create table t1 (i1 int, i2 int, i3 int, i4 int, i5 int, i6 int, i7 int, i8
int, i9 int, i10 int, i11 int, i12 int, i13 int, i14 int, i15 int, i16 int, i17
int, i18 int, i19 int, i20 int, i21 int, i22 int, i23 int, i24 int, i25 int,
i26 int, i27 int, i28 int, i29 int, i30 int, i31 int, i32 int, i33 int, i34
int, i35 int, i36 int, i37 int, i38 int, i39 int, i40 int, i41 int, i42 int,
i43 int, i44 int, i45 int, i46 int, i47 int, i48 int, i49 int, i50 int, i51
int, i52 int, i53 int, i54 int, i55 int, i56 int, i57 int, i58 int, i59 int,
i60 int, i61 int, i62 int, i63 int, i64 int, i65 int, i66 int, i67 int, i68
int, i69 int, i70 int, i71 int, i72 int, i73 int, i74 int, i75 int, i76 int,
i77 int, i78 int, i79 int, i80 int, i81 int, i82 int, i83 int, i84 int, i85
int, i86 int, i87 int, i88 int, i89 int, i90 int, i91 int, i92 int, i93 int,
i94 int, i95 int, i96 int, i97 int, i98 int, i99 int, i100 int, i101 int, i102
int, i103 int, i104 int, i105 int, i106 int, i107 int, i108 int, i109 int, i110
int, i111 int, i112 int, i113 int, i114 int, i115 int, i116 int, i117 int, i118
int, i119 int, i120 int, i121 int, i122 int, i123 int, i124 int, i125 int, i126
int, i127 int, i128 int, i129 int, i130 int, i131 int, i132 int, i133 int, i134
int, i135 int, i136 int, i137 int, i138 int, i139 int, i140 int, i141 int, i142
int, i143 int, i144 int, i145 int, i146 int, i147 int, i148 int, i149 int, i150
int, i151 int, i152 int, i153 int, i154 int, i155 int, i156 int, i157 int, i158
int, i159 int, i160 int, i161 int, i162 int, i163 int, i164 int, i165 int, i166
int, i167 int, i168 int, i169 int, i170 int, i171 int, i172 int, i173 int, i174
int, i175 int, i176 int, i177 int, i178 int, i179 int, i180 int, i181 int, i182
int, i183 int, i184 int, i185 int, i186 int, i187 int, i188 int, i189 int, i190
int, i191 int, i192 int, i193 int, i194 int, i195 int, i196 int, i197 int, i198
int, i199 int, i200 int, i201 int, i202 int, i203 int, i204 int, i205 int, i206
int, i207 int, i208 int, i209 int, i210 int, i211 int, i212 int, i213 int, i214
int, i215 int, i216 int, i217 int, i218 int, i219 int, i220 int, i221 int, i222
int, i223 int, i224 int, i225 int, i226 int, i227 int, i228 int, i229 int, i230
int, i231 int, i232 int, i233 int, i234 int, i235 int, i236 int, i237 int, i238
int, i239 int, i240 int, i241 int, i242 int, i243 int, i244 int, i245 int, i246
int, i247 int, i248 int, i249 int, i250 int, i251 int, i252 int, i253 int, i254
int, i255 int, i256 int, i257 int, i258 int, i259 int, i260 int, i261 int, i262
int, i263 int, i264 int, i265 int, i266 int, i267 int, i268 int, i269 int, i270
int, i271 int, i272 int, i273 int, i274 int, i275 int, i276 int, i277 int, i278
int, i279 int, i280 int, i281 int, i282 int, i283 int, i284 int, i285 int, i286
int, i287 int, i288 int, i289 int, i290 int, i291 int, i292 int, i293 int, i294
int, i295 int, i296 int, i297 int, i298 int, i299 int, i300 int, i301 int, i302
int, i303 int, i304 int, i305 int, i306 int, i307 int, i308 int, i309 int, i310
int, i311 int, i312 int, i313 int, i314 int, i315 int, i316 int, i317 int, i318
int, i319 int, i320 int, i321 int, i322 int, i323 int, i324 int, i325 int, i326
int, i327 int, i328 int, i329 int, i330 int, i331 int, i332 int, i333 int, i334
int, i335 int, i336 int, i337 int, i338 int, i339 int, i340 int, i341 int, i342
int, i343 int, i344 int, i345 int, i346 int, i347 int, i348 int, i349 int, i350
int, i351 int, i352 int, i353 int, i354 int, i355 int, i356 int, i357 int, i358
int, i359 int, i360 int, i361 int, i362 int, i363 int, i364 int, i365 int, i366
int, i367 int, i368 int, i369 int, i370 int, i371 int, i372 int, i373 int, i374
int, i375 int, i376 int, i377 int, i378 int, i379 int, i380 int, i381 int, i382
int, i383 int, i384 int, i385 int, i386 int, i387 int, i388 int, i389 int, i390
int, i391 int, i392 int, i393 int, i394 int, i395 int, i396 int, i397 int, i398
int, i399 int, i400 int, i401 int, i402 int, i403 int, i404 int, i405 int, i406
int, i407 int, i408 int, i409 int, i410 int, i411 int, i412 int, i413 int, i414
int, i415 int, i416 int, i417 int, i418 int, i419 int, i420 int, i421 int, i422
int, i423 int, i424 int, i425 int, i426 int, i427 int, i428 int, i429 int, i430
int, i431 int, i432 int, i433 int, i434 int, i435 int, i436 int, i437 int, i438
int, i439 int, i440 int, i441 int, i442 int, i443 int, i444 int, i445 int, i446
int, i447 int, i448 int, i449 int, i450 int, i451 int, i452 int, i453 int, i454
int, i455 int, i456 int, i457 int, i458 int, i459 int, i460 int, i461 int, i462
int, i463 int, i464 int, i465 int, i466 int, i467 int, i468 int, i469 int, i470
int, i471 int, i472 int, i473 int, i474 int, i475 int, i476 int, i477 int, i478
int, i479 int, i480 int, i481 int, i482 int, i483 int, i484 int, i485 int, i486
int, i487 int, i488 int, i489 int, i490 int, i491 int, i492 int, i493 int, i494
int, i495 int, i496 int, i497 int, i498 int, i499 int, i500 int, i501 int, i502
int, i503 int, i504 int, i505 int, i506 int, i507 int, i508 int, i509 int, i510
int, i511 int, i512 int, i513 int, i514 int, i515 int, i516 int, i517 int, i518
int, i519 int, i520 int, i521 int, i522 int, i523 int, i524 int, i525 int, i526
int, i527 int, i528 int, i529 int, i530 int, i531 int, i532 int, i533 int, i534
int, i535 int, i536 int, i537 int, i538 int, i539 int, i540 int, i541 int, i542
int, i543 int, i544 int, i545 int, i546 int, i547 int, i548 int, i549 int, i550
int, i551 int, i552 int, i553 int, i554 int, i555 int, i556 int, i557 int, i558
int, i559 int, i560 int, i561 int, i562 int, i563 int, i564 int, i565 int, i566
int, i567 int, i568 int, i569 int, i570 int, i571 int, i572 int, i573 int, i574
int, i575 int, i576 int, i577 int, i578 int, i579 int, i580 int, i581 int, i582
int, i583 int, i584 int, i585 int, i586 int, i587 int, i588 int, i589 int, i590
int, i591 int, i592 int, i593 int, i594 int, i595 int, i596 int, i597 int, i598
int, i599 int, i600 int, i601 int, i602 int, i603 int, i604 int, i605 int, i606
int, i607 int, i608 int, i609 int, i610 int, i611 int, i612 int, i613 int, i614
int, i615 int, i616 int, i617 int, i618 int, i619 int, i620 int, i621 int, i622
int, i623 int, i624 int, i625 int, i626 int, i627 int, i628 int, i629 int, i630
int, i631 int, i632 int, i633 int, i634 int, i635 int, i636 int, i637 int, i638
int, i639 int, i640 int, i641 int, i642 int, i643 int, i644 int, i645 int, i646
int, i647 int, i648 int, i649 int, i650 int, i651 int, i652 int, i653 int, i654
int, i655 int, i656 int, i657 int, i658 int, i659 int, i660 int, i661 int, i662
int, i663 int, i664 int, i665 int, i666 int, i667 int, i668 int, i669 int, i670
int, i671 int, i672 int, i673 int, i674 int, i675 int, i676 int, i677 int, i678
int, i679 int, i680 int, i681 int, i682 int, i683 int, i684 int, i685 int, i686
int, i687 int, i688 int, i689 int, i690 int, i691 int, i692 int, i693 int, i694
int, i695 int, i696 int, i697 int, i698 int, i699 int, i700 int, i701 int, i702
int, i703 int, i704 int, i705 int, i706 int, i707 int, i708 int, i709 int, i710
int, i711 int, i712 int, i713 int, i714 int, i715 int, i716 int, i717 int, i718
int, i719 int, i720 int, i721 int, i722 int, i723 int, i724 int, i725 int, i726
int, i727 int, i728 int, i729 int, i730 int, i731 int, i732 int, i733 int, i734
int, i735 int, i736 int, i737 int, i738 int, i739 int, i740 int, i741 int, i742
int, i743 int, i744 int, i745 int, i746 int, i747 int, i748 int, i749 int, i750
int, i751 int, i752 int, i753 int, i754 int, i755 int, i756 int, i757 int, i758
int, i759 int, i760 int, i761 int, i762 int, i763 int, i764 int, i765 int, i766
int, i767 int, i768 int, i769 int, i770 int, i771 int, i772 int, i773 int, i774
int, i775 int, i776 int, i777 int, i778 int, i779 int, i780 int, i781 int, i782
int, i783 int, i784 int, i785 int, i786 int, i787 int, i788 int, i789 int, i790
int, i791 int, i792 int, i793 int, i794 int, i795 int, i796 int, i797 int, i798
int, i799 int, i800 int, i801 int, i802 int, i803 int, i804 int, i805 int, i806
int, i807 int, i808 int, i809 int, i810 int, i811 int, i812 int, i813 int, i814
int, i815 int, i816 int, i817 int, i818 int, i819 int, i820 int, i821 int, i822
int, i823 int, i824 int, i825 int, i826 int, i827 int, i828 int, i829 int, i830
int, i831 int, i832 int, i833 int, i834 int, i835 int, i836 int, i837 int, i838
int, i839 int, i840 int, i841 int, i842 int, i843 int, i844 int, i845 int, i846
int, i847 int, i848 int, i849 int, i850 int, i851 int, i852 int, i853 int, i854
int, i855 int, i856 int, i857 int, i858 int, i859 int, i860 int, i861 int, i862
int, i863 int, i864 int, i865 int, i866 int, i867 int, i868 int, i869 int, i870
int, i871 int, i872 int, i873 int, i874 int, i875 int, i876 int, i877 int, i878
int, i879 int, i880 int, i881 int, i882 int, i883 int, i884 int, i885 int, i886
int, i887 int, i888 int, i889 int, i890 int, i891 int, i892 int, i893 int, i894
int, i895 int, i896 int, i897 int, i898 int, i899 int, i900 int, i901 int, i902
int, i903 int, i904 int, i905 int, i906 int, i907 int, i908 int, i909 int, i910
int, i911 int, i912 int, i913 int, i914 int, i915 int, i916 int, i917 int, i918
int, i919 int, i920 int, i921 int, i922 int, i923 int, i924 int, i925 int, i926
int, i927 int, i928 int, i929 int, i930 int, i931 int, i932 int, i933 int, i934
int, i935 int, i936 int, i937 int, i938 int, i939 int, i940 int, i941 int, i942
int, i943 int, i944 int, i945 int, i946 int, i947 int, i948 int, i949 int, i950
int, i951 int, i952 int, i953 int, i954 int, i955 int, i956 int, i957 int, i958
int, i959 int, i960 int, i961 int, i962 int, i963 int, i964 int, i965 int, i966
int, i967 int, i968 int, i969 int, i970 int, i971 int, i972 int, i973 int, i974
int, i975 int, i976 int, i977 int, i978 int, i979 int, i980 int, i981 int, i982
int, i983 int, i984 int, i985 int, i986 int, i987 int, i988 int, i989 int, i990
int, i991 int, i992 int, i993 int, i994 int, i995 int, i996 int, i997 int, i998
int, i999 int, i1000 int, b blob) row_format=dynamic;
insert into t1 values (1, 1, 1, 1, 1, 1, 1, 1, 1, 1, 1, 1, 1, 1, 1, 1, 1, 1, 1,
1, 1, 1, 1, 1, 1, 1, 1, 1, 1, 1, 1, 1, 1, 1, 1, 1, 1, 1, 1, 1, 1, 1, 1, 1, 1,
1, 1, 1, 1, 1, 1, 1, 1, 1, 1, 1, 1, 1, 1, 1, 1, 1, 1, 1, 1, 1, 1, 1, 1, 1, 1,
1, 1, 1, 1, 1, 1, 1, 1, 1, 1, 1, 1, 1, 1, 1, 1, 1, 1, 1, 1, 1, 1, 1, 1, 1, 1,
1, 1, 1, 1, 1, 1, 1, 1, 1, 1, 1, 1, 1, 1, 1, 1, 1, 1, 1, 1, 1, 1, 1, 1, 1, 1,
1, 1, 1, 1, 1, 1, 1, 1, 1, 1, 1, 1, 1, 1, 1, 1, 1, 1, 1, 1, 1, 1, 1, 1, 1, 1,
1, 1, 1, 1, 1, 1, 1, 1, 1, 1, 1, 1, 1, 1, 1, 1, 1, 1, 1, 1, 1, 1, 1, 1, 1, 1,
1, 1, 1, 1, 1, 1, 1, 1, 1, 1, 1, 1, 1, 1, 1, 1, 1, 1, 1, 1, 1, 1, 1, 1, 1, 1,
1, 1, 1, 1, 1, 1, 1, 1, 1, 1, 1, 1, 1, 1, 1, 1, 1, 1, 1, 1, 1, 1, 1, 1, 1, 1,
1, 1, 1, 1, 1, 1, 1, 1, 1, 1, 1, 1, 1, 1, 1, 1, 1, 1, 1, 1, 1, 1, 1, 1, 1, 1,
1, 1, 1, 1, 1, 1, 1, 1, 1, 1, 1, 1, 1, 1, 1, 1, 1, 1, 1, 1, 1, 1, 1, 1, 1, 1,
1, 1, 1, 1, 1, 1, 1, 1, 1, 1, 1, 1, 1, 1, 1, 1, 1, 1, 1, 1, 1, 1, 1, 1, 1, 1,
1, 1, 1, 1, 1, 1, 1, 1, 1, 1, 1, 1, 1, 1, 1, 1, 1, 1, 1, 1, 1, 1, 1, 1, 1, 1,
1, 1, 1, 1, 1, 1, 1, 1, 1, 1, 1, 1, 1, 1, 1, 1, 1, 1, 1, 1, 1, 1, 1, 1, 1, 1,
1, 1, 1, 1, 1, 1, 1, 1, 1, 1, 1, 1, 1, 1, 1, 1, 1, 1, 1, 1, 1, 1, 1, 1, 1, 1,
1, 1, 1, 1, 1, 1, 1, 1, 1, 1, 1, 1, 1, 1, 1, 1, 1, 1, 1, 1, 1, 1, 1, 1, 1, 1,
1, 1, 1, 1, 1, 1, 1, 1, 1, 1, 1, 1, 1, 1, 1, 1, 1, 1, 1, 1, 1, 1, 1, 1, 1, 1,
1, 1, 1, 1, 1, 1, 1, 1, 1, 1, 1, 1, 1, 1, 1, 1, 1, 1, 1, 1, 1, 1, 1, 1, 1, 1,
1, 1, 1, 1, 1, 1, 1, 1, 1, 1, 1, 1, 1, 1, 1, 1, 1, 1, 1, 1, 1, 1, 1, 1, 1, 1,
1, 1, 1, 1, 1, 1, 1, 1, 1, 1, 1, 1, 1, 1, 1, 1, 1, 1, 1, 1, 1, 1, 1, 1, 1, 1,
1, 1, 1, 1, 1, 1, 1, 1, 1, 1, 1, 1, 1, 1, 1, 1, 1, 1, 1, 1, 1, 1, 1, 1, 1, 1,
1, 1, 1, 1, 1, 1, 1, 1, 1, 1, 1, 1, 1, 1, 1, 1, 1, 1, 1, 1, 1, 1, 1, 1, 1, 1,
1, 1, 1, 1, 1, 1, 1, 1, 1, 1, 1, 1, 1, 1, 1, 1, 1, 1, 1, 1, 1, 1, 1, 1, 1, 1,
1, 1, 1, 1, 1, 1, 1, 1, 1, 1, 1, 1, 1, 1, 1, 1, 1, 1, 1, 1, 1, 1, 1, 1, 1, 1,
1, 1, 1, 1, 1, 1, 1, 1, 1, 1, 1, 1, 1, 1, 1, 1, 1, 1, 1, 1, 1, 1, 1, 1, 1, 1,
1, 1, 1, 1, 1, 1, 1, 1, 1, 1, 1, 1, 1, 1, 1, 1, 1, 1, 1, 1, 1, 1, 1, 1, 1, 1,
1, 1, 1, 1, 1, 1, 1, 1, 1, 1, 1, 1, 1, 1, 1, 1, 1, 1, 1, 1, 1, 1, 1, 1, 1, 1,
1, 1, 1, 1, 1, 1, 1, 1, 1, 1, 1, 1, 1, 1, 1, 1, 1, 1, 1, 1, 1, 1, 1, 1, 1, 1,
1, 1, 1, 1, 1, 1, 1, 1, 1, 1, 1, 1, 1, 1, 1, 1, 1, 1, 1, 1, 1, 1, 1, 1, 1, 1,
1, 1, 1, 1, 1, 1, 1, 1, 1, 1, 1, 1, 1, 1, 1, 1, 1, 1, 1, 1, 1, 1, 1, 1, 1, 1,
1, 1, 1, 1, 1, 1, 1, 1, 1, 1, 1, 1, 1, 1, 1, 1, 1, 1, 1, 1, 1, 1, 1, 1, 1, 1,
1, 1, 1, 1, 1, 1, 1, 1, 1, 1, 1, 1, 1, 1, 1, 1, 1, 1, 1, 1, 1, 1, 1, 1, 1, 1,
1, 1, 1, 1, 1, 1, 1, 1, 1, 1, 1, 1, 1, 1, 1, 1, 1, 1, 1, 1, 1, 1, 1, 1, 1, 1,
1, 1, 1, 1, 1, 1, 1, 1, 1, 1, 1, 1, 1, 1, 1, 1, 1, 1, 1, 1, 1, 1, 1, 1, 1, 1,
1, 1, 1, 1, 1, 1, 1, 1, 1, 1, 1, 1, 1, 1, 1, 1, 1, 1, 1, 1, 1, 1, 1, 1, 1, 1,
1, 1, 1, 1, 1, 1, 1, 1, 1, 1, 1, 1, 1, 1, 1, 1, 1, 1, 1, 1, 1, 1, 1, 1, 1, 1,
1, 1, 1, 1, 1, 1, 1, 1, 1, 1, 1, 1, 1, 1, 1, 1, 1, 1, 1, 1, 1, 1, 1, 1, 1, 1,
1, 1, 1, 1, 1, 1, 1, 1, 1, 1, 1, 1, 1, 1, 1, 1, 1, 1, 1, 1, 1, 1, 1, 1, 1, 1,
1, 1, 1, 1, 1, 1, 1, 1, 1, 1, 1, 1, 1, 1, 1, 1, 1, 1, 1, "Sergei");
update t1 set b=repeat('a',256);
update t1 set i1=0, i2=0, i3=0, i4=0, i5=0, i6=0, i7=0;
check table t1;
Table	Op	Msg_type	Msg_text
test.t1	check	status	OK
delete from t1 where i8=1;
select i1,i2 from t1;
i1	i2
check table t1;
Table	Op	Msg_type	Msg_text
test.t1	check	status	OK
drop table t1;
CREATE TABLE `t1` (
`post_id` mediumint(8) unsigned NOT NULL auto_increment,
`topic_id` mediumint(8) unsigned NOT NULL default '0',
`post_time` datetime NOT NULL default '0000-00-00 00:00:00',
`post_text` text NOT NULL,
`icon_url` varchar(10) NOT NULL default '',
`sign` tinyint(1) unsigned NOT NULL default '0',
`post_edit` varchar(150) NOT NULL default '',
`poster_login` varchar(35) NOT NULL default '',
`ip` varchar(15) NOT NULL default '',
PRIMARY KEY  (`post_id`),
KEY `post_time` (`post_time`),
KEY `ip` (`ip`),
KEY `poster_login` (`poster_login`),
KEY `topic_id` (`topic_id`),
FULLTEXT KEY `post_text` (`post_text`)
) ENGINE=MyISAM;
INSERT INTO t1 (post_text) VALUES ('ceci est un test'),('ceci est un test'),('ceci est un test'),('ceci est un test'),('ceci est un test');
REPAIR TABLE t1;
Table	Op	Msg_type	Msg_text
test.t1	repair	status	OK
CHECK TABLE t1;
Table	Op	Msg_type	Msg_text
test.t1	check	status	OK
drop table t1;
CREATE TABLE t1 (a varchar(255), b varchar(255), c varchar(255), d varchar(255), e varchar(255), KEY t1 (a, b, c, d, e));
ERROR 42000: Specified key was too long; max key length is 1000 bytes
CREATE TABLE t1 (a varchar(255), b varchar(255), c varchar(255), d varchar(255), e varchar(255));
ALTER TABLE t1 ADD INDEX t1 (a, b, c, d, e);
ERROR 42000: Specified key was too long; max key length is 1000 bytes
DROP TABLE t1;
CREATE TABLE t1 (a int not null, b int, c int, key(b), key(c), key(a,b), key(c,a));
INSERT into t1 values (0, null, 0), (0, null, 1), (0, null, 2), (0, null,3), (1,1,4);
create table t2 (a int not null, b int, c int, key(b), key(c), key(a));
INSERT into t2 values (1,1,1), (2,2,2);
optimize table t1;
Table	Op	Msg_type	Msg_text
test.t1	optimize	status	OK
show index from t1;
Table	Non_unique	Key_name	Seq_in_index	Column_name	Collation	Cardinality	Sub_part	Packed	Null	Index_type	Comment
t1	1	b	1	b	A	5	NULL	NULL	YES	BTREE	
t1	1	c	1	c	A	5	NULL	NULL	YES	BTREE	
t1	1	a	1	a	A	1	NULL	NULL		BTREE	
t1	1	a	2	b	A	5	NULL	NULL	YES	BTREE	
t1	1	c_2	1	c	A	5	NULL	NULL	YES	BTREE	
t1	1	c_2	2	a	A	5	NULL	NULL		BTREE	
explain select * from t1,t2 where t1.a=t2.a;
id	select_type	table	type	possible_keys	key	key_len	ref	rows	Extra
1	SIMPLE	t2	ALL	a	NULL	NULL	NULL	2	
1	SIMPLE	t1	ALL	a	NULL	NULL	NULL	5	Using where; Using join buffer
explain select * from t1,t2 force index(a) where t1.a=t2.a;
id	select_type	table	type	possible_keys	key	key_len	ref	rows	Extra
1	SIMPLE	t2	ALL	a	NULL	NULL	NULL	2	
1	SIMPLE	t1	ALL	a	NULL	NULL	NULL	5	Using where; Using join buffer
explain select * from t1 force index(a),t2 force index(a) where t1.a=t2.a;
id	select_type	table	type	possible_keys	key	key_len	ref	rows	Extra
1	SIMPLE	t2	ALL	a	NULL	NULL	NULL	2	
1	SIMPLE	t1	ref	a	a	4	test.t2.a	3	
explain select * from t1,t2 where t1.b=t2.b;
id	select_type	table	type	possible_keys	key	key_len	ref	rows	Extra
1	SIMPLE	t2	ALL	b	NULL	NULL	NULL	2	
1	SIMPLE	t1	ref	b	b	5	test.t2.b	1	Using where
explain select * from t1,t2 force index(c) where t1.a=t2.a;
id	select_type	table	type	possible_keys	key	key_len	ref	rows	Extra
1	SIMPLE	t2	ALL	NULL	NULL	NULL	NULL	2	
1	SIMPLE	t1	ALL	a	NULL	NULL	NULL	5	Using where; Using join buffer
explain select * from t1 where a=0 or a=2;
id	select_type	table	type	possible_keys	key	key_len	ref	rows	Extra
1	SIMPLE	t1	ALL	a	NULL	NULL	NULL	5	Using where
explain select * from t1 force index (a) where a=0 or a=2;
id	select_type	table	type	possible_keys	key	key_len	ref	rows	Extra
1	SIMPLE	t1	range	a	a	4	NULL	4	Using where
explain select * from t1 where c=1;
id	select_type	table	type	possible_keys	key	key_len	ref	rows	Extra
1	SIMPLE	t1	ref	c,c_2	c	5	const	1	Using where
explain select * from t1 use index() where c=1;
id	select_type	table	type	possible_keys	key	key_len	ref	rows	Extra
1	SIMPLE	t1	ALL	NULL	NULL	NULL	NULL	5	Using where
drop table t1,t2;
create table t1 (a int not null auto_increment primary key, b varchar(255));
insert into t1 (b) values (repeat('a',100)),(repeat('b',100)),(repeat('c',100));
update t1 set b=repeat(left(b,1),200) where a=1;
delete from t1 where (a & 1)= 0;
update t1 set b=repeat('e',200) where a=1;
flush tables;
check table t1;
Table	Op	Msg_type	Msg_text
test.t1	check	status	OK
update t1 set b=repeat(left(b,1),255) where a between 1 and 5;
update t1 set b=repeat(left(b,1),10) where a between 32 and 43;
update t1 set b=repeat(left(b,1),2) where a between 64 and 66;
update t1 set b=repeat(left(b,1),65) where a between 67 and 70;
check table t1;
Table	Op	Msg_type	Msg_text
test.t1	check	status	OK
insert into t1 (b) values (repeat('z',100));
update t1 set b="test" where left(b,1) > 'n';
check table t1;
Table	Op	Msg_type	Msg_text
test.t1	check	status	OK
drop table t1;
create table t1 ( a text not null, key a (a(20)));
insert into t1 values ('aaa   '),('aaa'),('aa');
check table t1;
Table	Op	Msg_type	Msg_text
test.t1	check	status	OK
repair table t1;
Table	Op	Msg_type	Msg_text
test.t1	repair	status	OK
select concat(a,'.') from t1 where a='aaa';
concat(a,'.')
aaa   .
aaa.
select concat(a,'.') from t1 where binary a='aaa';
concat(a,'.')
aaa.
update t1 set a='bbb' where a='aaa';
select concat(a,'.') from t1;
concat(a,'.')
bbb.
bbb.
aa.
drop table t1;
create table t1(a text not null, b text not null, c text not null, index (a(10),b(10),c(10)));
insert into t1 values('807780', '477', '165');
insert into t1 values('807780', '477', '162');
insert into t1 values('807780', '472', '162');
select * from t1 where a='807780' and b='477' and c='165';
a	b	c
807780	477	165
drop table t1;
DROP TABLE IF EXISTS t1;
Warnings:
Note	1051	Unknown table 't1'
CREATE TABLE t1 (a varchar(150) NOT NULL, KEY (a));
INSERT t1 VALUES ("can \tcan");
INSERT t1 VALUES ("can   can");
INSERT t1 VALUES ("can");
SELECT * FROM t1;
a
can 	can
can
can   can
CHECK TABLE t1;
Table	Op	Msg_type	Msg_text
test.t1	check	status	OK
DROP TABLE t1;
create table t1 (a blob);
insert into t1 values('a '),('a');
select concat(a,'.') from t1 where a='a';
concat(a,'.')
a.
select concat(a,'.') from t1 where a='a ';
concat(a,'.')
a .
alter table t1 add key(a(2));
select concat(a,'.') from t1 where a='a';
concat(a,'.')
a.
select concat(a,'.') from t1 where a='a ';
concat(a,'.')
a .
drop table t1;
create table t1 (a int not null auto_increment primary key, b text not null, unique b (b(20)));
insert into t1 (b) values ('a'),('b'),('c');
select concat(b,'.') from t1;
concat(b,'.')
a.
b.
c.
update t1 set b='b ' where a=2;
update t1 set b='b  ' where a > 1;
ERROR 23000: Duplicate entry 'b  ' for key 'b'
insert into t1 (b) values ('b');
ERROR 23000: Duplicate entry 'b' for key 'b'
select * from t1;
a	b
1	a
2	b  
3	c
delete from t1 where b='b';
select a,concat(b,'.') from t1;
a	concat(b,'.')
1	a.
3	c.
drop table t1;
create table t1 (a int not null);
create table t2 (a int not null, primary key (a));
insert into t1 values (1);
insert into t2 values (1),(2);
select sql_big_result distinct t1.a from t1,t2 order by t2.a;
a
1
select distinct t1.a from t1,t2 order by t2.a;
a
1
select sql_big_result distinct t1.a from t1,t2;
a
1
explain select sql_big_result distinct t1.a from t1,t2 order by t2.a;
id	select_type	table	type	possible_keys	key	key_len	ref	rows	Extra
1	SIMPLE	t1	system	NULL	NULL	NULL	NULL	1	Using temporary
1	SIMPLE	t2	index	NULL	PRIMARY	4	NULL	2	Using index; Distinct
explain select distinct t1.a from t1,t2 order by t2.a;
id	select_type	table	type	possible_keys	key	key_len	ref	rows	Extra
1	SIMPLE	t1	system	NULL	NULL	NULL	NULL	1	Using temporary
1	SIMPLE	t2	index	NULL	PRIMARY	4	NULL	2	Using index; Distinct
drop table t1,t2;
create table t1 (
c1 varchar(32),
key (c1)
) engine=myisam;
alter table t1 disable keys;
insert into t1 values ('a'), ('b');
select c1 from t1 order by c1 limit 1;
c1
a
drop table t1;
create table t1 (a int not null, primary key(a));
create table t2 (a int not null, b int not null, primary key(a,b));
insert into t1 values (1),(2),(3),(4),(5),(6);
insert into t2 values (1,1),(2,1);
lock tables t1 read local, t2 read local;
select straight_join * from t1,t2 force index (primary) where t1.a=t2.a;
a	a	b
1	1	1
2	2	1
insert into t2 values(2,0);
select straight_join * from t1,t2 force index (primary) where t1.a=t2.a;
a	a	b
1	1	1
2	2	1
drop table t1,t2;
CREATE TABLE t1 (c1 varchar(250) NOT NULL);
CREATE TABLE t2 (c1 varchar(250) NOT NULL, PRIMARY KEY (c1));
INSERT INTO t1 VALUES ('test000001'), ('test000002'), ('test000003');
INSERT INTO t2 VALUES ('test000002'), ('test000003'), ('test000004');
LOCK TABLES t1 READ LOCAL, t2 READ LOCAL;
SELECT t1.c1 AS t1c1, t2.c1 AS t2c1 FROM t1, t2
WHERE t1.c1 = t2.c1 HAVING t1c1 != t2c1;
t1c1	t2c1
INSERT INTO t2 VALUES ('test000001'), ('test000005');
SELECT t1.c1 AS t1c1, t2.c1 AS t2c1 FROM t1, t2
WHERE t1.c1 = t2.c1 HAVING t1c1 != t2c1;
t1c1	t2c1
DROP TABLE t1,t2;
CREATE TABLE t1 (`a` int(11) NOT NULL default '0', `b` int(11) NOT NULL default '0', UNIQUE KEY `a` USING RTREE (`a`,`b`)) ENGINE=MyISAM;
Got one of the listed errors
create table t1 (a int, b varchar(200), c text not null) checksum=1;
create table t2 (a int, b varchar(200), c text not null) checksum=0;
insert t1 values (1, "aaa", "bbb"), (NULL, "", "ccccc"), (0, NULL, "");
insert t2 select * from t1;
checksum table t1, t2, t3 quick;
Table	Checksum
test.t1	2948697075
test.t2	NULL
test.t3	NULL
Warnings:
Error	1146	Table 'test.t3' doesn't exist
checksum table t1, t2, t3;
Table	Checksum
test.t1	2948697075
test.t2	2948697075
test.t3	NULL
Warnings:
Error	1146	Table 'test.t3' doesn't exist
checksum table t1, t2, t3 extended;
Table	Checksum
test.t1	2948697075
test.t2	2948697075
test.t3	NULL
Warnings:
Error	1146	Table 'test.t3' doesn't exist
drop table t1,t2;
create table t1 (a int, key (a));
show keys from t1;
Table	Non_unique	Key_name	Seq_in_index	Column_name	Collation	Cardinality	Sub_part	Packed	Null	Index_type	Comment
t1	1	a	1	a	A	NULL	NULL	NULL	YES	BTREE	
alter table t1 disable keys;
show keys from t1;
Table	Non_unique	Key_name	Seq_in_index	Column_name	Collation	Cardinality	Sub_part	Packed	Null	Index_type	Comment
t1	1	a	1	a	A	NULL	NULL	NULL	YES	BTREE	disabled
create table t2 (a int);
set @@rand_seed1=31415926,@@rand_seed2=2718281828;
insert t1 select * from t2;
show keys from t1;
Table	Non_unique	Key_name	Seq_in_index	Column_name	Collation	Cardinality	Sub_part	Packed	Null	Index_type	Comment
t1	1	a	1	a	A	NULL	NULL	NULL	YES	BTREE	disabled
alter table t1 enable keys;
show keys from t1;
Table	Non_unique	Key_name	Seq_in_index	Column_name	Collation	Cardinality	Sub_part	Packed	Null	Index_type	Comment
t1	1	a	1	a	A	1000	NULL	NULL	YES	BTREE	
alter table t1 engine=heap;
alter table t1 disable keys;
Warnings:
Note	1031	Table storage engine for 't1' doesn't have this option
show keys from t1;
Table	Non_unique	Key_name	Seq_in_index	Column_name	Collation	Cardinality	Sub_part	Packed	Null	Index_type	Comment
t1	1	a	1	a	NULL	500	NULL	NULL	YES	HASH	
drop table t1,t2;
create table t1 ( a tinytext, b char(1), index idx (a(1),b) );
insert into t1 values (null,''), (null,'');
explain select count(*) from t1 where a is null;
id	select_type	table	type	possible_keys	key	key_len	ref	rows	Extra
1	SIMPLE	t1	ref	idx	idx	4	const	1	Using where
select count(*) from t1 where a is null;
count(*)
2
drop table t1;
create table t1 (c1 int, c2 varchar(4) not null default '',
key(c2(3))) default charset=utf8;
insert into t1 values (1,'A'), (2, 'B'), (3, 'A');
update t1 set c2='A  B' where c1=2;
check table t1;
Table	Op	Msg_type	Msg_text
test.t1	check	status	OK
drop table t1;
create table t1 (c1 int);
insert into t1 values (1),(2),(3),(4);
checksum table t1;
Table	Checksum
test.t1	149057747
delete from t1 where c1 = 1;
create table t2 as select * from t1;
checksum table t1;
Table	Checksum
test.t1	984116287
checksum table t2;
Table	Checksum
test.t2	984116287
drop table t1, t2;
show variables like 'myisam_stats_method';
Variable_name	Value
myisam_stats_method	nulls_unequal
create table t1 (a int, key(a));
insert into t1 values (0),(1),(2),(3),(4);
insert into t1 select NULL from t1;
analyze table t1;
Table	Op	Msg_type	Msg_text
test.t1	analyze	status	OK
show index from t1;
Table	Non_unique	Key_name	Seq_in_index	Column_name	Collation	Cardinality	Sub_part	Packed	Null	Index_type	Comment
t1	1	a	1	a	A	10	NULL	NULL	YES	BTREE	
insert into t1 values (11);
delete from t1 where a=11;
check table t1;
Table	Op	Msg_type	Msg_text
test.t1	check	status	OK
show index from t1;
Table	Non_unique	Key_name	Seq_in_index	Column_name	Collation	Cardinality	Sub_part	Packed	Null	Index_type	Comment
t1	1	a	1	a	A	10	NULL	NULL	YES	BTREE	
set myisam_stats_method=nulls_equal;
show variables like 'myisam_stats_method';
Variable_name	Value
myisam_stats_method	nulls_equal
insert into t1 values (11);
delete from t1 where a=11;
analyze table t1;
Table	Op	Msg_type	Msg_text
test.t1	analyze	status	OK
show index from t1;
Table	Non_unique	Key_name	Seq_in_index	Column_name	Collation	Cardinality	Sub_part	Packed	Null	Index_type	Comment
t1	1	a	1	a	A	5	NULL	NULL	YES	BTREE	
insert into t1 values (11);
delete from t1 where a=11;
check table t1;
Table	Op	Msg_type	Msg_text
test.t1	check	status	OK
show index from t1;
Table	Non_unique	Key_name	Seq_in_index	Column_name	Collation	Cardinality	Sub_part	Packed	Null	Index_type	Comment
t1	1	a	1	a	A	5	NULL	NULL	YES	BTREE	
set myisam_stats_method=DEFAULT;
show variables like 'myisam_stats_method';
Variable_name	Value
myisam_stats_method	nulls_unequal
insert into t1 values (11);
delete from t1 where a=11;
analyze table t1;
Table	Op	Msg_type	Msg_text
test.t1	analyze	status	OK
show index from t1;
Table	Non_unique	Key_name	Seq_in_index	Column_name	Collation	Cardinality	Sub_part	Packed	Null	Index_type	Comment
t1	1	a	1	a	A	10	NULL	NULL	YES	BTREE	
insert into t1 values (11);
delete from t1 where a=11;
check table t1;
Table	Op	Msg_type	Msg_text
test.t1	check	status	OK
show index from t1;
Table	Non_unique	Key_name	Seq_in_index	Column_name	Collation	Cardinality	Sub_part	Packed	Null	Index_type	Comment
t1	1	a	1	a	A	10	NULL	NULL	YES	BTREE	
drop table t1;
set myisam_stats_method=nulls_ignored;
show variables like 'myisam_stats_method';
Variable_name	Value
myisam_stats_method	nulls_ignored
create table t1 (
a char(3), b char(4), c char(5), d char(6),
key(a,b,c,d)
);
insert into t1 values ('bcd','def1', NULL, 'zz');
insert into t1 values ('bcd','def2', NULL, 'zz');
insert into t1 values ('bce','def1', 'yuu', NULL);
insert into t1 values ('bce','def2', NULL, 'quux');
analyze table t1;
Table	Op	Msg_type	Msg_text
test.t1	analyze	status	OK
show index from t1;
Table	Non_unique	Key_name	Seq_in_index	Column_name	Collation	Cardinality	Sub_part	Packed	Null	Index_type	Comment
t1	1	a	1	a	A	2	NULL	NULL	YES	BTREE	
t1	1	a	2	b	A	4	NULL	NULL	YES	BTREE	
t1	1	a	3	c	A	4	NULL	NULL	YES	BTREE	
t1	1	a	4	d	A	4	NULL	NULL	YES	BTREE	
delete from t1;
analyze table t1;
Table	Op	Msg_type	Msg_text
test.t1	analyze	status	OK
show index from t1;
Table	Non_unique	Key_name	Seq_in_index	Column_name	Collation	Cardinality	Sub_part	Packed	Null	Index_type	Comment
t1	1	a	1	a	A	0	NULL	NULL	YES	BTREE	
t1	1	a	2	b	A	0	NULL	NULL	YES	BTREE	
t1	1	a	3	c	A	0	NULL	NULL	YES	BTREE	
t1	1	a	4	d	A	0	NULL	NULL	YES	BTREE	
set myisam_stats_method=DEFAULT;
drop table t1;
create table t1(
cip INT NOT NULL,
time TIME NOT NULL,
score INT NOT NULL DEFAULT 0,
bob TINYBLOB
);
insert into t1 (cip, time) VALUES (1, '00:01'), (2, '00:02'), (3,'00:03');
insert into t1 (cip, bob, time) VALUES (4, 'a', '00:04'), (5, 'b', '00:05'), 
(6, 'c', '00:06');
select * from t1 where bob is null and cip=1;
cip	time	score	bob
1	00:01:00	0	NULL
create index bug on t1 (bob(22), cip, time);
select * from t1 where bob is null and cip=1;
cip	time	score	bob
1	00:01:00	0	NULL
drop table t1;
create table t1 (
id1 int not null auto_increment,
id2 int not null default '0',
t text not null,
primary key  (id1),
key x (id2, t(32))
) engine=myisam;
insert into t1 (id2, t) values
(10, 'abc'), (10, 'abc'), (10, 'abc'),
(20, 'abc'), (20, 'abc'), (20, 'def'),
(10, 'abc'), (10, 'abc');
select count(*)   from t1 where id2 = 10;
count(*)
5
select count(id1) from t1 where id2 = 10;
count(id1)
5
drop table t1;
CREATE TABLE t1(a TINYINT, KEY(a)) ENGINE=MyISAM;
INSERT INTO t1 VALUES(1);
SELECT MAX(a) FROM t1 IGNORE INDEX(a);
MAX(a)
1
ALTER TABLE t1 DISABLE KEYS;
SELECT MAX(a) FROM t1;
MAX(a)
1
SELECT MAX(a) FROM t1 IGNORE INDEX(a);
MAX(a)
1
DROP TABLE t1;
CREATE TABLE t1(a CHAR(9), b VARCHAR(7)) ENGINE=MyISAM;
INSERT INTO t1(a) VALUES('xxxxxxxxx'),('xxxxxxxxx');
UPDATE t1 AS ta1,t1 AS ta2 SET ta1.b='aaaaaa',ta2.b='bbbbbb';
SELECT * FROM t1;
a	b
xxxxxxxxx	bbbbbb
xxxxxxxxx	bbbbbb
DROP TABLE t1;
SET @@myisam_repair_threads=2;
SHOW VARIABLES LIKE 'myisam_repair%';
Variable_name	Value
myisam_repair_threads	2
CREATE TABLE t1 (
`_id` int(11) NOT NULL default '0',
`url` text,
`email` text,
`description` text,
`loverlap` int(11) default NULL,
`roverlap` int(11) default NULL,
`lneighbor_id` int(11) default NULL,
`rneighbor_id` int(11) default NULL,
`length_` int(11) default NULL,
`sequence` mediumtext,
`name` text,
`_obj_class` text NOT NULL,
PRIMARY KEY  (`_id`),
UNIQUE KEY `sequence_name_index` (`name`(50)),
KEY (`length_`)
) ENGINE=MyISAM DEFAULT CHARSET=latin1;
INSERT INTO t1 VALUES
(1,NULL,NULL,NULL,NULL,NULL,NULL,NULL,NULL,NULL,'sample1',''),
(2,NULL,NULL,NULL,NULL,NULL,NULL,NULL,NULL,NULL,'sample2',''),
(3,NULL,NULL,NULL,NULL,NULL,NULL,NULL,NULL,NULL,'sample3',''),
(4,NULL,NULL,NULL,NULL,NULL,NULL,NULL,NULL,NULL,'sample4',''),
(5,NULL,NULL,NULL,NULL,NULL,NULL,NULL,NULL,NULL,'sample5',''),
(6,NULL,NULL,NULL,NULL,NULL,NULL,NULL,NULL,NULL,'sample6',''),
(7,NULL,NULL,NULL,NULL,NULL,NULL,NULL,NULL,NULL,'sample7',''),
(8,NULL,NULL,NULL,NULL,NULL,NULL,NULL,NULL,NULL,'sample8',''),
(9,NULL,NULL,NULL,NULL,NULL,NULL,NULL,NULL,NULL,'sample9','');
SELECT _id FROM t1;
_id
1
2
3
4
5
6
7
8
9
DELETE FROM t1 WHERE _id < 8;
SHOW TABLE STATUS LIKE 't1';
Name	Engine	Version	Row_format	Rows	Avg_row_length	Data_length	Max_data_length	Index_length	Data_free	Auto_increment	Create_time	Update_time	Check_time	Collation	Checksum	Create_options	Comment
t1	MyISAM	10	Dynamic	2	#	#	#	#	140	#	#	#	#	#	#		
CHECK TABLE t1 EXTENDED;
Table	Op	Msg_type	Msg_text
test.t1	check	status	OK
OPTIMIZE TABLE t1;
Table	Op	Msg_type	Msg_text
test.t1	optimize	status	OK
CHECK TABLE t1 EXTENDED;
Table	Op	Msg_type	Msg_text
test.t1	check	status	OK
SHOW TABLE STATUS LIKE 't1';
Name	Engine	Version	Row_format	Rows	Avg_row_length	Data_length	Max_data_length	Index_length	Data_free	Auto_increment	Create_time	Update_time	Check_time	Collation	Checksum	Create_options	Comment
t1	MyISAM	10	Dynamic	2	#	#	#	#	0	#	#	#	#	#	#		
SELECT _id FROM t1;
_id
8
9
DROP TABLE t1;
CREATE TABLE t1 (
`_id` int(11) NOT NULL default '0',
`url` text,
`email` text,
`description` text,
`loverlap` int(11) default NULL,
`roverlap` int(11) default NULL,
`lneighbor_id` int(11) default NULL,
`rneighbor_id` int(11) default NULL,
`length_` int(11) default NULL,
`sequence` mediumtext,
`name` text,
`_obj_class` text NOT NULL,
PRIMARY KEY  (`_id`),
UNIQUE KEY `sequence_name_index` (`name`(50)),
KEY (`length_`)
) ENGINE=MyISAM DEFAULT CHARSET=latin1;
INSERT INTO t1 VALUES
(1,NULL,NULL,NULL,NULL,NULL,NULL,NULL,NULL,NULL,'sample1',''),
(2,NULL,NULL,NULL,NULL,NULL,NULL,NULL,NULL,NULL,'sample2',''),
(3,NULL,NULL,NULL,NULL,NULL,NULL,NULL,NULL,NULL,'sample3',''),
(4,NULL,NULL,NULL,NULL,NULL,NULL,NULL,NULL,NULL,'sample4',''),
(5,NULL,NULL,NULL,NULL,NULL,NULL,NULL,NULL,NULL,'sample5',''),
(6,NULL,NULL,NULL,NULL,NULL,NULL,NULL,NULL,NULL,'sample6',''),
(7,NULL,NULL,NULL,NULL,NULL,NULL,NULL,NULL,NULL,'sample7',''),
(8,NULL,NULL,NULL,NULL,NULL,NULL,NULL,NULL,NULL,'sample8',''),
(9,NULL,NULL,NULL,NULL,NULL,NULL,NULL,NULL,NULL,'sample9','');
SELECT _id FROM t1;
_id
1
2
3
4
5
6
7
8
9
DELETE FROM t1 WHERE _id < 8;
SHOW TABLE STATUS LIKE 't1';
Name	Engine	Version	Row_format	Rows	Avg_row_length	Data_length	Max_data_length	Index_length	Data_free	Auto_increment	Create_time	Update_time	Check_time	Collation	Checksum	Create_options	Comment
t1	MyISAM	10	Dynamic	2	#	#	#	#	140	#	#	#	#	#	#		
CHECK TABLE t1 EXTENDED;
Table	Op	Msg_type	Msg_text
test.t1	check	status	OK
REPAIR TABLE t1 QUICK;
Table	Op	Msg_type	Msg_text
test.t1	repair	status	OK
CHECK TABLE t1 EXTENDED;
Table	Op	Msg_type	Msg_text
test.t1	check	status	OK
SHOW TABLE STATUS LIKE 't1';
Name	Engine	Version	Row_format	Rows	Avg_row_length	Data_length	Max_data_length	Index_length	Data_free	Auto_increment	Create_time	Update_time	Check_time	Collation	Checksum	Create_options	Comment
t1	MyISAM	10	Dynamic	2	#	#	#	#	140	#	#	#	#	#	#		
SELECT _id FROM t1;
_id
8
9
DROP TABLE t1;
SET @@myisam_repair_threads=1;
SHOW VARIABLES LIKE 'myisam_repair%';
Variable_name	Value
myisam_repair_threads	1
CREATE TABLE t1(a VARCHAR(16));
INSERT INTO t1 VALUES('aaaaaaaa'),(NULL);
UPDATE t1 AS ta1, t1 AS ta2 SET ta1.a='aaaaaaaaaaaaaaaa';
SELECT * FROM t1;
a
aaaaaaaaaaaaaaaa
aaaaaaaaaaaaaaaa
DROP TABLE t1;
CREATE TABLE t1(a INT);
INSERT INTO t1 VALUES(1),(2);
UPDATE t1,t1 AS t2 SET t1.a=t1.a+2 WHERE t1.a=t2.a-1;
SELECT * FROM t1 ORDER BY a;
a
2
3
DROP TABLE t1;
CREATE TABLE t1 (c1 TEXT) AVG_ROW_LENGTH=70100 MAX_ROWS=4100100100;
SHOW TABLE STATUS LIKE 't1';
Name	Engine	Version	Row_format	Rows	Avg_row_length	Data_length	Max_data_length	Index_length	Data_free	Auto_increment	Create_time	Update_time	Check_time	Collation	Checksum	Create_options	Comment
t1	MyISAM	10	Dynamic	X	X	X	72057594037927935	X	X	X	X	X	X	latin1_swedish_ci	X	max_rows=4100100100 avg_row_length=70100	
DROP TABLE t1;
CREATE TABLE t1 (c1 TEXT NOT NULL, KEY c1 (c1(10))) ENGINE=MyISAM;
INSERT INTO t1 VALUES
(CHAR(9,65)), (CHAR(9,65)), (CHAR(9,65)), (CHAR(9,65)),
(CHAR(9,65)), (CHAR(9,65)), (CHAR(9,65)), (CHAR(9,65)),
(CHAR(9,65)), (CHAR(9,65)), (CHAR(9,65)), (CHAR(9,65)),
(CHAR(9,65)), (CHAR(9,65)), (CHAR(9,65)), (CHAR(9,65)),
(CHAR(9,65)), (CHAR(9,65)), (CHAR(9,65)), (CHAR(9,65)),
(CHAR(9,65)), (CHAR(9,65)), (CHAR(9,65)), (CHAR(9,65)),
(CHAR(9,65)), (CHAR(9,65)), (CHAR(9,65)), (CHAR(9,65)),
(CHAR(9,65)), (CHAR(9,65)), (CHAR(9,65)), (CHAR(9,65)),
(CHAR(9,65)), (CHAR(9,65)), (CHAR(9,65)), (CHAR(9,65)),
(CHAR(9,65)), (CHAR(9,65)), (CHAR(9,65)), (CHAR(9,65)),
(CHAR(9,65)), (CHAR(9,65)), (CHAR(9,65)), (CHAR(9,65)),
(CHAR(9,65)), (CHAR(9,65)), (CHAR(9,65)), (CHAR(9,65)),
(CHAR(9,65)), (CHAR(9,65)), (CHAR(9,65)), (CHAR(9,65)),
(CHAR(9,65)), (CHAR(9,65)), (CHAR(9,65)), (CHAR(9,65)),
(CHAR(9,65)), (CHAR(9,65)), (CHAR(9,65)), (CHAR(9,65)),
(CHAR(9,65)), (CHAR(9,65)), (CHAR(9,65)), (CHAR(9,65)),
(CHAR(9,65)), (CHAR(9,65)), (CHAR(9,65)), (CHAR(9,65)),
(CHAR(9,65)), (CHAR(9,65)), (CHAR(9,65)), (CHAR(9,65)),
(CHAR(9,65)), (CHAR(9,65)), (CHAR(9,65)), (CHAR(9,65)),
(CHAR(9,65)), (CHAR(9,65)), (CHAR(9,65)), (CHAR(9,65)),
(CHAR(9,65)), (CHAR(9,65)), (CHAR(9,65)), (CHAR(9,65)),
(CHAR(9,65)), (CHAR(9,65)), (CHAR(9,65)), (CHAR(9,65)),
(CHAR(9,65)), (CHAR(9,65)), (CHAR(9,65)), (CHAR(9,65)),
(CHAR(9,65)), (CHAR(9,65)), (CHAR(9,65)), (CHAR(9,65)),
(CHAR(9,65)), (CHAR(9,65)), (CHAR(9,65)), (CHAR(9,65)),
(CHAR(9,65)), (CHAR(9,65)), (CHAR(9,65)), (CHAR(9,65)),
(CHAR(9,65)), (CHAR(9,65)), (CHAR(9,65)), (CHAR(9,65)),
(CHAR(9,65)), (CHAR(9,65)), (CHAR(9,65)), (CHAR(9,65)),
(CHAR(9,65)), (CHAR(9,65)), (CHAR(9,65)), (CHAR(9,65)),
(CHAR(9,65)), (CHAR(9,65)), (CHAR(9,65)), (CHAR(9,65)),
(CHAR(9,65)), (CHAR(9,65)), (CHAR(9,65)), (CHAR(9,65)),
(CHAR(9,65)), (CHAR(9,65)), (CHAR(9,65)), (CHAR(9,65)),
(CHAR(9,65)), (CHAR(9,65)), (CHAR(9,65)), (CHAR(9,65)),
(CHAR(9,65)), (CHAR(9,65)), (CHAR(9,65)), (CHAR(9,65)),
(CHAR(9,65)), (CHAR(9,65)), (CHAR(9,65)), (CHAR(9,65)),
(CHAR(9,65)), (CHAR(9,65)), (CHAR(9,65)), (CHAR(9,65)),
(CHAR(9,65)), (CHAR(9,65)), (CHAR(9,65)), (CHAR(9,65)),
(CHAR(9,65)), (CHAR(9,65)), (CHAR(9,65)), (CHAR(9,65)),
(CHAR(9,65)), (CHAR(9,65)), (CHAR(9,65)), (CHAR(9,65)),
(CHAR(9,65)), (CHAR(9,65)), (CHAR(9,65)), (CHAR(9,65)),
(CHAR(9,65)), (CHAR(9,65)), (CHAR(9,65)), (CHAR(9,65)),
(CHAR(9,65)), (CHAR(9,65)), (CHAR(9,65)), (CHAR(9,65)),
(CHAR(9,65)), (CHAR(9,65)), (CHAR(9,65)), (CHAR(9,65)),
(CHAR(9,65)), (CHAR(9,65)), (CHAR(9,65)), (CHAR(9,65)),
(CHAR(9,65)), (CHAR(9,65)), (CHAR(9,65)), (CHAR(9,65)),
(CHAR(9,65)), (CHAR(9,65)), (CHAR(9,65)), (CHAR(9,65)),
(CHAR(9,65)), (CHAR(9,65)), (CHAR(9,65)), (CHAR(9,65)),
(CHAR(9,65)), (CHAR(9,65)), (CHAR(9,65)), (CHAR(9,65)),
(CHAR(9,65)), (CHAR(9,65)), (CHAR(9,65)), (CHAR(9,65)),
(CHAR(9,65)), (CHAR(9,65)), (CHAR(9,65)), (CHAR(9,65)),
(CHAR(9,65)), (CHAR(9,65)), (CHAR(9,65)), (CHAR(9,65)),
(CHAR(9,65)), (CHAR(9,65)), (CHAR(9,65)), (CHAR(9,65)),
(CHAR(9,65)), (CHAR(9,65)), (CHAR(9,65)), (CHAR(9,65)),
(CHAR(9,65)), (CHAR(9,65)), (CHAR(9,65)), (CHAR(9,65)),
(CHAR(9,65)), (CHAR(9,65)), (CHAR(9,65)), (CHAR(9,65)),
(CHAR(9,65)), (CHAR(9,65)), (CHAR(9,65)), (CHAR(9,65)),
(CHAR(9,65)), (CHAR(9,65)), (CHAR(9,65)), (CHAR(9,65)),
(CHAR(9,65)), (CHAR(9,65)), (CHAR(9,65)), (CHAR(9,65)),
(CHAR(9,65)), (CHAR(9,65)), (CHAR(9,65)), (CHAR(9,65)),
(CHAR(9,65)), (CHAR(9,65)), (CHAR(9,65)), (CHAR(9,65)),
(CHAR(9,65)), (CHAR(9,65)), (CHAR(9,65)), (CHAR(9,65)),
(CHAR(9,65)), (CHAR(9,65)), (CHAR(9,65)), (CHAR(9,65)),
(CHAR(9,65)), (CHAR(9,65)), (CHAR(9,65)), (CHAR(9,65)),
(CHAR(9,65)), (CHAR(9,65)), (CHAR(9,65)), (CHAR(9,65)),
(CHAR(9,65)), (CHAR(9,65)), (CHAR(9,65)), (CHAR(9,65)),
(CHAR(9,65)), (CHAR(9,65)), (CHAR(9,65)), (CHAR(9,65)),
(CHAR(9,65)), (CHAR(9,65)), (CHAR(9,65)), (CHAR(9,65)),
(CHAR(9,65)), (CHAR(9,65)), (CHAR(9,65)), (CHAR(9,65)),
(CHAR(9,65)), (CHAR(9,65)), (CHAR(9,65)), (CHAR(9,65)),
(CHAR(9,65)), (CHAR(9,65)), (CHAR(9,65)), (CHAR(9,65)),
(CHAR(9,65)), (CHAR(9,65)), (CHAR(9,65)), (CHAR(9,65)),
(CHAR(9,65)), (CHAR(9,65)), (CHAR(9,65)), (CHAR(9,65)),
(CHAR(9,65)), (CHAR(9,65)), (CHAR(9,65)), (CHAR(9,65)),
(CHAR(9,65)), (CHAR(9,65)), (CHAR(9,65)), (CHAR(9,65)),
(CHAR(9,65)), (CHAR(9,65)), (CHAR(9,65)), (CHAR(9,65)),
(CHAR(9,65)), (CHAR(9,65)), (CHAR(9,65)), (CHAR(9,65)),
(CHAR(9,65)), (CHAR(9,65)), (CHAR(9,65)), (CHAR(9,65)),
(CHAR(9,65)), (CHAR(9,65)), (CHAR(9,65)), (CHAR(9,65)),
(CHAR(9,65)), (CHAR(9,65)), (CHAR(9,65)), (CHAR(9,65)),
(CHAR(9,65)), (CHAR(9,65)), (CHAR(9,65)), (CHAR(9,65)),
(CHAR(9,65)), (CHAR(9,65)), (CHAR(9,65)), (CHAR(9,65)),
(CHAR(9,65)), (CHAR(9,65)), (CHAR(9,65)), (CHAR(9,65)),
(CHAR(9,65)), (CHAR(9,65)), (CHAR(9,65)), (CHAR(9,65)),
(CHAR(9,65)), (CHAR(9,65)), (CHAR(9,65)), (CHAR(9,65)),
(CHAR(9,65)), (CHAR(9,65)), (CHAR(9,65)), (CHAR(9,65)),
(CHAR(9,65)), (CHAR(9,65)), (CHAR(9,65)), (CHAR(9,65)),
(CHAR(9,65)), (CHAR(9,65)), (CHAR(9,65)), (CHAR(9,65)),
(CHAR(9,65)), (CHAR(9,65)), (CHAR(9,65)), (CHAR(9,65)),
(CHAR(9,65)), (CHAR(9,65)), (CHAR(9,65)), (CHAR(9,65)),
(CHAR(9,65)), (CHAR(9,65)), (CHAR(9,65)), (CHAR(9,65)),
(CHAR(9,65)), (CHAR(9,65)), (CHAR(9,65)), (CHAR(9,65)),
(CHAR(9,65)), (CHAR(9,65)), (CHAR(9,65)), (CHAR(9,65)),
(CHAR(9,65)), (CHAR(9,65)), (CHAR(9,65)), (CHAR(9,65)),
(CHAR(9,65)), (CHAR(9,65)), (CHAR(9,65)), (CHAR(9,65)),
(CHAR(9,65)), (CHAR(9,65)), (CHAR(9,65)), (CHAR(9,65)),
(CHAR(9,65)), (CHAR(9,65)), (CHAR(9,65)), (CHAR(9,65)),
(CHAR(9,65)), (CHAR(9,65)), (CHAR(9,65)), (CHAR(9,65)),
(CHAR(9,65)), (CHAR(9,65)), (CHAR(9,65)), (CHAR(9,65)),
(CHAR(9,65)), (CHAR(9,65)), (CHAR(9,65)), (CHAR(9,65)),
(CHAR(9,65)), (CHAR(9,65)), (CHAR(9,65)), (CHAR(9,65)),
(CHAR(9,65)), (CHAR(9,65)), (CHAR(9,65)), (CHAR(9,65)),
(CHAR(9,65)), (CHAR(9,65)), (CHAR(9,65)), (CHAR(9,65)),
(CHAR(9,65)), (CHAR(9,65)), (CHAR(9,65)), (CHAR(9,65)),
(CHAR(9,65)), (CHAR(9,65)), (CHAR(9,65)), (CHAR(9,65)),
(CHAR(9,65)), (CHAR(9,65)), (CHAR(9,65)), (CHAR(9,65)),
(CHAR(9,65)), (CHAR(9,65)), (CHAR(9,65)), (CHAR(9,65)),
(CHAR(9,65)), (CHAR(9,65)), (CHAR(9,65)), (CHAR(9,65)),
(CHAR(9,65)), (CHAR(9,65)), (CHAR(9,65)), (CHAR(9,65)),
(CHAR(9,65)), (CHAR(9,65)), (CHAR(9,65)), (CHAR(9,65)),
(CHAR(9,65)), (CHAR(9,65)), (CHAR(9,65)), (CHAR(9,65)),
(CHAR(9,65)), (CHAR(9,65)), (CHAR(9,65)), (CHAR(9,65)),
(CHAR(9,65)), (CHAR(9,65)), (CHAR(9,65)), (CHAR(9,65)),
(CHAR(9,65)), (CHAR(9,65)), (CHAR(9,65)), (CHAR(9,65)),
(CHAR(9,65)), (CHAR(9,65)), (CHAR(9,65)), (CHAR(9,65)),
(CHAR(9,65)), (CHAR(9,65)), (CHAR(9,65)), (CHAR(9,65)),
(CHAR(9,65)), (CHAR(9,65)), (CHAR(9,65)), (CHAR(9,65)),
(CHAR(9,65)), (CHAR(9,65)), (CHAR(9,65)), (CHAR(9,65)),
(CHAR(9,65)), (CHAR(9,65)), (CHAR(9,65)), (CHAR(9,65)),
(CHAR(9,65)), (CHAR(9,65)), (CHAR(9,65)), (CHAR(9,65)),
(CHAR(9,65)), (CHAR(9,65)), (CHAR(9,65)), (CHAR(9,65)),
(CHAR(9,65)), (CHAR(9,65)), (CHAR(9,65)), (CHAR(9,65)),
(CHAR(9,65)), (CHAR(9,65)), (CHAR(9,65)), (CHAR(9,65)),
(CHAR(9,65)), (CHAR(9,65)), (CHAR(9,65)), (CHAR(9,65)),
(CHAR(9,65)), (CHAR(9,65)), (CHAR(9,65)), (CHAR(9,65)),
(CHAR(9,65)), (CHAR(9,65)), (CHAR(9,65)), (CHAR(9,65)),
(CHAR(9,65)), (CHAR(9,65)), (CHAR(9,65)), (CHAR(9,65)),
(CHAR(9,65)), (CHAR(9,65)), (CHAR(9,65)), (CHAR(9,65)),
(CHAR(9,65)), (CHAR(9,65)), (CHAR(9,65)), (CHAR(9,65)),
(''), (''), (''), (''),
(' B'), (' B'), (' B'), (' B');
SELECT DISTINCT COUNT(*) FROM t1 WHERE c1 = '';
COUNT(*)
4
SELECT DISTINCT length(c1), c1 FROM t1 WHERE c1 = '';
length(c1)	c1
0	
SELECT DISTINCT COUNT(*) FROM t1 IGNORE INDEX (c1) WHERE c1 = '';
COUNT(*)
4
SELECT DISTINCT length(c1), c1 FROM t1 IGNORE INDEX (c1) WHERE c1 = '';
length(c1)	c1
0	
SELECT DISTINCT length(c1), c1 FROM t1 ORDER BY c1;
length(c1)	c1
0	
2		A
2	 B
DROP TABLE t1;
End of 4.1 tests
set storage_engine=MyISAM;
drop table if exists t1,t2,t3;
--- Testing varchar ---
--- Testing varchar ---
create table t1 (v varchar(10), c char(10), t text);
insert into t1 values('+ ', '+ ', '+ ');
set @a=repeat(' ',20);
insert into t1 values (concat('+',@a),concat('+',@a),concat('+',@a));
Warnings:
Note	1265	Data truncated for column 'v' at row 1
select concat('*',v,'*',c,'*',t,'*') from t1;
concat('*',v,'*',c,'*',t,'*')
*+ *+*+ *
*+         *+*+                    *
show create table t1;
Table	Create Table
t1	CREATE TABLE `t1` (
  `v` varchar(10) DEFAULT NULL,
  `c` char(10) DEFAULT NULL,
  `t` text
) ENGINE=MyISAM DEFAULT CHARSET=latin1
create table t2 like t1;
show create table t2;
Table	Create Table
t2	CREATE TABLE `t2` (
  `v` varchar(10) DEFAULT NULL,
  `c` char(10) DEFAULT NULL,
  `t` text
) ENGINE=MyISAM DEFAULT CHARSET=latin1
create table t3 select * from t1;
show create table t3;
Table	Create Table
t3	CREATE TABLE `t3` (
  `v` varchar(10) DEFAULT NULL,
  `c` char(10) DEFAULT NULL,
  `t` text
) ENGINE=MyISAM DEFAULT CHARSET=latin1
alter table t1 modify c varchar(10);
show create table t1;
Table	Create Table
t1	CREATE TABLE `t1` (
  `v` varchar(10) DEFAULT NULL,
  `c` varchar(10) DEFAULT NULL,
  `t` text
) ENGINE=MyISAM DEFAULT CHARSET=latin1
alter table t1 modify v char(10);
show create table t1;
Table	Create Table
t1	CREATE TABLE `t1` (
  `v` char(10) DEFAULT NULL,
  `c` varchar(10) DEFAULT NULL,
  `t` text
) ENGINE=MyISAM DEFAULT CHARSET=latin1
alter table t1 modify t varchar(10);
Warnings:
Note	1265	Data truncated for column 't' at row 2
show create table t1;
Table	Create Table
t1	CREATE TABLE `t1` (
  `v` char(10) DEFAULT NULL,
  `c` varchar(10) DEFAULT NULL,
  `t` varchar(10) DEFAULT NULL
) ENGINE=MyISAM DEFAULT CHARSET=latin1
select concat('*',v,'*',c,'*',t,'*') from t1;
concat('*',v,'*',c,'*',t,'*')
*+*+*+ *
*+*+*+         *
drop table t1,t2,t3;
create table t1 (v varchar(10), c char(10), t text, key(v), key(c), key(t(10)));
show create table t1;
Table	Create Table
t1	CREATE TABLE `t1` (
  `v` varchar(10) DEFAULT NULL,
  `c` char(10) DEFAULT NULL,
  `t` text,
  KEY `v` (`v`),
  KEY `c` (`c`),
  KEY `t` (`t`(10))
) ENGINE=MyISAM DEFAULT CHARSET=latin1
select count(*) from t1;
count(*)
270
insert into t1 values(concat('a',char(1)),concat('a',char(1)),concat('a',char(1)));
select count(*) from t1 where v='a';
count(*)
10
select count(*) from t1 where c='a';
count(*)
10
select count(*) from t1 where t='a';
count(*)
10
select count(*) from t1 where v='a  ';
count(*)
10
select count(*) from t1 where c='a  ';
count(*)
10
select count(*) from t1 where t='a  ';
count(*)
10
select count(*) from t1 where v between 'a' and 'a ';
count(*)
10
select count(*) from t1 where v between 'a' and 'a ' and v between 'a  ' and 'b\n';
count(*)
10
select count(*) from t1 where v like 'a%';
count(*)
11
select count(*) from t1 where c like 'a%';
count(*)
11
select count(*) from t1 where t like 'a%';
count(*)
11
select count(*) from t1 where v like 'a %';
count(*)
9
explain select count(*) from t1 where v='a  ';
id	select_type	table	type	possible_keys	key	key_len	ref	rows	Extra
1	SIMPLE	t1	ref	v	v	13	const	#	Using where; Using index
explain select count(*) from t1 where c='a  ';
id	select_type	table	type	possible_keys	key	key_len	ref	rows	Extra
1	SIMPLE	t1	ref	c	c	11	const	#	Using where; Using index
explain select count(*) from t1 where t='a  ';
id	select_type	table	type	possible_keys	key	key_len	ref	rows	Extra
1	SIMPLE	t1	ref	t	t	13	const	#	Using where
explain select count(*) from t1 where v like 'a%';
id	select_type	table	type	possible_keys	key	key_len	ref	rows	Extra
1	SIMPLE	t1	range	v	v	13	NULL	#	Using where; Using index
explain select count(*) from t1 where v between 'a' and 'a ';
id	select_type	table	type	possible_keys	key	key_len	ref	rows	Extra
1	SIMPLE	t1	ref	v	v	13	const	#	Using where; Using index
explain select count(*) from t1 where v between 'a' and 'a ' and v between 'a  ' and 'b\n';
id	select_type	table	type	possible_keys	key	key_len	ref	rows	Extra
1	SIMPLE	t1	ref	v	v	13	const	#	Using where; Using index
alter table t1 add unique(v);
ERROR 23000: Duplicate entry '{ ' for key 'v_2'
alter table t1 add key(v);
select concat('*',v,'*',c,'*',t,'*') as qq from t1 where v='a';
qq
*a*a*a*
*a *a*a *
*a  *a*a  *
*a   *a*a   *
*a    *a*a    *
*a     *a*a     *
*a      *a*a      *
*a       *a*a       *
*a        *a*a        *
*a         *a*a         *
explain select * from t1 where v='a';
id	select_type	table	type	possible_keys	key	key_len	ref	rows	Extra
1	SIMPLE	t1	ref	v,v_2	#	13	const	#	Using where
select v,count(*) from t1 group by v limit 10;
v	count(*)
a	1
a	10
b	10
c	10
d	10
e	10
f	10
g	10
h	10
i	10
select v,count(t) from t1 group by v limit 10;
v	count(t)
a	1
a	10
b	10
c	10
d	10
e	10
f	10
g	10
h	10
i	10
select v,count(c) from t1 group by v limit 10;
v	count(c)
a	1
a	10
b	10
c	10
d	10
e	10
f	10
g	10
h	10
i	10
select sql_big_result v,count(t) from t1 group by v limit 10;
v	count(t)
a	1
a	10
b	10
c	10
d	10
e	10
f	10
g	10
h	10
i	10
select sql_big_result v,count(c) from t1 group by v limit 10;
v	count(c)
a	1
a 	10
b     	10
c    	10
d   	10
e  	10
f     	10
g    	10
h	10
i     	10
select c,count(*) from t1 group by c limit 10;
c	count(*)
a	1
a	10
b	10
c	10
d	10
e	10
f	10
g	10
h	10
i	10
select c,count(t) from t1 group by c limit 10;
c	count(t)
a	1
a	10
b	10
c	10
d	10
e	10
f	10
g	10
h	10
i	10
select sql_big_result c,count(t) from t1 group by c limit 10;
c	count(t)
a	1
a	10
b	10
c	10
d	10
e	10
f	10
g	10
h	10
i	10
select t,count(*) from t1 group by t limit 10;
t	count(*)
a	1
a	10
b	10
c	10
d	10
e	10
f	10
g	10
h	10
i	10
select t,count(t) from t1 group by t limit 10;
t	count(t)
a	1
a	10
b	10
c	10
d	10
e	10
f	10
g	10
h	10
i	10
select sql_big_result t,count(t) from t1 group by t limit 10;
t	count(t)
a	1
a	10
b	10
c	10
d	10
e	10
f	10
g	10
h	10
i	10
alter table t1 modify v varchar(300), drop key v, drop key v_2, add key v (v);
show create table t1;
Table	Create Table
t1	CREATE TABLE `t1` (
  `v` varchar(300) DEFAULT NULL,
  `c` char(10) DEFAULT NULL,
  `t` text,
  KEY `c` (`c`),
  KEY `t` (`t`(10)),
  KEY `v` (`v`)
) ENGINE=MyISAM DEFAULT CHARSET=latin1
select count(*) from t1 where v='a';
count(*)
10
select count(*) from t1 where v='a  ';
count(*)
10
select count(*) from t1 where v between 'a' and 'a ';
count(*)
10
select count(*) from t1 where v between 'a' and 'a ' and v between 'a  ' and 'b\n';
count(*)
10
select count(*) from t1 where v like 'a%';
count(*)
11
select count(*) from t1 where v like 'a %';
count(*)
9
explain select count(*) from t1 where v='a  ';
id	select_type	table	type	possible_keys	key	key_len	ref	rows	Extra
1	SIMPLE	t1	ref	v	v	303	const	#	Using where; Using index
explain select count(*) from t1 where v like 'a%';
id	select_type	table	type	possible_keys	key	key_len	ref	rows	Extra
1	SIMPLE	t1	range	v	v	303	NULL	#	Using where; Using index
explain select count(*) from t1 where v between 'a' and 'a ';
id	select_type	table	type	possible_keys	key	key_len	ref	rows	Extra
1	SIMPLE	t1	ref	v	v	303	const	#	Using where; Using index
explain select count(*) from t1 where v between 'a' and 'a ' and v between 'a  ' and 'b\n';
id	select_type	table	type	possible_keys	key	key_len	ref	rows	Extra
1	SIMPLE	t1	ref	v	v	303	const	#	Using where; Using index
explain select * from t1 where v='a';
id	select_type	table	type	possible_keys	key	key_len	ref	rows	Extra
1	SIMPLE	t1	ref	v	v	303	const	#	Using where
select v,count(*) from t1 group by v limit 10;
v	count(*)
a	1
a	10
b	10
c	10
d	10
e	10
f	10
g	10
h	10
i	10
select v,count(t) from t1 group by v limit 10;
v	count(t)
a	1
a	10
b	10
c	10
d	10
e	10
f	10
g	10
h	10
i	10
select sql_big_result v,count(t) from t1 group by v limit 10;
v	count(t)
a	1
a	10
b	10
c	10
d	10
e	10
f	10
g	10
h	10
i	10
alter table t1 drop key v, add key v (v(30));
show create table t1;
Table	Create Table
t1	CREATE TABLE `t1` (
  `v` varchar(300) DEFAULT NULL,
  `c` char(10) DEFAULT NULL,
  `t` text,
  KEY `c` (`c`),
  KEY `t` (`t`(10)),
  KEY `v` (`v`(30))
) ENGINE=MyISAM DEFAULT CHARSET=latin1
select count(*) from t1 where v='a';
count(*)
10
select count(*) from t1 where v='a  ';
count(*)
10
select count(*) from t1 where v between 'a' and 'a ';
count(*)
10
select count(*) from t1 where v between 'a' and 'a ' and v between 'a  ' and 'b\n';
count(*)
10
select count(*) from t1 where v like 'a%';
count(*)
11
select count(*) from t1 where v like 'a %';
count(*)
9
explain select count(*) from t1 where v='a  ';
id	select_type	table	type	possible_keys	key	key_len	ref	rows	Extra
1	SIMPLE	t1	ref	v	v	33	const	#	Using where
explain select count(*) from t1 where v like 'a%';
id	select_type	table	type	possible_keys	key	key_len	ref	rows	Extra
1	SIMPLE	t1	range	v	v	33	NULL	#	Using where
explain select count(*) from t1 where v between 'a' and 'a ';
id	select_type	table	type	possible_keys	key	key_len	ref	rows	Extra
1	SIMPLE	t1	ref	v	v	33	const	#	Using where
explain select count(*) from t1 where v between 'a' and 'a ' and v between 'a  ' and 'b\n';
id	select_type	table	type	possible_keys	key	key_len	ref	rows	Extra
1	SIMPLE	t1	ref	v	v	33	const	#	Using where
explain select * from t1 where v='a';
id	select_type	table	type	possible_keys	key	key_len	ref	rows	Extra
1	SIMPLE	t1	ref	v	v	33	const	#	Using where
select v,count(*) from t1 group by v limit 10;
v	count(*)
a	1
a	10
b	10
c	10
d	10
e	10
f	10
g	10
h	10
i	10
select v,count(t) from t1 group by v limit 10;
v	count(t)
a	1
a	10
b	10
c	10
d	10
e	10
f	10
g	10
h	10
i	10
select sql_big_result v,count(t) from t1 group by v limit 10;
v	count(t)
a	1
a	10
b	10
c	10
d	10
e	10
f	10
g	10
h	10
i	10
alter table t1 modify v varchar(600), drop key v, add key v (v);
show create table t1;
Table	Create Table
t1	CREATE TABLE `t1` (
  `v` varchar(600) DEFAULT NULL,
  `c` char(10) DEFAULT NULL,
  `t` text,
  KEY `c` (`c`),
  KEY `t` (`t`(10)),
  KEY `v` (`v`)
) ENGINE=MyISAM DEFAULT CHARSET=latin1
select v,count(*) from t1 group by v limit 10;
v	count(*)
a	1
a	10
b	10
c	10
d	10
e	10
f	10
g	10
h	10
i	10
select v,count(t) from t1 group by v limit 10;
v	count(t)
a	1
a	10
b	10
c	10
d	10
e	10
f	10
g	10
h	10
i	10
select sql_big_result v,count(t) from t1 group by v limit 10;
v	count(t)
a	1
a	10
b	10
c	10
d	10
e	10
f	10
g	10
h	10
i	10
drop table t1;
create table t1 (a char(10), unique (a));
insert into t1 values ('a   ');
insert into t1 values ('a ');
ERROR 23000: Duplicate entry 'a' for key 'a'
alter table t1 modify a varchar(10);
insert into t1 values ('a '),('a  '),('a   '),('a         ');
ERROR 23000: Duplicate entry 'a ' for key 'a'
insert into t1 values ('a     ');
ERROR 23000: Duplicate entry 'a     ' for key 'a'
insert into t1 values ('a          ');
ERROR 23000: Duplicate entry 'a         ' for key 'a'
insert into t1 values ('a ');
ERROR 23000: Duplicate entry 'a ' for key 'a'
update t1 set a='a  ' where a like 'a%';
select concat(a,'.') from t1;
concat(a,'.')
a  .
update t1 set a='abc    ' where a like 'a ';
select concat(a,'.') from t1;
concat(a,'.')
a  .
update t1 set a='a      ' where a like 'a %';
select concat(a,'.') from t1;
concat(a,'.')
a      .
update t1 set a='a  ' where a like 'a      ';
select concat(a,'.') from t1;
concat(a,'.')
a  .
drop table t1;
create table t1 (v varchar(10), c char(10), t text, key(v(5)), key(c(5)), key(t(5)));
show create table t1;
Table	Create Table
t1	CREATE TABLE `t1` (
  `v` varchar(10) DEFAULT NULL,
  `c` char(10) DEFAULT NULL,
  `t` text,
  KEY `v` (`v`(5)),
  KEY `c` (`c`(5)),
  KEY `t` (`t`(5))
) ENGINE=MyISAM DEFAULT CHARSET=latin1
drop table t1;
create table t1 (v char(10) character set utf8);
show create table t1;
Table	Create Table
t1	CREATE TABLE `t1` (
  `v` char(10) CHARACTER SET utf8 DEFAULT NULL
) ENGINE=MyISAM DEFAULT CHARSET=latin1
drop table t1;
create table t1 (v varchar(10), c char(10)) row_format=fixed;
show create table t1;
Table	Create Table
t1	CREATE TABLE `t1` (
  `v` varchar(10) DEFAULT NULL,
  `c` char(10) DEFAULT NULL
) ENGINE=MyISAM DEFAULT CHARSET=latin1 ROW_FORMAT=FIXED
insert into t1 values('a','a'),('a ','a ');
select concat('*',v,'*',c,'*') from t1;
concat('*',v,'*',c,'*')
*a*a*
*a *a*
drop table t1;
create table t1 (v varchar(65530), key(v(10)));
insert into t1 values(repeat('a',65530));
select length(v) from t1 where v=repeat('a',65530);
length(v)
65530
drop table t1;
create table t1(a int, b varchar(12), key ba(b, a));
insert into t1 values (1, 'A'), (20, NULL);
explain select * from t1 where a=20 and b is null;
id	select_type	table	type	possible_keys	key	key_len	ref	rows	Extra
1	SIMPLE	t1	ref	ba	ba	20	const,const	1	Using where; Using index
select * from t1 where a=20 and b is null;
a	b
20	NULL
drop table t1;
create table t1 (v varchar(65530), key(v));
Warnings:
Warning	1071	Specified key was too long; max key length is 1000 bytes
drop table if exists t1;
create table t1 (v varchar(65536));
Warnings:
Note	1246	Converting column 'v' from VARCHAR to TEXT
show create table t1;
Table	Create Table
t1	CREATE TABLE `t1` (
  `v` mediumtext
) ENGINE=MyISAM DEFAULT CHARSET=latin1
drop table t1;
create table t1 (v varchar(65530) character set utf8);
Warnings:
Note	1246	Converting column 'v' from VARCHAR to TEXT
show create table t1;
Table	Create Table
t1	CREATE TABLE `t1` (
  `v` mediumtext CHARACTER SET utf8
) ENGINE=MyISAM DEFAULT CHARSET=latin1
drop table t1;
create table t1 (v varchar(65535));
ERROR 42000: Row size too large. The maximum row size for the used table type, not counting BLOBs, is 65535. You have to change some columns to TEXT or BLOBs
set storage_engine=MyISAM;
set @save_concurrent_insert=@@concurrent_insert;
set global concurrent_insert=1;
create table t1 (a int);
insert into t1 values (1),(2),(3),(4),(5);
lock table t1 read local;
insert into t1 values(6),(7);
unlock tables;
delete from t1 where a>=3 and a<=4;
lock table t1 read local;
set global concurrent_insert=2;
insert into t1 values (8),(9);
unlock tables;
insert into t1 values (10),(11),(12);
select * from t1;
a
1
2
11
10
5
6
7
8
9
12
check table t1;
Table	Op	Msg_type	Msg_text
test.t1	check	status	OK
drop table t1;
create table t1 (a int, b varchar(30) default "hello");
insert into t1 (a) values (1),(2),(3),(4),(5);
lock table t1 read local;
insert into t1 (a) values(6),(7);
unlock tables;
delete from t1 where a>=3 and a<=4;
lock table t1 read local;
set global concurrent_insert=2;
insert into t1 (a) values (8),(9);
unlock tables;
insert into t1 (a) values (10),(11),(12);
select a from t1;
a
1
2
11
10
5
6
7
8
9
12
check table t1;
Table	Op	Msg_type	Msg_text
test.t1	check	status	OK
drop table t1;
set global concurrent_insert=@save_concurrent_insert;
create table t1 (a int, key(a));
insert into t1 values (1),(2),(3),(4),(NULL),(NULL),(NULL),(NULL);
analyze table t1;
Table	Op	Msg_type	Msg_text
test.t1	analyze	status	OK
show keys from t1;
Table	Non_unique	Key_name	Seq_in_index	Column_name	Collation	Cardinality	Sub_part	Packed	Null	Index_type	Comment
t1	1	a	1	a	A	8	NULL	NULL	YES	BTREE	
alter table t1 disable keys;
alter table t1 enable keys;
show keys from t1;
Table	Non_unique	Key_name	Seq_in_index	Column_name	Collation	Cardinality	Sub_part	Packed	Null	Index_type	Comment
t1	1	a	1	a	A	8	NULL	NULL	YES	BTREE	
drop table t1;
create table t1 (c1 int) engine=myisam pack_keys=0;
create table t2 (c1 int) engine=myisam pack_keys=1;
create table t3 (c1 int) engine=myisam pack_keys=default;
create table t4 (c1 int) engine=myisam pack_keys=2;
ERROR 42000: You have an error in your SQL syntax; check the manual that corresponds to your MySQL server version for the right syntax to use near '2' at line 1
drop table t1, t2, t3;
CREATE TABLE t1(a INT, b INT, KEY inx (a), UNIQUE KEY uinx (b)) ENGINE=MyISAM;
INSERT INTO t1(a,b) VALUES (1,1),(2,2),(3,3),(4,4),(5,5);
SELECT a FROM t1 FORCE INDEX (inx) WHERE a=1;
a
1
ALTER TABLE t1 DISABLE KEYS;
SELECT a FROM t1 FORCE INDEX (inx) WHERE a=1;
a
1
SELECT a FROM t1 USE INDEX (inx) WHERE a=1;
a
1
SELECT b FROM t1 FORCE INDEX (uinx) WHERE b=1;
b
1
SELECT b FROM t1 USE INDEX (uinx) WHERE b=1;
b
1
SELECT a FROM t1 FORCE INDEX (inx,uinx) WHERE a=1;
a
1
ALTER TABLE t1 ENABLE KEYS;
SELECT a FROM t1 FORCE INDEX (inx) WHERE a=1;
a
1
DROP TABLE t1;
CREATE TABLE t1 (c1 INT, c2 INT, UNIQUE INDEX (c1), INDEX (c2)) ENGINE=MYISAM;
SHOW TABLE STATUS LIKE 't1';
Name	Engine	Version	Row_format	Rows	Avg_row_length	Data_length	Max_data_length	Index_length	Data_free	Auto_increment	Create_time	Update_time	Check_time	Collation	Checksum	Create_options	Comment
t1	MyISAM	10	Fixed	0	#	#	#	1024	#	#	#	#	#	#	#		
INSERT INTO t1 VALUES (1,1);
SHOW TABLE STATUS LIKE 't1';
Name	Engine	Version	Row_format	Rows	Avg_row_length	Data_length	Max_data_length	Index_length	Data_free	Auto_increment	Create_time	Update_time	Check_time	Collation	Checksum	Create_options	Comment
t1	MyISAM	10	Fixed	1	#	#	#	3072	#	#	#	#	#	#	#		
ALTER TABLE t1 DISABLE KEYS;
SHOW TABLE STATUS LIKE 't1';
Name	Engine	Version	Row_format	Rows	Avg_row_length	Data_length	Max_data_length	Index_length	Data_free	Auto_increment	Create_time	Update_time	Check_time	Collation	Checksum	Create_options	Comment
t1	MyISAM	10	Fixed	1	#	#	#	3072	#	#	#	#	#	#	#		
ALTER TABLE t1 ENABLE KEYS;
SHOW TABLE STATUS LIKE 't1';
Name	Engine	Version	Row_format	Rows	Avg_row_length	Data_length	Max_data_length	Index_length	Data_free	Auto_increment	Create_time	Update_time	Check_time	Collation	Checksum	Create_options	Comment
t1	MyISAM	10	Fixed	1	#	#	#	3072	#	#	#	#	#	#	#		
ALTER TABLE t1 DISABLE KEYS;
SHOW TABLE STATUS LIKE 't1';
Name	Engine	Version	Row_format	Rows	Avg_row_length	Data_length	Max_data_length	Index_length	Data_free	Auto_increment	Create_time	Update_time	Check_time	Collation	Checksum	Create_options	Comment
t1	MyISAM	10	Fixed	1	#	#	#	3072	#	#	#	#	#	#	#		
ALTER TABLE t1 ENABLE KEYS;
SHOW TABLE STATUS LIKE 't1';
Name	Engine	Version	Row_format	Rows	Avg_row_length	Data_length	Max_data_length	Index_length	Data_free	Auto_increment	Create_time	Update_time	Check_time	Collation	Checksum	Create_options	Comment
t1	MyISAM	10	Fixed	1	#	#	#	3072	#	#	#	#	#	#	#		
# Enable keys with parallel repair
SET @@myisam_repair_threads=2;
ALTER TABLE t1 DISABLE KEYS;
ALTER TABLE t1 ENABLE KEYS;
SET @@myisam_repair_threads=1;
CHECK TABLE t1 EXTENDED;
Table	Op	Msg_type	Msg_text
test.t1	check	status	OK
DROP TABLE t1;
CREATE TABLE t1 (id int NOT NULL, ref int NOT NULL, INDEX (id)) ENGINE=MyISAM;
CREATE TABLE t2 LIKE t1;
INSERT INTO t2 (id, ref) VALUES (1,3), (2,1), (3,2), (4,5), (4,4);
INSERT INTO t1 SELECT * FROM t2;
SELECT * FROM t1 AS a INNER JOIN t1 AS b USING (id) WHERE a.ref < b.ref;
id	ref	ref
4	4	5
SELECT * FROM t1;
id	ref
1	3
2	1
3	2
4	5
4	4
DELETE FROM a USING t1 AS a INNER JOIN t1 AS b USING (id) WHERE a.ref < b.ref;
SELECT * FROM t1;
id	ref
1	3
2	1
3	2
4	5
DROP TABLE t1, t2;
CREATE TABLE t1 (a INT) ENGINE=MyISAM CHECKSUM=1 ROW_FORMAT=DYNAMIC;
INSERT INTO t1 VALUES (0);
UPDATE t1 SET a=1;
SELECT a FROM t1;
a
1
CHECK TABLE t1;
Table	Op	Msg_type	Msg_text
test.t1	check	status	OK
INSERT INTO t1 VALUES (0), (5), (4), (2);
UPDATE t1 SET a=2;
SELECT a FROM t1;
a
2
2
2
2
2
CHECK TABLE t1;
Table	Op	Msg_type	Msg_text
test.t1	check	status	OK
DROP TABLE t1;
End of 5.0 tests
create table t1 (a int not null, key `a` (a) key_block_size=1024);
show create table t1;
Table	Create Table
t1	CREATE TABLE `t1` (
  `a` int(11) NOT NULL,
  KEY `a` (`a`) KEY_BLOCK_SIZE=1024
) ENGINE=MyISAM DEFAULT CHARSET=latin1
drop table t1;
create table t1 (a int not null, key `a` (a) key_block_size=2048);
show create table t1;
Table	Create Table
t1	CREATE TABLE `t1` (
  `a` int(11) NOT NULL,
  KEY `a` (`a`) KEY_BLOCK_SIZE=2048
) ENGINE=MyISAM DEFAULT CHARSET=latin1
drop table t1;
create table t1 (a varchar(2048), key `a` (a));
Warnings:
Warning	1071	Specified key was too long; max key length is 1000 bytes
show create table t1;
Table	Create Table
t1	CREATE TABLE `t1` (
  `a` varchar(2048) DEFAULT NULL,
  KEY `a` (`a`(1000))
) ENGINE=MyISAM DEFAULT CHARSET=latin1
drop table t1;
create table t1 (a varchar(2048), key `a` (a) key_block_size=1024);
Warnings:
Warning	1071	Specified key was too long; max key length is 1000 bytes
show create table t1;
Table	Create Table
t1	CREATE TABLE `t1` (
  `a` varchar(2048) DEFAULT NULL,
  KEY `a` (`a`(1000)) KEY_BLOCK_SIZE=4096
) ENGINE=MyISAM DEFAULT CHARSET=latin1
drop table t1;
create table t1 (a int not null, b varchar(2048), key (a), key(b)) key_block_size=1024;
Warnings:
Warning	1071	Specified key was too long; max key length is 1000 bytes
show create table t1;
Table	Create Table
t1	CREATE TABLE `t1` (
  `a` int(11) NOT NULL,
  `b` varchar(2048) DEFAULT NULL,
  KEY `a` (`a`),
  KEY `b` (`b`(1000)) KEY_BLOCK_SIZE=4096
) ENGINE=MyISAM DEFAULT CHARSET=latin1 KEY_BLOCK_SIZE=1024
alter table t1 key_block_size=2048;
show create table t1;
Table	Create Table
t1	CREATE TABLE `t1` (
  `a` int(11) NOT NULL,
  `b` varchar(2048) DEFAULT NULL,
  KEY `a` (`a`) KEY_BLOCK_SIZE=1024,
  KEY `b` (`b`(1000)) KEY_BLOCK_SIZE=4096
) ENGINE=MyISAM DEFAULT CHARSET=latin1 KEY_BLOCK_SIZE=2048
alter table t1 add c int, add key (c);
show create table t1;
Table	Create Table
t1	CREATE TABLE `t1` (
  `a` int(11) NOT NULL,
  `b` varchar(2048) DEFAULT NULL,
  `c` int(11) DEFAULT NULL,
  KEY `a` (`a`) KEY_BLOCK_SIZE=1024,
  KEY `b` (`b`(1000)) KEY_BLOCK_SIZE=4096,
  KEY `c` (`c`)
) ENGINE=MyISAM DEFAULT CHARSET=latin1 KEY_BLOCK_SIZE=2048
alter table t1 key_block_size=0;
alter table t1 add d int, add key (d);
show create table t1;
Table	Create Table
t1	CREATE TABLE `t1` (
  `a` int(11) NOT NULL,
  `b` varchar(2048) DEFAULT NULL,
  `c` int(11) DEFAULT NULL,
  `d` int(11) DEFAULT NULL,
  KEY `a` (`a`) KEY_BLOCK_SIZE=1024,
  KEY `b` (`b`(1000)) KEY_BLOCK_SIZE=4096,
  KEY `c` (`c`) KEY_BLOCK_SIZE=2048,
  KEY `d` (`d`)
) ENGINE=MyISAM DEFAULT CHARSET=latin1
drop table t1;
create table t1 (a int not null, b varchar(2048), key (a), key(b)) key_block_size=8192;
Warnings:
Warning	1071	Specified key was too long; max key length is 1000 bytes
show create table t1;
Table	Create Table
t1	CREATE TABLE `t1` (
  `a` int(11) NOT NULL,
  `b` varchar(2048) DEFAULT NULL,
  KEY `a` (`a`),
  KEY `b` (`b`(1000))
) ENGINE=MyISAM DEFAULT CHARSET=latin1 KEY_BLOCK_SIZE=8192
drop table t1;
create table t1 (a int not null, b varchar(2048), key (a) key_block_size=1024, key(b)) key_block_size=8192;
Warnings:
Warning	1071	Specified key was too long; max key length is 1000 bytes
show create table t1;
Table	Create Table
t1	CREATE TABLE `t1` (
  `a` int(11) NOT NULL,
  `b` varchar(2048) DEFAULT NULL,
  KEY `a` (`a`) KEY_BLOCK_SIZE=1024,
  KEY `b` (`b`(1000))
) ENGINE=MyISAM DEFAULT CHARSET=latin1 KEY_BLOCK_SIZE=8192
drop table t1;
create table t1 (a int not null, b int, key (a) key_block_size=1024, key(b) key_block_size=8192) key_block_size=16384;
show create table t1;
Table	Create Table
t1	CREATE TABLE `t1` (
  `a` int(11) NOT NULL,
  `b` int(11) DEFAULT NULL,
  KEY `a` (`a`) KEY_BLOCK_SIZE=1024,
  KEY `b` (`b`) KEY_BLOCK_SIZE=8192
) ENGINE=MyISAM DEFAULT CHARSET=latin1 KEY_BLOCK_SIZE=16384
drop table t1;
create table t1 (a int not null, key `a` (a) key_block_size=512);
show create table t1;
Table	Create Table
t1	CREATE TABLE `t1` (
  `a` int(11) NOT NULL,
  KEY `a` (`a`) KEY_BLOCK_SIZE=1024
) ENGINE=MyISAM DEFAULT CHARSET=latin1
drop table t1;
create table t1 (a varchar(2048), key `a` (a) key_block_size=1000000000000000000);
Warnings:
Warning	1071	Specified key was too long; max key length is 1000 bytes
show create table t1;
Table	Create Table
t1	CREATE TABLE `t1` (
  `a` varchar(2048) DEFAULT NULL,
  KEY `a` (`a`(1000)) KEY_BLOCK_SIZE=4096
) ENGINE=MyISAM DEFAULT CHARSET=latin1
drop table t1;
create table t1 (a int not null, key `a` (a) key_block_size=1025);
show create table t1;
Table	Create Table
t1	CREATE TABLE `t1` (
  `a` int(11) NOT NULL,
  KEY `a` (`a`) KEY_BLOCK_SIZE=2048
) ENGINE=MyISAM DEFAULT CHARSET=latin1
drop table t1;
create table t1 (a int not null, key key_block_size=1024 (a));
ERROR 42000: You have an error in your SQL syntax; check the manual that corresponds to your MySQL server version for the right syntax to use near '=1024 (a))' at line 1
create table t1 (a int not null, key `a` key_block_size=1024 (a));
ERROR 42000: You have an error in your SQL syntax; check the manual that corresponds to your MySQL server version for the right syntax to use near 'key_block_size=1024 (a))' at line 1
CREATE TABLE t1 (
c1 INT,
c2 VARCHAR(300),
KEY (c1) KEY_BLOCK_SIZE 1024,
KEY (c2) KEY_BLOCK_SIZE 8192
);
INSERT INTO t1 VALUES (10, REPEAT('a', CEIL(RAND(10) * 300))),
(11, REPEAT('b', CEIL(RAND() * 300))),
(12, REPEAT('c', CEIL(RAND() * 300))),
(13, REPEAT('d', CEIL(RAND() * 300))),
(14, REPEAT('e', CEIL(RAND() * 300))),
(15, REPEAT('f', CEIL(RAND() * 300))),
(16, REPEAT('g', CEIL(RAND() * 300))),
(17, REPEAT('h', CEIL(RAND() * 300))),
(18, REPEAT('i', CEIL(RAND() * 300))),
(19, REPEAT('j', CEIL(RAND() * 300))),
(20, REPEAT('k', CEIL(RAND() * 300))),
(21, REPEAT('l', CEIL(RAND() * 300))),
(22, REPEAT('m', CEIL(RAND() * 300))),
(23, REPEAT('n', CEIL(RAND() * 300))),
(24, REPEAT('o', CEIL(RAND() * 300))),
(25, REPEAT('p', CEIL(RAND() * 300))),
(26, REPEAT('q', CEIL(RAND() * 300))),
(27, REPEAT('r', CEIL(RAND() * 300))),
(28, REPEAT('s', CEIL(RAND() * 300))),
(29, REPEAT('t', CEIL(RAND() * 300))),
(30, REPEAT('u', CEIL(RAND() * 300))),
(31, REPEAT('v', CEIL(RAND() * 300))),
(32, REPEAT('w', CEIL(RAND() * 300))),
(33, REPEAT('x', CEIL(RAND() * 300))),
(34, REPEAT('y', CEIL(RAND() * 300))),
(35, REPEAT('z', CEIL(RAND() * 300)));
INSERT INTO t1 SELECT * FROM t1;
INSERT INTO t1 SELECT * FROM t1;
CHECK TABLE t1;
Table	Op	Msg_type	Msg_text
test.t1	check	status	OK
REPAIR TABLE t1;
Table	Op	Msg_type	Msg_text
test.t1	repair	status	OK
DELETE FROM t1 WHERE c1 >= 10;
CHECK TABLE t1;
Table	Op	Msg_type	Msg_text
test.t1	check	status	OK
DROP TABLE t1;
CREATE TABLE t1 (
c1 CHAR(130),
c2 VARCHAR(1)
) ENGINE=MyISAM;
INSERT INTO t1 VALUES(REPEAT("a",128), 'b');
SELECT COUNT(*) FROM t1;
COUNT(*)
1
CHECK TABLE t1;
Table	Op	Msg_type	Msg_text
test.t1	check	status	OK
REPAIR TABLE t1;
Table	Op	Msg_type	Msg_text
test.t1	repair	status	OK
SELECT COUNT(*) FROM t1;
COUNT(*)
1
CHECK TABLE t1;
Table	Op	Msg_type	Msg_text
test.t1	check	status	OK
DROP TABLE t1;
CREATE TABLE t1 (
c1 CHAR(130),
c2 VARCHAR(1)
) ENGINE=MyISAM;
INSERT INTO t1 VALUES(REPEAT("a",128), 'b');
SELECT COUNT(*) FROM t1;
COUNT(*)
1
CHECK TABLE t1 EXTENDED;
Table	Op	Msg_type	Msg_text
test.t1	check	status	OK
REPAIR TABLE t1 EXTENDED;
Table	Op	Msg_type	Msg_text
test.t1	repair	status	OK
SELECT COUNT(*) FROM t1;
COUNT(*)
1
CHECK TABLE t1 EXTENDED;
Table	Op	Msg_type	Msg_text
test.t1	check	status	OK
DROP TABLE t1;
CREATE TABLE t1 (
c1 CHAR(130),
c2 VARCHAR(1)
) ENGINE=MyISAM;
INSERT INTO t1 VALUES(REPEAT("a",128), 'b');
INSERT INTO t1 VALUES('b', 'b');
INSERT INTO t1 VALUES('c', 'b');
DELETE FROM t1 WHERE c1='b';
SELECT COUNT(*) FROM t1;
COUNT(*)
2
OPTIMIZE TABLE t1;
Table	Op	Msg_type	Msg_text
test.t1	optimize	status	OK
SELECT COUNT(*) FROM t1;
COUNT(*)
2
DROP TABLE t1;
CREATE TABLE t1 (
c1 CHAR(130),
c2 VARCHAR(1),
KEY (c1)
) ENGINE=MyISAM;
# Insert 100 rows. Query log disabled.
UPDATE t1 SET c1=REPEAT("a",128) LIMIT 90;
SELECT COUNT(*) FROM t1;
COUNT(*)
100
ALTER TABLE t1 ENGINE=MyISAM;
SELECT COUNT(*) FROM t1;
COUNT(*)
100
CHECK TABLE t1;
Table	Op	Msg_type	Msg_text
test.t1	check	status	OK
CHECK TABLE t1 EXTENDED;
Table	Op	Msg_type	Msg_text
test.t1	check	status	OK
DROP TABLE t1;
CREATE TABLE t1 (
c1 CHAR(50),
c2 VARCHAR(1)
) ENGINE=MyISAM DEFAULT CHARSET UTF8;
INSERT INTO t1 VALUES(REPEAT(_utf8 x'e0ae85',43), 'b');
SELECT COUNT(*) FROM t1;
COUNT(*)
1
CHECK TABLE t1;
Table	Op	Msg_type	Msg_text
test.t1	check	status	OK
REPAIR TABLE t1;
Table	Op	Msg_type	Msg_text
test.t1	repair	status	OK
SELECT COUNT(*) FROM t1;
COUNT(*)
1
CHECK TABLE t1;
Table	Op	Msg_type	Msg_text
test.t1	check	status	OK
DROP TABLE t1;
CREATE TABLE t1 (
c1 CHAR(50),
c2 VARCHAR(1)
) ENGINE=MyISAM DEFAULT CHARSET UTF8;
INSERT INTO t1 VALUES(REPEAT(_utf8 x'e0ae85',43), 'b');
SELECT COUNT(*) FROM t1;
COUNT(*)
1
CHECK TABLE t1 EXTENDED;
Table	Op	Msg_type	Msg_text
test.t1	check	status	OK
REPAIR TABLE t1 EXTENDED;
Table	Op	Msg_type	Msg_text
test.t1	repair	status	OK
SELECT COUNT(*) FROM t1;
COUNT(*)
1
CHECK TABLE t1 EXTENDED;
Table	Op	Msg_type	Msg_text
test.t1	check	status	OK
DROP TABLE t1;
CREATE TABLE t1 (
c1 CHAR(50),
c2 VARCHAR(1)
) ENGINE=MyISAM DEFAULT CHARSET UTF8;
INSERT INTO t1 VALUES(REPEAT(_utf8 x'e0ae85',43), 'b');
INSERT INTO t1 VALUES('b', 'b');
INSERT INTO t1 VALUES('c', 'b');
DELETE FROM t1 WHERE c1='b';
SELECT COUNT(*) FROM t1;
COUNT(*)
2
OPTIMIZE TABLE t1;
Table	Op	Msg_type	Msg_text
test.t1	optimize	status	OK
SELECT COUNT(*) FROM t1;
COUNT(*)
2
DROP TABLE t1;
CREATE TABLE t1 (
c1 CHAR(50),
c2 VARCHAR(1),
KEY (c1)
) ENGINE=MyISAM DEFAULT CHARSET UTF8;
# Insert 100 rows. Query log disabled.
UPDATE t1 SET c1=REPEAT(_utf8 x'e0ae85',43) LIMIT 90;
SELECT COUNT(*) FROM t1;
COUNT(*)
100
ALTER TABLE t1 ENGINE=MyISAM;
SELECT COUNT(*) FROM t1;
COUNT(*)
100
CHECK TABLE t1;
Table	Op	Msg_type	Msg_text
test.t1	check	status	OK
CHECK TABLE t1 EXTENDED;
Table	Op	Msg_type	Msg_text
test.t1	check	status	OK
DROP TABLE t1;
CREATE TABLE t1 (
c1 VARCHAR(10) NOT NULL,
c2 CHAR(10) DEFAULT NULL,
c3 VARCHAR(10) NOT NULL,
KEY (c1),
KEY (c2)
) ENGINE=MyISAM DEFAULT CHARSET=utf8 PACK_KEYS=0;

MyISAM file:         MYSQLD_DATADIR/test/t1
Record format:       Packed
Character set:       utf8_general_ci (33)
Data records:                    0  Deleted blocks:                 0
Recordlength:                   94

table description:
Key Start Len Index   Type
1   2     30  multip. varchar              
2   33    30  multip. char NULL            
DROP TABLE t1;
<<<<<<< HEAD
CREATE TABLE t1 (
c INT,
d bit(1),
e INT,
f VARCHAR(1),
g BIT(1),
h BIT(1),
KEY (h, d, e, g)
);
INSERT INTO t1 VALUES
(  3, 1, 1, 'a', 0, 0 ),
(  3, 1, 5, 'a', 0, 0 ),
( 10, 1, 2, 'a', 0, 1 ),
( 10, 1, 3, 'a', 0, 1 ),
( 10, 1, 4, 'a', 0, 1 );
SELECT f FROM t1 WHERE d = 1 AND e = 2 AND g = 0 AND h = 1;
f
a
SELECT h+0, d + 0, e, g + 0 FROM t1;
h+0	d + 0	e	g + 0
0	1	1	0
0	1	5	0
1	1	2	0
1	1	3	0
1	1	4	0
DROP TABLE t1;
=======
#
# BUG#40827 - Killing insert-select to MyISAM can cause table corruption
#
CREATE TABLE `t1` (
`id` BIGINT(20) ,
`id1` BIGINT(20) AUTO_INCREMENT,
KEY(id1), KEY(id)
) ENGINE=MyISAM;
CREATE TABLE `t2` (
`id` BIGINT(20) ,
`id1` BIGINT(20) AUTO_INCREMENT,
KEY (id1), KEY(id)
) ENGINE=MyISAM;
INSERT INTO t2 (id) VALUES (123);
INSERT INTO t2 (id) SELECT id  FROM t2;
INSERT INTO t2 (id) SELECT id  FROM t2;
INSERT INTO t2 (id) SELECT id  FROM t2;
INSERT INTO t2 (id) SELECT id  FROM t2;
INSERT INTO t2 (id) SELECT id  FROM t2;
INSERT INTO t2 (id) SELECT id  FROM t2;
INSERT INTO t2 (id) SELECT id  FROM t2;
INSERT INTO t2 (id) SELECT id  FROM t2;
INSERT INTO t2 (id) SELECT id  FROM t2;
INSERT INTO t2 (id) SELECT id  FROM t2;
# Switch to insert Connection
SET SESSION debug='+d,wait_in_enable_indexes';
# Send insert data
INSERT INTO t1(id) SELECT id  FROM t2;
# Switch to default Connection
# Wait for insert data to reach the debug point
SELECT ID FROM INFORMATION_SCHEMA.PROCESSLIST
WHERE STATE = 'wait_in_enable_indexes' AND 
INFO = "INSERT INTO t1(id) SELECT id  FROM t2" 
INTO @thread_id;
KILL QUERY @thread_id;
CHECK TABLE t1;
Table	Op	Msg_type	Msg_text
test.t1	check	status	OK
DROP TABLE t1,t2;
>>>>>>> f6c28cd9
End of 5.1 tests<|MERGE_RESOLUTION|>--- conflicted
+++ resolved
@@ -2226,7 +2226,6 @@
 1   2     30  multip. varchar              
 2   33    30  multip. char NULL            
 DROP TABLE t1;
-<<<<<<< HEAD
 CREATE TABLE t1 (
 c INT,
 d bit(1),
@@ -2253,7 +2252,6 @@
 1	1	3	0
 1	1	4	0
 DROP TABLE t1;
-=======
 #
 # BUG#40827 - Killing insert-select to MyISAM can cause table corruption
 #
@@ -2293,5 +2291,4 @@
 Table	Op	Msg_type	Msg_text
 test.t1	check	status	OK
 DROP TABLE t1,t2;
->>>>>>> f6c28cd9
 End of 5.1 tests