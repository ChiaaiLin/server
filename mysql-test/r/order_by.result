call mtr.add_suppression("Sort aborted.*");
drop table if exists t1,t2,t3;
call mtr.add_suppression("Out of sort memory; increase server sort buffer size");
CREATE TABLE t1 (
id int(6) DEFAULT '0' NOT NULL,
idservice int(5),
clee char(20) NOT NULL,
flag char(1),
KEY id (id),
PRIMARY KEY (clee)
);
INSERT INTO t1 VALUES (2,4,'6067169d','Y');
INSERT INTO t1 VALUES (2,5,'606716d1','Y');
INSERT INTO t1 VALUES (2,1,'606717c1','Y');
INSERT INTO t1 VALUES (3,1,'6067178d','Y');
INSERT INTO t1 VALUES (2,6,'60671515','Y');
INSERT INTO t1 VALUES (2,7,'60671569','Y');
INSERT INTO t1 VALUES (2,3,'dd','Y');
CREATE TABLE t2 (
id int(6) NOT NULL auto_increment,
description varchar(40) NOT NULL,
idform varchar(40),
ordre int(6) unsigned DEFAULT '0' NOT NULL,
image varchar(60),
PRIMARY KEY (id),
KEY id (id,ordre)
);
INSERT INTO t2 VALUES (1,'Emettre un appel d''offres','en_construction.html',10,'emettre.gif');
INSERT INTO t2 VALUES (2,'Emettre des soumissions','en_construction.html',20,'emettre.gif');
INSERT INTO t2 VALUES (7,'Liste des t2','t2_liste_form.phtml',51060,'link.gif');
INSERT INTO t2 VALUES (8,'Consulter les soumissions','consulter_soumissions.phtml',200,'link.gif');
INSERT INTO t2 VALUES (9,'Ajouter un type de materiel','typeMateriel_ajoute_form.phtml',51000,'link.gif');
INSERT INTO t2 VALUES (10,'Lister/modifier un type de materiel','typeMateriel_liste_form.phtml',51010,'link.gif');
INSERT INTO t2 VALUES (3,'Créer une fiche de client','clients_ajoute_form.phtml',40000,'link.gif');
INSERT INTO t2 VALUES (4,'Modifier des clients','en_construction.html',40010,'link.gif');
INSERT INTO t2 VALUES (5,'Effacer des clients','en_construction.html',40020,'link.gif');
INSERT INTO t2 VALUES (6,'Ajouter un service','t2_ajoute_form.phtml',51050,'link.gif');
select t1.id,t1.idservice,t2.ordre,t2.description  from t1, t2 where t1.id = 2   and t1.idservice = t2.id  order by t2.ordre;
id	idservice	ordre	description
2	1	10	Emettre un appel d'offres
2	3	40000	Créer une fiche de client
2	4	40010	Modifier des clients
2	5	40020	Effacer des clients
2	6	51050	Ajouter un service
2	7	51060	Liste des t2
drop table t1,t2;
create table t1 (first char(10),last char(10));
insert into t1 values ("Michael","Widenius");
insert into t1 values ("Allan","Larsson");
insert into t1 values ("David","Axmark");
select concat(first," ",last) as name from t1 order by name;
name
Allan Larsson
David Axmark
Michael Widenius
select concat(last," ",first) as name from t1 order by name;
name
Axmark David
Larsson Allan
Widenius Michael
drop table t1;
create table t1 (i int);
insert into t1 values(1),(2),(1),(2),(1),(2),(3);
select distinct i from t1;
i
1
2
3
select distinct i from t1 order by rand(5);
i
1
3
2
select distinct i from t1 order by i desc;
i
3
2
1
select distinct i from t1 order by 1-i;
i
3
2
1
select distinct i from t1 order by mod(i,2),i;
i
2
1
3
drop table t1;
create table t1 ( pk     int primary key, name   varchar(255) not null, number varchar(255) not null);
insert into t1 values (1, 'Gamma',     '123'), (2, 'Gamma Ext', '123a'), (3, 'Alpha',     '001'), (4, 'Beta',      '200c');
select distinct t1.name as 'Building Name',t1.number as 'Building Number' from t1 order by t1.name asc;
Building Name	Building Number
Alpha	001
Beta	200c
Gamma	123
Gamma Ext	123a
drop table t1;
create table t1 (id int not null,col1 int not null,col2 int not null,index(col1));
insert into t1 values(1,2,2),(2,2,1),(3,1,2),(4,1,1),(5,1,4),(6,2,3),(7,3,1),(8,2,4);
select * from t1 order by col1,col2;
id	col1	col2
4	1	1
3	1	2
5	1	4
2	2	1
1	2	2
6	2	3
8	2	4
7	3	1
select col1 from t1 order by id;
col1
2
2
1
1
1
2
3
2
select col1 as id from t1 order by id;
id
1
1
1
2
2
2
2
3
select concat(col1) as id from t1 order by id;
id
1
1
1
2
2
2
2
3
drop table t1;
CREATE TABLE t1 (id int auto_increment primary key,aika varchar(40),aikakentta  timestamp);
insert into t1 (aika) values ('Keskiviikko');
insert into t1 (aika) values ('Tiistai');
insert into t1 (aika) values ('Maanantai');
insert into t1 (aika) values ('Sunnuntai');
SELECT FIELD(SUBSTRING(t1.aika,1,2),'Ma','Ti','Ke','To','Pe','La','Su') AS test FROM t1 ORDER by test;
test
1
2
3
7
drop table t1;
CREATE TABLE t1
(
a          int unsigned       NOT NULL,
b          int unsigned       NOT NULL,
c          int unsigned       NOT NULL,
UNIQUE(a),
INDEX(b),
INDEX(c)
);
CREATE TABLE t2
(
c          int unsigned       NOT NULL,
i          int unsigned       NOT NULL,
INDEX(c)
);
CREATE TABLE t3
(
c          int unsigned       NOT NULL,
v          varchar(64),
INDEX(c)
);
INSERT INTO t1 VALUES (1,1,1);
INSERT INTO t1 VALUES (2,1,2);
INSERT INTO t1 VALUES (3,2,1);
INSERT INTO t1 VALUES (4,2,2);
INSERT INTO t2 VALUES (1,50);
INSERT INTO t2 VALUES (2,25);
INSERT INTO t3 VALUES (1,'123 Park Place');
INSERT INTO t3 VALUES (2,'453 Boardwalk');
SET @save_optimizer_switch=@@optimizer_switch;
SET optimizer_switch='outer_join_with_cache=off';
SELECT    a,b,if(b = 1,i,if(b = 2,v,''))
FROM      t1
LEFT JOIN t2 USING(c)
LEFT JOIN t3 ON t3.c = t1.c;
a	b	if(b = 1,i,if(b = 2,v,''))
1	1	50
2	1	25
3	2	123 Park Place
4	2	453 Boardwalk
SELECT    a,b,if(b = 1,i,if(b = 2,v,''))
FROM      t1
LEFT JOIN t2 ON t1.c = t2.c
LEFT JOIN t3 ON t3.c = t1.c;
a	b	if(b = 1,i,if(b = 2,v,''))
1	1	50
2	1	25
3	2	123 Park Place
4	2	453 Boardwalk
SELECT    a,b,if(b = 1,i,if(b = 2,v,''))
FROM      t1
LEFT JOIN t2 USING(c)
LEFT JOIN t3 ON t3.c = t1.c
ORDER BY a;
a	b	if(b = 1,i,if(b = 2,v,''))
1	1	50
2	1	25
3	2	123 Park Place
4	2	453 Boardwalk
SELECT    a,b,if(b = 1,i,if(b = 2,v,''))
FROM      t1
LEFT JOIN t2 ON t1.c = t2.c
LEFT JOIN t3 ON t3.c = t1.c
ORDER BY a;
a	b	if(b = 1,i,if(b = 2,v,''))
1	1	50
2	1	25
3	2	123 Park Place
4	2	453 Boardwalk
SET optimizer_switch=@save_optimizer_switch;
drop table t1,t2,t3;
create table t1 (ID int not null primary key, TransactionID int not null);
insert into t1 (ID, TransactionID) values  (1,  87), (2,  89), (3,  92), (4,  94), (5,  486), (6,  490), (7,  753), (9,  828), (10, 832), (11, 834), (12, 840);
create table t2 (ID int not null primary key, GroupID int not null);
insert into t2 (ID, GroupID) values (87,  87), (89,  89), (92,  92), (94,  94), (486, 486), (490, 490),(753, 753), (828, 828), (832, 832), (834, 834), (840, 840);
create table t3 (ID int not null primary key, DateOfAction date not null);
insert into t3 (ID, DateOfAction) values  (87,  '1999-07-19'), (89,  '1999-07-19'), (92,  '1999-07-19'), (94,  '1999-07-19'), (486, '1999-07-18'), (490, '2000-03-27'), (753, '2000-03-28'), (828, '1999-07-27'), (832, '1999-07-27'),(834, '1999-07-27'), (840, '1999-07-27');
select t3.DateOfAction, t1.TransactionID from t1 join t2 join t3 where t2.ID = t1.TransactionID and t3.ID = t2.GroupID order by t3.DateOfAction, t1.TransactionID;
DateOfAction	TransactionID
1999-07-18	486
1999-07-19	87
1999-07-19	89
1999-07-19	92
1999-07-19	94
1999-07-27	828
1999-07-27	832
1999-07-27	834
1999-07-27	840
2000-03-27	490
2000-03-28	753
select t3.DateOfAction, t1.TransactionID from t1 join t2 join t3 where t2.ID = t1.TransactionID and t3.ID = t2.GroupID order by t1.TransactionID,t3.DateOfAction;
DateOfAction	TransactionID
1999-07-19	87
1999-07-19	89
1999-07-19	92
1999-07-19	94
1999-07-18	486
2000-03-27	490
2000-03-28	753
1999-07-27	828
1999-07-27	832
1999-07-27	834
1999-07-27	840
drop table t1,t2,t3;
CREATE TABLE t1 (
member_id int(11) NOT NULL auto_increment,
inschrijf_datum varchar(20) NOT NULL default '',
lastchange_datum varchar(20) NOT NULL default '',
nickname varchar(20) NOT NULL default '',
password varchar(8) NOT NULL default '',
voornaam varchar(30) NOT NULL default '',
tussenvoegsels varchar(10) NOT NULL default '',
achternaam varchar(50) NOT NULL default '',
straat varchar(100) NOT NULL default '',
postcode varchar(10) NOT NULL default '',
wijk varchar(40) NOT NULL default '',
plaats varchar(50) NOT NULL default '',
telefoon varchar(10) NOT NULL default '',
geboortedatum date NOT NULL default '0000-00-00',
geslacht varchar(5) NOT NULL default '',
email varchar(80) NOT NULL default '',
uin varchar(15) NOT NULL default '',
homepage varchar(100) NOT NULL default '',
internet varchar(15) NOT NULL default '',
scherk varchar(30) NOT NULL default '',
favo_boek varchar(50) NOT NULL default '',
favo_tijdschrift varchar(50) NOT NULL default '',
favo_tv varchar(50) NOT NULL default '',
favo_eten varchar(50) NOT NULL default '',
favo_muziek varchar(30) NOT NULL default '',
info text NOT NULL default '',
ipnr varchar(30) NOT NULL default '',
PRIMARY KEY  (member_id)
) ENGINE=MyISAM PACK_KEYS=1;
insert into t1 (member_id) values (1),(2),(3);
select member_id, nickname, voornaam FROM t1
ORDER by lastchange_datum DESC LIMIT 2;
member_id	nickname	voornaam
1		
2		
drop table t1;
create table t1 (a int not null, b int, c varchar(10), key (a, b, c));
insert into t1 values (1, NULL, NULL), (1, NULL, 'b'), (1, 1, NULL), (1, 1, 'b'), (1, 1, 'b'), (2, 1, 'a'), (2, 1, 'b'), (2, 2, 'a'), (2, 2, 'b'), (2, 3, 'c'),(1,3,'b');
explain select * from t1 where (a = 1 and b is null and c = 'b') or (a > 2) order by a desc;
id	select_type	table	type	possible_keys	key	key_len	ref	rows	Extra
1	SIMPLE	t1	range	a	a	22	NULL	2	Using where; Using index
select * from t1 where (a = 1 and b is null and c = 'b') or (a > 2) order by a desc;
a	b	c
1	NULL	b
explain select * from t1 where a >= 1 and a < 3 order by a desc;
id	select_type	table	type	possible_keys	key	key_len	ref	rows	Extra
1	SIMPLE	t1	range	a	a	4	NULL	10	Using where; Using index
select * from t1 where a >= 1 and a < 3 order by a desc;
a	b	c
2	3	c
2	2	b
2	2	a
2	1	b
2	1	a
1	3	b
1	1	b
1	1	b
1	1	NULL
1	NULL	b
1	NULL	NULL
explain select * from t1 where a = 1 order by a desc, b desc;
id	select_type	table	type	possible_keys	key	key_len	ref	rows	Extra
1	SIMPLE	t1	ref	a	a	4	const	5	Using where; Using index
select * from t1 where a = 1 order by a desc, b desc;
a	b	c
1	3	b
1	1	b
1	1	b
1	1	NULL
1	NULL	b
1	NULL	NULL
explain select * from t1 where a = 1 and b is null order by a desc, b desc;
id	select_type	table	type	possible_keys	key	key_len	ref	rows	Extra
1	SIMPLE	t1	ref	a	a	9	const,const	2	Using where; Using index; Using filesort
select * from t1 where a = 1 and b is null order by a desc, b desc;
a	b	c
1	NULL	NULL
1	NULL	b
explain select * from t1 where a >= 1 and a < 3 and b >0 order by a desc,b desc;
id	select_type	table	type	possible_keys	key	key_len	ref	rows	Extra
1	SIMPLE	t1	range	a	a	9	NULL	8	Using where; Using index
explain select * from t1 where a = 2 and b >0 order by a desc,b desc;
id	select_type	table	type	possible_keys	key	key_len	ref	rows	Extra
1	SIMPLE	t1	range	a	a	9	NULL	5	Using where; Using index
explain select * from t1 where a = 2 and b is null order by a desc,b desc;
id	select_type	table	type	possible_keys	key	key_len	ref	rows	Extra
1	SIMPLE	t1	ref	a	a	9	const,const	1	Using where; Using index; Using filesort
explain select * from t1 where a = 2 and (b is null or b > 0) order by a
desc,b desc;
id	select_type	table	type	possible_keys	key	key_len	ref	rows	Extra
1	SIMPLE	t1	range	a	a	9	NULL	6	Using where; Using index
explain select * from t1 where a = 2 and b > 0 order by a desc,b desc;
id	select_type	table	type	possible_keys	key	key_len	ref	rows	Extra
1	SIMPLE	t1	range	a	a	9	NULL	5	Using where; Using index
explain select * from t1 where a = 2 and b < 2 order by a desc,b desc;
id	select_type	table	type	possible_keys	key	key_len	ref	rows	Extra
1	SIMPLE	t1	range	a	a	9	NULL	2	Using where; Using index
explain select * from t1 where a = 1 order by b desc;
id	select_type	table	type	possible_keys	key	key_len	ref	rows	Extra
1	SIMPLE	t1	ref	a	a	4	const	5	Using where; Using index
explain select * from t1 where a = 2 and b > 0 order by a desc,b desc,b,a;
id	select_type	table	type	possible_keys	key	key_len	ref	rows	Extra
1	SIMPLE	t1	range	a	a	9	NULL	5	Using where; Using index
explain select * from t1 where a = 2 and b < 2 order by a desc,a,b desc,a,b;
id	select_type	table	type	possible_keys	key	key_len	ref	rows	Extra
1	SIMPLE	t1	range	a	a	9	NULL	2	Using where; Using index
select * from t1 where a = 1 order by b desc;
a	b	c
1	3	b
1	1	b
1	1	b
1	1	NULL
1	NULL	b
1	NULL	NULL
SET STATEMENT sql_mode = 'NO_ENGINE_SUBSTITUTION' FOR
alter table t1 modify b int not null, modify c varchar(10) not null;
Warnings:
Warning	1265	Data truncated for column 'b' at row 1
Warning	1265	Data truncated for column 'c' at row 1
Warning	1265	Data truncated for column 'b' at row 2
Warning	1265	Data truncated for column 'c' at row 3
explain select * from t1 order by a, b, c;
id	select_type	table	type	possible_keys	key	key_len	ref	rows	Extra
1	SIMPLE	t1	index	NULL	a	20	NULL	11	Using index
select * from t1 order by a, b, c;
a	b	c
1	0	
1	0	b
1	1	
1	1	b
1	1	b
1	3	b
2	1	a
2	1	b
2	2	a
2	2	b
2	3	c
explain select * from t1 order by a desc, b desc, c desc;
id	select_type	table	type	possible_keys	key	key_len	ref	rows	Extra
1	SIMPLE	t1	index	NULL	a	20	NULL	11	Using index
select * from t1 order by a desc, b desc, c desc;
a	b	c
2	3	c
2	2	b
2	2	a
2	1	b
2	1	a
1	3	b
1	1	b
1	1	b
1	1	
1	0	b
1	0	
explain select * from t1 where (a = 1 and b = 1 and c = 'b') or (a > 2) order by a desc;
id	select_type	table	type	possible_keys	key	key_len	ref	rows	Extra
1	SIMPLE	t1	range	a	a	20	NULL	3	Using where; Using index
select * from t1 where (a = 1 and b = 1 and c = 'b') or (a > 2) order by a desc;
a	b	c
1	1	b
1	1	b
explain select * from t1 where a < 2 and b <= 1 order by a desc, b desc;
id	select_type	table	type	possible_keys	key	key_len	ref	rows	Extra
1	SIMPLE	t1	range	a	a	4	NULL	6	Using where; Using index
select * from t1 where a < 2 and b <= 1 order by a desc, b desc;
a	b	c
1	1	b
1	1	b
1	1	
1	0	b
1	0	
select count(*) from t1 where a < 5 and b > 0;
count(*)
9
select * from t1 where a < 5 and b > 0 order by a desc,b desc;
a	b	c
2	3	c
2	2	b
2	2	a
2	1	b
2	1	a
1	3	b
1	1	b
1	1	b
1	1	
explain select * from t1 where a between 1 and 3 and b <= 1 order by a desc, b desc;
id	select_type	table	type	possible_keys	key	key_len	ref	rows	Extra
1	SIMPLE	t1	range	a	a	8	NULL	10	Using where; Using index
select * from t1 where a between 1 and 3 and b <= 1 order by a desc, b desc;
a	b	c
2	1	b
2	1	a
1	1	b
1	1	b
1	1	
1	0	b
1	0	
explain select * from t1 where a between 0 and 1 order by a desc, b desc;
id	select_type	table	type	possible_keys	key	key_len	ref	rows	Extra
1	SIMPLE	t1	range	a	a	4	NULL	5	Using where; Using index
select * from t1 where a between 0 and 1 order by a desc, b desc;
a	b	c
1	3	b
1	1	b
1	1	b
1	1	
1	0	b
1	0	
drop table t1;
CREATE TABLE t1 (
gid int(10) unsigned NOT NULL auto_increment,
cid smallint(5) unsigned NOT NULL default '0',
PRIMARY KEY  (gid),
KEY component_id (cid)
) ENGINE=MyISAM;
INSERT INTO t1 VALUES (103853,108),(103867,108),(103962,108),(104505,108),(104619,108),(104620,108);
ALTER TABLE t1 add skr int(10) not null;
CREATE TABLE t2 (
gid int(10) unsigned NOT NULL default '0',
uid smallint(5) unsigned NOT NULL default '1',
sid tinyint(3) unsigned NOT NULL default '1',
PRIMARY KEY  (gid),
KEY uid (uid),
KEY status_id (sid)
) ENGINE=MyISAM;
INSERT INTO t2 VALUES (103853,250,5),(103867,27,5),(103962,27,5),(104505,117,5),(104619,75,5),(104620,15,5);
CREATE TABLE t3 (
uid smallint(6) NOT NULL auto_increment,
PRIMARY KEY  (uid)
) ENGINE=MyISAM;
INSERT INTO t3 VALUES (1),(15),(27),(75),(117),(250);
ALTER TABLE t3 add skr int(10) not null;
select t1.gid, t2.sid, t3.uid from t2, t1, t3 where t2.gid = t1.gid and t2.uid = t3.uid order by t3.uid, t1.gid;
gid	sid	uid
104620	5	15
103867	5	27
103962	5	27
104619	5	75
104505	5	117
103853	5	250
select t1.gid, t2.sid, t3.uid from t3, t2, t1 where t2.gid = t1.gid and t2.uid = t3.uid order by t3.uid, t1.gid;
gid	sid	uid
104620	5	15
103867	5	27
103962	5	27
104619	5	75
104505	5	117
103853	5	250
EXPLAIN select t1.gid, t2.sid, t3.uid from t3, t2, t1 where t2.gid = t1.gid and t2.uid = t3.uid order by t1.gid, t3.uid;
id	select_type	table	type	possible_keys	key	key_len	ref	rows	Extra
1	SIMPLE	t2	ALL	PRIMARY,uid	NULL	NULL	NULL	6	Using temporary; Using filesort
1	SIMPLE	t3	eq_ref	PRIMARY	PRIMARY	2	test.t2.uid	1	Using where; Using index
1	SIMPLE	t1	eq_ref	PRIMARY	PRIMARY	4	test.t2.gid	1	Using index
EXPLAIN SELECT t1.gid, t3.uid from t1, t3 where t1.gid = t3.uid order by t1.gid,t3.skr;
id	select_type	table	type	possible_keys	key	key_len	ref	rows	Extra
1	SIMPLE	t3	ALL	PRIMARY	NULL	NULL	NULL	6	Using temporary; Using filesort
1	SIMPLE	t1	eq_ref	PRIMARY	PRIMARY	4	test.t3.uid	1	Using where; Using index
EXPLAIN SELECT t1.gid, t2.sid, t3.uid from t2, t1, t3 where t2.gid = t1.gid and t2.uid = t3.uid order by t3.uid, t1.gid;
id	select_type	table	type	possible_keys	key	key_len	ref	rows	Extra
1	SIMPLE	t2	ALL	PRIMARY,uid	NULL	NULL	NULL	6	Using temporary; Using filesort
1	SIMPLE	t1	eq_ref	PRIMARY	PRIMARY	4	test.t2.gid	1	Using index
1	SIMPLE	t3	eq_ref	PRIMARY	PRIMARY	2	test.t2.uid	1	Using where; Using index
EXPLAIN SELECT t1.gid, t3.uid from t1, t3 where t1.gid = t3.uid order by t3.skr,t1.gid;
id	select_type	table	type	possible_keys	key	key_len	ref	rows	Extra
1	SIMPLE	t3	ALL	PRIMARY	NULL	NULL	NULL	6	Using temporary; Using filesort
1	SIMPLE	t1	eq_ref	PRIMARY	PRIMARY	4	test.t3.uid	1	Using where; Using index
EXPLAIN SELECT t1.gid, t3.uid from t1, t3 where t1.skr = t3.uid order by t1.gid,t3.skr;
id	select_type	table	type	possible_keys	key	key_len	ref	rows	Extra
1	SIMPLE	t1	ALL	NULL	NULL	NULL	NULL	6	Using temporary; Using filesort
1	SIMPLE	t3	eq_ref	PRIMARY	PRIMARY	2	test.t1.skr	1	Using index condition
drop table t1,t2,t3;
CREATE TABLE t1 (
`titre` char(80) NOT NULL default '',
`numeropost` mediumint(8) unsigned NOT NULL auto_increment,
`date` datetime NOT NULL default '0000-00-00 00:00:00',
`auteur` char(35) NOT NULL default '',
`icone` tinyint(2) unsigned NOT NULL default '0',
`lastauteur` char(35) NOT NULL default '',
`nbrep` smallint(6) unsigned NOT NULL default '0',
`dest` char(35) NOT NULL default '',
`lu` tinyint(1) unsigned NOT NULL default '0',
`vue` mediumint(8) unsigned NOT NULL default '0',
`ludest` tinyint(1) unsigned NOT NULL default '0',
`ouvert` tinyint(1) unsigned NOT NULL default '1',
PRIMARY KEY  (`numeropost`),
KEY `date` (`date`),
KEY `dest` (`dest`,`ludest`),
KEY `auteur` (`auteur`,`lu`),
KEY `auteur_2` (`auteur`,`date`),
KEY `dest_2` (`dest`,`date`)
) CHECKSUM=1;
CREATE TABLE t2 (
`numeropost` mediumint(8) unsigned NOT NULL default '0',
`pseudo` char(35) NOT NULL default '',
PRIMARY KEY  (`numeropost`,`pseudo`),
KEY `pseudo` (`pseudo`)
);
INSERT INTO t1 (titre,auteur,dest) VALUES ('test','joce','bug');
INSERT INTO t2 (numeropost,pseudo) VALUES (1,'joce'),(1,'bug');
SELECT titre,t1.numeropost,auteur,icone,nbrep,0,date,vue,ouvert,lastauteur,dest FROM t2 LEFT JOIN t1 USING(numeropost) WHERE t2.pseudo='joce' ORDER BY date DESC LIMIT 0,30;
titre	numeropost	auteur	icone	nbrep	0	date	vue	ouvert	lastauteur	dest
test	1	joce	0	0	0	0000-00-00 00:00:00	0	1		bug
SELECT titre,numeropost,auteur,icone,nbrep,0,date,vue,ouvert,lastauteur,dest FROM t2 LEFT JOIN t1 USING(numeropost) WHERE t2.pseudo='joce' ORDER BY date DESC LIMIT 0,30;
titre	numeropost	auteur	icone	nbrep	0	date	vue	ouvert	lastauteur	dest
test	1	joce	0	0	0	0000-00-00 00:00:00	0	1		bug
SELECT titre,t1.numeropost,auteur,icone,nbrep,'0',date,vue,ouvert,lastauteur,dest FROM t2 LEFT JOIN t1 USING(numeropost) WHERE t2.pseudo='joce' ORDER BY date DESC LIMIT 0,30;
titre	numeropost	auteur	icone	nbrep	0	date	vue	ouvert	lastauteur	dest
test	1	joce	0	0	0	0000-00-00 00:00:00	0	1		bug
SELECT titre,numeropost,auteur,icone,nbrep,'0',date,vue,ouvert,lastauteur,dest FROM t2 LEFT JOIN t1 USING(numeropost) WHERE t2.pseudo='joce' ORDER BY date DESC LIMIT 0,30;
titre	numeropost	auteur	icone	nbrep	0	date	vue	ouvert	lastauteur	dest
test	1	joce	0	0	0	0000-00-00 00:00:00	0	1		bug
drop table t1,t2;
CREATE TABLE t1 (a int, b int);
INSERT INTO t1 VALUES (1, 2);
INSERT INTO t1 VALUES (3, 4);
INSERT INTO t1 VALUES (5, NULL);
SELECT * FROM t1 ORDER BY b;
a	b
5	NULL
1	2
3	4
SELECT * FROM t1 ORDER BY b DESC;
a	b
3	4
1	2
5	NULL
SELECT * FROM t1 ORDER BY (a + b);
a	b
5	NULL
1	2
3	4
SELECT * FROM t1 ORDER BY (a + b) DESC;
a	b
3	4
1	2
5	NULL
DROP TABLE t1;
create table t1(id int not null auto_increment primary key, t char(12));
explain select id,t from t1 order by id;
id	select_type	table	type	possible_keys	key	key_len	ref	rows	Extra
1	SIMPLE	t1	ALL	NULL	NULL	NULL	NULL	1000	Using filesort
explain select id,t from t1 force index (primary) order by id;
id	select_type	table	type	possible_keys	key	key_len	ref	rows	Extra
1	SIMPLE	t1	index	NULL	PRIMARY	4	NULL	1000	
drop table t1;
CREATE TABLE t1 (
FieldKey varchar(36) NOT NULL default '',
LongVal bigint(20) default NULL,
StringVal mediumtext,
KEY FieldKey (FieldKey),
KEY LongField (FieldKey,LongVal),
KEY StringField (FieldKey,StringVal(32))
);
INSERT INTO t1 VALUES ('0',3,'0'),('0',2,'1'),('0',1,'2'),('1',2,'1'),('1',1,'3'), ('1',0,'2'),('2',3,'0'),('2',2,'1'),('2',1,'2'),('2',3,'0'),('2',2,'1'),('2',1,'2'),('3',2,'1'),('3',1,'2'),('3','3','3');
EXPLAIN SELECT * FROM t1 WHERE FieldKey = '1' ORDER BY LongVal;
id	select_type	table	type	possible_keys	key	key_len	ref	rows	Extra
1	SIMPLE	t1	ref	FieldKey,LongField,StringField	LongField	38	const	3	Using where
SELECT * FROM t1 WHERE FieldKey = '1' ORDER BY LongVal;
FieldKey	LongVal	StringVal
1	0	2
1	1	3
1	2	1
DS-MRR: use two IGNORE INDEX queries, otherwise we get cost races, because
DS-MRR: records_in_range/read_time return the same numbers for all three indexes
EXPLAIN SELECT * FROM t1 IGNORE INDEX (LongField, StringField) WHERE FieldKey > '2' ORDER BY LongVal;
id	select_type	table	type	possible_keys	key	key_len	ref	rows	Extra
1	SIMPLE	t1	range	FieldKey	FieldKey	38	NULL	4	Using index condition; Using filesort
EXPLAIN SELECT * FROM t1 IGNORE INDEX (FieldKey, LongField) WHERE FieldKey > '2' ORDER BY LongVal;
id	select_type	table	type	possible_keys	key	key_len	ref	rows	Extra
1	SIMPLE	t1	range	StringField	StringField	38	NULL	4	Using where; Using filesort
SELECT * FROM t1 WHERE FieldKey > '2' ORDER BY LongVal;
FieldKey	LongVal	StringVal
3	1	2
3	2	1
3	3	3
EXPLAIN SELECT * FROM t1 WHERE FieldKey > '2' ORDER BY FieldKey, LongVal;
id	select_type	table	type	possible_keys	key	key_len	ref	rows	Extra
1	SIMPLE	t1	range	FieldKey,LongField,StringField	LongField	38	NULL	4	Using where
SELECT * FROM t1 WHERE FieldKey > '2' ORDER BY FieldKey, LongVal;
FieldKey	LongVal	StringVal
3	1	2
3	2	1
3	3	3
DROP TABLE t1;
CREATE TABLE t1 (a INT, b INT);
SET @id=0;
UPDATE t1 SET a=0 ORDER BY (a=@id), b;
DROP TABLE t1;
CREATE TABLE t1 (  id smallint(6) unsigned NOT NULL default '0',  menu tinyint(4) NOT NULL default '0',  KEY id (id),  KEY menu (menu)) ENGINE=MyISAM;
INSERT INTO t1 VALUES (11384, 2),(11392, 2);
SELECT id FROM t1 WHERE id <11984 AND menu =2 ORDER BY id DESC LIMIT 1 ;
id
11392
drop table t1;
create table t1(a int, b int, index(b));
insert into t1 values (2, 1), (1, 1), (4, NULL), (3, NULL), (6, 2), (5, 2);
insert into t1 values (12, 11), (11, 11), (14, 3), (13, 5), (16, 12), (15, 12);
explain select * from t1 where b=1 or b is null order by a;
id	select_type	table	type	possible_keys	key	key_len	ref	rows	Extra
1	SIMPLE	t1	ref_or_null	b	b	5	const	4	Using index condition; Using where; Using filesort
select * from t1 where b=1 or b is null order by a;
a	b
1	1
2	1
3	NULL
4	NULL
explain select * from t1 where b=2 or b is null order by a;
id	select_type	table	type	possible_keys	key	key_len	ref	rows	Extra
1	SIMPLE	t1	ref_or_null	b	b	5	const	3	Using index condition; Using where; Using filesort
select * from t1 where b=2 or b is null order by a;
a	b
3	NULL
4	NULL
5	2
6	2
drop table t1;
create table t1 (a int not null auto_increment, b int not null, c int not null, d int not null,
key(a,b,d), key(c,b,a));
create table t2 like t1;
insert into t1 values (NULL, 1, 2, 0), (NULL, 2, 1, 1), (NULL, 3, 4, 2), (NULL, 4, 3, 3);
insert into t2 select null, b, c, d from t1;
insert into t1 select null, b, c, d from t2;
insert into t2 select null, b, c, d from t1;
insert into t1 select null, b, c, d from t2;
insert into t2 select null, b, c, d from t1;
insert into t1 select null, b, c, d from t2;
insert into t2 select null, b, c, d from t1;
insert into t1 select null, b, c, d from t2;
insert into t2 select null, b, c, d from t1;
insert into t1 select null, b, c, d from t2;
optimize table t1;
Table	Op	Msg_type	Msg_text
test.t1	optimize	status	OK
set @row=10;
insert into t1 select 1, b, c + (@row:=@row - 1) * 10, d - @row from t2 limit 10;
select * from t1 where a=1 and b in (1) order by c, b, a;
a	b	c	d
1	1	2	0
1	1	12	-1
1	1	52	-5
1	1	92	-9
select * from t1 where a=1 and b in (1);
a	b	c	d
1	1	92	-9
1	1	52	-5
1	1	12	-1
1	1	2	0
drop table t1, t2;
create table t1 (col1 int, col int);
create table t2 (col2 int, col int);
insert into t1 values (1,1),(2,2),(3,3);
insert into t2 values (1,3),(2,2),(3,1);
select t1.* , t2.col as t2_col from t1 left join t2 on (t1.col1=t2.col2)
order by col;
col1	col	t2_col
1	1	3
2	2	2
3	3	1
select col1 as col, col from t1 order by col;
ERROR 23000: Column 'col' in order clause is ambiguous
select t1.col as c1, t2.col as c2 from t1, t2 where t1.col1=t2.col2
order by col;
ERROR 23000: Column 'col' in order clause is ambiguous
select t1.col as c1, t2.col as c2 from t1, t2 where t1.col1=t2.col2
order by col;
ERROR 23000: Column 'col' in order clause is ambiguous
select col1 from t1, t2 where t1.col1=t2.col2 order by col;
ERROR 23000: Column 'col' in order clause is ambiguous
select t1.col as t1_col, t2.col2 from t1, t2 where t1.col1=t2.col2
order by col;
ERROR 23000: Column 'col' in order clause is ambiguous
select t1.col as t1_col, t2.col from t1, t2 where t1.col1=t2.col2
order by col;
t1_col	col
3	1
2	2
1	3
select col2 as c, col as c from t2 order by col;
c	c
3	1
2	2
1	3
select col2 as col, col as col2 from t2 order by col;
col	col2
1	3
2	2
3	1
select t2.col2, t2.col, t2.col from t2 order by col;
col2	col	col
3	1	1
2	2	2
1	3	3
select t2.col2 as col from t2 order by t2.col;
col
3
2
1
select t2.col2 as col, t2.col from t2 order by t2.col;
col	col
3	1
2	2
1	3
select t2.col2, t2.col, t2.col from t2 order by t2.col;
col2	col	col
3	1	1
2	2	2
1	3	3
drop table t1, t2;
create table t1 (a char(25));
insert into t1 set a = repeat('x', 20);
insert into t1 set a = concat(repeat('x', 19), 'z');
insert into t1 set a = concat(repeat('x', 19), 'ab');
insert into t1 set a = concat(repeat('x', 19), 'aa');
set max_sort_length=20;
select a from t1 order by a;
a
xxxxxxxxxxxxxxxxxxxab
xxxxxxxxxxxxxxxxxxxaa
xxxxxxxxxxxxxxxxxxxx
xxxxxxxxxxxxxxxxxxxz
drop table t1;
create table t1 (
`sid` decimal(8,0) default null,
`wnid` varchar(11) not null default '',
key `wnid14` (`wnid`(4)),
key `wnid` (`wnid`)
) engine=myisam default charset=latin1;
insert into t1 (`sid`, `wnid`) values
('10100','01019000000'),('37986','01019000000'),('37987','01019010000'),
('39560','01019090000'),('37989','01019000000'),('37990','01019011000'),
('37991','01019011000'),('37992','01019019000'),('37993','01019030000'),
('37994','01019090000'),('475','02070000000'),('25253','02071100000'),
('25255','02071100000'),('25256','02071110000'),('25258','02071130000'),
('25259','02071190000'),('25260','02071200000'),('25261','02071210000'),
('25262','02071290000'),('25263','02071300000'),('25264','02071310000'),
('25265','02071310000'),('25266','02071320000'),('25267','02071320000'),
('25269','02071330000'),('25270','02071340000'),('25271','02071350000'),
('25272','02071360000'),('25273','02071370000'),('25281','02071391000'),
('25282','02071391000'),('25283','02071399000'),('25284','02071400000'),
('25285','02071410000'),('25286','02071410000'),('25287','02071420000'),
('25288','02071420000'),('25291','02071430000'),('25290','02071440000'),
('25292','02071450000'),('25293','02071460000'),('25294','02071470000'),
('25295','02071491000'),('25296','02071491000'),('25297','02071499000');
explain select * from t1 where wnid like '0101%' order by wnid;
id	select_type	table	type	possible_keys	key	key_len	ref	rows	Extra
1	SIMPLE	t1	range	wnid14,wnid	wnid	13	NULL	10	Using where
select * from t1 where wnid like '0101%' order by wnid;
sid	wnid
10100	01019000000
37986	01019000000
37989	01019000000
37987	01019010000
37990	01019011000
37991	01019011000
37992	01019019000
37993	01019030000
39560	01019090000
37994	01019090000
drop table t1;
CREATE TABLE t1 (a int);
INSERT INTO t1 VALUES (2), (1), (1), (2), (1);
SELECT a FROM t1 ORDER BY a;
a
1
1
1
2
2
(SELECT a FROM t1) ORDER BY a;
a
1
1
1
2
2
DROP TABLE t1;
CREATE TABLE t1 (a int, b int);
INSERT INTO t1 VALUES (1,30), (2,20), (1,10), (2,30), (1,20), (2,10);
(SELECT b,a FROM t1 ORDER BY a,b) ORDER BY b,a;
b	a
10	1
10	2
20	1
20	2
30	1
30	2
(SELECT b FROM t1 ORDER BY b DESC) ORDER BY b ASC;
b
10
10
20
20
30
30
(SELECT b,a FROM t1 ORDER BY b,a) ORDER BY a,b;
b	a
10	1
20	1
30	1
10	2
20	2
30	2
(SELECT b,a FROM t1 ORDER by b,a LIMIT 3) ORDER by a,b;
b	a
10	1
20	1
10	2
DROP TABLE t1;
CREATE TABLE t1 (a INT);
INSERT INTO t1 VALUES (1),(2);
SELECT a + 1 AS num FROM t1 ORDER BY 30 - num;
num
3
2
SELECT CONCAT('test', a) AS str FROM t1 ORDER BY UPPER(str);
str
test1
test2
SELECT a + 1 AS num FROM t1 GROUP BY 30 - num;
num
3
2
SELECT a + 1 AS num FROM t1 HAVING 30 - num;
num
2
3
SELECT a + 1 AS num, num + 1 FROM t1;
ERROR 42S22: Unknown column 'num' in 'field list'
SELECT a + 1 AS num, (select num + 2 FROM t1 LIMIT 1) FROM t1;
num	(select num + 2 FROM t1 LIMIT 1)
2	4
3	5
SELECT a.a + 1 AS num FROM t1 a JOIN t1 b ON num = b.a;
ERROR 42S22: Unknown column 'num' in 'on clause'
DROP TABLE t1;
CREATE TABLE bug25126 (
val int unsigned NOT NULL AUTO_INCREMENT PRIMARY KEY
);
UPDATE bug25126 SET MissingCol = MissingCol;
ERROR 42S22: Unknown column 'MissingCol' in 'field list'
UPDATE bug25126 SET val = val ORDER BY MissingCol;
ERROR 42S22: Unknown column 'MissingCol' in 'order clause'
UPDATE bug25126 SET val = val ORDER BY val;
UPDATE bug25126 SET val = 1 ORDER BY val;
UPDATE bug25126 SET val = 1 ORDER BY MissingCol;
ERROR 42S22: Unknown column 'MissingCol' in 'order clause'
UPDATE bug25126 SET val = 1 ORDER BY val, MissingCol;
ERROR 42S22: Unknown column 'MissingCol' in 'order clause'
UPDATE bug25126 SET val = MissingCol ORDER BY MissingCol;
ERROR 42S22: Unknown column 'MissingCol' in 'order clause'
UPDATE bug25126 SET MissingCol = 1 ORDER BY val, MissingCol;
ERROR 42S22: Unknown column 'MissingCol' in 'order clause'
UPDATE bug25126 SET MissingCol = 1 ORDER BY MissingCol;
ERROR 42S22: Unknown column 'MissingCol' in 'order clause'
UPDATE bug25126 SET MissingCol = val ORDER BY MissingCol;
ERROR 42S22: Unknown column 'MissingCol' in 'order clause'
UPDATE bug25126 SET MissingCol = MissingCol ORDER BY MissingCol;
ERROR 42S22: Unknown column 'MissingCol' in 'order clause'
DROP TABLE bug25126;
CREATE TABLE t1 (a int);
SELECT p.a AS val, q.a AS val1 FROM t1 p, t1 q ORDER BY val > 1;
val	val1
SELECT p.a AS val, q.a AS val FROM t1 p, t1 q ORDER BY val;
ERROR 23000: Column 'val' in order clause is ambiguous
SELECT p.a AS val, q.a AS val FROM t1 p, t1 q ORDER BY val > 1;
ERROR 23000: Column 'val' in order clause is ambiguous
DROP TABLE t1;
CREATE TABLE t1 (a int);
INSERT INTO t1 VALUES (3), (2), (4), (1);
SELECT a, IF(a IN (2,3), a, a+10) FROM t1
ORDER BY IF(a IN (2,3), a, a+10);
a	IF(a IN (2,3), a, a+10)
2	2
3	3
1	11
4	14
SELECT a, IF(a NOT IN (2,3), a, a+10) FROM t1 
ORDER BY IF(a NOT IN (2,3), a, a+10);
a	IF(a NOT IN (2,3), a, a+10)
1	1
4	4
2	12
3	13
SELECT a, IF(a IN (2,3), a, a+10) FROM t1 
ORDER BY IF(a NOT IN (2,3), a, a+10);
a	IF(a IN (2,3), a, a+10)
1	11
4	14
2	2
3	3
SELECT a, IF(a BETWEEN 2 AND 3, a, a+10) FROM t1
ORDER BY IF(a BETWEEN 2 AND 3, a, a+10);
a	IF(a BETWEEN 2 AND 3, a, a+10)
2	2
3	3
1	11
4	14
SELECT a, IF(a NOT BETWEEN 2 AND 3, a, a+10) FROM t1 
ORDER BY IF(a NOT BETWEEN 2 AND 3, a, a+10);
a	IF(a NOT BETWEEN 2 AND 3, a, a+10)
1	1
4	4
2	12
3	13
SELECT a, IF(a BETWEEN 2 AND 3, a, a+10) FROM t1 
ORDER BY IF(a NOT BETWEEN 2 AND 3, a, a+10);
a	IF(a BETWEEN 2 AND 3, a, a+10)
1	11
4	14
2	2
3	3
SELECT IF(a IN (1,2), a, '') as x1, IF(a NOT IN (1,2), a, '') as x2
FROM t1 GROUP BY x1, x2;
x1	x2
	3
	4
1	
2	
SELECT IF(a IN (1,2), a, '') as x1, IF(a NOT IN (1,2), a, '') as x2
FROM t1 GROUP BY x1, IF(a NOT IN (1,2), a, '');
x1	x2
	3
	4
1	
2	
SELECT a, a IN (1,2) FROM t1 ORDER BY a IN (1,2);
a	a IN (1,2)
3	0
4	0
2	1
1	1
SELECT a FROM t1 ORDER BY a IN (1,2);
a
3
4
2
1
SELECT a+10 FROM t1 ORDER BY a IN (1,2);
a+10
13
14
12
11
SELECT a, IF(a IN (1,2), a, a+10) FROM t1
ORDER BY IF(a IN (3,4), a, a+10);
a	IF(a IN (1,2), a, a+10)
3	13
4	14
1	1
2	2
DROP TABLE t1;
create table t1 (a int not null, b  int not null, c int not null);
insert t1 values (1,1,1),(1,1,2),(1,2,1);
select a, b from t1 group by a, b order by sum(c);
a	b
1	2
1	1
drop table t1;
CREATE TABLE t1 (a int, b int, PRIMARY KEY  (a));
INSERT INTO t1 VALUES (1,1), (2,2), (3,3);
explain SELECT t1.b as a, t2.b as c FROM 
t1 LEFT JOIN t1 t2 ON (t1.a = t2.a AND t2.a = 2) 
ORDER BY c;
id	select_type	table	type	possible_keys	key	key_len	ref	rows	Extra
1	SIMPLE	t1	ALL	NULL	NULL	NULL	NULL	3	Using temporary; Using filesort
1	SIMPLE	t2	const	PRIMARY	PRIMARY	4	const	1	Using where
SELECT t2.b as c FROM 
t1 LEFT JOIN t1 t2 ON (t1.a = t2.a AND t2.a = 2) 
ORDER BY c;
c
NULL
NULL
2
explain SELECT t1.b as a, t2.b as c FROM 
t1 JOIN t1 t2 ON (t1.a = t2.a AND t2.a = 2)  
ORDER BY c;
id	select_type	table	type	possible_keys	key	key_len	ref	rows	Extra
1	SIMPLE	t1	const	PRIMARY	PRIMARY	4	const	1	
1	SIMPLE	t2	const	PRIMARY	PRIMARY	4	const	1	
CREATE TABLE t2 LIKE t1;
INSERT INTO t2 SELECT * from t1;
CREATE TABLE t3 LIKE t1;
INSERT INTO t3 SELECT * from t1;
CREATE TABLE t4 LIKE t1;
INSERT INTO t4 SELECT * from t1;
INSERT INTO t1 values (0,0),(4,4);
SELECT t2.b FROM t1 LEFT JOIN (t2, t3 LEFT JOIN t4 ON t3.a=t4.a)
ON (t1.a=t2.a AND t1.b=t3.b) order by t2.b;
b
NULL
NULL
1
2
3
DROP TABLE t1,t2,t3,t4;
create table t1 (a int, b int, c int);
insert into t1 values (1,2,3), (9,8,3), (19,4,3), (1,4,9);
select a,(sum(b)/sum(c)) as ratio from t1 group by a order by sum(b)/sum(c) asc;
a	ratio
1	0.5000
19	1.3333
9	2.6667
drop table t1;
CREATE TABLE t1 (a INT UNSIGNED NOT NULL, b TIME);
INSERT INTO t1 (a) VALUES (100000), (0), (100), (1000000),(10000), (1000), (10);
UPDATE t1 SET b = SEC_TO_TIME(a);
SELECT a, b FROM t1 ORDER BY b DESC;
a	b
1000000	277:46:40
100000	27:46:40
10000	02:46:40
1000	00:16:40
100	00:01:40
10	00:00:10
0	00:00:00
SELECT a, b FROM t1 ORDER BY SEC_TO_TIME(a) DESC;
a	b
1000000	277:46:40
100000	27:46:40
10000	02:46:40
1000	00:16:40
100	00:01:40
10	00:00:10
0	00:00:00
DROP TABLE t1;
CREATE TABLE t1 (a INT, b INT, PRIMARY KEY (a), UNIQUE KEY b (b));
INSERT INTO t1 VALUES (1,1),(2,2);
CREATE TABLE t2 (a INT, b INT, KEY a (a,b));
INSERT INTO t2 VALUES (1,1),(1,2),(2,1),(2,2);
EXPLAIN SELECT 1 FROM t1,t2 WHERE t1.b=2 AND t1.a=t2.a ORDER BY t2.b;
id	select_type	table	type	possible_keys	key	key_len	ref	rows	Extra
1	SIMPLE	t1	const	PRIMARY,b	b	5	const	1	
1	SIMPLE	t2	ref	a	a	5	const	2	Using where; Using index
DROP TABLE t1,t2;
CREATE TABLE t1(
id int auto_increment PRIMARY KEY, c2 int, c3 int, INDEX k2(c2), INDEX k3(c3));
INSERT INTO t1 (c2,c3) VALUES
(31,34),(35,38),(34,31),(32,35),(31,39),
(11,14),(15,18),(14,11),(12,15),(11,19);
INSERT INTO t1 (c2,c3) SELECT c2,c3 FROM t1;
INSERT INTO t1 (c2,c3) SELECT c2,c3 FROM t1;
INSERT INTO t1 (c2,c3) SELECT c2,c3 FROM t1;
INSERT INTO t1 (c2,c3) SELECT c2,c3 FROM t1;
INSERT INTO t1 (c2,c3) SELECT c2,c3 FROM t1;
INSERT INTO t1 (c2,c3) SELECT c2,c3 FROM t1;
INSERT INTO t1 (c2,c3) SELECT c2,c3 FROM t1;
INSERT INTO t1 (c2,c3) SELECT c2,c3 FROM t1;
INSERT INTO t1 (c2,c3) SELECT c2,c3 FROM t1;
INSERT INTO t1 (c2,c3) SELECT c2,c3 FROM t1;
INSERT INTO t1 (c2,c3) SELECT c2,c3 FROM t1;
INSERT INTO t1 (c2,c3) SELECT c2,c3 FROM t1;
UPDATE t1 SET c2=20 WHERE id%100 = 0;
SELECT COUNT(*) FROM t1;
COUNT(*)
40960
CREATE TABLE t2 LIKE t1;
INSERT INTO t2 SELECT * FROM t1 ORDER BY id;
EXPLAIN SELECT id,c3 FROM t2 WHERE c2=11 ORDER BY c3 LIMIT 20;
id	select_type	table	type	possible_keys	key	key_len	ref	rows	Extra
1	SIMPLE	t2	index	k2	k3	5	NULL	111	Using where
EXPLAIN SELECT id,c3 FROM t2 WHERE c2=11 ORDER BY c3 LIMIT 4000;
id	select_type	table	type	possible_keys	key	key_len	ref	rows	Extra
1	SIMPLE	t2	ref	k2	k2	5	const	7341	Using where; Using filesort
EXPLAIN SELECT id,c3 FROM t2 WHERE c2 BETWEEN 10 AND 12 ORDER BY c3 LIMIT 20;
id	select_type	table	type	possible_keys	key	key_len	ref	rows	Extra
1	SIMPLE	t2	index	k2	k3	5	NULL	73	Using where
EXPLAIN SELECT id,c3 FROM t2 WHERE c2 BETWEEN 20 AND 30 ORDER BY c3 LIMIT 4000;
id	select_type	table	type	possible_keys	key	key_len	ref	rows	Extra
1	SIMPLE	t2	range	k2	k2	5	NULL	386	Using index condition; Using filesort
SELECT id,c3 FROM t2 WHERE c2=11 ORDER BY c3 LIMIT 20;
id	c3
6	14
16	14
26	14
36	14
46	14
56	14
66	14
76	14
86	14
96	14
106	14
116	14
126	14
136	14
146	14
156	14
166	14
176	14
186	14
196	14
DROP TABLE t1,t2;
CREATE TABLE t1 (
a INT,
b INT,
PRIMARY KEY (a),
KEY ab(a, b)
);
INSERT INTO t1 VALUES (1,1),(2,2),(3,3),(4,4);
INSERT INTO t1 SELECT a + 4, b + 4 FROM t1;
INSERT INTO t1 SELECT a + 8, b + 8 FROM t1;
INSERT INTO t1 SELECT a +16, b +16 FROM t1;
INSERT INTO t1 SELECT a +32, b +32 FROM t1;
INSERT INTO t1 SELECT a +64, b +64 FROM t1;
EXPLAIN SELECT a FROM t1 IGNORE INDEX FOR GROUP BY (a, ab) GROUP BY a;
id	select_type	table	type	possible_keys	key	key_len	ref	rows	Extra
1	SIMPLE	t1	index	NULL	PRIMARY	4	NULL	128	Using index
SELECT a FROM t1 IGNORE INDEX FOR GROUP BY (a, ab) GROUP BY a;
a
1
2
3
4
5
6
7
8
9
10
11
12
13
14
15
16
17
18
19
20
21
22
23
24
25
26
27
28
29
30
31
32
33
34
35
36
37
38
39
40
41
42
43
44
45
46
47
48
49
50
51
52
53
54
55
56
57
58
59
60
61
62
63
64
65
66
67
68
69
70
71
72
73
74
75
76
77
78
79
80
81
82
83
84
85
86
87
88
89
90
91
92
93
94
95
96
97
98
99
100
101
102
103
104
105
106
107
108
109
110
111
112
113
114
115
116
117
118
119
120
121
122
123
124
125
126
127
128
SELECT @tmp_tables_after = @tmp_tables_before ;
@tmp_tables_after = @tmp_tables_before
1
EXPLAIN SELECT a FROM t1 IGNORE INDEX FOR ORDER BY (a, ab) ORDER BY a;
id	select_type	table	type	possible_keys	key	key_len	ref	rows	Extra
1	SIMPLE	t1	index	NULL	PRIMARY	4	NULL	128	Using index
SELECT a FROM t1 IGNORE INDEX FOR ORDER BY (a, ab) ORDER BY a;
a
1
2
3
4
5
6
7
8
9
10
11
12
13
14
15
16
17
18
19
20
21
22
23
24
25
26
27
28
29
30
31
32
33
34
35
36
37
38
39
40
41
42
43
44
45
46
47
48
49
50
51
52
53
54
55
56
57
58
59
60
61
62
63
64
65
66
67
68
69
70
71
72
73
74
75
76
77
78
79
80
81
82
83
84
85
86
87
88
89
90
91
92
93
94
95
96
97
98
99
100
101
102
103
104
105
106
107
108
109
110
111
112
113
114
115
116
117
118
119
120
121
122
123
124
125
126
127
128
SELECT @tmp_tables_after = @tmp_tables_before;
@tmp_tables_after = @tmp_tables_before
1
DROP TABLE t1;
#
# Bug#31590: Wrong error message on sort buffer being too small.
#
create table t1(a int, b tinytext);
insert into t1 values (1,2),(3,2);
set session sort_buffer_size= 1000;
Warnings:
Warning	1292	Truncated incorrect sort_buffer_size value: '1000'
set session max_sort_length= 2180;
CALL mtr.add_suppression("Out of sort memory");
select * from t1 order by b;
ERROR HY001: Out of sort memory, consider increasing server sort buffer size
drop table t1;
set session sort_buffer_size= 30000;
#
# Bug #39844: Query Crash Mysql Server 5.0.67
#
CREATE TABLE t1 (a INT PRIMARY KEY);
CREATE TABLE t2 (a INT PRIMARY KEY, b INT);
CREATE TABLE t3 (c INT);
INSERT INTO t1 (a) VALUES (1), (2);
INSERT INTO t2 (a,b) VALUES (1,2), (2,3);
INSERT INTO t3 (c) VALUES (1), (2);
SELECT
(SELECT t1.a FROM t1, t2 WHERE t1.a = t2.b AND t2.a = t3.c ORDER BY t1.a)
FROM t3;
(SELECT t1.a FROM t1, t2 WHERE t1.a = t2.b AND t2.a = t3.c ORDER BY t1.a)
2
NULL
DROP TABLE t1, t2, t3;
#
# Bug #42760: Select doesn't return desired results when we have null
# values
#
CREATE TABLE t1 (
a INT,
c INT,
UNIQUE KEY a_c (a,c),
KEY (a));
INSERT INTO t1 VALUES (1, 10), (2, NULL);
# Must use ref-or-null on the a_c index
EXPLAIN
SELECT 1 AS col FROM t1 WHERE a=2 AND (c=10 OR c IS NULL) ORDER BY c;
id	select_type	table	type	possible_keys	key	key_len	ref	rows	Extra
1	SIMPLE	t1	ref_or_null	a_c,a	a_c	10	const,const	2	Using where; Using index; Using filesort
# Must return 1 row
SELECT 1 AS col FROM t1 WHERE a=2 AND (c=10 OR c IS NULL) ORDER BY c;
col
1
# Must use ref-or-null on the a_c index
EXPLAIN
SELECT 1 AS col FROM t1 WHERE a=2 AND (c=10 OR c IS NULL) ORDER BY c DESC;
id	select_type	table	type	possible_keys	key	key_len	ref	rows	Extra
x	x	x	ref_or_null	a_c,a	x	x	x	x	x
# Must return 1 row
SELECT 1 AS col FROM t1 WHERE a=2 AND (c=10 OR c IS NULL) ORDER BY c DESC;
col
1
DROP TABLE t1;
End of 5.0 tests
CREATE TABLE t2 (a varchar(32), b int(11), c float, d double, 
UNIQUE KEY a (a,b,c), KEY b (b), KEY c (c));
CREATE TABLE t1 (a varchar(32), b char(3), UNIQUE KEY a (a,b), KEY b (b));
CREATE TABLE t3 (a varchar(32), b char(3), UNIQUE KEY a (a,b));
INSERT INTO t3 SELECT * FROM t1;
EXPLAIN
SELECT d FROM t1, t2
WHERE t2.b=14 AND t2.a=t1.a AND 5.1<t2.c AND t1.b='DE'
ORDER BY t2.c LIMIT 1;
id	select_type	table	type	possible_keys	key	key_len	ref	rows	Extra
1	SIMPLE	t1	ref	a,b	b	4	const	4	Using index condition; Using where; Using temporary; Using filesort
1	SIMPLE	t2	ref	a,b,c	a	40	test.t1.a,const	11	Using index condition
SELECT d FROM t1, t2
WHERE t2.b=14 AND t2.a=t1.a AND 5.1<t2.c AND t1.b='DE'
ORDER BY t2.c LIMIT 1;
d
52.5
EXPLAIN
SELECT d FROM t3 AS t1, t2 AS t2 
WHERE t2.b=14 AND t2.a=t1.a AND 5.1<t2.c AND t1.b='DE'
ORDER BY t2.c LIMIT 1;
id	select_type	table	type	possible_keys	key	key_len	ref	rows	Extra
1	SIMPLE	t2	range	a,b,c	c	5	NULL	420	Using where
1	SIMPLE	t1	ref	a	a	39	test.t2.a,const	10	Using where; Using index
SELECT d FROM t3 AS t1, t2 AS t2 
WHERE t2.b=14 AND t2.a=t1.a AND 5.1<t2.c AND t1.b='DE'
ORDER BY t2.c LIMIT 1;
d
52.5
SELECT t1.*,t2.* FROM t1, t2
WHERE t2.b=14 AND t2.a=t1.a AND 5.1<t2.c AND t1.b='DE'
ORDER BY t2.c LIMIT 5;
a	b	a	b	c	d
ppfcz1	DE	ppfcz1	14	6	52.5
ppfcz1	DE	ppfcz1	14	7	55.5
ppfcz1	DE	ppfcz1	14	8	57.5
ppfcz1	DE	ppfcz1	14	9	59.5
ppfcz1	DE	ppfcz1	14	10	61.5
SELECT t1.*, t2.* FROM t3 AS t1, t2 AS t2 
WHERE t2.b=14 AND t2.a=t1.a AND 5.1<t2.c AND t1.b='DE'
ORDER BY t2.c LIMIT 5;
a	b	a	b	c	d
ppfcz1	DE	ppfcz1	14	6	52.5
ppfcz1	DE	ppfcz1	14	7	55.5
ppfcz1	DE	ppfcz1	14	8	57.5
ppfcz1	DE	ppfcz1	14	9	59.5
ppfcz1	DE	ppfcz1	14	10	61.5
DROP TABLE t1,t2,t3;
#
# WL#1393 - Optimizing filesort with small limit
#
CREATE TABLE t1(f0 int auto_increment primary key, f1 int, f2 varchar(200));
INSERT INTO t1(f1, f2) VALUES 
(0,"0"),(1,"1"),(2,"2"),(3,"3"),(4,"4"),(5,"5"),
(6,"6"),(7,"7"),(8,"8"),(9,"9"),(10,"10"),
(11,"11"),(12,"12"),(13,"13"),(14,"14"),(15,"15"),
(16,"16"),(17,"17"),(18,"18"),(19,"19"),(20,"20"),
(21,"21"),(22,"22"),(23,"23"),(24,"24"),(25,"25"),
(26,"26"),(27,"27"),(28,"28"),(29,"29"),(30,"30"),
(31,"31"),(32,"32"),(33,"33"),(34,"34"),(35,"35"),
(36,"36"),(37,"37"),(38,"38"),(39,"39"),(40,"40"),
(41,"41"),(42,"42"),(43,"43"),(44,"44"),(45,"45"),
(46,"46"),(47,"47"),(48,"48"),(49,"49"),(50,"50"),
(51,"51"),(52,"52"),(53,"53"),(54,"54"),(55,"55"),
(56,"56"),(57,"57"),(58,"58"),(59,"59"),(60,"60"),
(61,"61"),(62,"62"),(63,"63"),(64,"64"),(65,"65"),
(66,"66"),(67,"67"),(68,"68"),(69,"69"),(70,"70"),
(71,"71"),(72,"72"),(73,"73"),(74,"74"),(75,"75"),
(76,"76"),(77,"77"),(78,"78"),(79,"79"),(80,"80"),
(81,"81"),(82,"82"),(83,"83"),(84,"84"),(85,"85"),
(86,"86"),(87,"87"),(88,"88"),(89,"89"),(90,"90"),
(91,"91"),(92,"92"),(93,"93"),(94,"94"),(95,"95"),
(96,"96"),(97,"97"),(98,"98"),(99,"99");
SELECT * FROM t1 ORDER BY f1 ASC, f0 LIMIT 100;
f0	f1	f2
1	0	0
2	1	1
3	2	2
4	3	3
5	4	4
6	5	5
7	6	6
8	7	7
9	8	8
10	9	9
11	10	10
12	11	11
13	12	12
14	13	13
15	14	14
16	15	15
17	16	16
18	17	17
19	18	18
20	19	19
21	20	20
22	21	21
23	22	22
24	23	23
25	24	24
26	25	25
27	26	26
28	27	27
29	28	28
30	29	29
31	30	30
32	31	31
33	32	32
34	33	33
35	34	34
36	35	35
37	36	36
38	37	37
39	38	38
40	39	39
41	40	40
42	41	41
43	42	42
44	43	43
45	44	44
46	45	45
47	46	46
48	47	47
49	48	48
50	49	49
51	50	50
52	51	51
53	52	52
54	53	53
55	54	54
56	55	55
57	56	56
58	57	57
59	58	58
60	59	59
61	60	60
62	61	61
63	62	62
64	63	63
65	64	64
66	65	65
67	66	66
68	67	67
69	68	68
70	69	69
71	70	70
72	71	71
73	72	72
74	73	73
75	74	74
76	75	75
77	76	76
78	77	77
79	78	78
80	79	79
81	80	80
82	81	81
83	82	82
84	83	83
85	84	84
86	85	85
87	86	86
88	87	87
89	88	88
90	89	89
91	90	90
92	91	91
93	92	92
94	93	93
95	94	94
96	95	95
97	96	96
98	97	97
99	98	98
100	99	99
SELECT * FROM t1 ORDER BY f1 ASC, f0 LIMIT 30;
f0	f1	f2
1	0	0
2	1	1
3	2	2
4	3	3
5	4	4
6	5	5
7	6	6
8	7	7
9	8	8
10	9	9
11	10	10
12	11	11
13	12	12
14	13	13
15	14	14
16	15	15
17	16	16
18	17	17
19	18	18
20	19	19
21	20	20
22	21	21
23	22	22
24	23	23
25	24	24
26	25	25
27	26	26
28	27	27
29	28	28
30	29	29
SELECT * FROM t1 ORDER BY f1 ASC, f0 LIMIT 0;
f0	f1	f2
SELECT * FROM t1 ORDER BY f2 DESC, f0 LIMIT 30;
f0	f1	f2
100	99	99
99	98	98
98	97	97
97	96	96
96	95	95
95	94	94
94	93	93
93	92	92
92	91	91
91	90	90
10	9	9
90	89	89
89	88	88
88	87	87
87	86	86
86	85	85
85	84	84
84	83	83
83	82	82
82	81	81
81	80	80
9	8	8
80	79	79
79	78	78
78	77	77
77	76	76
76	75	75
75	74	74
74	73	73
73	72	72
SELECT * FROM t1 ORDER BY f2 DESC, f0 LIMIT 0;
f0	f1	f2
SELECT * FROM t1 WHERE f1>10 ORDER BY f2, f0 LIMIT 20;
f0	f1	f2
12	11	11
13	12	12
14	13	13
15	14	14
16	15	15
17	16	16
18	17	17
19	18	18
20	19	19
21	20	20
22	21	21
23	22	22
24	23	23
25	24	24
26	25	25
27	26	26
28	27	27
29	28	28
30	29	29
31	30	30
SELECT * FROM t1 WHERE f1>10 ORDER BY f2, f0 LIMIT 0;
f0	f1	f2
SELECT * FROM t1 WHERE f1>10 ORDER BY f2, f0 LIMIT 10 OFFSET 10;
f0	f1	f2
22	21	21
23	22	22
24	23	23
25	24	24
26	25	25
27	26	26
28	27	27
29	28	28
30	29	29
31	30	30
SELECT * FROM t1 WHERE f1>10 ORDER BY f2, f0 LIMIT 0 OFFSET 10;
f0	f1	f2
set sort_buffer_size= 32768;
CREATE TEMPORARY TABLE tmp (f1 int, f2 varchar(20));
INSERT INTO tmp SELECT f1, f2 FROM t1;
INSERT INTO t1(f1, f2) SELECT * FROM tmp;
INSERT INTO tmp SELECT f1, f2 FROM t1;
INSERT INTO t1(f1, f2) SELECT * FROM tmp;
SELECT * FROM t1 ORDER BY f1 ASC, f0 LIMIT 30;
f0	f1	f2
1	0	0
101	0	0
201	0	0
301	0	0
401	0	0
2	1	1
102	1	1
202	1	1
302	1	1
402	1	1
3	2	2
103	2	2
203	2	2
303	2	2
403	2	2
4	3	3
104	3	3
204	3	3
304	3	3
404	3	3
5	4	4
105	4	4
205	4	4
305	4	4
405	4	4
6	5	5
106	5	5
206	5	5
306	5	5
406	5	5
SELECT * FROM t1 ORDER BY f1 ASC, f0 LIMIT 0;
f0	f1	f2
SELECT * FROM t1 ORDER BY f2 DESC, f0 LIMIT 30;
f0	f1	f2
100	99	99
200	99	99
300	99	99
400	99	99
500	99	99
99	98	98
199	98	98
299	98	98
399	98	98
499	98	98
98	97	97
198	97	97
298	97	97
398	97	97
498	97	97
97	96	96
197	96	96
297	96	96
397	96	96
497	96	96
96	95	95
196	95	95
296	95	95
396	95	95
496	95	95
95	94	94
195	94	94
295	94	94
395	94	94
495	94	94
SELECT * FROM t1 ORDER BY f2 DESC, f0 LIMIT 0;
f0	f1	f2
SELECT * FROM t1 WHERE f1>10 ORDER BY f2, f0 LIMIT 20;
f0	f1	f2
12	11	11
112	11	11
212	11	11
312	11	11
412	11	11
13	12	12
113	12	12
213	12	12
313	12	12
413	12	12
14	13	13
114	13	13
214	13	13
314	13	13
414	13	13
15	14	14
115	14	14
215	14	14
315	14	14
415	14	14
SELECT * FROM t1 WHERE f1>10 ORDER BY f2, f0 LIMIT 0;
f0	f1	f2
SELECT * FROM t1 WHERE f1>10 ORDER BY f2, f0 LIMIT 10 OFFSET 10;
f0	f1	f2
14	13	13
114	13	13
214	13	13
314	13	13
414	13	13
15	14	14
115	14	14
215	14	14
315	14	14
415	14	14
SELECT * FROM t1 WHERE f1>10 ORDER BY f2, f0 LIMIT 0 OFFSET 10;
f0	f1	f2
set sort_buffer_size= 32768;
SELECT SQL_CALC_FOUND_ROWS * FROM t1
ORDER BY f1, f0 LIMIT 30;
f0	f1	f2
1	0	0
101	0	0
201	0	0
301	0	0
401	0	0
2	1	1
102	1	1
202	1	1
302	1	1
402	1	1
3	2	2
103	2	2
203	2	2
303	2	2
403	2	2
4	3	3
104	3	3
204	3	3
304	3	3
404	3	3
5	4	4
105	4	4
205	4	4
305	4	4
405	4	4
6	5	5
106	5	5
206	5	5
306	5	5
406	5	5
SELECT FOUND_ROWS();
FOUND_ROWS()
500
SELECT SQL_CALC_FOUND_ROWS * FROM t1
ORDER BY f1, f0 LIMIT 0;
f0	f1	f2
SELECT FOUND_ROWS();
FOUND_ROWS()
500
SELECT SQL_CALC_FOUND_ROWS * FROM t1 WHERE f1>10
ORDER BY f2, f0 LIMIT 20;
f0	f1	f2
12	11	11
112	11	11
212	11	11
312	11	11
412	11	11
13	12	12
113	12	12
213	12	12
313	12	12
413	12	12
14	13	13
114	13	13
214	13	13
314	13	13
414	13	13
15	14	14
115	14	14
215	14	14
315	14	14
415	14	14
SELECT FOUND_ROWS();
FOUND_ROWS()
445
SELECT SQL_CALC_FOUND_ROWS * FROM t1 WHERE f1>10
ORDER BY f2, f0 LIMIT 0;
f0	f1	f2
SELECT FOUND_ROWS();
FOUND_ROWS()
445
SELECT SQL_CALC_FOUND_ROWS * FROM t1 WHERE f1>10
ORDER BY f2, f0 LIMIT 10 OFFSET 10;
f0	f1	f2
14	13	13
114	13	13
214	13	13
314	13	13
414	13	13
15	14	14
115	14	14
215	14	14
315	14	14
415	14	14
SELECT FOUND_ROWS();
FOUND_ROWS()
445
SELECT SQL_CALC_FOUND_ROWS * FROM t1 WHERE f1>10
ORDER BY f2, f0 LIMIT 0 OFFSET 10;
f0	f1	f2
SELECT FOUND_ROWS();
FOUND_ROWS()
445
set sort_buffer_size= 327680;
SELECT * FROM t1 JOIN tmp on t1.f2=tmp.f2
ORDER BY tmp.f1, f0 LIMIT 30;
f0	f1	f2	f1	f2
1	0	0	0	0
1	0	0	0	0
1	0	0	0	0
101	0	0	0	0
101	0	0	0	0
101	0	0	0	0
201	0	0	0	0
201	0	0	0	0
201	0	0	0	0
301	0	0	0	0
301	0	0	0	0
301	0	0	0	0
401	0	0	0	0
401	0	0	0	0
401	0	0	0	0
2	1	1	1	1
2	1	1	1	1
2	1	1	1	1
102	1	1	1	1
102	1	1	1	1
102	1	1	1	1
202	1	1	1	1
202	1	1	1	1
202	1	1	1	1
302	1	1	1	1
302	1	1	1	1
302	1	1	1	1
402	1	1	1	1
402	1	1	1	1
402	1	1	1	1
SELECT * FROM t1 JOIN tmp on t1.f2=tmp.f2
ORDER BY tmp.f1, f0 LIMIT 30 OFFSET 30;
f0	f1	f2	f1	f2
3	2	2	2	2
3	2	2	2	2
3	2	2	2	2
103	2	2	2	2
103	2	2	2	2
103	2	2	2	2
203	2	2	2	2
203	2	2	2	2
203	2	2	2	2
303	2	2	2	2
303	2	2	2	2
303	2	2	2	2
403	2	2	2	2
403	2	2	2	2
403	2	2	2	2
4	3	3	3	3
4	3	3	3	3
4	3	3	3	3
104	3	3	3	3
104	3	3	3	3
104	3	3	3	3
204	3	3	3	3
204	3	3	3	3
204	3	3	3	3
304	3	3	3	3
304	3	3	3	3
304	3	3	3	3
404	3	3	3	3
404	3	3	3	3
404	3	3	3	3
SELECT SQL_CALC_FOUND_ROWS * FROM t1 JOIN tmp on t1.f2=tmp.f2
ORDER BY tmp.f1, f0 LIMIT 30 OFFSET 30;
f0	f1	f2	f1	f2
3	2	2	2	2
3	2	2	2	2
3	2	2	2	2
103	2	2	2	2
103	2	2	2	2
103	2	2	2	2
203	2	2	2	2
203	2	2	2	2
203	2	2	2	2
303	2	2	2	2
303	2	2	2	2
303	2	2	2	2
403	2	2	2	2
403	2	2	2	2
403	2	2	2	2
4	3	3	3	3
4	3	3	3	3
4	3	3	3	3
104	3	3	3	3
104	3	3	3	3
104	3	3	3	3
204	3	3	3	3
204	3	3	3	3
204	3	3	3	3
304	3	3	3	3
304	3	3	3	3
304	3	3	3	3
404	3	3	3	3
404	3	3	3	3
404	3	3	3	3
SELECT FOUND_ROWS();
FOUND_ROWS()
1500
SELECT SQL_CALC_FOUND_ROWS * FROM t1 JOIN tmp on t1.f2=tmp.f2
WHERE t1.f2>20
ORDER BY tmp.f1, f0 LIMIT 30 OFFSET 30;
f0	f1	f2	f1	f2
24	23	23	23	23
24	23	23	23	23
24	23	23	23	23
124	23	23	23	23
124	23	23	23	23
124	23	23	23	23
224	23	23	23	23
224	23	23	23	23
224	23	23	23	23
324	23	23	23	23
324	23	23	23	23
324	23	23	23	23
424	23	23	23	23
424	23	23	23	23
424	23	23	23	23
25	24	24	24	24
25	24	24	24	24
25	24	24	24	24
125	24	24	24	24
125	24	24	24	24
125	24	24	24	24
225	24	24	24	24
225	24	24	24	24
225	24	24	24	24
325	24	24	24	24
325	24	24	24	24
325	24	24	24	24
425	24	24	24	24
425	24	24	24	24
425	24	24	24	24
SELECT FOUND_ROWS();
FOUND_ROWS()
1185
CREATE VIEW v1 as SELECT * FROM t1 ORDER BY f1, f0 LIMIT 30;
SELECT * FROM v1;
f0	f1	f2
1	0	0
101	0	0
201	0	0
301	0	0
401	0	0
2	1	1
102	1	1
202	1	1
302	1	1
402	1	1
3	2	2
103	2	2
203	2	2
303	2	2
403	2	2
4	3	3
104	3	3
204	3	3
304	3	3
404	3	3
5	4	4
105	4	4
205	4	4
305	4	4
405	4	4
6	5	5
106	5	5
206	5	5
306	5	5
406	5	5
drop view v1;
CREATE VIEW v1 as SELECT * FROM t1 ORDER BY f1, f0 LIMIT 100;
SELECT * FROM v1 ORDER BY f2, f0 LIMIT 30;
f0	f1	f2
1	0	0
101	0	0
201	0	0
301	0	0
401	0	0
2	1	1
102	1	1
202	1	1
302	1	1
402	1	1
11	10	10
111	10	10
211	10	10
311	10	10
411	10	10
12	11	11
112	11	11
212	11	11
312	11	11
412	11	11
13	12	12
113	12	12
213	12	12
313	12	12
413	12	12
14	13	13
114	13	13
214	13	13
314	13	13
414	13	13
CREATE VIEW v2 as SELECT * FROM t1 ORDER BY f2, f0 LIMIT 100;
SELECT * FROM v1 JOIN v2 on v1.f1=v2.f1 ORDER BY v1.f2,v1.f0,v2.f0
LIMIT 30;
f0	f1	f2	f0	f1	f2
1	0	0	1	0	0
1	0	0	101	0	0
1	0	0	201	0	0
1	0	0	301	0	0
1	0	0	401	0	0
101	0	0	1	0	0
101	0	0	101	0	0
101	0	0	201	0	0
101	0	0	301	0	0
101	0	0	401	0	0
201	0	0	1	0	0
201	0	0	101	0	0
201	0	0	201	0	0
201	0	0	301	0	0
201	0	0	401	0	0
301	0	0	1	0	0
301	0	0	101	0	0
301	0	0	201	0	0
301	0	0	301	0	0
301	0	0	401	0	0
401	0	0	1	0	0
401	0	0	101	0	0
401	0	0	201	0	0
401	0	0	301	0	0
401	0	0	401	0	0
2	1	1	2	1	1
2	1	1	102	1	1
2	1	1	202	1	1
2	1	1	302	1	1
2	1	1	402	1	1
SELECT floor(f1/10) f3, count(f2) FROM t1
GROUP BY 1 ORDER BY 2,1 LIMIT 5;
f3	count(f2)
0	50
1	50
2	50
3	50
4	50
SELECT floor(f1/10) f3, count(f2) FROM t1
GROUP BY 1 ORDER BY 2,1 LIMIT 0;
f3	count(f2)
CREATE PROCEDURE wl1393_sp_test()
BEGIN
SELECT * FROM t1 WHERE f1>10 ORDER BY f2, f0 LIMIT 30;
SELECT * FROM t1 WHERE f1>10 ORDER BY f2, f0 LIMIT 15 OFFSET 15;
SELECT SQL_CALC_FOUND_ROWS * FROM t1 WHERE f1>10
ORDER BY f2, f0 LIMIT 15 OFFSET 15;
SELECT FOUND_ROWS();
SELECT * FROM v1 ORDER BY f2, f0 LIMIT 30;
END|
CALL wl1393_sp_test()|
f0	f1	f2
12	11	11
112	11	11
212	11	11
312	11	11
412	11	11
13	12	12
113	12	12
213	12	12
313	12	12
413	12	12
14	13	13
114	13	13
214	13	13
314	13	13
414	13	13
15	14	14
115	14	14
215	14	14
315	14	14
415	14	14
16	15	15
116	15	15
216	15	15
316	15	15
416	15	15
17	16	16
117	16	16
217	16	16
317	16	16
417	16	16
f0	f1	f2
15	14	14
115	14	14
215	14	14
315	14	14
415	14	14
16	15	15
116	15	15
216	15	15
316	15	15
416	15	15
17	16	16
117	16	16
217	16	16
317	16	16
417	16	16
f0	f1	f2
15	14	14
115	14	14
215	14	14
315	14	14
415	14	14
16	15	15
116	15	15
216	15	15
316	15	15
416	15	15
17	16	16
117	16	16
217	16	16
317	16	16
417	16	16
FOUND_ROWS()
445
f0	f1	f2
1	0	0
101	0	0
201	0	0
301	0	0
401	0	0
2	1	1
102	1	1
202	1	1
302	1	1
402	1	1
11	10	10
111	10	10
211	10	10
311	10	10
411	10	10
12	11	11
112	11	11
212	11	11
312	11	11
412	11	11
13	12	12
113	12	12
213	12	12
313	12	12
413	12	12
14	13	13
114	13	13
214	13	13
314	13	13
414	13	13
DROP PROCEDURE wl1393_sp_test|
SELECT d1.f1, d1.f2 FROM t1
LEFT JOIN (SELECT * FROM t1 ORDER BY f1 LIMIT 30) d1 on t1.f1=d1.f1
ORDER BY d1.f2 DESC LIMIT 30;
f1	f2
5	5
5	5
5	5
5	5
5	5
5	5
5	5
5	5
5	5
5	5
5	5
5	5
5	5
5	5
5	5
5	5
5	5
5	5
5	5
5	5
5	5
5	5
5	5
5	5
5	5
4	4
4	4
4	4
4	4
4	4
SELECT * FROM t1 WHERE f1 = (SELECT f1 FROM t1 ORDER BY 1 LIMIT 1);
f0	f1	f2
1	0	0
101	0	0
201	0	0
301	0	0
401	0	0
SELECT * FROM t1 WHERE f1 = (SELECT f1 FROM t1 ORDER BY 1 LIMIT 2);
ERROR 21000: Subquery returns more than 1 row
DROP TABLE t1, tmp;
DROP VIEW v1, v2;
# end of WL#1393 - Optimizing filesort with small limit
#
# Bug #58761
# Crash in Field::is_null in field.h on subquery in WHERE clause
#
CREATE TABLE t1 (
pk INT NOT NULL AUTO_INCREMENT,
col_int_key INT DEFAULT NULL,
col_varchar_key VARCHAR(1) DEFAULT NULL,
PRIMARY KEY (pk),
KEY col_varchar_key (col_varchar_key,col_int_key)
);
INSERT INTO t1 VALUES (27,7,'x');
INSERT INTO t1 VALUES (28,6,'m');
INSERT INTO t1 VALUES (29,4,'c');
CREATE TABLE where_subselect
SELECT DISTINCT `pk` AS field1 , `pk` AS field2 
FROM t1 AS alias1 
WHERE alias1 . `col_int_key` > 229 
OR alias1 . `col_varchar_key` IS NOT NULL
GROUP BY field1, field2
;
SELECT * 
FROM where_subselect
WHERE (field1, field2) IN (  
SELECT DISTINCT `pk` AS field1 , `pk` AS field2 
FROM t1 AS alias1 
WHERE alias1 . `col_int_key` > 229 
OR alias1 . `col_varchar_key` IS NOT NULL
GROUP BY field1, field2
);
field1	field2
27	27
28	28
29	29
DROP TABLE t1;
DROP TABLE where_subselect;
# End of Bug #58761
CREATE TABLE t1 (
id1 INT NULL,
id2 INT  NOT NULL,
junk INT NOT NULL,
PRIMARY KEY (id1, id2, junk),
INDEX id2_j_id1 (id2, junk, id1)
);
INSERT INTO t1 VALUES (1, 1, 1), (2, 1, 2), (3, 1, 3), (4, 1, 4);
INSERT INTO t1 VALUES (5, 2, 1), (6, 2, 2), (7, 2, 3), (8, 2, 4);
INSERT INTO t1 VALUES (9, 3, 1), (10, 3, 2), (11, 3, 3), (12, 3, 4);
INSERT INTO t1 VALUES (13, 4, 1), (14, 4, 2), (15, 4, 3), (16, 4, 4);
INSERT INTO t1 VALUES (17, 5, 1), (18, 5, 2), (19, 5, 3), (20, 5, 4);
INSERT INTO t1 VALUES (21, 6, 1), (22, 6, 2), (23, 6, 3), (24, 6, 4);
INSERT INTO t1 VALUES (25, 7, 1), (26, 7, 2), (27, 7, 3), (28, 7, 4);
INSERT INTO t1 VALUES (29, 8, 1), (30, 8, 2), (31, 8, 3), (32, 8, 4);
INSERT INTO t1 VALUES (33, 9, 1), (34, 9, 2), (35, 9, 3), (36, 9, 4);
EXPLAIN SELECT id1 FROM t1 WHERE id2 = 4 ORDER BY id1;
id	select_type	table	type	possible_keys	key	key_len	ref	rows	Extra
1	SIMPLE	t1	ref	id2_j_id1	id2_j_id1	4	const	4	Using where; Using index; Using filesort
SELECT id1 FROM t1 WHERE id2 = 4 ORDER BY id1;
id1
13
14
15
16
DROP TABLE t1;
CREATE TABLE t1 (
a INT,
b INT NOT NULL,
c char(100),
KEY (b, c),
KEY (b, a, c)
)
DEFAULT CHARSET = utf8;
INSERT INTO t1 VALUES 
(1,  1, 1),
(2,  2, 2),
(3,  3, 3),
(4,  4, 4),
(5,  5, 5),
(6,  6, 6),
(7,  7, 7),
(8,  8, 8),
(9,  9, 9);
INSERT INTO t1 SELECT a + 10,  b, c FROM t1;
INSERT INTO t1 SELECT a + 20,  b, c FROM t1;
INSERT INTO t1 SELECT a + 40,  b, c FROM t1;
INSERT INTO t1 SELECT a + 80,  b, c FROM t1;
INSERT INTO t1 SELECT a + 160, b, c FROM t1;
INSERT INTO t1 SELECT a + 320, b, c FROM t1;
INSERT INTO t1 SELECT a + 640, b, c FROM t1;
INSERT INTO t1 SELECT a + 1280, b, c FROM t1 LIMIT 80;
EXPLAIN
SELECT a FROM t1 WHERE b = 1 ORDER BY c DESC LIMIT 9;
id	select_type	table	type	possible_keys	key	key_len	ref	rows	Extra
1	SIMPLE	t1	range	b,b_2	b	4	NULL	226	Using where
SELECT a FROM t1 WHERE b = 1 ORDER BY c DESC LIMIT 9;
a
2071
2061
2051
2041
2031
2021
2011
2001
1991
EXPLAIN
SELECT DISTINCT a FROM t1 WHERE b = 1 ORDER BY c DESC LIMIT 0, 9;
id	select_type	table	type	possible_keys	key	key_len	ref	rows	Extra
1	SIMPLE	t1	range	b,b_2	b	4	NULL	226	Using where; Using temporary
SELECT DISTINCT a FROM t1 WHERE b = 1 ORDER BY c DESC LIMIT 0, 9;
a
2071
2061
2051
2041
2031
2021
2011
2001
1991
DROP TABLE t1;
#
# Bug #43029: FORCE INDEX FOR ORDER BY is ignored when join buffering 
#   is used
#
CREATE TABLE t1 (a INT, b INT, KEY (a));
INSERT INTO t1 VALUES (0, NULL), (1, NULL), (2, NULL), (3, NULL);
INSERT INTO t1 SELECT a+4, b FROM t1;
INSERT INTO t1 SELECT a+8, b FROM t1;
CREATE TABLE t2 (a INT, b INT);
INSERT INTO t2 VALUES (0,NULL), (1,NULL), (2,NULL), (3,NULL), (4,NULL);
INSERT INTO t2 SELECT a+4, b FROM t2;
# shouldn't have "using filesort"
EXPLAIN 
SELECT * FROM t1 FORCE INDEX FOR ORDER BY (a), t2 WHERE t1.a < 2 ORDER BY t1.a;
id	select_type	table	type	possible_keys	key	key_len	ref	rows	Extra
1	SIMPLE	t1	range	a	a	5	NULL	2	Using index condition; Using temporary; Using filesort
1	SIMPLE	t2	ALL	NULL	NULL	NULL	NULL	10	Using join buffer (flat, BNL join)
# should have "using filesort"
EXPLAIN 
SELECT * FROM t1 USE INDEX FOR ORDER BY (a), t2 WHERE t1.a < 2 ORDER BY t1.a;
id	select_type	table	type	possible_keys	key	key_len	ref	rows	Extra
1	SIMPLE	t1	range	a	a	5	NULL	2	Using index condition; Using temporary; Using filesort
1	SIMPLE	t2	ALL	NULL	NULL	NULL	NULL	10	Using join buffer (flat, BNL join)
# should have "using filesort"
EXPLAIN 
SELECT * FROM t1 FORCE INDEX FOR JOIN (a), t2 WHERE t1.a < 2 ORDER BY t1.a;
id	select_type	table	type	possible_keys	key	key_len	ref	rows	Extra
1	SIMPLE	t1	range	a	a	5	NULL	2	Using index condition; Using temporary; Using filesort
1	SIMPLE	t2	ALL	NULL	NULL	NULL	NULL	10	Using join buffer (flat, BNL join)
DROP TABLE t1, t2;
#
# Bug #50394: Regression in EXPLAIN with index scan, LIMIT, GROUP BY and
# ORDER BY computed col
#
CREATE TABLE t1 ( a INT NOT NULL, b INT NOT NULL, KEY( a, b ) );
INSERT INTO t1 VALUES (1, 1), (2, 2), (3, 3), (4, 4), (5, 5);
INSERT INTO t1 SELECT a + 5, b + 5 FROM t1;
CREATE TABLE t2( a INT PRIMARY KEY, b INT );
INSERT INTO t2 VALUES (1, 1), (2, 2), (3, 3), (4, 4), (5, 5);
INSERT INTO t2 SELECT a + 5, b + 5 FROM t2;
EXPLAIN
SELECT count(*) AS c, t1.a
FROM t1 JOIN t2 ON t1.b = t2.a
WHERE t2.b = 1
GROUP BY t1.a
ORDER by c
LIMIT 2;
id	select_type	table	type	possible_keys	key	key_len	ref	rows	Extra
1	SIMPLE	t1	index	NULL	a	8	NULL	10	Using index; Using temporary; Using filesort
1	SIMPLE	t2	eq_ref	PRIMARY	PRIMARY	4	test.t1.b	1	Using where
DROP TABLE t1, t2;
#
# Bug #707848: WHERE condition with OR + ORDER BY + field substitution  
#
CREATE TABLE t1 (a int PRIMARY KEY);
INSERT INTO t1 VALUES
(9), (7), (11), (15), (2), (4), (1), (5), (14), (54), (3), (8);
EXPLAIN EXTENDED
SELECT * FROM t1 r JOIN t1 s ON r.a = s.a 
WHERE s.a IN (2,9) OR s.a < 100  AND s.a != 0
ORDER BY 1 LIMIT 10;
id	select_type	table	type	possible_keys	key	key_len	ref	rows	filtered	Extra
1	SIMPLE	r	range	PRIMARY	PRIMARY	4	NULL	12	100.00	Using where; Using index
1	SIMPLE	s	eq_ref	PRIMARY	PRIMARY	4	test.r.a	1	100.00	Using index
Warnings:
Note	1003	select `test`.`r`.`a` AS `a`,`test`.`s`.`a` AS `a` from `test`.`t1` `r` join `test`.`t1` `s` where `test`.`s`.`a` = `test`.`r`.`a` and (`test`.`r`.`a` in (2,9) or `test`.`r`.`a` < 100 and `test`.`r`.`a` <> 0) order by 1 limit 10
SELECT * FROM t1 r JOIN t1 s ON r.a = s.a 
WHERE s.a IN (2,9) OR s.a < 100 AND s.a != 0
ORDER BY 1 LIMIT 10;
a	a
1	1
2	2
3	3
4	4
5	5
7	7
8	8
9	9
11	11
14	14
DROP TABLE t1;
#
# Bug #59110: Memory leak of QUICK_SELECT_I allocated memory 
#  and
# Bug #59308: Incorrect result for 
SELECT DISTINCT <col>... ORDER BY <col> DESC 

# Use Valgrind to detect #59110!
#
CREATE TABLE t1 (a INT,KEY (a));
INSERT INTO t1 VALUES (1),(2),(3),(4),(5),(6),(7),(8),(9),(10);
EXPLAIN SELECT DISTINCT a,1 FROM t1 WHERE a <> 1 ORDER BY a DESC;
id	select_type	table	type	possible_keys	key	key_len	ref	rows	Extra
1	SIMPLE	t1	range	a	a	5	NULL	10	Using where; Using index
SELECT DISTINCT a,1 FROM t1 WHERE a <> 1 ORDER BY a DESC;
a	1
10	1
9	1
8	1
7	1
6	1
5	1
4	1
3	1
2	1
DROP TABLE t1;
#
# Bug#11765255 58201:
# VALGRIND/CRASH WHEN ORDERING BY MULTIPLE AGGREGATE FUNCTIONS
#
select 1 order by max(1) + min(1);
1
1
End of 5.1 tests
#
# Bug #38745: MySQL 5.1 optimizer uses filesort for ORDER BY
#             when it should use index
#
CREATE TABLE t1 (i1 integer NOT NULL PRIMARY KEY);
CREATE TABLE t2 (i2 integer NOT NULL PRIMARY KEY);
CREATE TABLE t3 (i3 integer);
INSERT INTO t1 VALUES (1), (2), (3), (4), (5), (6), (7), (8), (9), (10), (11), (12);
INSERT INTO t2 SELECT * FROM t1;
EXPLAIN EXTENDED
SELECT t1.*, t2.* FROM t1 JOIN t2 ON t1.i1 = t2.i2 
LEFT JOIN t3 ON t2.i2 = t3.i3
ORDER BY t1.i1 LIMIT 5;
id	select_type	table	type	possible_keys	key	key_len	ref	rows	filtered	Extra
1	SIMPLE	t3	system	NULL	NULL	NULL	NULL	0	0.00	const row not found
1	SIMPLE	t1	index	PRIMARY	PRIMARY	4	NULL	5	100.00	Using index
1	SIMPLE	t2	eq_ref	PRIMARY	PRIMARY	4	test.t1.i1	1	100.00	Using index
Warnings:
Note	1003	select `test`.`t1`.`i1` AS `i1`,`test`.`t2`.`i2` AS `i2` from `test`.`t1` join `test`.`t2` where `test`.`t2`.`i2` = `test`.`t1`.`i1` order by `test`.`t1`.`i1` limit 5
SELECT t1.*, t2.* FROM t1 JOIN t2 ON t1.i1 = t2.i2 
LEFT JOIN t3 ON t2.i2 = t3.i3
ORDER BY t1.i1 LIMIT 5;
i1	i2
1	1
2	2
3	3
4	4
5	5
DROP TABLE t1, t2, t3;
#
# Fix of LP BUG#793589 Wrong result with double ORDER BY
#
CREATE TABLE t1 ( b int) ;
INSERT INTO t1 VALUES (8),(9);
CREATE TABLE t2 ( a int, b int, PRIMARY KEY (a)) ;
INSERT INTO t2 VALUES (6,7),(7,7),(8,1),(9,7),(10,1),(11,5),(12,2),(13,0),(14,1),(15,8),(16,1),(17,1),(18,9),(19,1),(20,5);
SELECT t2.b AS field1 FROM t1, t2 WHERE t1.b = t2.a GROUP BY field1 ORDER BY t1.b, field1;
field1
1
7
SELECT t2.b, t1.b FROM t1, t2 WHERE t1.b = t2.a GROUP BY t2.b ORDER BY t1.b, t2.b;
b	b
1	8
7	9
SELECT t2.b,t1.b FROM t1, t2 WHERE t1.b = t2.a GROUP BY t2.b ORDER BY t1.b;
b	b
1	8
7	9
SELECT t2.b FROM t1, t2 WHERE t1.b = t2.a GROUP BY t2.b ORDER BY t1.b;
b
1
7
# field1 removed from ORDER BY
explain extended
SELECT t2.b AS field1 FROM t1, t2 WHERE t1.b = t2.a GROUP BY field1 ORDER BY t1.b, field1;
id	select_type	table	type	possible_keys	key	key_len	ref	rows	filtered	Extra
1	SIMPLE	t1	ALL	NULL	NULL	NULL	NULL	2	100.00	Using where; Using temporary; Using filesort
1	SIMPLE	t2	eq_ref	PRIMARY	PRIMARY	4	test.t1.b	1	100.00	
Warnings:
Note	1003	select `test`.`t2`.`b` AS `field1` from `test`.`t1` join `test`.`t2` where `test`.`t2`.`a` = `test`.`t1`.`b` group by `test`.`t2`.`b` order by `test`.`t1`.`b`
explain extended
SELECT t2.b, t1.b FROM t1, t2 WHERE t1.b = t2.a GROUP BY t2.b ORDER BY t1.b, t2.b;
id	select_type	table	type	possible_keys	key	key_len	ref	rows	filtered	Extra
1	SIMPLE	t1	ALL	NULL	NULL	NULL	NULL	2	100.00	Using where; Using temporary; Using filesort
1	SIMPLE	t2	eq_ref	PRIMARY	PRIMARY	4	test.t1.b	1	100.00	
Warnings:
Note	1003	select `test`.`t2`.`b` AS `b`,`test`.`t1`.`b` AS `b` from `test`.`t1` join `test`.`t2` where `test`.`t2`.`a` = `test`.`t1`.`b` group by `test`.`t2`.`b` order by `test`.`t1`.`b`
explain extended
SELECT t2.b,t1.b FROM t1, t2 WHERE t1.b = t2.a GROUP BY t2.b ORDER BY t1.b;
id	select_type	table	type	possible_keys	key	key_len	ref	rows	filtered	Extra
1	SIMPLE	t1	ALL	NULL	NULL	NULL	NULL	2	100.00	Using where; Using temporary; Using filesort
1	SIMPLE	t2	eq_ref	PRIMARY	PRIMARY	4	test.t1.b	1	100.00	
Warnings:
Note	1003	select `test`.`t2`.`b` AS `b`,`test`.`t1`.`b` AS `b` from `test`.`t1` join `test`.`t2` where `test`.`t2`.`a` = `test`.`t1`.`b` group by `test`.`t2`.`b` order by `test`.`t1`.`b`
explain extended
SELECT t2.b FROM t1, t2 WHERE t1.b = t2.a GROUP BY t2.b ORDER BY t1.b;
id	select_type	table	type	possible_keys	key	key_len	ref	rows	filtered	Extra
1	SIMPLE	t1	ALL	NULL	NULL	NULL	NULL	2	100.00	Using where; Using temporary; Using filesort
1	SIMPLE	t2	eq_ref	PRIMARY	PRIMARY	4	test.t1.b	1	100.00	
Warnings:
Note	1003	select `test`.`t2`.`b` AS `b` from `test`.`t1` join `test`.`t2` where `test`.`t2`.`a` = `test`.`t1`.`b` group by `test`.`t2`.`b` order by `test`.`t1`.`b`
drop table t1,t2;
End of 5.2 tests
#
# Bug mdev-449: ORDER BY with small sort_buffer_size
#
CREATE TABLE t1(f0 int auto_increment primary key, f1 int, f2 varchar(200));
INSERT INTO t1(f1, f2) VALUES 
(0,"0"),(1,"1"),(2,"2"),(3,"3"),(4,"4"),(5,"5"),
(6,"6"),(7,"7"),(8,"8"),(9,"9"),(10,"10"),
(11,"11"),(12,"12"),(13,"13"),(14,"14"),(15,"15"),
(16,"16"),(17,"17"),(18,"18"),(19,"19"),(20,"20"),
(21,"21"),(22,"22"),(23,"23"),(24,"24"),(25,"25"),
(26,"26"),(27,"27"),(28,"28"),(29,"29"),(30,"30"),
(31,"31"),(32,"32"),(33,"33"),(34,"34"),(35,"35"),
(36,"36"),(37,"37"),(38,"38"),(39,"39"),(40,"40"),
(41,"41"),(42,"42"),(43,"43"),(44,"44"),(45,"45"),
(46,"46"),(47,"47"),(48,"48"),(49,"49"),(50,"50"),
(51,"51"),(52,"52"),(53,"53"),(54,"54"),(55,"55"),
(56,"56"),(57,"57"),(58,"58"),(59,"59"),(60,"60"),
(61,"61"),(62,"62"),(63,"63"),(64,"64"),(65,"65"),
(66,"66"),(67,"67"),(68,"68"),(69,"69"),(70,"70"),
(71,"71"),(72,"72"),(73,"73"),(74,"74"),(75,"75"),
(76,"76"),(77,"77"),(78,"78"),(79,"79"),(80,"80"),
(81,"81"),(82,"82"),(83,"83"),(84,"84"),(85,"85"),
(86,"86"),(87,"87"),(88,"88"),(89,"89"),(90,"90"),
(91,"91"),(92,"92"),(93,"93"),(94,"94"),(95,"95"),
(96,"96"),(97,"97"),(98,"98"),(99,"99");
set @save_sort_buffer_size= @@sort_buffer_size;
set sort_buffer_size= 2000;
SELECT * FROM t1 ORDER BY f1 DESC, f0;
f0	f1	f2
100	99	99
99	98	98
98	97	97
97	96	96
96	95	95
95	94	94
94	93	93
93	92	92
92	91	91
91	90	90
90	89	89
89	88	88
88	87	87
87	86	86
86	85	85
85	84	84
84	83	83
83	82	82
82	81	81
81	80	80
80	79	79
79	78	78
78	77	77
77	76	76
76	75	75
75	74	74
74	73	73
73	72	72
72	71	71
71	70	70
70	69	69
69	68	68
68	67	67
67	66	66
66	65	65
65	64	64
64	63	63
63	62	62
62	61	61
61	60	60
60	59	59
59	58	58
58	57	57
57	56	56
56	55	55
55	54	54
54	53	53
53	52	52
52	51	51
51	50	50
50	49	49
49	48	48
48	47	47
47	46	46
46	45	45
45	44	44
44	43	43
43	42	42
42	41	41
41	40	40
40	39	39
39	38	38
38	37	37
37	36	36
36	35	35
35	34	34
34	33	33
33	32	32
32	31	31
31	30	30
30	29	29
29	28	28
28	27	27
27	26	26
26	25	25
25	24	24
24	23	23
23	22	22
22	21	21
21	20	20
20	19	19
19	18	18
18	17	17
17	16	16
16	15	15
15	14	14
14	13	13
13	12	12
12	11	11
11	10	10
10	9	9
9	8	8
8	7	7
7	6	6
6	5	5
5	4	4
4	3	3
3	2	2
2	1	1
1	0	0
set sort_buffer_size= @save_sort_buffer_size;
DROP TABLE t1;
End of 5.3 tests
#
# Bug 54599: discarded fast range scan for query with 
#            GROUP BY + ORDER BY + LIMIT 
#
create table t0 (a int);
insert into t0 values (0), (1), (2), (3), (4), (5), (6), (7), (8), (9);
create table t1 (a int, b int, index idx1(a,b), index idx2(b,a));
insert into t1
select 1000*s4.a+100*s3.a+10*s2.a + s1.a, 1000*s4.a+100*s3.a+10*s2.a+s1.a
from t0 s1, t0 s2, t0 s3, t0 s4;
analyze table t1;
explain
select b, count(*) num_cnt from t1
where a > 9750 group by b order by num_cnt;
id	select_type	table	type	possible_keys	key	key_len	ref	rows	Extra
1	SIMPLE	t1	range	idx1	idx1	5	NULL	502	Using where; Using index; Using temporary; Using filesort
flush status;
select b, count(*) num_cnt from t1
where a > 9750 group by b order by num_cnt;
show status like '%Handler_read%';
Variable_name	Value
Handler_read_first	0
Handler_read_key	250
Handler_read_last	0
Handler_read_next	249
Handler_read_prev	0
Handler_read_retry	0
Handler_read_rnd	249
Handler_read_rnd_deleted	0
Handler_read_rnd_next	250
explain
select b, count(*) num_cnt from t1 
where a > 9750 group by b order by num_cnt limit 1;
id	select_type	table	type	possible_keys	key	key_len	ref	rows	Extra
1	SIMPLE	t1	range	idx1	idx1	5	NULL	502	Using where; Using index; Using temporary; Using filesort
flush status;
select b, count(*) num_cnt from t1 
where a > 9750 group by b order by num_cnt limit 1;
show status like '%Handler_read%';
Variable_name	Value
Handler_read_first	0
Handler_read_key	250
Handler_read_last	0
Handler_read_next	249
Handler_read_prev	0
Handler_read_retry	0
Handler_read_rnd	1
Handler_read_rnd_deleted	0
Handler_read_rnd_next	250
drop table t0, t1;
#
# LP bug #1002508 : the number  of expected rows to be examined is off
# (bug #13528826)
#             
CREATE TABLE t1(a int PRIMARY KEY, b int) ENGINE=myisam;
INSERT INTO t1 VALUES
(5, 10), (2, 70), (7, 80), (6, 20), (1, 50), (9, 40), (8, 30), (3, 60);
CREATE TABLE t2 (p int, a int, INDEX i_a(a)) ENGINE=myisam;
INSERT INTO t2 VALUES
(103, 7), (109, 3), (102, 3), (108, 1), (106, 3),
(107, 7), (105, 1), (101, 3), (100, 7), (110, 1);
EXPLAIN 
SELECT t1.a FROM t1 LEFT JOIN t2 ON t1.a=t2.a ORDER BY t1.a;
id	select_type	table	type	possible_keys	key	key_len	ref	rows	Extra
1	SIMPLE	t1	index	NULL	PRIMARY	4	NULL	8	Using index
1	SIMPLE	t2	ref	i_a	i_a	5	test.t1.a	2	Using index
EXPLAIN 
SELECT t1.a FROM t1 LEFT JOIN t2 ON t1.a=t2.a ORDER BY t1.a LIMIT 8;
id	select_type	table	type	possible_keys	key	key_len	ref	rows	Extra
1	SIMPLE	t1	index	NULL	PRIMARY	4	NULL	4	Using index
1	SIMPLE	t2	ref	i_a	i_a	5	test.t1.a	2	Using index
EXPLAIN 
SELECT t1.a FROM t1 LEFT JOIN t2 ON t1.a=t2.a ORDER BY t1.a LIMIT 100;
id	select_type	table	type	possible_keys	key	key_len	ref	rows	Extra
1	SIMPLE	t1	index	NULL	PRIMARY	4	NULL	8	Using index
1	SIMPLE	t2	ref	i_a	i_a	5	test.t1.a	2	Using index
DROP TABLE t1,t2;
#
# MDEV-4974 memory leak in 5.5.32-MariaDB-1~wheezy-log
#
set sort_buffer_size=default;
set max_sort_length=default;
create table t1(a int);
insert into t1 values (0),(1),(2),(3),(4),(5),(6),(7),(8),(9);
create table t2 (b int,
col1 varchar(255),
col2 varchar(255)
) character set utf8;
insert into t2 select 
A.a+10*B.a,
concat('wow-wow-col1-value-', A.a+10*B.a+100*C.a),
concat('wow-wow-col2-value-', A.a+10*B.a+100*C.a)
from 
t1 A, t1 B, t1 C where C.a < 8;
create table t3 as 
select distinct A.col1 as XX, B.col1 as YY
from 
t2 A, t2 B 
where A.b = B.b
order by A.col2, B.col2 limit 10, 1000000;
drop table t1,t2,t3;
#
# mdev-10705 : long order by list that can be skipped
#
SELECT 1 
UNION 
( SELECT 2 
ORDER BY NULL, @a0 := 3, @a1 := 3, @a2 := 3, @a3 := 3, @a4 := 3,
@a5 := 3, @a6 := 3, @a7 := 3, @a8 := 3, @a9 := 3, @a10 := 3 );
1
1
2
#
# mdev-6706: semi-join with duplicate weedout + ORDER BY
#
CREATE TABLE t1 (f1 VARCHAR(3)) ENGINE=MyISAM;
INSERT INTO t1 VALUES ('foo');
CREATE TABLE t2 (f2 VARCHAR(3)) ENGINE=MyISAM;
INSERT INTO t2 VALUES ('bar'),('baz');
CREATE TABLE t3
(i3_key INT, f3_key VARCHAR(3), f3 VARCHAR(3), KEY(f3_key,i3_key))
ENGINE=MyISAM;
INSERT INTO t3 VALUES (0,'qux','qux'),(8,'bar','bar');
SELECT CONCAT( f1, f2 ) AS field FROM t1, t2
WHERE f1 = ANY ( SELECT f1
FROM t1
LEFT JOIN ( t3 AS t3a, t3 AS t3b )
ON ( t3b.f3_key = t3a.f3 )
WHERE t3a.f3 < f1 OR t3b.f3 != f1 );
field
foobar
foobaz
SELECT CONCAT( f1, f2 ) AS field FROM t1, t2
WHERE f1 = ANY ( SELECT f1
FROM t1
LEFT JOIN ( t3 AS t3a, t3 AS t3b )
ON ( t3b.f3_key = t3a.f3 )
WHERE t3a.f3 < f1 OR t3b.f3 != f1 )
ORDER BY field;
field
foobar
foobaz
EXPLAIN EXTENDED SELECT CONCAT( f1, f2 ) AS field FROM t1, t2
WHERE f1 = ANY ( SELECT f1
FROM t1
LEFT JOIN ( t3 AS t3a, t3 AS t3b )
ON ( t3b.f3_key = t3a.f3 )
WHERE t3a.f3 < f1 OR t3b.f3 != f1 )
ORDER BY field;
id	select_type	table	type	possible_keys	key	key_len	ref	rows	filtered	Extra
1	PRIMARY	t1	system	NULL	NULL	NULL	NULL	1	100.00	Using temporary; Using filesort
1	PRIMARY	t1	system	NULL	NULL	NULL	NULL	1	100.00	
1	PRIMARY	t2	ALL	NULL	NULL	NULL	NULL	2	100.00	
1	PRIMARY	t3a	ALL	NULL	NULL	NULL	NULL	2	100.00	Using where; Start temporary
1	PRIMARY	t3b	ref	f3_key	f3_key	6	test.t3a.f3	1	100.00	Using where; End temporary
Warnings:
Note	1003	select concat('foo',`test`.`t2`.`f2`) AS `field` from `test`.`t2` semi join ((`test`.`t3` `t3a` join `test`.`t3` `t3b`)) where `test`.`t3a`.`f3` < 'foo' or `test`.`t3b`.`f3` <> 'foo' order by concat('foo',`test`.`t2`.`f2`)
DROP TABLE t1,t2,t3;
End of 5.5 tests
#
# MDEV-5884: EXPLAIN UPDATE ... ORDER BY LIMIT shows wrong #rows
#
create table t2(a int);
insert into t2 values (0),(1),(2),(3),(4),(5),(6),(7),(8),(9);
create table t1 (key1 int, col1 int, key(key1));
insert into t1
select A.a + 10 * B.a + 100 * C.a, 1234 from t2 A, t2 B, t2 C;
# Should show rows=2, not rows=100
explain update t1 set key1=key1+1 where key1 between 10 and 110 order by key1 limit 2;
id	select_type	table	type	possible_keys	key	key_len	ref	rows	Extra
1	SIMPLE	t1	range	key1	key1	5	NULL	2	Using where; Using buffer
drop table t1,t2;
#
# MDEV-465: Optimizer : wrong index choice, leading to strong performances issues
#
CREATE TABLE t1 (
id1 int(10) unsigned NOT NULL auto_increment,
id2 tinyint(3) unsigned NOT NULL default '0',
id3 tinyint(3) unsigned NOT NULL default '0',
id4 int(10) unsigned NOT NULL default '0',
date timestamp NOT NULL default CURRENT_TIMESTAMP,
PRIMARY KEY  (id1),
KEY id_234_date (id2,id3,id4,date),
KEY id_23_date (id2,id3,date)
) ENGINE=MyISAM DEFAULT CHARSET=latin1;
# t1 has "bad" index declaration order..
CREATE TABLE t2 (
id1 int(10) unsigned NOT NULL auto_increment,
id2 tinyint(3) unsigned NOT NULL default '0',
id3 tinyint(3) unsigned NOT NULL default '0',
id4 int(10) unsigned NOT NULL default '0',
date timestamp NOT NULL default CURRENT_TIMESTAMP,
PRIMARY KEY  (id1),
KEY id_23_date (id2,id3,date),
KEY id_234_date (id2,id3,id4,date)
) ENGINE=MyISAM DEFAULT CHARSET=latin1;
# t2 has a "good" index declaration order
INSERT INTO t1 (id2,id3,id4) VALUES (1,1,1),(1,1,1),(1,1,1),(1,1,1),(1,0,1),(1,2,1),(1,3,1);
INSERT INTO t2 (id2,id3,id4) VALUES (1,1,1),(1,1,1),(1,1,1),(1,1,1),(1,0,1),(1,2,1),(1,3,1);
# The following two must both use id_23_date and no "using filesort":
EXPLAIN SELECT id1 FROM t1 WHERE id2=1 AND id3=1 ORDER BY date DESC LIMIT 0,4;
id	select_type	table	type	possible_keys	key	key_len	ref	rows	Extra
1	SIMPLE	t1	range	id_234_date,id_23_date	id_23_date	2	NULL	3	Using where
# See above query
EXPLAIN SELECT id1 FROM t2 WHERE id2=1 AND id3=1 ORDER BY date DESC LIMIT 0,4;
id	select_type	table	type	possible_keys	key	key_len	ref	rows	Extra
1	SIMPLE	t2	ref	id_23_date,id_234_date	id_23_date	2	const,const	3	Using where
drop table t1,t2;
#
# MDEV-8989: ORDER BY optimizer ignores equality propagation
#
set @tmp_8989=@@optimizer_switch;
set optimizer_switch='orderby_uses_equalities=on';
create table t0(a int);
insert into t0 values (0),(1),(2),(3),(4),(5),(6),(7),(8),(9);
create table t1(a int);
insert into t1 select A.a + B.a* 10 + C.a * 100 from t0 A, t0 B, t0 C;
create table t2 (
pk int primary key, 
a int, b int, 
filler char(200), 
key(a)
);
insert into t2 select a, 1000-a, 1000-a, repeat('abc-',50) from t1 where a<200 limit 200;
create table t3 (
pk int primary key, 
a int, b int, 
filler char(200), 
key(a)
);
insert into t3 select a,      1000-a, 1000-a, repeat('abc-',50) from t1;
insert into t3 select a+1000, 1000+a, 1000+a, repeat('abc-',50) from t1;
# The optimizer produces an order of 't2,t3' for this join
#
# Case #1 (from the bug report): 
#  Q1 can take advantage of t2.a to resolve ORDER BY limit w/o sorting
explain
select t2.pk,t2.a,t2.b,t3.pk,t3.a,t3.b 
from t2, t3 where t2.a=t3.a order by t2.a limit 5;
id	select_type	table	type	possible_keys	key	key_len	ref	rows	Extra
1	SIMPLE	t2	index	a	a	5	NULL	5	Using where
1	SIMPLE	t3	ref	a	a	5	test.t2.a	1	
# 
# This is Q2 which used to have "Using temporary; using filesort" but
#   has the same query plan as Q1:
# 
explain
select t2.pk,t2.a,t2.b,t3.pk,t3.a,t3.b 
from t2, t3 where t2.a=t3.a order by t3.a limit 5;
id	select_type	table	type	possible_keys	key	key_len	ref	rows	Extra
1	SIMPLE	t2	index	a	a	5	NULL	5	Using where
1	SIMPLE	t3	ref	a	a	5	test.t2.a	1	
select t2.pk,t2.a,t2.b,t3.pk,t3.a,t3.b 
from t2, t3 where t2.a=t3.a order by t2.a limit 5;
pk	a	b	pk	a	b
199	801	801	199	801	801
198	802	802	198	802	802
197	803	803	197	803	803
196	804	804	196	804	804
195	805	805	195	805	805
select t2.pk,t2.a,t2.b,t3.pk,t3.a,t3.b 
from t2, t3 where t2.a=t3.a order by t3.a limit 5;
pk	a	b	pk	a	b
199	801	801	199	801	801
198	802	802	198	802	802
197	803	803	197	803	803
196	804	804	196	804	804
195	805	805	195	805	805
# 
# Case #2: here, only "Using temporary" is removed. "Using filesort" remains.
# 
explain
select t2.pk,t2.a,t2.b,t3.pk,t3.a,t3.b 
from t2, t3 where t2.a=t3.a order by t2.a limit 25;
id	select_type	table	type	possible_keys	key	key_len	ref	rows	Extra
1	SIMPLE	t2	ALL	a	NULL	NULL	NULL	200	Using where; Using filesort
1	SIMPLE	t3	ref	a	a	5	test.t2.a	1	
explain
select t2.pk,t2.a,t2.b,t3.pk,t3.a,t3.b 
from t2, t3 where t2.a=t3.a order by t3.a limit 25;
id	select_type	table	type	possible_keys	key	key_len	ref	rows	Extra
1	SIMPLE	t2	ALL	a	NULL	NULL	NULL	200	Using where; Using filesort
1	SIMPLE	t3	ref	a	a	5	test.t2.a	1	
select t2.pk,t2.a,t2.b,t3.pk,t3.a,t3.b 
from t2, t3 where t2.a=t3.a order by t2.a limit 25;
pk	a	b	pk	a	b
199	801	801	199	801	801
198	802	802	198	802	802
197	803	803	197	803	803
196	804	804	196	804	804
195	805	805	195	805	805
194	806	806	194	806	806
193	807	807	193	807	807
192	808	808	192	808	808
191	809	809	191	809	809
190	810	810	190	810	810
189	811	811	189	811	811
188	812	812	188	812	812
187	813	813	187	813	813
186	814	814	186	814	814
185	815	815	185	815	815
184	816	816	184	816	816
183	817	817	183	817	817
182	818	818	182	818	818
181	819	819	181	819	819
180	820	820	180	820	820
179	821	821	179	821	821
178	822	822	178	822	822
177	823	823	177	823	823
176	824	824	176	824	824
175	825	825	175	825	825
select t2.pk,t2.a,t2.b,t3.pk,t3.a,t3.b 
from t2, t3 where t2.a=t3.a order by t3.a limit 25;
pk	a	b	pk	a	b
199	801	801	199	801	801
198	802	802	198	802	802
197	803	803	197	803	803
196	804	804	196	804	804
195	805	805	195	805	805
194	806	806	194	806	806
193	807	807	193	807	807
192	808	808	192	808	808
191	809	809	191	809	809
190	810	810	190	810	810
189	811	811	189	811	811
188	812	812	188	812	812
187	813	813	187	813	813
186	814	814	186	814	814
185	815	815	185	815	815
184	816	816	184	816	816
183	817	817	183	817	817
182	818	818	182	818	818
181	819	819	181	819	819
180	820	820	180	820	820
179	821	821	179	821	821
178	822	822	178	822	822
177	823	823	177	823	823
176	824	824	176	824	824
175	825	825	175	825	825
#
# Case #3: single table access (the code that decides whether we need
#          "Using temporary" is not invoked)
#
explain select * from t3 where b=a order by a limit 10;
id	select_type	table	type	possible_keys	key	key_len	ref	rows	Extra
1	SIMPLE	t3	index	NULL	a	5	NULL	10	Using where
# This must not use filesort. The query plan should be like the query above:
explain select * from t3 where b=a order by b limit 10;
id	select_type	table	type	possible_keys	key	key_len	ref	rows	Extra
1	SIMPLE	t3	index	NULL	a	5	NULL	10	Using where
drop table t0,t1,t2,t3;
set @@optimizer_switch=@tmp_8989;
set optimizer_switch='orderby_uses_equalities=on';
#
# MDEV-10880: Assertions `keypart_map' or
# `prebuilt->search_tuple->n_fields > 0' fail on DISTINCT and
# GROUP BY constant
#
CREATE TABLE t1 (pk INT PRIMARY KEY);
INSERT INTO t1 VALUES (1),(2),(3);
SELECT DISTINCT pk FROM t1 GROUP BY 'foo';
pk
1
SELECT DISTINCT pk FROM t1;
pk
1
2
3
DROP TABLE t1;
#
# MDEV-21044: Wrong result when using a smaller size for sort buffer
#
create table t1(a varchar(765),b int);
insert into t1 values ("a",1),("b",2),("c",3),("e",4);
insert into t1 values ("d",5),("f",6),("g",7),("h",8);
insert into t1 values ("k",11),("l",12),("i",9),("j",10);
insert into t1 values ("m",13),("n",14),("o",15),("p",16);
set @save_sort_buffer_size= @@sort_buffer_size;
set sort_buffer_size=1024;
select * from t1 order  by b;
a	b
a	1
b	2
c	3
e	4
d	5
f	6
g	7
h	8
i	9
j	10
k	11
l	12
m	13
n	14
o	15
p	16
set @@sort_buffer_size= @save_sort_buffer_size;
drop table t1;
#
# MDEV-22715: SIGSEGV in radixsort_for_str_ptr and in native_compare/my_qsort2 (optimized builds)
#
SET @save_sort_buffer_size= @@sort_buffer_size;
SET @save_max_sort_length= @@max_sort_length;
SET max_sort_length=8;
SET sort_buffer_size=1024;
CREATE TABLE t1(a INT, b DECIMAL(65), c BLOB);
INSERT INTO t1 SELECT seq, seq, seq from seq_1_to_25;
INSERT INTO t1 SELECT seq, seq, seq from seq_1_to_25;
SELECT * FROM t1 ORDER BY a,b;
a	b	c
1	1	1
1	1	1
2	2	2
2	2	2
3	3	3
3	3	3
4	4	4
4	4	4
5	5	5
5	5	5
6	6	6
6	6	6
7	7	7
7	7	7
8	8	8
8	8	8
9	9	9
9	9	9
10	10	10
10	10	10
11	11	11
11	11	11
12	12	12
12	12	12
13	13	13
13	13	13
14	14	14
14	14	14
15	15	15
15	15	15
16	16	16
16	16	16
17	17	17
17	17	17
18	18	18
18	18	18
19	19	19
19	19	19
20	20	20
20	20	20
21	21	21
21	21	21
22	22	22
22	22	22
23	23	23
23	23	23
24	24	24
24	24	24
25	25	25
25	25	25
SET @@sort_buffer_size= @save_sort_buffer_size;
SET @@max_sort_length= @save_max_sort_length;
DROP TABLE t1;
#
# MDEV-22390: Assertion `m_next_rec_ptr >= m_rawmem' failed in Filesort_buffer::spaceleft |
# SIGSEGV in __memmove_avx_unaligned_erms from my_b_write (on optimized)
#
SET @save_max_sort_length= @@max_sort_length;
SET @save_sort_buffer_size= @@sort_buffer_size;
SET @save_max_length_for_sort_data= @@max_length_for_sort_data;
SET max_sort_length=8;
SET sort_buffer_size=1024;
SET max_length_for_sort_data=7000;
CREATE TABLE t1(a VARCHAR(64), b VARCHAR(2048))DEFAULT CHARSET=utf8;
INSERT INTO t1 SELECT seq,seq from seq_1_to_100;
ANALYZE FORMAT=JSON SELECT * FROM t1 ORDER BY a LIMIT 5;
ANALYZE
{
  "query_block": {
    "select_id": 1,
    "r_loops": 1,
    "r_total_time_ms": "REPLACED",
    "read_sorted_file": {
      "r_rows": 5,
      "filesort": {
        "sort_key": "t1.a",
        "r_loops": 1,
        "r_total_time_ms": "REPLACED",
        "r_limit": 5,
        "r_used_priority_queue": false,
        "r_output_rows": 35,
        "r_sort_passes": 1,
        "r_buffer_size": "REPLACED",
        "table": {
          "table_name": "t1",
          "access_type": "ALL",
          "r_loops": 1,
          "rows": 100,
          "r_rows": 100,
          "r_total_time_ms": "REPLACED",
          "filtered": 100,
          "r_filtered": 100
        }
      }
    }
  }
}
SELECT * FROM t1 ORDER BY a LIMIT 5;
a	b
1	1
10	10
100	100
11	11
12	12
SET max_sort_length= @save_max_sort_length;
SET sort_buffer_size= @save_sort_buffer_size;
SET max_length_for_sort_data= @save_max_length_for_sort_data;
DROP TABLE t1;
#
<<<<<<< HEAD
# MDEV-13994: Bad join results with orderby_uses_equalities=on
#
CREATE TABLE books (
id int(16) NOT NULL AUTO_INCREMENT,
library_id int(16) NOT NULL DEFAULT 0,
wings_id int(12) NOT NULL DEFAULT 0,
scheduled_for_removal int(1) DEFAULT 0,
PRIMARY KEY (id),
KEY library_idx (library_id)
) ENGINE=MyISAM AUTO_INCREMENT=1 DEFAULT CHARSET=utf8;
INSERT INTO books VALUES (32625,8663,707,0),(32624,8663,505,1);
CREATE TABLE wings (
id int(11) NOT NULL AUTO_INCREMENT,
department_id int(11) DEFAULT NULL,
PRIMARY KEY (id)
) ENGINE=MyISAM AUTO_INCREMENT=1 DEFAULT CHARSET=utf8;
INSERT INTO wings VALUES (505,11745),(707,11768);
SET @save_optimizer_switch=@@optimizer_switch;
SET optimizer_switch='orderby_uses_equalities=off';
SELECT wings.id as wing_id, wings.department_id FROM wings
WHERE wings.id IN ( SELECT books.wings_id FROM books
WHERE books.library_id = 8663 AND
books.scheduled_for_removal=0 )
ORDER BY wings.id;
wing_id	department_id
707	11768
SET optimizer_switch='orderby_uses_equalities=on';
SELECT wings.id as wing_id, wings.department_id FROM wings
WHERE wings.id IN ( SELECT books.wings_id FROM books
WHERE books.library_id = 8663 AND
books.scheduled_for_removal=0 )
ORDER BY wings.id;
wing_id	department_id
707	11768
explain extended SELECT wings.id as wing_id, wings.department_id FROM wings
WHERE wings.id IN ( SELECT books.wings_id FROM books
WHERE books.library_id = 8663 AND
books.scheduled_for_removal=0 )
ORDER BY wings.id;
id	select_type	table	type	possible_keys	key	key_len	ref	rows	filtered	Extra
1	PRIMARY	<subquery2>	ALL	distinct_key	NULL	NULL	NULL	1	100.00	Using temporary; Using filesort
1	PRIMARY	wings	eq_ref	PRIMARY	PRIMARY	4	test.books.wings_id	1	100.00	
2	MATERIALIZED	books	ref	library_idx	library_idx	4	const	1	100.00	Using where
Warnings:
Note	1003	select `test`.`wings`.`id` AS `wing_id`,`test`.`wings`.`department_id` AS `department_id` from `test`.`wings` semi join (`test`.`books`) where `test`.`books`.`library_id` = 8663 and `test`.`books`.`scheduled_for_removal` = 0 and `test`.`wings`.`id` = `test`.`books`.`wings_id` order by `test`.`wings`.`id`
set optimizer_switch= @save_optimizer_switch;
DROP TABLE books, wings;
#
# MDEV-17796: query with DISTINCT, GROUP BY and ORDER BY
#
CREATE TABLE t1 (id int, gr int, v1 varchar(10));
INSERT INTO t1 VALUES (1,1,'A'), (2,2,'B'), (3,3,NULL), (4,4,'C');
SELECT DISTINCT NULLIF(GROUP_CONCAT(v1), null) FROM t1
WHERE gr in (4,2)
GROUP BY id
ORDER BY id+1 DESC;
NULLIF(GROUP_CONCAT(v1), null)
C
B
DROP TABLE t1;
# End of 10.2 tests
=======
# MDEV-23596: Assertion `tab->ref.use_count' failed in join_read_key_unlock_row
#
CREATE TABLE t1 (a INT PRIMARY KEY, b INT, KEY(b));
INSERT INTO t1 VALUES (0, 1),(1, 2);
CREATE TABLE t2 SELECT * FROM t1;
EXPLAIN SELECT (SELECT 1 FROM t1 WHERE t1.a=t2.b ORDER BY t1.b LIMIT 1) AS c FROM t2;
id	select_type	table	type	possible_keys	key	key_len	ref	rows	Extra
1	PRIMARY	t2	ALL	NULL	NULL	NULL	NULL	2	
2	DEPENDENT SUBQUERY	t1	index	PRIMARY	b	5	NULL	1	Using where
SELECT (SELECT 1 FROM t1 WHERE t1.a=t2.b ORDER BY t1.b LIMIT 1) AS c FROM t2;
c
1
NULL
DROP TABLE t1,t2;
# end of 10.1 tests
>>>>>>> 94e9dc95
<|MERGE_RESOLUTION|>--- conflicted
+++ resolved
@@ -3356,7 +3356,22 @@
 SET max_length_for_sort_data= @save_max_length_for_sort_data;
 DROP TABLE t1;
 #
-<<<<<<< HEAD
+# MDEV-23596: Assertion `tab->ref.use_count' failed in join_read_key_unlock_row
+#
+CREATE TABLE t1 (a INT PRIMARY KEY, b INT, KEY(b));
+INSERT INTO t1 VALUES (0, 1),(1, 2);
+CREATE TABLE t2 SELECT * FROM t1;
+EXPLAIN SELECT (SELECT 1 FROM t1 WHERE t1.a=t2.b ORDER BY t1.b LIMIT 1) AS c FROM t2;
+id	select_type	table	type	possible_keys	key	key_len	ref	rows	Extra
+1	PRIMARY	t2	ALL	NULL	NULL	NULL	NULL	2	
+2	DEPENDENT SUBQUERY	t1	index	PRIMARY	b	5	NULL	1	Using where
+SELECT (SELECT 1 FROM t1 WHERE t1.a=t2.b ORDER BY t1.b LIMIT 1) AS c FROM t2;
+c
+1
+NULL
+DROP TABLE t1,t2;
+# end of 10.1 tests
+#
 # MDEV-13994: Bad join results with orderby_uses_equalities=on
 #
 CREATE TABLE books (
@@ -3417,21 +3432,4 @@
 C
 B
 DROP TABLE t1;
-# End of 10.2 tests
-=======
-# MDEV-23596: Assertion `tab->ref.use_count' failed in join_read_key_unlock_row
-#
-CREATE TABLE t1 (a INT PRIMARY KEY, b INT, KEY(b));
-INSERT INTO t1 VALUES (0, 1),(1, 2);
-CREATE TABLE t2 SELECT * FROM t1;
-EXPLAIN SELECT (SELECT 1 FROM t1 WHERE t1.a=t2.b ORDER BY t1.b LIMIT 1) AS c FROM t2;
-id	select_type	table	type	possible_keys	key	key_len	ref	rows	Extra
-1	PRIMARY	t2	ALL	NULL	NULL	NULL	NULL	2	
-2	DEPENDENT SUBQUERY	t1	index	PRIMARY	b	5	NULL	1	Using where
-SELECT (SELECT 1 FROM t1 WHERE t1.a=t2.b ORDER BY t1.b LIMIT 1) AS c FROM t2;
-c
-1
-NULL
-DROP TABLE t1,t2;
-# end of 10.1 tests
->>>>>>> 94e9dc95
+# End of 10.2 tests