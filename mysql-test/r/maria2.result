--- conflicted
+++ resolved
@@ -17,7 +17,6 @@
 Table	Op	Msg_type	Msg_text
 test.t1	check	status	OK
 drop table t1;
-<<<<<<< HEAD
 create table t1 (i int) engine=maria;
 create table t2 (j int) engine=maria;
 lock table t1 write, t2 read;
@@ -31,7 +30,6 @@
 i
 2
 drop table t1,t2;
-=======
 create table t1(id int, s char(1), unique(s)) engine=maria;
 insert into t1 values(1,"a") on duplicate key update t1.id=t1.id+1;
 insert into t1 values(1,"a") on duplicate key update t1.id=t1.id+1;
@@ -58,4 +56,4 @@
 1	1	1
 3	4	NULL
 5	6	NULL
->>>>>>> 6f8b889a
+drop table t1;