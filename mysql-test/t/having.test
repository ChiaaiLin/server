# test of problems with having (Reported by Mark Rogers)
#

--disable_warnings
drop table if exists t1,t2,t3;
--enable_warnings

create table t1 (a int);
select count(a) as b from t1 where a=0 having b > 0;
insert into t1 values (null);
select count(a) as b from t1 where a=0 having b > 0;
select count(a) as b from t1 where a=0 having b >=0;
explain extended select count(a) as b from t1 where a=0 having b >=0;
drop table t1; 

#
# Test of problem with HAVING and AVG()
#

CREATE TABLE t1 (
  raw_id int(10) NOT NULL default '0',
  chr_start int(10) NOT NULL default '0',
  chr_end int(10) NOT NULL default '0',
  raw_start int(10) NOT NULL default '0',
  raw_end int(10) NOT NULL default '0',
  raw_ori int(2) NOT NULL default '0'
);

INSERT INTO t1 VALUES (469713,1,164123,1,164123,1),(317330,164124,317193,101,153170,1),(469434,317194,375620,101,58527,1),(591816,375621,484273,1,108653,1),(591807,484274,534671,91,50488,1),(318885,534672,649362,101,114791,1),(318728,649363,775520,102,126259,1),(336829,775521,813997,101,38577,1),(317740,813998,953227,101,139330,1),(1,813998,953227,101,139330,1);

CREATE TABLE t2 (
  id int(10) unsigned NOT NULL default '0',
  contig_id int(10) unsigned NOT NULL default '0',
  seq_start int(10) NOT NULL default '0',
  seq_end int(10) NOT NULL default '0',
  strand tinyint(2) NOT NULL default '0',
  KEY id (id)
);
INSERT INTO t2 VALUES (133195,469713,61327,61384,1),(133196,469713,64113,64387,1),(133197,1,1,1,0),(133197,1,1,1,-2);
SELECT e.id,
   MIN( IF(sgp.raw_ori=1,
          (e.seq_start+sgp.chr_start-sgp.raw_start),  
          (sgp.chr_start+sgp.raw_end-e.seq_end))) as start, 
   MAX( IF(sgp.raw_ori=1,
           (e.seq_end+sgp.chr_start-sgp.raw_start),  
           (sgp.chr_start+sgp.raw_end-e.seq_start))) as end, 
   AVG(IF (sgp.raw_ori=1,e.strand,(-e.strand))) as chr_strand 
FROM  t1 sgp,
      t2 e  
WHERE sgp.raw_id=e.contig_id 
GROUP BY e.id 
HAVING chr_strand= -1 and end >= 0 
  AND start <= 999660;
drop table t1,t2;

#
# Test problem with having and MAX() IS NOT NULL
#

CREATE TABLE t1 (Fld1 int(11) default NULL,Fld2 int(11) default NULL);
INSERT INTO t1 VALUES (1,10),(1,20),(2,NULL),(2,NULL),(3,50);
select Fld1, max(Fld2) as q from t1 group by Fld1 having q is not null;
select Fld1, max(Fld2) from t1 group by Fld1 having max(Fld2) is not null;
select Fld1, max(Fld2) from t1 group by Fld1 having avg(Fld2) is not null;
select Fld1, max(Fld2) from t1 group by Fld1 having std(Fld2) is not null;
select Fld1, max(Fld2) from t1 group by Fld1 having variance(Fld2) is not null;
drop table t1;

#
# Test problem with count(distinct) in having
#
create table t1 (id int not null, qty int not null);
insert into t1 values (1,2),(1,3),(2,4),(2,5);
select id, sum(qty) as sqty from t1 group by id having sqty>2;
select sum(qty) as sqty from t1 group by id having count(id) > 0;
select sum(qty) as sqty from t1 group by id having count(distinct id) > 0;
drop table t1;

#
# Test case for Bug #4358 Problem with HAVING clause that uses alias from the
#              select list and TEXT field 
#

CREATE TABLE t1 (
  `id` bigint(20) NOT NULL default '0',
  `description` text
) ENGINE=MyISAM;

CREATE TABLE t2 (
  `id` bigint(20) NOT NULL default '0',
  `description` varchar(20)
) ENGINE=MyISAM;

INSERT INTO t1  VALUES (1, 'test');
INSERT INTO t2 VALUES (1, 'test');

CREATE TABLE t3 (
  `id`       bigint(20) NOT NULL default '0',
  `order_id` bigint(20) NOT NULL default '0'
) ENGINE=MyISAM;

select
	a.id, a.description,
	count(b.id) as c 
from t1 a left join t3 b on a.id=b.order_id 
group by a.id, a.description 
having (a.description is not null) and (c=0);

select
	a.*, 
	count(b.id) as c 
from t2 a left join t3 b on a.id=b.order_id 
group by a.id, a.description
having (a.description is not null) and (c=0);

INSERT INTO t1  VALUES (2, 'test2');

select
	a.id, a.description,
	count(b.id) as c 
from t1 a left join t3 b on a.id=b.order_id 
group by a.id, a.description 
having (a.description is not null) and (c=0);
drop table t1,t2,t3;

#
# Bug #14274: HAVING clause containing only set function
#

CREATE TABLE t1 (a int);
INSERT INTO t1 VALUES (3), (4), (1), (3), (1);

SELECT SUM(a) FROM t1 GROUP BY a HAVING SUM(a)>0;
SELECT SUM(a) FROM t1 GROUP BY a HAVING SUM(a);

DROP TABLE t1;

<<<<<<< HEAD
# End of 4.1 tests

#
# Tests for WL#1972 CORRECT EVALUATION OF COLUMN REFERENCES IN THE HAVING CLAUSE
# Per the SAP VERI tests and WL#1972, MySQL must ensure that HAVING can
# correctly evaluate column references from the GROUP BY clause, even if the
# same references are not also found in the select list.
#

# set global sql_mode='ansi';
# set session sql_mode='ansi';

create table t1 (col1 int, col2 varchar(5), col_t1 int);
create table t2 (col1 int, col2 varchar(5), col_t2 int);
create table t3 (col1 int, col2 varchar(5), col_t3 int);

insert into t1 values(10,'hello',10);
insert into t1 values(20,'hello',20);
insert into t1 values(30,'hello',30);
insert into t1 values(10,'bye',10);
insert into t1 values(10,'sam',10);
insert into t1 values(10,'bob',10);

insert into t2 select * from t1;
insert into t3 select * from t1;

select count(*) from t1 group by col1 having col1 = 10;
select count(*) as count_col1 from t1 group by col1 having col1 = 10;
select count(*) as count_col1 from t1 as tmp1 group by col1 having col1 = 10;
select count(*) from t1 group by col2 having col2 = 'hello';
--error 1054
select count(*) from t1 group by col2 having col1 = 10;
select col1 as count_col1 from t1 as tmp1 group by col1 having col1 = 10;
select col1 as count_col1 from t1 as tmp1 group by col1 having count_col1 = 10;
select col1 as count_col1 from t1 as tmp1 group by count_col1 having col1 = 10;
# ANSI: should return SQLSTATE 42000 Syntax error or access violation 
# MySQL: returns 10 - because of GROUP BY name resolution
select col1 as count_col1 from t1 as tmp1 group by count_col1 having count_col1 = 10;
# ANSI: should return SQLSTATE 42000 Syntax error or access violation 
# MySQL: returns 10 - because of GROUP BY name resolution
select col1 as count_col1,col2 from t1 as tmp1 group by col1,col2 having col1 = 10;
select col1 as count_col1,col2 from t1 as tmp1 group by col1,col2 having count_col1 = 10;
select col1 as count_col1,col2 from t1 as tmp1 group by col1,col2 having col2 = 'hello';
select col1 as count_col1,col2 as group_col2 from t1 as tmp1 group by col1,col2 having group_col2 = 'hello';
--error 1064
select sum(col1) as co12 from t1 group by col2 having col2 10; 
select sum(col1) as co2, count(col2) as cc from t1 group by col1 having col1 =10; 
--error 1054
select t2.col2 from t2 group by t2.col1, t2.col2 having t1.col1 <= 10;


#
# queries with nested sub-queries
#

# the having column is resolved in the same query
select t1.col1 from t1
where t1.col2 in 
      (select t2.col2 from t2 
       group by t2.col1, t2.col2 having t2.col1 <= 10);

select t1.col1 from t1
where t1.col2 in 
      (select t2.col2 from t2
       group by t2.col1, t2.col2
       having t2.col1 <=
              (select min(t3.col1) from t3));

# the having column is resolved in the SELECT clause of the outer query -
# works in ANSI
select t1.col1 from t1
where t1.col2 in
      (select t2.col2 from t2 
       group by t2.col1, t2.col2 having t1.col1 <= 10);

# the having column is resolved in the SELECT clause of the outer query -
# error in ANSI, works with MySQL extension
select t1.col1 as tmp_col from t1
where t1.col2 in 
      (select t2.col2 from t2 
       group by t2.col1, t2.col2 having tmp_col <= 10);

# the having column is resolved in the FROM clause of the outer query -
# works in ANSI
select t1.col1 from t1
where t1.col2 in 
      (select t2.col2 from t2 
       group by t2.col1, t2.col2 having col_t1 <= 10);

# Item_field must be resolved in the same way as Item_ref
select sum(col1) from t1
group by col_t1
having (select col_t1 from t2 where col_t1 = col_t2 order by col_t2 limit 1);

# nested queries with HAVING, inner having column resolved in outer FROM clause
# the outer having column is not referenced in GROUP BY which results in an error
--error 1054
select t1.col1 from t1
where t1.col2 in 
      (select t2.col2 from t2 
       group by t2.col1, t2.col2 having col_t1 <= 10)
having col_t1 <= 20;

# both having columns are resolved in the GROUP clause of the outer query
select t1.col1 from t1
where t1.col2 in 
      (select t2.col2 from t2 
       group by t2.col1, t2.col2 having col_t1 <= 10)
group by col_t1
having col_t1 <= 20;

#
# nested HAVING clauses
#

# non-correlated subqueries
select col_t1, sum(col1) from t1
group by col_t1
having col_t1 > 10 and
       exists (select sum(t2.col1) from t2
               group by t2.col2 having t2.col2 > 'b');

# correlated subqueries - inner having column 't1.col2' resolves to
# the outer FROM clause, which cannot be used because the outer query
# is grouped
--error 1054
select sum(col1) from t1
group by col_t1
having col_t1 in (select sum(t2.col1) from t2
                  group by t2.col2, t2.col1 having t2.col1 = t1.col1);

# correlated subqueries - inner having column 'col_t1' resolves to
# the outer GROUP clause
select sum(col1) from t1
group by col_t1
having col_t1 in (select sum(t2.col1) from t2
                  group by t2.col2, t2.col1 having t2.col1 = col_t1);

#
# queries with joins and ambiguous column names
#
--error 1052
select t1.col1, t2.col1 from t1, t2 where t1.col1 = t2.col1
group by t1.col1, t2.col1 having col1 = 2;

--error 1052
select t1.col1*10+t2.col1 from t1,t2 where t1.col1=t2.col1
group by t1.col1, t2.col1 having col1 = 2;

drop table t1, t2, t3;

# More queries to test ANSI compatibility
create table t1 (s1 int);
insert into t1 values (1),(2),(3);

select count(*) from t1 group by s1 having s1 is null;

# prepared statements prints warnings too early
--disable_ps_protocol
select s1*0 as s1 from t1 group by s1 having s1 <> 0;
--enable_ps_protocol

# ANSI requires: 3 rows
# MySQL returns: 0 rows - because of GROUP BY name resolution

select s1*0 from t1 group by s1 having s1 = 0;

select s1 from t1 group by 1 having 1 = 0;

select count(s1) from t1 group by s1 having count(1+1)=2;
# ANSI requires: 3 rows
# MySQL returns: 0 rows - because of GROUP BY name resolution

select count(s1) from t1 group by s1 having s1*0=0;

-- error 1052
select * from t1 a, t1 b group by a.s1 having s1 is null;
# ANSI requires: 0 rows
# MySQL returns:
# "ERROR 1052 (23000): Column 's1' in having clause is ambiguous"
# I think the column is ambiguous in ANSI too.
# It is the same as:
#   select a.s1, b.s1 from t1 a, t1 b group by a.s1 having s1 is null;
# currently we first check SELECT, thus s1 is ambiguous.

drop table t1;

create table t1 (s1 char character set latin1 collate latin1_german1_ci);
insert into t1 values ('ü'),('y');

select s1,count(s1) from t1
group by s1 collate latin1_swedish_ci having s1 = 'y';
# ANSI requires: 1 row, with count(s1) = 2
# MySQL returns: 1 row, with count(s1) = 1

drop table t1;
=======
#
# Bug #14927: HAVING clause containing constant false conjunct
#

CREATE TABLE t1 (a int);
INSERT INTO t1 VALUES (1), (2), (1), (3), (2), (1);

SELECT a FROM t1 GROUP BY a HAVING a > 1;
SELECT a FROM t1 GROUP BY a HAVING 1 != 1 AND a > 1;
SELECT 0 AS x, a FROM t1 GROUP BY x,a HAVING x=1 AND a > 1;

EXPLAIN SELECT a FROM t1 GROUP BY a HAVING 1 != 1 AND a > 1;
EXPLAIN SELECT 0 AS x, a FROM t1 GROUP BY x,a HAVING x=1 AND a > 1;

DROP table t1;  

# End of 4.1 tests
>>>>>>> 4abab51c
<|MERGE_RESOLUTION|>--- conflicted
+++ resolved
@@ -135,7 +135,22 @@
 
 DROP TABLE t1;
 
-<<<<<<< HEAD
+#
+# Bug #14927: HAVING clause containing constant false conjunct
+#
+
+CREATE TABLE t1 (a int);
+INSERT INTO t1 VALUES (1), (2), (1), (3), (2), (1);
+
+SELECT a FROM t1 GROUP BY a HAVING a > 1;
+SELECT a FROM t1 GROUP BY a HAVING 1 != 1 AND a > 1;
+SELECT 0 AS x, a FROM t1 GROUP BY x,a HAVING x=1 AND a > 1;
+
+EXPLAIN SELECT a FROM t1 GROUP BY a HAVING 1 != 1 AND a > 1;
+EXPLAIN SELECT 0 AS x, a FROM t1 GROUP BY x,a HAVING x=1 AND a > 1;
+
+DROP table t1;  
+
 # End of 4.1 tests
 
 #
@@ -331,23 +346,4 @@
 # ANSI requires: 1 row, with count(s1) = 2
 # MySQL returns: 1 row, with count(s1) = 1
 
-drop table t1;
-=======
-#
-# Bug #14927: HAVING clause containing constant false conjunct
-#
-
-CREATE TABLE t1 (a int);
-INSERT INTO t1 VALUES (1), (2), (1), (3), (2), (1);
-
-SELECT a FROM t1 GROUP BY a HAVING a > 1;
-SELECT a FROM t1 GROUP BY a HAVING 1 != 1 AND a > 1;
-SELECT 0 AS x, a FROM t1 GROUP BY x,a HAVING x=1 AND a > 1;
-
-EXPLAIN SELECT a FROM t1 GROUP BY a HAVING 1 != 1 AND a > 1;
-EXPLAIN SELECT 0 AS x, a FROM t1 GROUP BY x,a HAVING x=1 AND a > 1;
-
-DROP table t1;  
-
-# End of 4.1 tests
->>>>>>> 4abab51c
+drop table t1;