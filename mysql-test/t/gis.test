--- conflicted
+++ resolved
@@ -1293,59 +1293,6 @@
 #WHERE lakes.name = 'Blue Lake'; 
 
 DROP DATABASE gis_ogs;
-<<<<<<< HEAD
-USE test;
-
-
---echo #
---echo # BUG#12414917 - ISCLOSED() CRASHES ON 64-BIT BUILDS
---echo #
-SELECT ISCLOSED(CONVERT(CONCAT('     ', 0x2), BINARY(20)));
-
---echo #
---echo # BUG#12537203 - CRASH WHEN SUBSELECTING GLOBAL VARIABLES IN 
---echo # GEOMETRY FUNCTION ARGUMENTS
---echo #
---replace_regex /non geometric .* value/non geometric '' value/
---error ER_ILLEGAL_VALUE_FOR_TYPE
-SELECT GEOMETRYCOLLECTION((SELECT @@OLD));
-
-
---echo End of 5.1 tests
-
-
---echo #
---echo # Bug#11908153: CRASH AND/OR VALGRIND ERRORS IN FIELD_BLOB::GET_KEY_IMAGE
---echo #
-
-CREATE TABLE g1
-(a geometry NOT NULL, UNIQUE KEY i (a(151))) engine=myisam;
-
-INSERT INTO g1 VALUES (geomfromtext('point(1 1)'));
-INSERT INTO g1 VALUES (geomfromtext('point(1 2)'));
-
-FLUSH TABLES;
-
-SELECT 1 FROM g1 
-FORCE INDEX(i) WHERE a = date_sub(now(), interval 2808.4 year_month)
-;
-
-DROP TABLE g1;
-
---echo #
---echo # Bug#13013970 MORE CRASHES IN FIELD_BLOB::GET_KEY_IMAGE
---echo #
-
-CREATE TABLE g1(a TEXT NOT NULL, KEY(a(255)));
-
-INSERT INTO g1 VALUES ('a'),('a');
-SELECT 1 FROM g1 WHERE a >= ANY
-(SELECT 1 FROM g1 WHERE a = geomfromtext('') OR a) ;
-
-DROP TABLE g1;
-
---echo End of 5.5 tests
-=======
 
 --echo #
 --echo # BUG #1043845 st_distance() results are incorrect depending on variable order
@@ -1361,4 +1308,54 @@
                            -95.9673057475387 36.1344478941074,
                            -95.9673063519371 36.134484524621,
                            -95.9673049102515 36.1343976584193) ')) ;
->>>>>>> 823adf0a
+USE test;
+
+
+--echo #
+--echo # BUG#12414917 - ISCLOSED() CRASHES ON 64-BIT BUILDS
+--echo #
+SELECT ISCLOSED(CONVERT(CONCAT('     ', 0x2), BINARY(20)));
+
+--echo #
+--echo # BUG#12537203 - CRASH WHEN SUBSELECTING GLOBAL VARIABLES IN 
+--echo # GEOMETRY FUNCTION ARGUMENTS
+--echo #
+--replace_regex /non geometric .* value/non geometric '' value/
+--error ER_ILLEGAL_VALUE_FOR_TYPE
+SELECT GEOMETRYCOLLECTION((SELECT @@OLD));
+
+
+--echo End of 5.1 tests
+
+
+--echo #
+--echo # Bug#11908153: CRASH AND/OR VALGRIND ERRORS IN FIELD_BLOB::GET_KEY_IMAGE
+--echo #
+
+CREATE TABLE g1
+(a geometry NOT NULL, UNIQUE KEY i (a(151))) engine=myisam;
+
+INSERT INTO g1 VALUES (geomfromtext('point(1 1)'));
+INSERT INTO g1 VALUES (geomfromtext('point(1 2)'));
+
+FLUSH TABLES;
+
+SELECT 1 FROM g1 
+FORCE INDEX(i) WHERE a = date_sub(now(), interval 2808.4 year_month)
+;
+
+DROP TABLE g1;
+
+--echo #
+--echo # Bug#13013970 MORE CRASHES IN FIELD_BLOB::GET_KEY_IMAGE
+--echo #
+
+CREATE TABLE g1(a TEXT NOT NULL, KEY(a(255)));
+
+INSERT INTO g1 VALUES ('a'),('a');
+SELECT 1 FROM g1 WHERE a >= ANY
+(SELECT 1 FROM g1 WHERE a = geomfromtext('') OR a) ;
+
+DROP TABLE g1;
+
+--echo End of 5.5 tests