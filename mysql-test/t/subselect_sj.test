--- conflicted
+++ resolved
@@ -852,7 +852,44 @@
 --echo # End of Bug#49198
 
 --echo #
-<<<<<<< HEAD
+--echo # Bug#45174: Incorrectly applied equality propagation caused wrong
+--echo # result on a query with a materialized semi-join.
+--echo #
+
+CREATE TABLE `t1` (
+  `pk` int(11) NOT NULL AUTO_INCREMENT,
+  `varchar_key` varchar(1) NOT NULL,
+  `varchar_nokey` varchar(1) NOT NULL,
+  PRIMARY KEY (`pk`),
+  KEY `varchar_key` (`varchar_key`)
+);
+
+INSERT INTO `t1` VALUES (11,'m','m'),(12,'j','j'),(13,'z','z'),(14,'a','a'),(15,'',''),(16,'e','e'),(17,'t','t'),(19,'b','b'),(20,'w','w'),(21,'m','m'),(23,'',''),(24,'w','w'),(26,'e','e'),(27,'e','e'),(28,'p','p');
+
+CREATE TABLE `t2` (
+  `varchar_nokey` varchar(1) NOT NULL
+);
+
+INSERT INTO `t2` VALUES ('v'),('u'),('n'),('l'),('h'),('u'),('n'),('j'),('k'),('e'),('i'),('u'),('n'),('b'),('x'),(''),('q'),('u');
+
+EXPLAIN EXTENDED SELECT varchar_nokey
+FROM t2  
+WHERE ( `varchar_nokey`  , `varchar_nokey`  )  IN (  
+SELECT `varchar_key`  , `varchar_nokey`  
+FROM t1  
+WHERE `varchar_nokey`  < 'n' XOR `pk`  )   ;
+
+SELECT varchar_nokey
+FROM t2  
+WHERE ( `varchar_nokey`  , `varchar_nokey`  )  IN (  
+SELECT `varchar_key`  , `varchar_nokey`  
+FROM t1  
+WHERE `varchar_nokey`  < 'n' XOR `pk`  )   ;
+
+DROP TABLE t1, t2;
+
+--echo # End of the test for bug#45174.
+--echo #
 --echo # BUG#43768: Prepared query with nested subqueries core dumps on second execution
 --echo #
 create table t1 (
@@ -907,42 +944,3 @@
 drop table t1,t2,t3,t4;
 
 
-=======
---echo # Bug#45174: Incorrectly applied equality propagation caused wrong
---echo # result on a query with a materialized semi-join.
---echo #
-
-CREATE TABLE `t1` (
-  `pk` int(11) NOT NULL AUTO_INCREMENT,
-  `varchar_key` varchar(1) NOT NULL,
-  `varchar_nokey` varchar(1) NOT NULL,
-  PRIMARY KEY (`pk`),
-  KEY `varchar_key` (`varchar_key`)
-);
-
-INSERT INTO `t1` VALUES (11,'m','m'),(12,'j','j'),(13,'z','z'),(14,'a','a'),(15,'',''),(16,'e','e'),(17,'t','t'),(19,'b','b'),(20,'w','w'),(21,'m','m'),(23,'',''),(24,'w','w'),(26,'e','e'),(27,'e','e'),(28,'p','p');
-
-CREATE TABLE `t2` (
-  `varchar_nokey` varchar(1) NOT NULL
-);
-
-INSERT INTO `t2` VALUES ('v'),('u'),('n'),('l'),('h'),('u'),('n'),('j'),('k'),('e'),('i'),('u'),('n'),('b'),('x'),(''),('q'),('u');
-
-EXPLAIN EXTENDED SELECT varchar_nokey
-FROM t2  
-WHERE ( `varchar_nokey`  , `varchar_nokey`  )  IN (  
-SELECT `varchar_key`  , `varchar_nokey`  
-FROM t1  
-WHERE `varchar_nokey`  < 'n' XOR `pk`  )   ;
-
-SELECT varchar_nokey
-FROM t2  
-WHERE ( `varchar_nokey`  , `varchar_nokey`  )  IN (  
-SELECT `varchar_key`  , `varchar_nokey`  
-FROM t1  
-WHERE `varchar_nokey`  < 'n' XOR `pk`  )   ;
-
-DROP TABLE t1, t2;
-
---echo # End of the test for bug#45174.
->>>>>>> b9ba7c5c
