#
# test of ISNULL()
#

--disable_warnings
drop table if exists t1;
--enable_warnings

create table t1 (id int auto_increment primary key not null, mydate date not null);
insert into t1 values (0,"2002-05-01"),(0,"2002-05-01"),(0,"2002-05-01");
flush tables;
select * from t1 where isnull(to_days(mydate));
drop table t1;

# End of 4.1 tests

<<<<<<< HEAD
#
# Bug #41371    Select returns 1 row with condition "col is not null and col is null"
#

CREATE TABLE t1 (id INTEGER UNSIGNED NOT NULL AUTO_INCREMENT, PRIMARY KEY(id));
INSERT INTO t1( id ) VALUES ( NULL );
SELECT t1.id  FROM t1  WHERE (id  is not null and id is null );
DROP TABLE t1;

# End of 5.1 tests
=======
--echo #
--echo # Bug#53933 crash when using uncacheable subquery in the having clause of outer query
--echo #

CREATE TABLE t1 (f1 INT);
INSERT INTO t1 VALUES (0),(0);

SELECT ISNULL((SELECT GET_LOCK('Bug#53933', 0) FROM t1 GROUP BY f1)) AS f2
FROM t1 GROUP BY f1 HAVING f2 = f2;
SELECT RELEASE_LOCK('Bug#53933');

DROP TABLE t1;

--echo End of 5.0 tests
>>>>>>> 39065d51
<|MERGE_RESOLUTION|>--- conflicted
+++ resolved
@@ -14,18 +14,6 @@
 
 # End of 4.1 tests
 
-<<<<<<< HEAD
-#
-# Bug #41371    Select returns 1 row with condition "col is not null and col is null"
-#
-
-CREATE TABLE t1 (id INTEGER UNSIGNED NOT NULL AUTO_INCREMENT, PRIMARY KEY(id));
-INSERT INTO t1( id ) VALUES ( NULL );
-SELECT t1.id  FROM t1  WHERE (id  is not null and id is null );
-DROP TABLE t1;
-
-# End of 5.1 tests
-=======
 --echo #
 --echo # Bug#53933 crash when using uncacheable subquery in the having clause of outer query
 --echo #
@@ -40,4 +28,14 @@
 DROP TABLE t1;
 
 --echo End of 5.0 tests
->>>>>>> 39065d51
+
+#
+# Bug #41371    Select returns 1 row with condition "col is not null and col is null"
+#
+
+CREATE TABLE t1 (id INTEGER UNSIGNED NOT NULL AUTO_INCREMENT, PRIMARY KEY(id));
+INSERT INTO t1( id ) VALUES ( NULL );
+SELECT t1.id  FROM t1  WHERE (id  is not null and id is null );
+DROP TABLE t1;
+
+# End of 5.1 tests
