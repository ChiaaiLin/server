--- conflicted
+++ resolved
@@ -808,7 +808,6 @@
 DROP TABLE t1;
 USE test;
 
-<<<<<<< HEAD
 #
 # Bug#20363: Create view on just created view is now denied
 #
@@ -867,7 +866,7 @@
 DROP TABLE test2.t1, test1.t0;
 DROP DATABASE test2;
 DROP DATABASE test1;
-=======
+
 
 #
 # BUG#20570: CURRENT_USER() in a VIEW with SQL SECURITY DEFINER
@@ -928,5 +927,4 @@
 DROP VIEW v1;
 DROP USER mysqltest_u1@localhost;
 
-# End of 5.0 tests.
->>>>>>> a2fc4843
+# End of 5.0 tests.