--- conflicted
+++ resolved
@@ -220,19 +220,6 @@
 drop table t1;
 set names latin1;
 
-<<<<<<< HEAD
-# End of 4.1 tests
-
-#
-# BUG#19580 - FULLTEXT search produces wrong results on UTF-8 columns
-#
-SET NAMES utf8;
-CREATE TABLE t1(a VARCHAR(255), FULLTEXT(a)) ENGINE=MyISAM DEFAULT CHARSET=utf8;
-INSERT INTO t1 VALUES('„MySQL“');
-SELECT a FROM t1 WHERE MATCH a AGAINST('“MySQL„' IN BOOLEAN MODE);
-DROP TABLE t1;
-SET NAMES latin1;
-=======
 #
 # BUG#29299 - repeatable myisam fulltext index corruption
 #
@@ -246,4 +233,13 @@
 DROP TABLE t1;
 
 # End of 4.1 tests
->>>>>>> e9b17000
+
+#
+# BUG#19580 - FULLTEXT search produces wrong results on UTF-8 columns
+#
+SET NAMES utf8;
+CREATE TABLE t1(a VARCHAR(255), FULLTEXT(a)) ENGINE=MyISAM DEFAULT CHARSET=utf8;
+INSERT INTO t1 VALUES('„MySQL“');
+SELECT a FROM t1 WHERE MATCH a AGAINST('“MySQL„' IN BOOLEAN MODE);
+DROP TABLE t1;
+SET NAMES latin1;