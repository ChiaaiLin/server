connect node_3, 127.0.0.1, root, , test, $NODE_MYPORT_3;
connection node_1;
CREATE TABLE t1 (f1 INTEGER) ENGINE=InnoDB;
SET GLOBAL wsrep_provider_options='gmcast.isolate=1';
SET SESSION wsrep_on = OFF;
SET SESSION wsrep_on = ON;
<<<<<<< HEAD
connection node_3;
=======
SET global wsrep_sync_wait=0;
>>>>>>> 758af98f
START SLAVE;
include/wait_for_slave_param.inc [Slave_IO_Running]
connection node_1;
SET GLOBAL wsrep_provider_options='gmcast.isolate=0';
connection node_3;
include/wait_for_slave_to_start.inc
connection node_1;
INSERT INTO t1 VALUES (1);
connection node_3;
connection node_1;
DROP TABLE t1;
<<<<<<< HEAD
connection node_3;
=======
SET global wsrep_sync_wait=7;
>>>>>>> 758af98f
STOP SLAVE;
RESET SLAVE ALL;
CALL mtr.add_suppression('failed registering on master');
CALL mtr.add_suppression('You need to use --log-bin to make --binlog-format work');<|MERGE_RESOLUTION|>--- conflicted
+++ resolved
@@ -4,11 +4,8 @@
 SET GLOBAL wsrep_provider_options='gmcast.isolate=1';
 SET SESSION wsrep_on = OFF;
 SET SESSION wsrep_on = ON;
-<<<<<<< HEAD
+SET global wsrep_sync_wait=0;
 connection node_3;
-=======
-SET global wsrep_sync_wait=0;
->>>>>>> 758af98f
 START SLAVE;
 include/wait_for_slave_param.inc [Slave_IO_Running]
 connection node_1;
@@ -20,11 +17,8 @@
 connection node_3;
 connection node_1;
 DROP TABLE t1;
-<<<<<<< HEAD
+SET global wsrep_sync_wait=7;
 connection node_3;
-=======
-SET global wsrep_sync_wait=7;
->>>>>>> 758af98f
 STOP SLAVE;
 RESET SLAVE ALL;
 CALL mtr.add_suppression('failed registering on master');
