--- conflicted
+++ resolved
@@ -1,12 +1,7 @@
 select * from information_schema.plugins where plugin_name like '%aria';
 PLUGIN_NAME	PLUGIN_VERSION	PLUGIN_STATUS	PLUGIN_TYPE	PLUGIN_TYPE_VERSION	PLUGIN_LIBRARY	PLUGIN_LIBRARY_VERSION	PLUGIN_AUTHOR	PLUGIN_DESCRIPTION	PLUGIN_LICENSE	PLUGIN_MATURITY	PLUGIN_AUTH_VERSION
-<<<<<<< HEAD
-Maria	1.5	ACTIVE	DAEMON	50300.0	NULL	NULL	Monty Program Ab	Compatibility aliases for the Aria engine	GPL	Gamma	1.5
-Aria	1.5	ACTIVE	STORAGE ENGINE	50300.0	NULL	NULL	Monty Program Ab	Crash-safe tables with MyISAM heritage	GPL	Gamma	1.5
-=======
 Maria	1.5	ACTIVE	DAEMON	#	NULL	NULL	Monty Program Ab	Compatibility aliases for the Aria engine	GPL	Gamma	1.5
 Aria	1.5	ACTIVE	STORAGE ENGINE	#	NULL	NULL	Monty Program Ab	Crash-safe tables with MyISAM heritage	GPL	Gamma	1.5
->>>>>>> 5811df5d
 select maria_vars.variable_name, aria_vars.variable_name from
 information_schema.session_variables as maria_vars left join
 information_schema.session_variables as aria_vars
