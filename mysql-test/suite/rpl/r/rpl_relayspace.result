include/master-slave.inc
[connection master]
<<<<<<< HEAD
stop slave;
include/wait_for_slave_to_stop.inc
=======
include/stop_slave.inc
>>>>>>> 21163d68
create table t1 (a int);
drop table t1;
create table t1 (a int);
drop table t1;
reset slave;
start slave io_thread;
include/wait_for_slave_param.inc [Slave_IO_State]
include/stop_slave_io.inc
reset slave;
include/start_slave.inc
include/assert.inc [Assert that master_pos_wait does not timeout nor it returns NULL]
include/rpl_end.inc<|MERGE_RESOLUTION|>--- conflicted
+++ resolved
@@ -1,11 +1,6 @@
 include/master-slave.inc
 [connection master]
-<<<<<<< HEAD
-stop slave;
-include/wait_for_slave_to_stop.inc
-=======
 include/stop_slave.inc
->>>>>>> 21163d68
 create table t1 (a int);
 drop table t1;
 create table t1 (a int);
