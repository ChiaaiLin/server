--- conflicted
+++ resolved
@@ -29,20 +29,7 @@
 flush tables;
 select * from t1;
 a	b	v
-<<<<<<< HEAD
-1	2	0.3333000000000000000
-=======
 1	2	0.3333333330000000000
-select * from t5;
-a	b	v
-20141010	2	October
-select * from t6;
-a	b	v
-20141010	2	Friday
-select * from t7;
-a	b	v
-20141010	2	Friday Fri October Oct
->>>>>>> d6302c9a
 select * from t8;
 a	b	v
 1234567890	2	2009-02-14 00:31:30
