--- conflicted
+++ resolved
@@ -477,24 +477,17 @@
   }
   # ... direct parent for "tar.gz" installations, ...
   $glob_basedir=         dirname($glob_mysql_test_dir);
-<<<<<<< HEAD
-=======
   # ... or one more level up, for RPM installations.
   if ( ! -d "$glob_basedir/bin" )
   {
     $glob_basedir=       dirname($glob_basedir);
   }
-  # "mysql-bench" might be installed, but need not be.
-  $glob_mysql_bench_dir= "$glob_basedir/mysql-bench"; # FIXME make configurable
-  if ( ! -d "$glob_mysql_bench_dir" )
-  {
-    $glob_mysql_bench_dir= undef;
-  }
->>>>>>> 31bd60a3
 
   # Expect mysql-bench to be located adjacent to the source tree, by default
   $glob_mysql_bench_dir= "$glob_basedir/../mysql-bench"
     unless defined $glob_mysql_bench_dir;
+  $glob_mysql_bench_dir= undef
+    unless -d $glob_mysql_bench_dir;
 
   $path_my_basedir=
     $opt_source_dist ? $glob_mysql_test_dir : $glob_basedir;
@@ -524,6 +517,7 @@
 				       "$path_client_bindir/mysqld-max",
 				       "$glob_basedir/libexec/mysqld",
 				       "$glob_basedir/bin/mysqld",
+                                       "$glob_basedir/sbin/mysqld",
 				       "$glob_basedir/sql/release/mysqld",
 				       "$glob_basedir/sql/debug/mysqld");
 
@@ -1348,21 +1342,6 @@
 
 }
 
-<<<<<<< HEAD
-=======
-    if ( $glob_win32 )
-    {
-      $exe_mysqld=         mtr_exe_exists ("$glob_basedir/bin/mysqld-nt",
-                                           "$glob_basedir/bin/mysqld",
-                                           "$glob_basedir/bin/mysqld-debug",);
-    }
-    else
-    {
-      $exe_mysqld=         mtr_exe_exists ("$glob_basedir/libexec/mysqld",
-                                           "$glob_basedir/bin/mysqld",
-                                           "$glob_basedir/sbin/mysqld");
-    }
->>>>>>> 31bd60a3
 
 sub executable_setup_im () {
 
@@ -1370,7 +1349,9 @@
   $exe_im=
     mtr_exe_maybe_exists(
       "$glob_basedir/server-tools/instance-manager/mysqlmanager",
-      "$glob_basedir/libexec/mysqlmanager");
+      "$glob_basedir/libexec/mysqlmanager",
+      "$glob_basedir/bin/mysqlmanager",
+      "$glob_basedir/sbin/mysqlmanager");
 
   return ($exe_im eq "");
 }
