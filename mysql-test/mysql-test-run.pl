#!/usr/bin/perl
# -*- cperl -*-

# This is a transformation of the "mysql-test-run" Bourne shell script
# to Perl. There are reasons this rewrite is not the prettiest Perl
# you have seen
#
#   - The original script is huge and for most part uncommented,
#     not even a usage description of the flags.
#
#   - There has been an attempt to write a replacement in C for the
#     original Bourne shell script. It was kind of working but lacked
#     lot of functionality to really be a replacement. Not to redo
#     that mistake and catch all the obscure features of the original
#     script, the rewrite in Perl is more close to the original script
#     meaning it also share some of the ugly parts as well.
#
#   - The original intention was that this script was to be a prototype
#     to be the base for a new C version with full functionality. Since
#     then it was decided that the Perl version should replace the
#     Bourne shell version, but the Perl style still reflects the wish
#     to make the Perl to C step easy.
#
# Some coding style from the original intent has been kept
#
#   - To make this Perl script easy to alter even for those that not
#     code Perl that often, the coding style is as close as possible to
#     the C/C++ MySQL coding standard.
#
#   - All lists of arguments to send to commands are Perl lists/arrays,
#     not strings we append args to. Within reason, most string
#     concatenation for arguments should be avoided.
#
#   - Functions defined in the main program are not to be prefixed,
#     functions in "library files" are to be prefixed with "mtr_" (for
#     Mysql-Test-Run). There are some exceptions, code that fits best in
#     the main program, but are put into separate files to avoid
#     clutter, may be without prefix.
#
#   - All stat/opendir/-f/ is to be kept in collect_test_cases(). It
#     will create a struct that the rest of the program can use to get
#     the information. This separates the "find information" from the
#     "do the work" and makes the program more easy to maintain.
#
#   - At the moment, there are tons of "global" variables that control
#     this script, even accessed from the files in "lib/*.pl". This
#     will change over time, for now global variables are used instead
#     of using %opt, %path and %exe hashes, because I want more
#     compile time checking, that hashes would not give me. Once this
#     script is debugged, hashes will be used and passed as parameters
#     to functions, to more closely mimic how it would be coded in C
#     using structs.
#
#   - The rule when it comes to the logic of this program is
#
#       command_line_setup() - is to handle the logic between flags
#       collect_test_cases() - is to do its best to select what tests
#                              to run, dig out options, if needs restart etc.
#       run_testcase()       - is to run a single testcase, and follow the
#                              logic set in both above. No, or rare file
#                              system operations. If a test seems complex,
#                              it should probably not be here.
#
# A nice way to trace the execution of this script while debugging
# is to use the Devel::Trace package found at
# "http://www.plover.com/~mjd/perl/Trace/" and run this script like
# "perl -d:Trace mysql-test-run.pl"
#
# FIXME Save a PID file from this code as well, to record the process
#       id we think it has. In Cygwin, a fork creates one Cygwin process,
#       and then the real Win32 process. Cygwin Perl can only kill Cygwin
#       processes. And "mysqld --bootstrap ..." doesn't save a PID file.

$Devel::Trace::TRACE= 0;       # Don't trace boring init stuff

#require 5.6.1;
use File::Path;
use File::Basename;
use File::Copy;
use Cwd;
use Getopt::Long;
use Sys::Hostname;
#use Carp;
use IO::Socket;
use IO::Socket::INET;
use Data::Dumper;
use strict;
#use diagnostics;

require "lib/mtr_cases.pl";
require "lib/mtr_process.pl";
require "lib/mtr_timer.pl";
require "lib/mtr_io.pl";
require "lib/mtr_gcov.pl";
require "lib/mtr_gprof.pl";
require "lib/mtr_report.pl";
require "lib/mtr_diff.pl";
require "lib/mtr_match.pl";
require "lib/mtr_misc.pl";
require "lib/mtr_stress.pl";

$Devel::Trace::TRACE= 1;

# Used by gcov
our @mysqld_src_dirs=
  (
   "strings",
   "mysys",
   "include",
   "extra",
   "regex",
   "isam",
   "merge",
   "myisam",
   "myisammrg",
   "heap",
   "sql",
  );

##############################################################################
#
#  Default settings
#
##############################################################################

# We are to use handle_options() in "mysys/my_getopt.c" for the C version
#
# In the C version we want to use structs and, in some cases, arrays of
# structs. We let each struct be a separate hash.

# Misc global variables

our $glob_win32=                  0; # OS and native Win32 executables
our $glob_win32_perl=             0; # ActiveState Win32 Perl
our $glob_cygwin_perl=            0; # Cygwin Perl
our $glob_mysql_test_dir=         undef;
our $glob_mysql_bench_dir=        undef;
our $glob_hostname=               undef;
our $glob_scriptname=             undef;
our $glob_timers=                 undef;
our $glob_use_running_server=     0;
our $glob_use_running_ndbcluster= 0;
our $glob_use_running_ndbcluster_slave= 0;
our $glob_use_embedded_server=    0;
our @glob_test_mode;

our $glob_basedir;

# The total result

our $path_charsetsdir;
our $path_client_bindir;
our $path_language;
our $path_timefile;
our $path_snapshot;
our $path_slave_load_tmpdir;     # What is this?!
our $path_mysqltest_log;
our $path_current_test_log;
our $path_my_basedir;
our $opt_vardir;                 # A path but set directly on cmd line
our $opt_vardir_trace;           # unix formatted opt_vardir for trace files
our $opt_tmpdir;                 # A path but set directly on cmd line

our $opt_usage;
our $opt_suite;

our $opt_netware;

our $opt_script_debug= 0;  # Script debugging, enable with --script-debug
our $opt_verbose= 0;  # Verbose output, enable with --verbose

# Options FIXME not all....

our $exe_master_mysqld;
our $exe_mysql;
our $exe_mysqladmin;
our $exe_mysqlbinlog;
our $exe_mysql_client_test;
our $exe_mysqld;
our $exe_mysqlcheck;             # Called from test case
our $exe_mysqldump;              # Called from test case
our $exe_mysqlslap;              # Called from test case
our $exe_mysqlimport;              # Called from test case
our $exe_mysqlshow;              # Called from test case
our $exe_mysql_fix_system_tables;
our $exe_mysqltest;
our $exe_ndbd;
our $exe_ndb_mgmd;
our $exe_slave_mysqld;
our $exe_im;
our $exe_my_print_defaults;
our $exe_perror;
our $lib_udf_example;
our $exe_libtool;

our $opt_bench= 0;
our $opt_small_bench= 0;
our $opt_big_test= 0;            # Send --big-test to mysqltest

our @opt_extra_mysqld_opt;

our $opt_compress;
our $opt_ssl;
our $opt_skip_ssl;
our $opt_ssl_supported;
our $opt_ps_protocol;
our $opt_sp_protocol;
our $opt_cursor_protocol;
our $opt_view_protocol;

our $opt_debug;
our $opt_do_test;
our @opt_cases;                  # The test cases names in argv
our $opt_embedded_server;
our $opt_extern;
our $opt_fast;
our $opt_force;
our $opt_reorder= 0;
our $opt_enable_disabled;

our $opt_gcov;
our $opt_gcov_err;
our $opt_gcov_msg;

our $glob_debugger= 0;
our $opt_gdb;
our $opt_client_gdb;
our $opt_ddd;
our $opt_client_ddd;
our $opt_manual_gdb;
our $opt_manual_ddd;
our $opt_manual_debug;
our $opt_debugger;
our $opt_client_debugger;

our $opt_gprof;
our $opt_gprof_dir;
our $opt_gprof_master;
our $opt_gprof_slave;

our $master;                    # Will be struct in C
our $slave;
our $clusters;

our $instance_manager;

our $opt_ndbcluster_port;
our $opt_ndbconnectstring;
our $opt_ndbcluster_port_slave;
our $opt_ndbconnectstring_slave;

our $opt_record;
our $opt_check_testcases;

our $opt_result_ext;

our $opt_skip;
our $opt_skip_rpl;
<<<<<<< HEAD
our $use_slaves;
our $use_innodb;
=======
our $max_slave_num= 0;
>>>>>>> dc02f761
our $opt_skip_test;
our $opt_skip_im;

our $opt_sleep;

our $opt_sleep_time_after_restart=  1;
our $opt_sleep_time_for_delete=    10;
our $opt_testcase_timeout;
our $opt_suite_timeout;
my  $default_testcase_timeout=     15; # 15 min max
my  $default_suite_timeout=       120; # 2 hours max

our $opt_socket;

our $opt_source_dist;

our $opt_start_and_exit;
our $opt_start_dirty;
our $opt_start_from;

our $opt_strace_client;

our $opt_timer= 1;

our $opt_user;
our $opt_user_test;

our $opt_valgrind= 0;
our $opt_valgrind_mysqld= 0;
our $opt_valgrind_mysqltest= 0;
our $default_valgrind_options= "--show-reachable=yes";
our $opt_valgrind_options;
our $opt_valgrind_path;
our $opt_callgrind;

our $opt_stress=               "";
our $opt_stress_suite=     "main";
our $opt_stress_mode=    "random";
our $opt_stress_threads=        5;
our $opt_stress_test_count=     0;
our $opt_stress_loop_count=     0;
our $opt_stress_test_duration=  0;
our $opt_stress_init_file=     "";
our $opt_stress_test_file=     "";

our $opt_wait_for_master;
our $opt_wait_for_slave;
our $opt_wait_timeout=  10;

our $opt_warnings;

our $opt_udiff;

our $opt_skip_ndbcluster= 0;
our $opt_skip_ndbcluster_slave= 0;
our $opt_with_ndbcluster= 0;
our $opt_with_ndbcluster_only= 0;
our $opt_ndbcluster_supported= 0;
our $opt_ndb_extra_test= 0;
our $opt_skip_master_binlog= 0;
our $opt_skip_slave_binlog= 0;

our $exe_ndb_mgm;
our $exe_ndb_waiter;
our $path_ndb_tools_dir;
our $path_ndb_examples_dir;
our $exe_ndb_example;
our $file_ndb_testrun_log;

our @data_dir_lst;

our $used_binlog_format;
our $debug_compiled_binaries;
our $glob_tot_real_time= 0;

######################################################################
#
#  Function declarations
#
######################################################################

sub main ();
sub initial_setup ();
sub command_line_setup ();
sub snapshot_setup ();
sub executable_setup ();
sub environment_setup ();
sub kill_running_server ();
sub cleanup_stale_files ();
sub check_ssl_support ();
sub check_running_as_root();
sub check_ndbcluster_support ();
sub rm_ndbcluster_tables ($);
sub ndbcluster_start_install ($);
sub ndbcluster_start ($$);
sub ndbcluster_wait_started ($$);
sub mysqld_wait_started($);
sub run_benchmarks ($);
sub initialize_servers ();
sub mysql_install_db ();
sub install_db ($$);
sub copy_install_db ($$);
sub run_testcase ($);
sub run_testcase_stop_servers ($$$);
sub run_testcase_start_servers ($);
sub run_testcase_check_skip_test($);
sub report_failure_and_restart ($);
sub do_before_start_master ($$);
sub do_before_start_slave ($$);
sub ndbd_start ($$$);
sub ndb_mgmd_start ($);
sub mysqld_start ($$$);
sub mysqld_arguments ($$$$$);
sub stop_all_servers ();
sub run_mysqltest ($);
sub usage ($);

######################################################################
#
#  Main program
#
######################################################################

main();

sub main () {

  initial_setup();
  command_line_setup();
  executable_setup();

  check_ndbcluster_support();
  check_ssl_support();
  check_debug_support();

  environment_setup();
  signal_setup();

  if ( $opt_gcov )
  {
    gcov_prepare();
  }

  if ( $opt_gprof )
  {
    gprof_prepare();
  }

  if ( $opt_bench )
  {
    initialize_servers();
    run_benchmarks(shift);      # Shift what? Extra arguments?!
  }
  elsif ( $opt_stress )
  {
    initialize_servers();
    run_stress_test()
  }
  else
  {
    # Figure out which tests we are going to run
    my $tests= collect_test_cases($opt_suite);

    # Turn off NDB and other similar options if no tests use it
    my ($need_ndbcluster,$need_im);
    foreach my $test (@$tests)
    {
      $need_ndbcluster||= $test->{ndb_test};
      $need_im||= $test->{component_id} eq 'im';
<<<<<<< HEAD
      $use_slaves||= $test->{slave_num};
      $use_innodb||= $test->{'innodb_test'};
=======

      # Count max number of slaves used by a test case
      if ( $test->{slave_num} > $max_slave_num)
      {
	$max_slave_num= $test->{slave_num};
	mtr_error("Too many slaves") if $max_slave_num > 3;
      }
>>>>>>> dc02f761
    }
    $opt_skip_ndbcluster= $opt_skip_ndbcluster_slave= 1
      unless $need_ndbcluster;
    $opt_skip_im= 1 unless $need_im;

    snapshot_setup();
    initialize_servers();

    run_suite($opt_suite, $tests);
  }

  mtr_exit(0);
}

##############################################################################
#
#  Initial setup independent on command line arguments
#
##############################################################################

sub initial_setup () {

  select(STDOUT);
  $| = 1;                       # Make unbuffered

  $glob_scriptname=  basename($0);

  $glob_win32_perl=  ($^O eq "MSWin32");
  $glob_cygwin_perl= ($^O eq "cygwin");
  $glob_win32=       ($glob_win32_perl or $glob_cygwin_perl);

  # We require that we are in the "mysql-test" directory
  # to run mysql-test-run

  if (! -f $glob_scriptname)
  {
    mtr_error("Can't find the location for the mysql-test-run script\n" .
              "Go to to the mysql-test directory and execute the script " .
              "as follows:\n./$glob_scriptname");
  }

  if ( -d "../sql" )
  {
    $opt_source_dist=  1;
  }

  $glob_hostname=  mtr_short_hostname();

  # 'basedir' is always parent of "mysql-test" directory
  $glob_mysql_test_dir=  cwd();
  if ( $glob_cygwin_perl )
  {
    # Windows programs like 'mysqld' needs Windows paths
    $glob_mysql_test_dir= `cygpath -m "$glob_mysql_test_dir"`;
    chomp($glob_mysql_test_dir);
  }
  $glob_basedir=         dirname($glob_mysql_test_dir);
  # Expect mysql-bench to be located adjacent to the source tree, by default
  $glob_mysql_bench_dir= "$glob_basedir/../mysql-bench"
    unless defined $glob_mysql_bench_dir;

  # needs to be same length to test logging (FIXME what???)
  $path_slave_load_tmpdir=  "../../var/tmp";

  $path_my_basedir=
    $opt_source_dist ? $glob_mysql_test_dir : $glob_basedir;

  $glob_timers= mtr_init_timers();
}



##############################################################################
#
#  Default settings
#
##############################################################################

sub command_line_setup () {

  # These are defaults for things that are set on the command line

  $opt_suite=        "main";    # Special default suite
  my $opt_comment;

  my $opt_master_myport=       9306;
  my $opt_slave_myport=        9308;
  $opt_ndbcluster_port=        9310;
  $opt_ndbcluster_port_slave=  9311;
  my $im_port=                 9312;
  my $im_mysqld1_port=         9313;
  my $im_mysqld2_port=         9314;

  #
  # To make it easier for different devs to work on the same host,
  # an environment variable can be used to control all ports. A small
  # number is to be used, 0 - 16 or similar.
  #
  # Note the MASTER_MYPORT has to be set the same in all 4.x and 5.x
  # versions of this script, else a 4.0 test run might conflict with a
  # 5.1 test run, even if different MTR_BUILD_THREAD is used. This means
  # all port numbers might not be used in this version of the script.
  #
  # Also note the limiteation of ports we are allowed to hand out. This
  # differs between operating systems and configuration, see
  # http://www.ncftp.com/ncftpd/doc/misc/ephemeral_ports.html
  # But a fairly safe range seems to be 5001 - 32767
  if ( $ENV{'MTR_BUILD_THREAD'} )
  {
    # Up to two masters, up to three slaves
    $opt_master_myport=         $ENV{'MTR_BUILD_THREAD'} * 10 + 10000; # and 1
    $opt_slave_myport=          $opt_master_myport + 2;  # and 3 4
    $opt_ndbcluster_port=       $opt_master_myport + 5;
    $opt_ndbcluster_port_slave= $opt_master_myport + 6;
    $im_port=                   $opt_master_myport + 7;
    $im_mysqld1_port=           $opt_master_myport + 8;
    $im_mysqld2_port=           $opt_master_myport + 9;
  }

  if ( $opt_master_myport < 5001 or $opt_master_myport + 10 >= 32767 )
  {
    mtr_error("MTR_BUILD_THREAD number results in a port",
              "outside 5001 - 32767",
              "($opt_master_myport - $opt_master_myport + 10)");
  }

  # This is needed for test log evaluation in "gen-build-status-page"
  # in all cases where the calling tool does not log the commands
  # directly before it executes them, like "make test-force-pl" in RPM builds.
  print "Logging: $0 ", join(" ", @ARGV), "\n";

  # Read the command line
  # Note: Keep list, and the order, in sync with usage at end of this file

  Getopt::Long::Configure("pass_through");
  GetOptions(
             # Control what engine/variation to run
             'embedded-server'          => \$opt_embedded_server,
             'ps-protocol'              => \$opt_ps_protocol,
             'sp-protocol'              => \$opt_sp_protocol,
             'view-protocol'            => \$opt_view_protocol,
             'cursor-protocol'          => \$opt_cursor_protocol,
             'ssl|with-openssl'         => \$opt_ssl,
             'skip-ssl'                 => \$opt_skip_ssl,
             'compress'                 => \$opt_compress,
             'bench'                    => \$opt_bench,
             'small-bench'              => \$opt_small_bench,

             # Control what test suites or cases to run
             'force'                    => \$opt_force,
             'with-ndbcluster'          => \$opt_with_ndbcluster,
             'with-ndbcluster-only'     => \$opt_with_ndbcluster_only,
             'skip-ndbcluster|skip-ndb' => \$opt_skip_ndbcluster,
             'skip-ndbcluster-slave|skip-ndb-slave'
                                        => \$opt_skip_ndbcluster_slave,
             'ndb-extra-test'           => \$opt_ndb_extra_test,
             'skip-master-binlog'       => \$opt_skip_master_binlog,
             'skip-slave-binlog'        => \$opt_skip_slave_binlog,
             'do-test=s'                => \$opt_do_test,
             'start-from=s'             => \$opt_start_from,
             'suite=s'                  => \$opt_suite,
             'skip-rpl'                 => \$opt_skip_rpl,
             'skip-im'                  => \$opt_skip_im,
             'skip-test=s'              => \$opt_skip_test,
             'big-test'                 => \$opt_big_test,

             # Specify ports
             'master_port=i'            => \$opt_master_myport,
             'slave_port=i'             => \$opt_slave_myport,
             'ndbcluster-port|ndbcluster_port=i' => \$opt_ndbcluster_port,
             'ndbcluster-port-slave=i'  => \$opt_ndbcluster_port_slave,
             'im-port=i'                => \$im_port, # Instance Manager port.
             'im-mysqld1-port=i'        => \$im_mysqld1_port, # Port of mysqld, controlled by IM
             'im-mysqld2-port=i'        => \$im_mysqld2_port, # Port of mysqld, controlled by IM

             # Test case authoring
             'record'                   => \$opt_record,
             'check-testcases'          => \$opt_check_testcases,

             # Extra options used when starting mysqld
             'mysqld=s'                 => \@opt_extra_mysqld_opt,

             # Run test on running server
             'extern'                   => \$opt_extern,
             'ndb-connectstring=s'       => \$opt_ndbconnectstring,
             'ndb-connectstring-slave=s' => \$opt_ndbconnectstring_slave,

             # Debugging
             'gdb'                      => \$opt_gdb,
             'client-gdb'               => \$opt_client_gdb,
             'manual-gdb'               => \$opt_manual_gdb,
             'manual-debug'             => \$opt_manual_debug,
             'ddd'                      => \$opt_ddd,
             'client-ddd'               => \$opt_client_ddd,
	     'debugger=s'               => \$opt_debugger,
	     'client-debugger=s'        => \$opt_client_debugger,
             'strace-client'            => \$opt_strace_client,
             'master-binary=s'          => \$exe_master_mysqld,
             'slave-binary=s'           => \$exe_slave_mysqld,

             # Coverage, profiling etc
             'gcov'                     => \$opt_gcov,
             'gprof'                    => \$opt_gprof,
             'valgrind|valgrind-all'    => \$opt_valgrind,
             'valgrind-mysqltest'       => \$opt_valgrind_mysqltest,
             'valgrind-mysqld'          => \$opt_valgrind_mysqld,
             'valgrind-options=s'       => \$opt_valgrind_options,
             'valgrind-path=s'          => \$opt_valgrind_path,
	     'callgrind'                => \$opt_callgrind,

             # Stress testing 
             'stress'                   => \$opt_stress,
             'stress-suite=s'           => \$opt_stress_suite,
             'stress-threads=i'         => \$opt_stress_threads,
             'stress-test-file=s'       => \$opt_stress_test_file,
             'stress-init-file=s'       => \$opt_stress_init_file,
             'stress-mode=s'            => \$opt_stress_mode,
             'stress-loop-count=i'      => \$opt_stress_loop_count,
             'stress-test-count=i'      => \$opt_stress_test_count,
             'stress-test-duration=i'   => \$opt_stress_test_duration,

	     # Directories
             'tmpdir=s'                 => \$opt_tmpdir,
             'vardir=s'                 => \$opt_vardir,
             'benchdir=s'               => \$glob_mysql_bench_dir,

             # Misc
             'comment=s'                => \$opt_comment,
             'debug'                    => \$opt_debug,
             'fast'                     => \$opt_fast,
             'netware'                  => \$opt_netware,
             'reorder'                  => \$opt_reorder,
             'enable-disabled'          => \$opt_enable_disabled,
             'script-debug'             => \$opt_script_debug,
             'verbose'                  => \$opt_verbose,
             'sleep=i'                  => \$opt_sleep,
             'socket=s'                 => \$opt_socket,
             'start-dirty'              => \$opt_start_dirty,
             'start-and-exit'           => \$opt_start_and_exit,
             'timer!'                   => \$opt_timer,
             'unified-diff|udiff'       => \$opt_udiff,
             'user-test=s'              => \$opt_user_test,
             'user=s'                   => \$opt_user,
             'wait-timeout=i'           => \$opt_wait_timeout,
             'testcase-timeout=i'       => \$opt_testcase_timeout,
             'suite-timeout=i'          => \$opt_suite_timeout,
             'warnings|log-warnings'    => \$opt_warnings,

             'help|h'                   => \$opt_usage,
            ) or usage("Can't read options");

  usage("") if $opt_usage;

  if ( $opt_comment )
  {
    print "\n";
    print '#' x 78, "\n";
    print "# $opt_comment\n";
    print '#' x 78, "\n\n";
  }

  foreach my $arg ( @ARGV )
  {
    if ( $arg =~ /^--skip-/ )
    {
      push(@opt_extra_mysqld_opt, $arg);
    }
    elsif ( $arg =~ /^--$/ )
    {
      # It is an effect of setting 'pass_through' in option processing
      # that the lone '--' separating options from arguments survives,
      # simply ignore it.
    }
    elsif ( $arg =~ /^-/ )
    {
      usage("Invalid option \"$arg\"");
    }
    else
    {
      push(@opt_cases, $arg);
    }
  }

  # --------------------------------------------------------------------------
  # Find out type of logging that are being used
  # --------------------------------------------------------------------------

  # NOTE if the default binlog format is changed, this has to be changed
  $used_binlog_format= "stmt";
  foreach my $arg ( @opt_extra_mysqld_opt )
  {
    if ( defined mtr_match_substring($arg,"binlog-format=row"))
    {
      $used_binlog_format= "row";
    }
  }
  mtr_report("Using binlog format '$used_binlog_format'");

  # --------------------------------------------------------------------------
  # Set the "var/" directory, as it is the base for everything else
  # --------------------------------------------------------------------------

  if ( ! $opt_vardir )
  {
    $opt_vardir= "$glob_mysql_test_dir/var";
  }
  $opt_vardir_trace= $opt_vardir;
  # Chop off any "c:", DBUG likes a unix path ex: c:/src/... => /src/...
  $opt_vardir_trace=~ s/^\w://;

  # We make the path absolute, as the server will do a chdir() before usage
  unless ( $opt_vardir =~ m,^/, or
           ($glob_win32 and $opt_vardir =~ m,^[a-z]:/,i) )
  {
    # Make absolute path, relative test dir
    $opt_vardir= "$glob_mysql_test_dir/$opt_vardir";
  }

  # --------------------------------------------------------------------------
  # If not set, set these to defaults
  # --------------------------------------------------------------------------

  $opt_tmpdir=       "$opt_vardir/tmp" unless $opt_tmpdir;
  $opt_tmpdir =~ s,/+$,,;       # Remove ending slash if any

  # --------------------------------------------------------------------------
  # Do sanity checks of command line arguments
  # --------------------------------------------------------------------------

  if ( ! $opt_socket )
  {     # FIXME set default before reading options?
#    $opt_socket=  '@MYSQL_UNIX_ADDR@';
    $opt_socket=  "/tmp/mysql.sock"; # FIXME
  }

  # --------------------------------------------------------------------------
  # Look at the command line options and set script flags
  # --------------------------------------------------------------------------

  if ( $opt_record and ! @opt_cases )
  {
    mtr_error("Will not run in record mode without a specific test case");
  }

  if ( $opt_embedded_server )
  {
    $glob_use_embedded_server= 1;
    push(@glob_test_mode, "embedded");
    $opt_skip_rpl= 1;              # We never run replication with embedded
    $opt_skip_ndbcluster= 1;       # Turn off use of NDB cluster
    $opt_skip_ssl= 1;              # Turn off use of SSL

    if ( $opt_extern )
    {
      mtr_error("Can't use --extern with --embedded-server");
    }
  }

  if ( $opt_ps_protocol )
  {
    push(@glob_test_mode, "ps-protocol");
  }

  if ( $opt_with_ndbcluster and $opt_skip_ndbcluster)
  {
    mtr_error("Can't specify both --with-ndbcluster and --skip-ndbcluster");
  }

  if ( $opt_ndbconnectstring )
  {
    $glob_use_running_ndbcluster= 1;
    mtr_error("Can't specify --ndb-connectstring and --skip-ndbcluster")
      if $opt_skip_ndbcluster;
    mtr_error("Can't specify --ndb-connectstring and --ndbcluster-port")
      if $opt_ndbcluster_port;
  }
  else
  {
    # Set default connect string
    $opt_ndbconnectstring= "host=localhost:$opt_ndbcluster_port";
  }

  if ( $opt_ndbconnectstring_slave )
  {
      $glob_use_running_ndbcluster_slave= 1;
      mtr_error("Can't specify ndb-connectstring_slave and " .
		"--skip-ndbcluster-slave")
	if $opt_skip_ndbcluster;
      mtr_error("Can't specify --ndb-connectstring-slave and " .
		"--ndbcluster-port-slave")
	if $opt_ndbcluster_port_slave;
  }
  else
  {
    # Set default connect string
    $opt_ndbconnectstring_slave= "host=localhost:$opt_ndbcluster_port_slave";
  }

  if ( $opt_small_bench )
  {
    $opt_bench=  1;
  }

  if ( $opt_sleep )
  {
    $opt_sleep_time_after_restart= $opt_sleep;
  }

  if ( $opt_gcov and ! $opt_source_dist )
  {
    mtr_error("Coverage test needs the source - please use source dist");
  }

  # Check debug related options
  if ( $opt_gdb || $opt_client_gdb || $opt_ddd || $opt_client_ddd ||
       $opt_manual_gdb || $opt_manual_ddd || $opt_manual_debug ||
       $opt_debugger || $opt_client_debugger )
  {
    # Indicate that we are using debugger
    $glob_debugger= 1;
    # Increase timeouts
    $opt_wait_timeout=  300;
    if ( $opt_extern )
    {
      mtr_error("Can't use --extern when using debugger");
    }
  }

  # Check IM arguments
  if ( $glob_win32 )
  {
    mtr_report("Disable Instance manager - not supported on Windows");
    $opt_skip_im= 1;
  }
  # Check valgrind arguments
  if ( $opt_valgrind or $opt_valgrind_path or defined $opt_valgrind_options)
  {
    mtr_report("Turning on valgrind for all executables");
    $opt_valgrind= 1;
    $opt_valgrind_mysqld= 1;
    $opt_valgrind_mysqltest= 1;
  }
  elsif ( $opt_valgrind_mysqld )
  {
    mtr_report("Turning on valgrind for mysqld(s) only");
    $opt_valgrind= 1;
  }
  elsif ( $opt_valgrind_mysqltest )
  {
    mtr_report("Turning on valgrind for mysqltest only");
    $opt_valgrind= 1;
  }

  if ( $opt_callgrind )
  {
    mtr_report("Turning on valgrind with callgrind for mysqld(s)");
    $opt_valgrind= 1;
    $opt_valgrind_mysqld= 1;

    # Set special valgrind options unless options passed on command line
    $opt_valgrind_options="--trace-children=yes"
      unless defined $opt_valgrind_options;
  }

  if ( $opt_valgrind )
  {
    # Set valgrind_options to default unless already defined
    $opt_valgrind_options=$default_valgrind_options
      unless defined $opt_valgrind_options;

    mtr_report("Running valgrind with options \"$opt_valgrind_options\"");
  }

  if ( ! $opt_testcase_timeout )
  {
    $opt_testcase_timeout= $default_testcase_timeout;
    $opt_testcase_timeout*= 10 if $opt_valgrind;
  }

  if ( ! $opt_suite_timeout )
  {
    $opt_suite_timeout= $default_suite_timeout;
    $opt_suite_timeout*= 6 if $opt_valgrind;
  }

  # Increase times to wait for executables to start if using valgrind
  if ( $opt_valgrind )
  {
    $opt_sleep_time_after_restart= 10;
    $opt_sleep_time_for_delete= 60;
  }

  if ( ! $opt_user )
  {
    if ( $glob_use_running_server )
    {
      $opt_user= "test";
    }
    else
    {
      $opt_user= "root"; # We want to do FLUSH xxx commands
    }
  }

  # On QNX, /tmp/dir/master.sock and /tmp/dir//master.sock seem to be
  # considered different, so avoid the extra slash (/) in the socket
  # paths.
  my $sockdir = $opt_tmpdir;
  $sockdir =~ s|/+$||;

  # Put this into a hash, will be a C struct

  $master->[0]=
  {
   pid           => 0,
   type          => "master",
   idx           => 0,
   path_myddir   => "$opt_vardir/master-data",
   path_myerr    => "$opt_vardir/log/master.err",
   path_mylog    => "$opt_vardir/log/master.log",
   path_pid    => "$opt_vardir/run/master.pid",
   path_sock   => "$sockdir/master.sock",
   port   =>  $opt_master_myport,
   start_timeout =>  400, # enough time create innodb tables
   cluster       =>  0, # index in clusters list
   start_opts    => [],
  };

  $master->[1]=
  {
   pid           => 0,
   type          => "master",
   idx           => 1,
   path_myddir   => "$opt_vardir/master1-data",
   path_myerr    => "$opt_vardir/log/master1.err",
   path_mylog    => "$opt_vardir/log/master1.log",
   path_pid    => "$opt_vardir/run/master1.pid",
   path_sock   => "$sockdir/master1.sock",
   port   => $opt_master_myport + 1,
   start_timeout => 400, # enough time create innodb tables
   cluster       =>  0, # index in clusters list
   start_opts    => [],
  };

  $slave->[0]=
  {
   pid           => 0,
   type          => "slave",
   idx           => 0,
   path_myddir   => "$opt_vardir/slave-data",
   path_myerr    => "$opt_vardir/log/slave.err",
   path_mylog    => "$opt_vardir/log/slave.log",
   path_pid    => "$opt_vardir/run/slave.pid",
   path_sock   => "$sockdir/slave.sock",
   port   => $opt_slave_myport,
   start_timeout => 400,

   cluster       =>  1, # index in clusters list
   start_opts    => [],
  };

  $slave->[1]=
  {
   pid           => 0,
   type          => "slave",
   idx           => 1,
   path_myddir   => "$opt_vardir/slave1-data",
   path_myerr    => "$opt_vardir/log/slave1.err",
   path_mylog    => "$opt_vardir/log/slave1.log",
   path_pid    => "$opt_vardir/run/slave1.pid",
   path_sock   => "$sockdir/slave1.sock",
   port   => $opt_slave_myport + 1,
   start_timeout => 300,
   cluster       =>  -1, # index in clusters list
   start_opts    => [],
  };

  $slave->[2]=
  {
   pid           => 0,
   type          => "slave",
   idx           => 2,
   path_myddir   => "$opt_vardir/slave2-data",
   path_myerr    => "$opt_vardir/log/slave2.err",
   path_mylog    => "$opt_vardir/log/slave2.log",
   path_pid    => "$opt_vardir/run/slave2.pid",
   path_sock   => "$sockdir/slave2.sock",
   port   => $opt_slave_myport + 2,
   start_timeout => 300,
   cluster       =>  -1, # index in clusters list
   start_opts    => [],
  };

  $instance_manager=
  {
   path_err =>        "$opt_vardir/log/im.err",
   path_log =>        "$opt_vardir/log/im.log",
   path_pid =>        "$opt_vardir/run/im.pid",
   path_angel_pid =>  "$opt_vardir/run/im.angel.pid",
   path_sock =>       "$sockdir/im.sock",
   port =>            $im_port,
   start_timeout =>   $master->[0]->{'start_timeout'},
   admin_login =>     'im_admin',
   admin_password =>  'im_admin_secret',
   admin_sha1 =>      '*598D51AD2DFF7792045D6DF3DDF9AA1AF737B295',
   password_file =>   "$opt_vardir/im.passwd",
   defaults_file =>   "$opt_vardir/im.cnf",
  };

  $instance_manager->{'instances'}->[0]=
  {
   server_id    => 1,
   port         => $im_mysqld1_port,
   path_datadir => "$opt_vardir/im_mysqld_1.data",
   path_sock    => "$sockdir/mysqld_1.sock",
   path_pid     => "$opt_vardir/run/mysqld_1.pid",
   old_log_format => 1
  };

  $instance_manager->{'instances'}->[1]=
  {
   server_id    => 2,
   port         => $im_mysqld2_port,
   path_datadir => "$opt_vardir/im_mysqld_2.data",
   path_sock    => "$sockdir/mysqld_2.sock",
   path_pid     => "$opt_vardir/run/mysqld_2.pid",
   nonguarded   => 1,
   old_log_format => 1
  };

  my $data_dir= "$opt_vardir/ndbcluster-$opt_ndbcluster_port";
  $clusters->[0]=
  {
   name            => "Master",
   nodes           => 2,
   port            => "$opt_ndbcluster_port",
   data_dir        => "$data_dir",
   connect_string  => "$opt_ndbconnectstring",
   path_pid        => "$data_dir/ndb_3.pid", # Nodes + 1
   pid             => 0, # pid of ndb_mgmd
   installed_ok    => 0,
  };

  $data_dir= "$opt_vardir/ndbcluster-$opt_ndbcluster_port_slave";
  $clusters->[1]=
  {
   name            => "Slave",
   nodes           => 1,
   port            => "$opt_ndbcluster_port_slave",
   data_dir        => "$data_dir",
   connect_string  => "$opt_ndbconnectstring_slave",
   path_pid        => "$data_dir/ndb_2.pid", # Nodes + 1
   pid             => 0, # pid of ndb_mgmd
   installed_ok    => 0,
  };

  # Init pids of ndbd's
  foreach my $cluster ( @{$clusters} )
  {
    for ( my $idx= 0; $idx < $cluster->{'nodes'}; $idx++ )
    {
      my $nodeid= $idx+1;
      $cluster->{'ndbds'}->[$idx]=
	{
	 pid      => 0,
	 nodeid => $nodeid,
	 path_pid => "$cluster->{'data_dir'}/ndb_${nodeid}.pid",
	 path_fs => "$cluster->{'data_dir'}/ndb_${nodeid}_fs",
	};
    }
  }

  if ( $opt_extern )
  {
    $glob_use_running_server=  1;
    $opt_skip_rpl= 1;                   # We don't run rpl test cases
    $master->[0]->{'path_sock'}=  $opt_socket;
  }

  $path_timefile=  "$opt_vardir/log/mysqltest-time";
  $path_mysqltest_log=  "$opt_vardir/log/mysqltest.log";
  $path_current_test_log= "$opt_vardir/log/current_test";

  $path_snapshot= "$opt_tmpdir/snapshot_$opt_master_myport/";
}

sub snapshot_setup () {

  # Make a list of all data_dirs
  @data_dir_lst = (
    $master->[0]->{'path_myddir'},
    $master->[1]->{'path_myddir'});

  for (my $idx= 0; $idx < $max_slave_num; $idx++)
  {
    push(@data_dir_lst, $slave->[$idx]->{'path_myddir'});
  }

  unless ($opt_skip_im)
  {
    foreach my $instance (@{$instance_manager->{'instances'}})
    {
      push(@data_dir_lst, $instance->{'path_datadir'});
    }
  }
}


##############################################################################
#
#  Set paths to various executable programs
#
##############################################################################

sub executable_setup () {

  #
  # Check if libtool is available in this distribution/clone
  # we need it when valgrinding or debugging non installed binary
  # Otherwise valgrind will valgrind the libtool wrapper or bash
  # and gdb will not find the real executable to debug
  #
  if ( -x "../libtool")
  {
    $exe_libtool= "../libtool";
    if ($opt_valgrind or $glob_debugger)
    {
      mtr_report("Using \"$exe_libtool\" when running valgrind or debugger");
    }
  }

  if ( $opt_source_dist )
  {
    if ( $glob_win32 )
    {
      $path_client_bindir= mtr_path_exists("$glob_basedir/client_release",
					   "$glob_basedir/client_debug",
                                           "$glob_basedir/bin",
                                           # New CMake locations.
                                           "$glob_basedir/client/release",
                                           "$glob_basedir/client/debug");
      $exe_mysqld=         mtr_exe_exists ("$path_client_bindir/mysqld-max-nt",
                                           "$path_client_bindir/mysqld-max",
                                           "$path_client_bindir/mysqld-nt",
                                           "$path_client_bindir/mysqld",
                                           "$path_client_bindir/mysqld-max",
                                           "$path_client_bindir/mysqld-debug",
                                           "$glob_basedir/sql/release/mysqld",
                                           "$glob_basedir/sql/debug/mysqld");
      $path_language=      mtr_path_exists("$glob_basedir/share/english/",
                                           "$glob_basedir/sql/share/english/");
      $path_charsetsdir=   mtr_path_exists("$glob_basedir/share/charsets",
                                           "$glob_basedir/sql/share/charsets");
      $exe_my_print_defaults=
        mtr_exe_exists("$path_client_bindir/my_print_defaults",
                       "$glob_basedir/extra/release/my_print_defaults",
                       "$glob_basedir/extra/debug/my_print_defaults");
      $exe_perror=
	mtr_exe_exists("$path_client_bindir/perror",
                       "$glob_basedir/extra/release/perror",
                       "$glob_basedir/extra/debug/perror");
    }
    else
    {
      $path_client_bindir= mtr_path_exists("$glob_basedir/client");
      $exe_mysqld=         mtr_exe_exists ("$glob_basedir/sql/mysqld");
      $exe_mysqlslap=      mtr_exe_exists ("$path_client_bindir/mysqlslap");
      $path_language=      mtr_path_exists("$glob_basedir/sql/share/english/");
      $path_charsetsdir=   mtr_path_exists("$glob_basedir/sql/share/charsets");

      $exe_im= mtr_exe_exists(
        "$glob_basedir/server-tools/instance-manager/mysqlmanager");
      $exe_my_print_defaults=
        mtr_exe_exists("$glob_basedir/extra/my_print_defaults");
      $exe_perror=
	mtr_exe_exists("$glob_basedir/extra/perror");
    }

    if ( $glob_use_embedded_server )
    {
      my $path_examples= "$glob_basedir/libmysqld/examples";
      $exe_mysqltest=    mtr_exe_exists("$path_examples/mysqltest_embedded");
      $exe_mysql_client_test=
        mtr_exe_exists("$path_examples/mysql_client_test_embedded",
		       "/usr/bin/false");
    }
    else
    {
      $exe_mysqltest= mtr_exe_exists("$path_client_bindir/mysqltest");
      $exe_mysql_client_test=
        mtr_exe_exists("$glob_basedir/tests/mysql_client_test",
                       "$glob_basedir/tests/release/mysql_client_test",
                       "$glob_basedir/tests/debug/mysql_client_test",
                       "$path_client_bindir/mysql_client_test",
		       "/usr/bin/false");
    }
    $exe_mysqlcheck=     mtr_exe_exists("$path_client_bindir/mysqlcheck");
    $exe_mysqldump=      mtr_exe_exists("$path_client_bindir/mysqldump");
    $exe_mysqlimport=    mtr_exe_exists("$path_client_bindir/mysqlimport");
    $exe_mysqlshow=      mtr_exe_exists("$path_client_bindir/mysqlshow");
    $exe_mysqlbinlog=    mtr_exe_exists("$path_client_bindir/mysqlbinlog");
    $exe_mysqladmin=     mtr_exe_exists("$path_client_bindir/mysqladmin");
    $exe_mysql=          mtr_exe_exists("$path_client_bindir/mysql");
    $exe_mysql_fix_system_tables=
      mtr_script_exists("$glob_basedir/scripts/mysql_fix_privilege_tables",
                        "/usr/bin/false");
    $path_ndb_tools_dir= mtr_path_exists("$glob_basedir/storage/ndb/tools");
    $path_ndb_examples_dir= mtr_path_exists("$glob_basedir/storage/ndb/ndbapi-examples");
    $exe_ndb_example=    mtr_file_exists("$path_ndb_examples_dir/ndbapi_simple/ndbapi_simple");
    $exe_ndb_mgm=        "$glob_basedir/storage/ndb/src/mgmclient/ndb_mgm";
    $exe_ndb_waiter=     "$glob_basedir/storage/ndb/tools/ndb_waiter";
    $exe_ndbd=           "$glob_basedir/storage/ndb/src/kernel/ndbd";
    $exe_ndb_mgmd=       "$glob_basedir/storage/ndb/src/mgmsrv/ndb_mgmd";
    $lib_udf_example=
      mtr_file_exists("$glob_basedir/sql/.libs/udf_example.so");
  }
  else
  {
    $path_client_bindir= mtr_path_exists("$glob_basedir/bin");
    $exe_mysqlcheck=     mtr_exe_exists("$path_client_bindir/mysqlcheck");
    $exe_mysqldump=      mtr_exe_exists("$path_client_bindir/mysqldump");
    $exe_mysqlimport=    mtr_exe_exists("$path_client_bindir/mysqlimport");
    $exe_mysqlshow=      mtr_exe_exists("$path_client_bindir/mysqlshow");
    $exe_mysqlbinlog=    mtr_exe_exists("$path_client_bindir/mysqlbinlog");
    $exe_mysqladmin=     mtr_exe_exists("$path_client_bindir/mysqladmin");
    $exe_mysql=          mtr_exe_exists("$path_client_bindir/mysql");
    $exe_mysql_fix_system_tables=
      mtr_script_exists("$path_client_bindir/mysql_fix_privilege_tables",
			"$glob_basedir/scripts/mysql_fix_privilege_tables",
                        "/usr/bin/false");
    $exe_my_print_defaults=
      mtr_exe_exists("$path_client_bindir/my_print_defaults");
    $exe_perror=
      mtr_exe_exists("$path_client_bindir/perror");

    $path_language=      mtr_path_exists("$glob_basedir/share/mysql/english/",
                                         "$glob_basedir/share/english/");
    $path_charsetsdir=   mtr_path_exists("$glob_basedir/share/mysql/charsets",
                                         "$glob_basedir/share/charsets");

    if ( $glob_win32 )
    {
      $exe_mysqld=         mtr_exe_exists ("$glob_basedir/bin/mysqld-nt",
                                           "$glob_basedir/bin/mysqld",
                                           "$glob_basedir/bin/mysqld-debug",);
    }
    else
    {
      $exe_mysqld=         mtr_exe_exists ("$glob_basedir/libexec/mysqld",
                                           "$glob_basedir/bin/mysqld");
      $exe_mysqlslap=      mtr_exe_exists("$path_client_bindir/mysqlslap");
    }
    $exe_im= mtr_exe_exists("$glob_basedir/libexec/mysqlmanager",
                            "$glob_basedir/bin/mysqlmanager");
    if ( $glob_use_embedded_server )
    {
      $exe_mysqltest= mtr_exe_exists("$path_client_bindir/mysqltest_embedded");
      $exe_mysql_client_test=
        mtr_exe_exists("$glob_basedir/tests/mysql_client_test_embedded",
                       "$path_client_bindir/mysql_client_test_embedded",
		       "/usr/bin/false");
    }
    else
    {
      $exe_mysqltest= mtr_exe_exists("$path_client_bindir/mysqltest");
      $exe_mysql_client_test=
        mtr_exe_exists("$path_client_bindir/mysql_client_test",
                       "$glob_basedir/tests/release/mysql_client_test",
                       "$glob_basedir/tests/debug/mysql_client_test",
		       "/usr/bin/false"); # FIXME temporary
    }

    $path_ndb_tools_dir=  "$glob_basedir/bin";
    $path_ndb_examples_dir=  "$glob_basedir/ndbapi-examples";
    $exe_ndb_mgm=         "$glob_basedir/bin/ndb_mgm";
    $exe_ndb_waiter=      "$glob_basedir/bin/ndb_waiter";
    $exe_ndbd=            "$glob_basedir/bin/ndbd";
    $exe_ndb_mgmd=        "$glob_basedir/bin/ndb_mgmd";
  }

  $exe_master_mysqld= $exe_master_mysqld || $exe_mysqld;
  $exe_slave_mysqld=  $exe_slave_mysqld  || $exe_mysqld;

  $file_ndb_testrun_log= "$opt_vardir/log/ndb_testrun.log";
}


sub generate_cmdline_mysqldump ($) {
  my($mysqld) = @_;
  return
    "$exe_mysqldump --no-defaults -uroot " .
      "--port=$mysqld->{'port'} " .
      "--socket=$mysqld->{'path_sock'} --password=";
}


##############################################################################
#
#  Set environment to be used by childs of this process for
#  things that are constant duting the whole lifetime of mysql-test-run.pl
#
##############################################################################

# Note that some env is setup in spawn/run, in "mtr_process.pl"

sub environment_setup () {

  umask(022);

  my $extra_ld_library_paths;

  # --------------------------------------------------------------------------
  # Setup LD_LIBRARY_PATH so the libraries from this distro/clone
  # are used in favor of the system installed ones
  # --------------------------------------------------------------------------
  if ( $opt_source_dist )
  {
    $extra_ld_library_paths= "$glob_basedir/libmysql/.libs/" .
                             ":$glob_basedir/libmysql_r/.libs/";
  }
  else
  {
    $extra_ld_library_paths= "$glob_basedir/lib";
  }

  # --------------------------------------------------------------------------
  # Add the path where mysqld will find udf_example.so
  # --------------------------------------------------------------------------
  $extra_ld_library_paths .= ":" .
    ($lib_udf_example ?  dirname($lib_udf_example) : "");

  # --------------------------------------------------------------------------
  # Add the path where libndbclient can be found
  # --------------------------------------------------------------------------
  if ( $opt_ndbcluster_supported )
  {
    $extra_ld_library_paths .= ":$glob_basedir/storage/ndb/src/.libs";
  }

  $ENV{'LD_LIBRARY_PATH'}=
    "$extra_ld_library_paths" .
      ($ENV{'LD_LIBRARY_PATH'} ? ":$ENV{'LD_LIBRARY_PATH'}" : "");
  $ENV{'DYLD_LIBRARY_PATH'}=
    "$extra_ld_library_paths" .
      ($ENV{'DYLD_LIBRARY_PATH'} ? ":$ENV{'DYLD_LIBRARY_PATH'}" : "");

  # --------------------------------------------------------------------------
  # Also command lines in .opt files may contain env vars
  # --------------------------------------------------------------------------

  $ENV{'CHARSETSDIR'}=              $path_charsetsdir;
  $ENV{'UMASK'}=              "0660"; # The octal *string*
  $ENV{'UMASK_DIR'}=          "0770"; # The octal *string*
  $ENV{'LC_COLLATE'}=         "C";
  $ENV{'USE_RUNNING_SERVER'}= $glob_use_running_server;
  $ENV{'MYSQL_TEST_DIR'}=     $glob_mysql_test_dir;
  $ENV{'MYSQLTEST_VARDIR'}=   $opt_vardir;
  $ENV{'MYSQL_TMP_DIR'}=      $opt_tmpdir;
  $ENV{'MASTER_MYSOCK'}=      $master->[0]->{'path_sock'};
  $ENV{'MASTER_MYSOCK1'}=     $master->[1]->{'path_sock'};
  $ENV{'MASTER_MYPORT'}=      $master->[0]->{'port'};
  $ENV{'MASTER_MYPORT1'}=     $master->[1]->{'port'};
  $ENV{'SLAVE_MYSOCK'}=       $slave->[0]->{'path_sock'};
  $ENV{'SLAVE_MYPORT'}=       $slave->[0]->{'port'};
  $ENV{'SLAVE_MYPORT1'}=      $slave->[1]->{'port'};
  $ENV{'SLAVE_MYPORT2'}=      $slave->[2]->{'port'};
# $ENV{'MYSQL_TCP_PORT'}=     '@MYSQL_TCP_PORT@'; # FIXME
  $ENV{'MYSQL_TCP_PORT'}=     3306;

  $ENV{MTR_BUILD_THREAD}= 0 unless $ENV{MTR_BUILD_THREAD}; # Set if not set

  # ----------------------------------------------------
  # Setup env for NDB
  # ----------------------------------------------------
  $ENV{'NDB_MGM'}=                  $exe_ndb_mgm;

  $ENV{'NDBCLUSTER_PORT'}=          $opt_ndbcluster_port;
  $ENV{'NDBCLUSTER_PORT_SLAVE'}=    $opt_ndbcluster_port_slave;

  $ENV{'NDB_EXTRA_TEST'}=           $opt_ndb_extra_test;

  $ENV{'NDB_BACKUP_DIR'}=           $clusters->[0]->{'data_dir'};
  $ENV{'NDB_DATA_DIR'}=             $clusters->[0]->{'data_dir'};
  $ENV{'NDB_TOOLS_DIR'}=            $path_ndb_tools_dir;
  $ENV{'NDB_TOOLS_OUTPUT'}=         $file_ndb_testrun_log;
  $ENV{'NDB_CONNECTSTRING'}=        $opt_ndbconnectstring;

  $ENV{'NDB_EXAMPLES_DIR'}=         $path_ndb_examples_dir;
  $ENV{'MY_NDB_EXAMPLES_BINARY'}=   $exe_ndb_example;
  $ENV{'NDB_EXAMPLES_OUTPUT'}=      $file_ndb_testrun_log;

  # ----------------------------------------------------
  # Setup env for IM
  # ----------------------------------------------------
  $ENV{'IM_EXE'}=             $exe_im;
  $ENV{'IM_PATH_PID'}=        $instance_manager->{path_pid};
  $ENV{'IM_PATH_ANGEL_PID'}=  $instance_manager->{path_angel_pid};
  $ENV{'IM_PORT'}=            $instance_manager->{port};
  $ENV{'IM_DEFAULTS_PATH'}=   $instance_manager->{defaults_file};
  $ENV{'IM_PASSWORD_PATH'}=   $instance_manager->{password_file};

  $ENV{'IM_MYSQLD1_SOCK'}=    $instance_manager->{instances}->[0]->{path_sock};
  $ENV{'IM_MYSQLD1_PORT'}=    $instance_manager->{instances}->[0]->{port};
  $ENV{'IM_MYSQLD1_PATH_PID'}=$instance_manager->{instances}->[0]->{path_pid};
  $ENV{'IM_MYSQLD2_SOCK'}=    $instance_manager->{instances}->[1]->{path_sock};
  $ENV{'IM_MYSQLD2_PORT'}=    $instance_manager->{instances}->[1]->{port};
  $ENV{'IM_MYSQLD2_PATH_PID'}=$instance_manager->{instances}->[1]->{path_pid};

  # ----------------------------------------------------
  # Setup env so childs can execute mysqlcheck
  # ----------------------------------------------------
  my $cmdline_mysqlcheck=
    "$exe_mysqlcheck --no-defaults -uroot " .
    "--port=$master->[0]->{'port'} " .
    "--socket=$master->[0]->{'path_sock'} --password=";

  if ( $opt_debug )
  {
    $cmdline_mysqlcheck .=
      " --debug=d:t:A,$opt_vardir_trace/log/mysqlcheck.trace";
  }
  $ENV{'MYSQL_CHECK'}=              $cmdline_mysqlcheck;

  # ----------------------------------------------------
  # Setup env to childs can execute myqldump
  # ----------------------------------------------------
  my $cmdline_mysqldump= generate_cmdline_mysqldump($master->[0]);
  my $cmdline_mysqldumpslave= generate_cmdline_mysqldump($slave->[0]);

  if ( $opt_debug )
  {
    $cmdline_mysqldump .=
      " --debug=d:t:A,$opt_vardir_trace/log/mysqldump-master.trace";
    $cmdline_mysqldumpslave .=
      " --debug=d:t:A,$opt_vardir_trace/log/mysqldump-slave.trace";
  }
  $ENV{'MYSQL_DUMP'}= $cmdline_mysqldump;
  $ENV{'MYSQL_DUMP_SLAVE'}= $cmdline_mysqldumpslave;


  # ----------------------------------------------------
  # Setup env so childs can execute mysqlslap
  # ----------------------------------------------------
  unless ( $glob_win32 )
  {
    my $cmdline_mysqlslap=
      "$exe_mysqlslap -uroot " .
      "--port=$master->[0]->{'port'} " .
      "--socket=$master->[0]->{'path_sock'} --password= " .
      "--lock-directory=$opt_tmpdir";

    if ( $opt_debug )
    {
      $cmdline_mysqlslap .=
        " --debug=d:t:A,$opt_vardir_trace/log/mysqlslap.trace";
    }
    $ENV{'MYSQL_SLAP'}= $cmdline_mysqlslap;
  }

  # ----------------------------------------------------
  # Setup env so childs can execute mysqlimport
  # ----------------------------------------------------
  my $cmdline_mysqlimport=
    "$exe_mysqlimport -uroot " .
    "--port=$master->[0]->{'port'} " .
    "--socket=$master->[0]->{'path_sock'} --password=";

  if ( $opt_debug )
  {
    $cmdline_mysqlimport .=
      " --debug=d:t:A,$opt_vardir_trace/log/mysqlimport.trace";
  }
  $ENV{'MYSQL_IMPORT'}= $cmdline_mysqlimport;


  # ----------------------------------------------------
  # Setup env so childs can execute mysqlshow
  # ----------------------------------------------------
  my $cmdline_mysqlshow=
    "$exe_mysqlshow -uroot " .
    "--port=$master->[0]->{'port'} " .
    "--socket=$master->[0]->{'path_sock'} --password=";

  if ( $opt_debug )
  {
    $cmdline_mysqlshow .=
      " --debug=d:t:A,$opt_vardir_trace/log/mysqlshow.trace";
  }
  $ENV{'MYSQL_SHOW'}= $cmdline_mysqlshow;

  # ----------------------------------------------------
  # Setup env so childs can execute mysqlbinlog
  # ----------------------------------------------------
  my $cmdline_mysqlbinlog=
    "$exe_mysqlbinlog" .
      " --no-defaults --local-load=$opt_tmpdir" .
      " --character-sets-dir=$path_charsetsdir";

  if ( $opt_debug )
  {
    $cmdline_mysqlbinlog .=
      " --debug=d:t:A,$opt_vardir_trace/log/mysqlbinlog.trace";
  }
  $ENV{'MYSQL_BINLOG'}= $cmdline_mysqlbinlog;

  # ----------------------------------------------------
  # Setup env so childs can execute mysql
  # ----------------------------------------------------
  my $cmdline_mysql=
    "$exe_mysql --no-defaults --host=localhost  --user=root --password= " .
    "--port=$master->[0]->{'port'} " .
    "--socket=$master->[0]->{'path_sock'} ".
    "--character-sets-dir=$path_charsetsdir";

  $ENV{'MYSQL'}= $cmdline_mysql;

  # ----------------------------------------------------
  # Setup env so childs can execute mysql_client_test
  # ----------------------------------------------------
  my $cmdline_mysql_client_test=
    "$exe_mysql_client_test --no-defaults --testcase --user=root --silent " .
    "--port=$master->[0]->{'port'} " .
    "--vardir=$opt_vardir " .
    "--socket=$master->[0]->{'path_sock'}";

  if ( $opt_debug )
  {
    $cmdline_mysql_client_test .=
      " --debug=d:t:A,$opt_vardir_trace/log/mysql_client_test.trace";
  }

  if ( $glob_use_embedded_server )
  {
    $cmdline_mysql_client_test.=
      " -A --language=$path_language" .
      " -A --datadir=$slave->[0]->{'path_myddir'}" .
      " -A --character-sets-dir=$path_charsetsdir";
  }
  $ENV{'MYSQL_CLIENT_TEST'}= $cmdline_mysql_client_test;


  # ----------------------------------------------------
  # Setup env so childs can execute mysql_fix_system_tables
  # ----------------------------------------------------
  my $cmdline_mysql_fix_system_tables=
    "$exe_mysql_fix_system_tables --no-defaults --host=localhost --user=root --password= " .
    "--basedir=$glob_basedir --bindir=$path_client_bindir --verbose " .
    "--port=$master->[0]->{'port'} " .
    "--socket=$master->[0]->{'path_sock'}";

  $ENV{'MYSQL_FIX_SYSTEM_TABLES'}=  $cmdline_mysql_fix_system_tables;

  # ----------------------------------------------------
  # Setup env so childs can execute my_print_defaults
  # ----------------------------------------------------
  $ENV{'MYSQL_MY_PRINT_DEFAULTS'}=  $exe_my_print_defaults;


  # ----------------------------------------------------
  # Setup env so childs can execute perror  
  # ----------------------------------------------------
  $ENV{'MY_PERROR'}=                 $exe_perror;

  # ----------------------------------------------------
  # Add the path where mysqld will find udf_example.so
  # ----------------------------------------------------
  $ENV{'UDF_EXAMPLE_LIB'}=
    ($lib_udf_example ? basename($lib_udf_example) : "");

  $ENV{'LD_LIBRARY_PATH'}=
    ($lib_udf_example ?  dirname($lib_udf_example) : "") .
      ($ENV{'LD_LIBRARY_PATH'} ? ":$ENV{'LD_LIBRARY_PATH'}" : "");


  # ----------------------------------------------------
  # We are nice and report a bit about our settings
  # ----------------------------------------------------
  if (!$opt_extern)
  {
    print "Using MTR_BUILD_THREAD      = $ENV{MTR_BUILD_THREAD}\n";
    print "Using MASTER_MYPORT         = $ENV{MASTER_MYPORT}\n";
    print "Using MASTER_MYPORT1        = $ENV{MASTER_MYPORT1}\n";
    print "Using SLAVE_MYPORT          = $ENV{SLAVE_MYPORT}\n";
    print "Using SLAVE_MYPORT1         = $ENV{SLAVE_MYPORT1}\n";
    print "Using SLAVE_MYPORT2         = $ENV{SLAVE_MYPORT2}\n";
    print "Using NDBCLUSTER_PORT       = $ENV{NDBCLUSTER_PORT}\n";
    print "Using NDBCLUSTER_PORT_SLAVE = $ENV{NDBCLUSTER_PORT_SLAVE}\n";
    print "Using IM_PORT               = $ENV{IM_PORT}\n";
    print "Using IM_MYSQLD1_PORT       = $ENV{IM_MYSQLD1_PORT}\n";
    print "Using IM_MYSQLD2_PORT       = $ENV{IM_MYSQLD2_PORT}\n";
  }
}


##############################################################################
#
#  If we get a ^C, we try to clean up before termination
#
##############################################################################
# FIXME check restrictions what to do in a signal handler

sub signal_setup () {
  $SIG{INT}= \&handle_int_signal;
}


sub handle_int_signal () {
  $SIG{INT}= 'DEFAULT';         # If we get a ^C again, we die...
  mtr_warning("got INT signal, cleaning up.....");
  stop_all_servers();
  mtr_error("We die from ^C signal from user");
}


##############################################################################
#
#  Handle left overs from previous runs
#
##############################################################################

sub kill_running_server () {

  if ( $opt_fast or $glob_use_embedded_server )
  {
    # FIXME is embedded server really using PID files?!
    unlink($master->[0]->{'path_pid'});
    unlink($master->[1]->{'path_pid'});
    unlink($slave->[0]->{'path_pid'});
    unlink($slave->[1]->{'path_pid'});
    unlink($slave->[2]->{'path_pid'});
  }
  else
  {
    # Ensure that no old mysqld test servers are running
    # This is different from terminating processes we have
    # started from this run of the script, this is terminating
    # leftovers from previous runs.

    mtr_report("Killing Possible Leftover Processes");
    mkpath("$opt_vardir/log"); # Needed for mysqladmin log

    mtr_kill_leftovers();

   }
}

sub cleanup_stale_files () {

  mtr_report("Removing Stale Files");

  if ( $opt_vardir eq "$glob_mysql_test_dir/var" )
  {
    #
    # Running with "var" in mysql-test dir
    #
    if ( -l "$glob_mysql_test_dir/var" )
    {
      # Some users creates a soft link in mysql-test/var to another area
      # - allow it
      mtr_report("WARNING: Using the 'mysql-test/var' symlink");
      rmtree("$opt_vardir/log");
      rmtree("$opt_vardir/ndbcluster-$opt_ndbcluster_port");
      rmtree("$opt_vardir/run");
      rmtree("$opt_vardir/tmp");
    }
    else
    {
      # Remove the entire "var" dir
      rmtree("$opt_vardir/");
    }
  }
  else
  {
    #
    # Running with "var" in some other place
    #

    # Remove the var/ dir in mysql-test dir if any
    # this could be an old symlink that shouldn't be there
    rmtree("$glob_mysql_test_dir/var");

    # Remove the "var" dir
    rmtree("$opt_vardir/");
  }

  mkpath("$opt_vardir/log");
  mkpath("$opt_vardir/run");
  mkpath("$opt_vardir/tmp");
  mkpath($opt_tmpdir) if $opt_tmpdir ne "$opt_vardir/tmp";

  # Remove old and create new data dirs
  foreach my $data_dir (@data_dir_lst)
  {
    rmtree("$data_dir");
    mkpath("$data_dir/mysql");
    mkpath("$data_dir/test");
  }

  # Make a link std_data_ln in var/ that points to std_data
  if ( ! $glob_win32 )
  {
    symlink("$glob_mysql_test_dir/std_data", "$opt_vardir/std_data_ln");
  }
  else
  {
    # on windows, copy all files from std_data into var/std_data_ln
    mkpath("$opt_vardir/std_data_ln");
    opendir(DIR, "$glob_mysql_test_dir/std_data")
      or mtr_error("Can't find the std_data directory: $!");
    for(readdir(DIR)) {
      next if -d "$glob_mysql_test_dir/std_data/$_";
      copy("$glob_mysql_test_dir/std_data/$_", "$opt_vardir/std_data_ln/$_");
    }
    closedir(DIR);
  }
}


sub  check_running_as_root () {
  # Check if running as root
  # i.e a file can be read regardless what mode we set it to
  my $test_file= "$opt_vardir/test_running_as_root.txt";
  mtr_tofile($test_file, "MySQL");
  chmod(oct("0000"), $test_file);

  my $result="";
  if (open(FILE,"<",$test_file))
  {
    $result= join('', <FILE>);
    close FILE;
  }

  chmod(oct("0755"), $test_file);
  unlink($test_file);

  $ENV{'MYSQL_TEST_ROOT'}= "NO";
  if ($result eq "MySQL")
  {
    mtr_warning("running this script as _root_ will cause some " .
                "tests to be skipped");
    $ENV{'MYSQL_TEST_ROOT'}= "YES";
  }
}



sub check_ssl_support () {

  if ($opt_skip_ssl || $opt_extern)
  {
    mtr_report("Skipping SSL");
    $opt_ssl_supported= 0;
    $opt_ssl= 0;
    return;
  }

  # check ssl support by testing using a switch
  # that is only available in that case
  if ( mtr_run($exe_mysqld,
	       ["--no-defaults",
	        "--ssl",
	        "--help"],
	       "", "/dev/null", "/dev/null", "") != 0 )
  {
    if ( $opt_ssl)
    {
      mtr_error("Couldn't find support for SSL");
      return;
    }
    mtr_report("Skipping SSL, mysqld not compiled with SSL");
    $opt_ssl_supported= 0;
    $opt_ssl= 0;
    return;
  }
  mtr_report("Setting mysqld to support SSL connections");
  $opt_ssl_supported= 1;
}


sub check_debug_support () {

  # check debug support by testing using a switch
  # that is only available in that case
  if ( mtr_run($exe_mysqld,
	       ["--no-defaults",
	        "--debug",
	        "--help"],
	       "", "/dev/null", "/dev/null", "") != 0 )
  {
    # mtr_report("Binaries are not debug compiled");
    $debug_compiled_binaries= 0;

    if ( $opt_debug )
    {
      mtr_error("Can't use --debug, binaries does not support it");
    }
    return;
  }
  mtr_report("Binaries are debug compiled");
  $debug_compiled_binaries= 1;
}

##############################################################################
#
#  Start the ndb cluster
#
##############################################################################

sub check_ndbcluster_support () {

  if ($opt_skip_ndbcluster)
  {
    mtr_report("Skipping ndbcluster");
    $opt_skip_ndbcluster_slave= 1;
    return;
  }

  # check ndbcluster support by runnning mysqld using a switch
  # that is only available in that case
  if ( mtr_run($exe_mysqld,
	       ["--no-defaults",
	        "--ndb-use-exact-count",
	        "--help"],
	       "", "/dev/null", "/dev/null", "") != 0 )
  {
    mtr_report("Skipping ndbcluster, mysqld not compiled with ndbcluster");
    $opt_skip_ndbcluster= 1;
    $opt_skip_ndbcluster_slave= 1;
    return;
  }
  $opt_ndbcluster_supported= 1;
  mtr_report("Using ndbcluster when necessary, mysqld supports it");
  return;
}


sub ndbcluster_start_install ($) {
  my $cluster= shift;

  if ( $opt_skip_ndbcluster or $glob_use_running_ndbcluster )
  {
    return 0;
  }

  mtr_report("Installing $cluster->{'name'} Cluster");

  mkdir($cluster->{'data_dir'});

  # Create a config file from template
  my $ndb_no_ord=512;
  my $ndb_no_attr=2048;
  my $ndb_con_op=105000;
  my $ndb_dmem="80M";
  my $ndb_imem="24M";
  my $ndb_pbmem="32M";
  my $nodes= $cluster->{'nodes'};
  my $ndb_host= "localhost";
  my $ndb_diskless= 0;

  if (!$opt_bench)
  {
    # Use a smaller configuration
    $ndb_no_ord=32;
    $ndb_con_op=5000;
    $ndb_dmem="20M";
    $ndb_imem="1M";
    $ndb_pbmem="4M";
  }

  my $config_file_template=     "ndb/ndb_config_${nodes}_node.ini";
  my $config_file= "$cluster->{'data_dir'}/config.ini";

  open(IN, $config_file_template)
    or mtr_error("Can't open $config_file_template: $!");
  open(OUT, ">", $config_file)
    or mtr_error("Can't write to $config_file: $!");
  while (<IN>)
  {
    chomp;

    s/CHOOSE_MaxNoOfAttributes/$ndb_no_attr/;
    s/CHOOSE_MaxNoOfOrderedIndexes/$ndb_no_ord/;
    s/CHOOSE_MaxNoOfConcurrentOperations/$ndb_con_op/;
    s/CHOOSE_DataMemory/$ndb_dmem/;
    s/CHOOSE_IndexMemory/$ndb_imem/;
    s/CHOOSE_Diskless/$ndb_diskless/;
    s/CHOOSE_HOSTNAME_.*/$ndb_host/;
    s/CHOOSE_FILESYSTEM/$cluster->{'data_dir'}/;
    s/CHOOSE_PORT_MGM/$cluster->{'port'}/;
    s/CHOOSE_DiskPageBufferMemory/$ndb_pbmem/;

    print OUT "$_ \n";
  }
  close OUT;
  close IN;


  # Start cluster with "--initial"

  ndbcluster_start($cluster, "--initial");

  return 0;
}


sub ndbcluster_wait_started($$){
  my $cluster= shift;
  my $ndb_waiter_extra_opt= shift;
  my $path_waiter_log= "$cluster->{'data_dir'}/ndb_waiter.log";
  my $args;

  mtr_init_args(\$args);

  mtr_add_arg($args, "--no-defaults");
  mtr_add_arg($args, "--core");
  mtr_add_arg($args, "--ndb-connectstring=%s", $cluster->{'connect_string'});
  mtr_add_arg($args, "--timeout=60");

  if ($ndb_waiter_extra_opt)
  {
    mtr_add_arg($args, "$ndb_waiter_extra_opt");
  }

  # Start the ndb_waiter which will connect to the ndb_mgmd
  # and poll it for state of the ndbd's, will return when
  # all nodes in the cluster is started
  my $res= mtr_run($exe_ndb_waiter, $args,
		   "", $path_waiter_log, $path_waiter_log, "");
  mtr_verbose("ndbcluster_wait_started, returns: $res") if $res;
  return $res;
}



sub mysqld_wait_started($){
  my $mysqld= shift;

  my $res= sleep_until_file_created($mysqld->{'path_pid'},
				    $mysqld->{'start_timeout'},
				    $mysqld->{'pid'});
  return $res == 0;
}


sub ndb_mgmd_wait_started($) {
  my ($cluster)= @_;

  my $retries= 100;
  while (ndbcluster_wait_started($cluster, "--no-contact") and
	 $retries)
  {
    # Millisceond sleep emulated with select
    select(undef, undef, undef, (0.1));

    $retries--;
  }

  return $retries == 0;

}

sub ndb_mgmd_start ($) {
  my $cluster= shift;

  my $args;                             # Arg vector
  my $pid= -1;

  mtr_init_args(\$args);
  mtr_add_arg($args, "--no-defaults");
  mtr_add_arg($args, "--core");
  mtr_add_arg($args, "--nodaemon");
  mtr_add_arg($args, "--config-file=%s", "$cluster->{'data_dir'}/config.ini");


  my $path_ndb_mgmd_log= "$cluster->{'data_dir'}/\l$cluster->{'name'}_ndb_mgmd.log";
  $pid= mtr_spawn($exe_ndb_mgmd, $args, "",
		  $path_ndb_mgmd_log,
		  $path_ndb_mgmd_log,
		  "",
		  { append_log_file => 1 });

  # FIXME Should not be needed
  # Unfortunately the cluster nodes will fail to start
  # if ndb_mgmd has not started properly
  if (ndb_mgmd_wait_started($cluster))
  {
    mtr_error("Failed to wait for start of ndb_mgmd");
  }

  # Remember pid of ndb_mgmd
  $cluster->{'pid'}= $pid;

  mtr_verbose("ndb_mgmd_start, pid: $pid");

  return $pid;
}


sub ndbd_start ($$$) {
  my $cluster= shift;
  my $idx= shift;
  my $extra_args= shift;

  my $args;                             # Arg vector
  my $pid= -1;

  mtr_init_args(\$args);
  mtr_add_arg($args, "--no-defaults");
  mtr_add_arg($args, "--core");
  mtr_add_arg($args, "--ndb-connectstring=%s", "$cluster->{'connect_string'}");
  mtr_add_arg($args, "--character-sets-dir=%s", "$path_charsetsdir");
  mtr_add_arg($args, "--nodaemon");
  mtr_add_arg($args, "$extra_args");

  my $nodeid= $cluster->{'ndbds'}->[$idx]->{'nodeid'};
  my $path_ndbd_log= "$cluster->{'data_dir'}/ndb_${nodeid}.log";
  $pid= mtr_spawn($exe_ndbd, $args, "",
		  $path_ndbd_log,
		  $path_ndbd_log,
		  "",
		  { append_log_file => 1 });

  # Add pid to list of pids for this cluster
  $cluster->{'ndbds'}->[$idx]->{'pid'}= $pid;

  # Rememeber options used when starting
  $cluster->{'ndbds'}->[$idx]->{'start_extra_args'}= $extra_args;
  $cluster->{'ndbds'}->[$idx]->{'idx'}= $idx;

  mtr_verbose("ndbd_start, pid: $pid");

  return $pid;
}


sub ndbcluster_start ($$) {
  my $cluster= shift;
  my $extra_args= shift;

  mtr_verbose("ndbcluster_start '$cluster->{'name'}'");

  if ( $glob_use_running_ndbcluster )
  {
    return 0;
  }

  if ( $cluster->{'pid'} )
  {
    mtr_error("Cluster '$cluster->{'name'}' already started");
  }

  ndb_mgmd_start($cluster);

  for ( my $idx= 0; $idx < $cluster->{'nodes'}; $idx++ )
  {
    ndbd_start($cluster, $idx, $extra_args);
  }

  return 0;
}


sub rm_ndbcluster_tables ($) {
  my $dir=       shift;
  foreach my $bin ( glob("$dir/cluster/apply_status*"),
                    glob("$dir/cluster/schema*") )
  {
    unlink($bin);
  }
}


##############################################################################
#
#  Run the benchmark suite
#
##############################################################################

sub run_benchmarks ($) {
  my $benchmark=  shift;

  my $args;

  if ( ! $glob_use_embedded_server )
  {
    mysqld_start($master->[0],[],[]);
    if ( ! $master->[0]->{'pid'} )
    {
      mtr_error("Can't start the mysqld server");
    }
  }

  mtr_init_args(\$args);

  mtr_add_arg($args, "--socket=%s", $master->[0]->{'path_sock'});
  mtr_add_arg($args, "--user=%s", $opt_user);

  if ( $opt_small_bench )
  {
    mtr_add_arg($args, "--small-test");
    mtr_add_arg($args, "--small-tables");
  }

  if ( $opt_with_ndbcluster )
  {
    mtr_add_arg($args, "--create-options=TYPE=ndb");
  }

  chdir($glob_mysql_bench_dir)
    or mtr_error("Couldn't chdir to '$glob_mysql_bench_dir': $!");

  # FIXME write shorter....

  if ( ! $benchmark )
  {
    mtr_add_arg($args, "--log");
    mtr_run("$glob_mysql_bench_dir/run-all-tests", $args, "", "", "", "");
    # FIXME check result code?!
  }
  elsif ( -x $benchmark )
  {
    mtr_run("$glob_mysql_bench_dir/$benchmark", $args, "", "", "", "");
    # FIXME check result code?!
  }
  else
  {
    mtr_error("Benchmark $benchmark not found");
  }

  chdir($glob_mysql_test_dir);          # Go back

  if ( ! $glob_use_embedded_server )
  {
    stop_masters();
  }
}


##############################################################################
#
#  Run the test suite
#
##############################################################################

# FIXME how to specify several suites to run? Comma separated list?


sub run_suite () {
  my ($suite, $tests)= @_;

  mtr_print_thick_line();

  mtr_timer_start($glob_timers,"suite", 60 * $opt_suite_timeout);

  mtr_report("Starting Tests in the '$suite' suite");

  mtr_report_tests_not_skipped_though_disabled($tests);

  mtr_print_header();

  foreach my $tinfo ( @$tests )
  {
    if (run_testcase_check_skip_test($tinfo))
    {
      next;
    }

    mtr_timer_start($glob_timers,"testcase", 60 * $opt_testcase_timeout);
    run_testcase($tinfo);
    mtr_timer_stop($glob_timers,"testcase");
  }

  mtr_print_line();

  if ( ! $glob_debugger and
       ! $glob_use_running_server and
       ! $glob_use_embedded_server )
  {
    stop_all_servers();
  }

  if ( $opt_gcov )
  {
    gcov_collect(); # collect coverage information
  }
  if ( $opt_gprof )
  {
    gprof_collect(); # collect coverage information
  }

  mtr_report_stats($tests);

  mtr_timer_stop($glob_timers,"suite");
}


##############################################################################
#
#  Initiate the test databases
#
##############################################################################

sub initialize_servers () {
  if ( ! $glob_use_running_server )
  {
    kill_running_server();

    unless ( $opt_start_dirty )
    {
      cleanup_stale_files();
      mysql_install_db();
      if ( $opt_force )
      {
	save_installed_db();
      }
    }
    check_running_as_root();
  }
}

sub mysql_install_db () {

<<<<<<< HEAD
  install_db('master', $master->[0]->{'path_myddir'});

  # FIXME check if testcase really is using second master
  copy_install_db('master', $master->[1]->{'path_myddir'});

  if ( $use_slaves )
=======
  install_db('master1', $master->[0]->{'path_myddir'});
  copy_install_db('master2', $master->[1]->{'path_myddir'});

  # Install the number of slave databses needed
  for (my $idx= 0; $idx < $max_slave_num; $idx++)
>>>>>>> dc02f761
  {
    copy_install_db("slave".($idx+1), $slave->[$idx]->{'path_myddir'});
  }

  if ( ! $opt_skip_im )
  {
    im_prepare_env($instance_manager);
  }

  my $cluster_started_ok= 1; # Assume it can be started

  if (ndbcluster_start_install($clusters->[0]) ||
      $use_slaves && ndbcluster_start_install($clusters->[1]))
  {
    mtr_warning("Failed to start install of cluster");
    $cluster_started_ok= 0;
  }

  foreach my $cluster (@{$clusters})
  {

    next if !$cluster->{'pid'};

    $cluster->{'installed_ok'}= 1; # Assume install suceeds

    if (ndbcluster_wait_started($cluster, ""))
    {
      # failed to install, disable usage and flag that its no ok
      mtr_report("ndbcluster_install of $cluster->{'name'} failed");
      $cluster->{"installed_ok"}= 0;

      $cluster_started_ok= 0;
    }
  }

  if ( ! $cluster_started_ok )
  {
    if ( $opt_force)
    {
      # Continue without cluster
    }
    else
    {
      mtr_error("To continue, re-run with '--force'.");
    }
  }

  # Stop clusters...
  stop_all_servers();

  return 0;
}


sub copy_install_db ($$) {
  my $type=      shift;
  my $data_dir=  shift;

  mtr_report("Installing \u$type Database");

  # Just copy the installed db from first master
  mtr_copy_dir($master->[0]->{'path_myddir'}, $data_dir);

}

<<<<<<< HEAD

=======
>>>>>>> dc02f761
sub install_db ($$) {
  my $type=      shift;
  my $data_dir=  shift;

  my $init_db_sql=     "lib/init_db.sql";
  my $init_db_sql_tmp= "/tmp/init_db.sql$$";
  my $args;

  mtr_report("Installing \u$type Database");

  open(IN, $init_db_sql)
    or mtr_error("Can't open $init_db_sql: $!");
  open(OUT, ">", $init_db_sql_tmp)
    or mtr_error("Can't write to $init_db_sql_tmp: $!");
  while (<IN>)
  {
    chomp;
    s/\@HOSTNAME\@/$glob_hostname/;
    if ( /^\s*$/ )
    {
      print OUT "\n";
    }
    elsif (/;$/)
    {
      print OUT "$_\n";
    }
    else
    {
      print OUT "$_ ";
    }
  }
  close OUT;
  close IN;

  mtr_init_args(\$args);

  mtr_add_arg($args, "--no-defaults");
  mtr_add_arg($args, "--bootstrap");
  mtr_add_arg($args, "--console");
  mtr_add_arg($args, "--skip-grant-tables");
  mtr_add_arg($args, "--basedir=%s", $path_my_basedir);
  mtr_add_arg($args, "--datadir=%s", $data_dir);
  mtr_add_arg($args, "--skip-innodb");
  mtr_add_arg($args, "--skip-ndbcluster");
  mtr_add_arg($args, "--tmpdir=.");

  if ( $opt_debug )
  {
    mtr_add_arg($args, "--debug=d:t:i:A,%s/log/bootstrap_%s.trace",
		$opt_vardir_trace, $type);
  }

  if ( ! $opt_netware )
  {
    mtr_add_arg($args, "--language=%s", $path_language);
    mtr_add_arg($args, "--character-sets-dir=%s", $path_charsetsdir);
  }

  # Log bootstrap command
  my $path_bootstrap_log= "$opt_vardir/log/bootstrap.log";
  mtr_tofile($path_bootstrap_log,
	     "$exe_mysqld " . join(" ", @$args) . "\n");

  if ( mtr_run($exe_mysqld, $args, $init_db_sql_tmp,
               $path_bootstrap_log, $path_bootstrap_log,
	       "", { append_log_file => 1 }) != 0 )

  {
    unlink($init_db_sql_tmp);
    mtr_error("Error executing mysqld --bootstrap\n" .
              "Could not install $type test DBs");
  }
  unlink($init_db_sql_tmp);
}


sub im_prepare_env($) {
  my $instance_manager = shift;

  im_create_passwd_file($instance_manager);
  im_prepare_data_dir($instance_manager);
}


sub im_create_passwd_file($) {
  my $instance_manager = shift;

  my $pwd_file_path = $instance_manager->{'password_file'};

  mtr_report("Creating IM password file ($pwd_file_path)");

  open(OUT, ">", $pwd_file_path)
    or mtr_error("Can't write to $pwd_file_path: $!");

  print OUT $instance_manager->{'admin_login'}, ":",
        $instance_manager->{'admin_sha1'}, "\n";

  close(OUT);
}


sub im_create_defaults_file($) {
  my $instance_manager = shift;

  my $defaults_file = $instance_manager->{'defaults_file'};

  open(OUT, ">", $defaults_file)
    or mtr_error("Can't write to $defaults_file: $!");

  print OUT <<EOF
[mysql]

[manager]
pid-file            = $instance_manager->{path_pid}
angel-pid-file      = $instance_manager->{path_angel_pid}
socket              = $instance_manager->{path_sock}
port                = $instance_manager->{port}
password-file       = $instance_manager->{password_file}
default-mysqld-path = $exe_mysqld

EOF
;

  foreach my $instance (@{$instance_manager->{'instances'}})
  {
    my $server_id = $instance->{'server_id'};

    print OUT <<EOF
[mysqld$server_id]
socket              = $instance->{path_sock}
pid-file            = $instance->{path_pid}
port                = $instance->{port}
datadir             = $instance->{path_datadir}
log                 = $instance->{path_datadir}/mysqld$server_id.log
log-error           = $instance->{path_datadir}/mysqld$server_id.err.log
log-slow-queries    = $instance->{path_datadir}/mysqld$server_id.slow.log
language            = $path_language
character-sets-dir  = $path_charsetsdir
basedir             = $path_my_basedir
server_id           = $server_id
skip-stack-trace
skip-innodb
skip-ndbcluster
EOF
;

    print OUT "nonguarded\n" if $instance->{'nonguarded'};
    print OUT "log-output=FILE\n" if $instance->{'old_log_format'};
    print OUT "\n";
  }

  close(OUT);
}


sub im_prepare_data_dir($) {
  my $instance_manager = shift;

  foreach my $instance (@{$instance_manager->{'instances'}})
  {
    copy_install_db(
      'im_mysqld_' . $instance->{'server_id'},
      $instance->{'path_datadir'});
  }
}

<<<<<<< HEAD
sub run_testcase_check_skip_test($)
{
  my ($tinfo)= @_;
=======

#
# Restore snapshot of the installed slave databases
# if the snapshot exists
#
sub restore_slave_databases () {

  if ( -d $path_snapshot)
  {
    # Restore the number of slave databases being used
    for (my $idx= 0; $idx < $max_slave_num; $idx++)
    {
      my $data_dir= $slave->[$idx]->{'path_myddir'};
      my $name= basename($data_dir);
      rmtree($data_dir);
      mtr_copy_dir("$path_snapshot/$name", $data_dir);
    }
  }
}


##############################################################################
#
#  Run a single test case
#
##############################################################################

# When we get here, we have already filtered out test cases that doesn't
# apply to the current setup, for example if we use a running server, test
# cases that restart the server are dropped. So this function should mostly
# be about doing things, not a lot of logic.

# We don't start and kill the servers for each testcase. But some
# testcases needs a restart, because they specify options to start
# mysqld with. After that testcase, we need to restart again, to set
# back the normal options.

sub run_testcase ($) {
  my $tinfo=  shift;

  my $tname= $tinfo->{'name'};

  mtr_tonewfile($path_current_test_log,"$tname\n"); # Always tell where we are

  # output current test to ndbcluster log file to enable diagnostics
  mtr_tofile($file_ndb_testrun_log,"CURRENT TEST $tname\n");
>>>>>>> dc02f761

  # ----------------------------------------------------------------------
  # If marked to skip, just print out and return.
  # Note that a test case not marked as 'skip' can still be
  # skipped later, because of the test case itself in cooperation
  # with the mysqltest program tells us so.
  # ----------------------------------------------------------------------

  if ( $tinfo->{'skip'} )
  {
    mtr_report_test_name($tinfo);
    mtr_report_test_skipped($tinfo);
    return 1;
  }

  # If test needs cluster, check that master installed ok
  if ( $tinfo->{'ndb_test'}  and !$clusters->[0]->{'installed_ok'} )
  {
    mtr_report_test_name($tinfo);
    mtr_report_test_failed($tinfo);
    return 1;
  }

  # If test needs slave cluster, check that it installed ok
  if ( $tinfo->{'ndb_test'}  and $tinfo->{'slave_num'} and
       !$clusters->[1]->{'installed_ok'} )
  {
    mtr_report_test_name($tinfo);
    mtr_report_test_failed($tinfo);
    return 1;
  }

  return 0;
}


sub do_before_run_mysqltest($)
{
  my $tinfo= shift;
  my $tname= $tinfo->{'name'};

<<<<<<< HEAD
  # Remove old reject file
  if ( $opt_suite eq "main" )
  {
    unlink("r/$tname.reject");
  }
  else
  {
    unlink("suite/$opt_suite/r/$tname.reject");
=======
    stop_slaves();
    restore_slave_databases();
>>>>>>> dc02f761
  }


# MASV cleanup...
  mtr_tonewfile($path_current_test_log,"$tname\n"); # Always tell where we are

  # output current test to ndbcluster log file to enable diagnostics
  mtr_tofile($file_ndb_testrun_log,"CURRENT TEST $tname\n");

  mtr_tofile($master->[0]->{'path_myerr'},"CURRENT_TEST: $tname\n");
  if ( $master->[1]->{'pid'} )
  {
    mtr_tofile($master->[1]->{'path_myerr'},"CURRENT_TEST: $tname\n");
  }
}

sub do_after_run_mysqltest($)
{
  my $tinfo= shift;
  my $tname= $tinfo->{'name'};

  #MASV cleanup
    # Save info from this testcase run to mysqltest.log
    my $testcase_log= mtr_fromfile($path_timefile) if -f $path_timefile;
    mtr_tofile($path_mysqltest_log,"CURRENT TEST $tname\n");
    mtr_tofile($path_mysqltest_log, $testcase_log);
  }


##############################################################################
#
#  Run a single test case
#
##############################################################################

# When we get here, we have already filtered out test cases that doesn't
# apply to the current setup, for example if we use a running server, test
# cases that restart the server are dropped. So this function should mostly
# be about doing things, not a lot of logic.

# We don't start and kill the servers for each testcase. But some
# testcases needs a restart, because they specify options to start
# mysqld with. After that testcase, we need to restart again, to set
# back the normal options.

sub run_testcase ($) {
  my $tinfo=  shift;

  my $master_restart= run_testcase_need_master_restart($tinfo);
  my $slave_restart= run_testcase_need_slave_restart($tinfo);

  if ($master_restart or $slave_restart)
  {
    run_testcase_stop_servers($tinfo, $master_restart, $slave_restart);
  }

  my $died= mtr_record_dead_children();
  if ($died or $master_restart or $slave_restart)
  {
    run_testcase_start_servers($tinfo);
  }

  # ----------------------------------------------------------------------
  # If --start-and-exit or --start-dirty given, stop here to let user manually
  # run tests
  # ----------------------------------------------------------------------
  if ( $opt_start_and_exit or $opt_start_dirty )
  {
    mtr_report("\nServers started, exiting");
    exit(0);
  }

  {
    do_before_run_mysqltest($tinfo);

    my $res= run_mysqltest($tinfo);
    mtr_report_test_name($tinfo);
    if ( $res == 0 )
    {
      mtr_report_test_passed($tinfo);
    }
    elsif ( $res == 62 )
    {
      # Testcase itself tell us to skip this one

      # Try to get reason from mysqltest.log
      my $last_line= mtr_lastlinefromfile($path_timefile) if -f $path_timefile;
      my $reason= mtr_match_prefix($last_line, "reason: ");
      $tinfo->{'comment'}=
	defined $reason ? $reason : "Detected by testcase(reason unknown) ";
      mtr_report_test_skipped($tinfo);
    }
    elsif ( $res == 63 )
    {
      $tinfo->{'timeout'}= 1;           # Mark as timeout
      report_failure_and_restart($tinfo);
    }
    else
    {
      # Test case failed, if in control mysqltest returns 1
      if ( $res != 1 )
      {
        mtr_tofile($path_timefile,
                   "mysqltest returned unexpected code $res, " .
                   "it has probably crashed");
      }

      report_failure_and_restart($tinfo);
    }

    do_after_run_mysqltest($tinfo);
  }

  # ----------------------------------------------------------------------
  # Stop Instance Manager if we are processing an IM-test case.
  # ----------------------------------------------------------------------

  if ( ! $glob_use_running_server and $tinfo->{'component_id'} eq 'im' )
  {
    mtr_im_stop($instance_manager, $tinfo->{'name'});
  }
}


#
# Save a snapshot of the installed test db(s)
# I.e take a snapshot of the var/ dir
#
sub save_installed_db () {

  mtr_report("Saving snapshot of installed databases");
  rmtree($path_snapshot);

  foreach my $data_dir (@data_dir_lst)
  {
    my $name= basename($data_dir);
    mtr_copy_dir("$data_dir", "$path_snapshot/$name");
  }
}


#
# Save any interesting files in the data_dir
# before the data dir is removed.
#
sub save_files_before_restore($$) {
  my $test_name= shift;
  my $data_dir= shift;
  my $save_name= "$opt_vardir/log/$test_name";

  # Look for core files
  foreach my $core_file ( glob("$data_dir/core*") )
  {
    my $core_name= basename($core_file);
    mtr_report("Saving $core_name");
    mkdir($save_name) if ! -d $save_name;
    rename("$core_file", "$save_name/$core_name");
  }
}


#
# Restore snapshot of the installed test db(s)
# if the snapshot exists
#
sub restore_installed_db ($) {
  my $test_name= shift;

  if ( -d $path_snapshot)
  {
    mtr_report("Restoring snapshot of databases");

    foreach my $data_dir (@data_dir_lst)
    {
      my $name= basename($data_dir);
      save_files_before_restore($test_name, $data_dir);
      rmtree("$data_dir");
      mtr_copy_dir("$path_snapshot/$name", "$data_dir");
    }

    # Remove the ndb_*_fs dirs for all ndbd nodes
    # forcing a clean start of ndb
    foreach my $cluster (@{$clusters})
    {
      foreach my $ndbd (@{$cluster->{'ndbds'}})
      {
	rmtree("$ndbd->{'path_fs'}" );
      }
    }
  }
  else
  {
    # No snapshot existed
    mtr_error("No snapshot existed");
  }
}

sub report_failure_and_restart ($) {
  my $tinfo= shift;

  mtr_report_test_failed($tinfo);
  mtr_show_failed_diff($tinfo->{'name'});
  print "\n";
  if ( $opt_force )
  {
    # Stop all servers that are known to be running
    stop_all_servers();

    # Restore the snapshot of the installed test db
    restore_installed_db($tinfo->{'name'});
    print "Resuming Tests\n\n";
    return;
  }

  my $test_mode= join(" ", @::glob_test_mode) || "default";
  print "Aborting: $tinfo->{'name'} failed in $test_mode mode. ";
  print "To continue, re-run with '--force'.\n";
  if ( ! $glob_debugger and
       ! $glob_use_running_server and
       ! $glob_use_embedded_server )
  {
    stop_all_servers();
  }
  mtr_exit(1);

}


##############################################################################
#
#  Start and stop servers
#
##############################################################################


# The embedded server needs the cleanup so we do some of the start work
# but stop before actually running mysqld or anything.
sub do_before_start_master ($$) {
  my $tname=       shift;
  my $init_script= shift;

  # FIXME what about second master.....

  # Remove stale binary logs except for 2 tests which need them FIXME here????
  if ( $tname ne "rpl_crash_binlog_ib_1b" and
       $tname ne "rpl_crash_binlog_ib_2b" and
       $tname ne "rpl_crash_binlog_ib_3b")
  {
    # FIXME we really want separate dir for binlogs
    foreach my $bin ( glob("$opt_vardir/log/master*-bin*") )
    {
      unlink($bin);
    }
  }

  # FIXME only remove the ones that are tied to this master
  # Remove old master.info and relay-log.info files
  unlink("$master->[0]->{'path_myddir'}/master.info");
  unlink("$master->[0]->{'path_myddir'}/relay-log.info");
  unlink("$master->[1]->{'path_myddir'}/master.info");
  unlink("$master->[1]->{'path_myddir'}/relay-log.info");

  # Run master initialization shell script if one exists
  if ( $init_script )
  {
    my $ret= mtr_run("/bin/sh", [$init_script], "", "", "", "");
    if ( $ret != 0 )
    {
      # FIXME rewrite those scripts to return 0 if successful
      # mtr_warning("$init_script exited with code $ret");
    }
  }
  # for gcov  FIXME needed? If so we need more absolute paths
  # chdir($glob_basedir);
}


sub do_before_start_slave ($$) {
  my $tname=       shift;
  my $init_script= shift;

  # Remove stale binary logs and old master.info files
  # except for too tests which need them
  if ( $tname ne "rpl_crash_binlog_ib_1b" and
       $tname ne "rpl_crash_binlog_ib_2b" and
       $tname ne "rpl_crash_binlog_ib_3b" )
  {
    # FIXME we really want separate dir for binlogs
    foreach my $bin ( glob("$opt_vardir/log/slave*-bin*") )
    {
      unlink($bin);
    }
    # FIXME really master?!
    unlink("$slave->[0]->{'path_myddir'}/master.info");
    unlink("$slave->[0]->{'path_myddir'}/relay-log.info");
  }

  # Run slave initialization shell script if one exists
  if ( $init_script )
  {
    my $ret= mtr_run("/bin/sh", [$init_script], "", "", "", "");
    if ( $ret != 0 )
    {
      # FIXME rewrite those scripts to return 0 if successful
      # mtr_warning("$init_script exited with code $ret");
    }
  }

  foreach my $bin ( glob("$slave->[0]->{'path_myddir'}/log.*") )
  {
    unlink($bin);
  }
}


sub mysqld_arguments ($$$$$) {
  my $args=              shift;
  my $type=              shift;
  my $idx=               shift;
  my $extra_opt=         shift;
  my $slave_master_info= shift;

  my $sidx= "";                 # Index as string, 0 is empty string
  if ( $idx > 0 )
  {
    $sidx= "$idx";
  }

  my $prefix= "";               # If mysqltest server arg

  if ( $glob_use_embedded_server )
  {
    $prefix= "--server-arg=";
  } else {
    # We can't pass embedded server --no-defaults
    mtr_add_arg($args, "%s--no-defaults", $prefix);
  }

  mtr_add_arg($args, "%s--console", $prefix);
  mtr_add_arg($args, "%s--basedir=%s", $prefix, $path_my_basedir);
  mtr_add_arg($args, "%s--character-sets-dir=%s", $prefix, $path_charsetsdir);

  mtr_add_arg($args, "%s--log-bin-trust-function-creators", $prefix);
  mtr_add_arg($args, "%s--default-character-set=latin1", $prefix);
  mtr_add_arg($args, "%s--language=%s", $prefix, $path_language);
  mtr_add_arg($args, "%s--tmpdir=$opt_tmpdir", $prefix);

  if ( $opt_valgrind_mysqld )
  {
    mtr_add_arg($args, "%s--skip-safemalloc", $prefix);
  }

  my $pidfile;

  if ( $type eq 'master' )
  {
    my $id= $idx > 0 ? $idx + 101 : 1;

    if (! $opt_skip_master_binlog)
    {
      mtr_add_arg($args, "%s--log-bin=%s/log/master-bin%s", $prefix,
                  $opt_vardir, $sidx);
    }
    mtr_add_arg($args, "%s--pid-file=%s", $prefix,
                $master->[$idx]->{'path_pid'});
    mtr_add_arg($args, "%s--port=%d", $prefix,
                $master->[$idx]->{'port'});
    mtr_add_arg($args, "%s--server-id=%d", $prefix, $id);
    mtr_add_arg($args, "%s--socket=%s", $prefix,
                $master->[$idx]->{'path_sock'});
    mtr_add_arg($args, "%s--innodb_data_file_path=ibdata1:10M:autoextend", $prefix);
    mtr_add_arg($args, "%s--local-infile", $prefix);
    mtr_add_arg($args, "%s--datadir=%s", $prefix,
                $master->[$idx]->{'path_myddir'});

    if ( $idx > 0 or !$use_innodb)
    {
      mtr_add_arg($args, "%s--skip-innodb", $prefix);
    }

    my $cluster= $clusters->[$master->[$idx]->{'cluster'}];
    if ( $opt_skip_ndbcluster ||
	 !$cluster->{'pid'})
    {
      mtr_add_arg($args, "%s--skip-ndbcluster", $prefix);
    }
    else
    {
      mtr_add_arg($args, "%s--ndbcluster", $prefix);
      mtr_add_arg($args, "%s--ndb-connectstring=%s", $prefix,
		  $cluster->{'connect_string'});
      mtr_add_arg($args, "%s--ndb-extra-logging", $prefix);
    }
  }

  if ( $type eq 'slave' )
  {
    my $slave_server_id=  2 + $idx;
    my $slave_rpl_rank= $slave_server_id;

    mtr_add_arg($args, "%s--datadir=%s", $prefix,
                $slave->[$idx]->{'path_myddir'});
    mtr_add_arg($args, "%s--init-rpl-role=slave", $prefix);
    if (! $opt_skip_slave_binlog)
    {
      mtr_add_arg($args, "%s--log-bin=%s/log/slave%s-bin", $prefix,
                  $opt_vardir, $sidx); # FIXME use own dir for binlogs
      mtr_add_arg($args, "%s--log-slave-updates", $prefix);
    }
    # FIXME option duplicated for slave
    mtr_add_arg($args, "%s--log=%s", $prefix,
                $slave->[$idx]->{'path_mylog'});
    mtr_add_arg($args, "%s--master-retry-count=10", $prefix);
    mtr_add_arg($args, "%s--pid-file=%s", $prefix,
                $slave->[$idx]->{'path_pid'});
    mtr_add_arg($args, "%s--port=%d", $prefix,
                $slave->[$idx]->{'port'});
    mtr_add_arg($args, "%s--relay-log=%s/log/slave%s-relay-bin", $prefix,
                $opt_vardir, $sidx);
    mtr_add_arg($args, "%s--report-host=127.0.0.1", $prefix);
    mtr_add_arg($args, "%s--report-port=%d", $prefix,
                $slave->[$idx]->{'port'});
    mtr_add_arg($args, "%s--report-user=root", $prefix);
    mtr_add_arg($args, "%s--skip-innodb", $prefix);
    mtr_add_arg($args, "%s--skip-ndbcluster", $prefix);
    mtr_add_arg($args, "%s--skip-slave-start", $prefix);

    # Directory where slaves find the dumps generated by "load data"
    # on the server. The path need to have constant length otherwise
    # test results will vary, thus a relative path is used.
    mtr_add_arg($args, "%s--slave-load-tmpdir=%s", $prefix,
                "../tmp");
    mtr_add_arg($args, "%s--socket=%s", $prefix,
                $slave->[$idx]->{'path_sock'});
    mtr_add_arg($args, "%s--set-variable=slave_net_timeout=10", $prefix);

    if ( @$slave_master_info )
    {
      foreach my $arg ( @$slave_master_info )
      {
        mtr_add_arg($args, "%s%s", $prefix, $arg);
      }
    }
    else
    {
      mtr_add_arg($args, "%s--master-user=root", $prefix);
      mtr_add_arg($args, "%s--master-connect-retry=1", $prefix);
      mtr_add_arg($args, "%s--master-host=127.0.0.1", $prefix);
      mtr_add_arg($args, "%s--master-password=", $prefix);
      mtr_add_arg($args, "%s--master-port=%d", $prefix,
                  $master->[0]->{'port'}); # First master
      mtr_add_arg($args, "%s--server-id=%d", $prefix, $slave_server_id);
      mtr_add_arg($args, "%s--rpl-recovery-rank=%d", $prefix, $slave_rpl_rank);
    }

    if ( $opt_skip_ndbcluster_slave ||
         $slave->[$idx]->{'cluster'} == -1 ||
	 !$clusters->[$slave->[$idx]->{'cluster'}]->{'pid'} )
    {
      mtr_add_arg($args, "%s--skip-ndbcluster", $prefix);
    }
    else
    {
      mtr_add_arg($args, "%s--ndbcluster", $prefix);
      mtr_add_arg($args, "%s--ndb-connectstring=%s", $prefix,
		  $clusters->[$slave->[$idx]->{'cluster'}]->{'connect_string'});
      mtr_add_arg($args, "%s--ndb-extra-logging", $prefix);
    }
  } # end slave

  if ( $opt_debug )
  {
    if ( $type eq 'master' )
    {
      mtr_add_arg($args, "%s--debug=d:t:i:A,%s/log/master%s.trace",
                  $prefix, $opt_vardir_trace, $sidx);
    }
    if ( $type eq 'slave' )
    {
      mtr_add_arg($args, "%s--debug=d:t:i:A,%s/log/slave%s.trace",
                  $prefix, $opt_vardir_trace, $sidx);
    }
  }

  # FIXME always set nowdays??? SMALL_SERVER
  mtr_add_arg($args, "%s--key_buffer_size=1M", $prefix);
  mtr_add_arg($args, "%s--sort_buffer=256K", $prefix);
  mtr_add_arg($args, "%s--max_heap_table_size=1M", $prefix);
  mtr_add_arg($args, "%s--log-bin-trust-function-creators", $prefix);

  if ( $opt_ssl_supported )
  {
    mtr_add_arg($args, "%s--ssl-ca=%s/std_data/cacert.pem", $prefix,
                $glob_mysql_test_dir);
    mtr_add_arg($args, "%s--ssl-cert=%s/std_data/server-cert.pem", $prefix,
                $glob_mysql_test_dir);
    mtr_add_arg($args, "%s--ssl-key=%s/std_data/server-key.pem", $prefix,
                $glob_mysql_test_dir);
  }

  if ( $opt_warnings )
  {
    mtr_add_arg($args, "%s--log-warnings", $prefix);
  }

  # Indicate to "mysqld" it will be debugged in debugger
  if ( $glob_debugger )
  {
    mtr_add_arg($args, "%s--gdb", $prefix);
  }

  # If we should run all tests cases, we will use a local server for that

  if ( -w "/" )
  {
    # We are running as root;  We need to add the --root argument
    mtr_add_arg($args, "%s--user=root", $prefix);
  }

  my $found_skip_core= 0;
  foreach my $arg ( @opt_extra_mysqld_opt, @$extra_opt )
  {
    # Allow --skip-core-file to be set in master.opt file
    if ($arg eq "--skip-core-file")
    {
      $found_skip_core= 1;
    }
    else
    {
      mtr_add_arg($args, "%s%s", $prefix, $arg);
    }
  }
  if ( !$found_skip_core )
  {
    mtr_add_arg($args, "%s%s", $prefix, "--core-file");
  }

  if ( $opt_bench )
  {
    mtr_add_arg($args, "%s--rpl-recovery-rank=1", $prefix);
    mtr_add_arg($args, "%s--init-rpl-role=master", $prefix);
  }
  elsif ( $type eq 'master' )
  {
    mtr_add_arg($args, "%s--open-files-limit=1024", $prefix);
    mtr_add_arg($args, "%s--log=%s", $prefix, $master->[0]->{'path_mylog'});
  }

  return $args;
}


##############################################################################
#
#  Start mysqld and return the PID
#
##############################################################################

sub mysqld_start ($$$) {
  my $mysqld=            shift;
  my $extra_opt=         shift;
  my $slave_master_info= shift;

  my $args;                             # Arg vector
  my $exe;
  my $pid= -1;
  my $wait_for_pid_file= 1;

  my $type= $mysqld->{'type'};
  my $idx= $mysqld->{'idx'};

  if ( $type eq 'master' )
  {
    $exe= $exe_master_mysqld;
  }
  elsif ( $type eq 'slave' )
  {
    $exe= $exe_slave_mysqld;
  }
  else
  {
    mtr_error("Unknown 'type' \"$type\" passed to mysqld_start");
  }

  mtr_init_args(\$args);

  if ( $opt_valgrind_mysqld )
  {
    valgrind_arguments($args, \$exe);
  }

  mysqld_arguments($args,$type,$idx,$extra_opt,$slave_master_info);

  if ( $opt_gdb || $opt_manual_gdb)
  {
    gdb_arguments(\$args, \$exe, "$type"."_$idx");
  }
  elsif ( $opt_ddd || $opt_manual_ddd )
  {
    ddd_arguments(\$args, \$exe, "$type"."_$idx");
  }
  elsif ( $opt_debugger )
  {
    debugger_arguments(\$args, \$exe, "$type"."_$idx");
  }
  elsif ( $opt_manual_debug )
  {
     print "\nStart $type in your debugger\n" .
           "dir: $glob_mysql_test_dir\n" .
           "exe: $exe\n" .
	   "args:  " . join(" ", @$args)  . "\n\n" .
	   "Waiting ....\n";

     # Indicate the exe should not be started
    $exe= undef;
  }
  else
  {
    # Default to not wait until pid file has been created
    $wait_for_pid_file= 0;
  }

  if ($exe_libtool and $opt_valgrind)
  {
    # Add "libtool --mode-execute"
    # if running in valgrind(to avoid valgrinding bash)
    unshift(@$args, "--mode=execute", $exe);
    $exe= $exe_libtool;
  }


  if ( defined $exe )
  {
    $pid= mtr_spawn($exe, $args, "",
		    $mysqld->{'path_myerr'},
		    $mysqld->{'path_myerr'},
		    "",
		    { append_log_file => 1 });
  }


  if ( $wait_for_pid_file && !sleep_until_file_created($mysqld->{'path_pid'},
						       $mysqld->{'start_timeout'},
						       $pid))
  {

    mtr_error("Failed to start mysqld $mysqld->{'type'}");
  }


  # Remember pid of the started process
  $mysqld->{'pid'}= $pid;

  # Remember options used when starting
  $mysqld->{'start_opts'}= $extra_opt;
  $mysqld->{'start_slave_master_info'}= $slave_master_info;

  mtr_verbose("mysqld pid: $pid");
  return $pid;
}


sub stop_all_servers () {

  print  "Stopping All Servers\n";

  print  "Shutting-down Instance Manager\n";
  mtr_im_stop($instance_manager, "stop_all_servers");

  my %admin_pids; # hash of admin processes that requests shutdown
  my @kill_pids;  # list of processes to shutdown/kill
  my $pid;

  # Start shutdown of all started masters
  foreach my $mysqld (@{$master}, @{$slave})
  {
    if ( $mysqld->{'pid'} )
    {
      $pid= mtr_mysqladmin_start($mysqld, "shutdown", 70);
      $admin_pids{$pid}= 1;

      push(@kill_pids,{
		       pid      => $mysqld->{'pid'},
		       pidfile  => $mysqld->{'path_pid'},
		       sockfile => $mysqld->{'path_sock'},
		       port     => $mysqld->{'port'},
		      });

      $mysqld->{'pid'}= 0; # Assume we are done with it
    }
  }

  # Start shutdown of clusters
  foreach my $cluster (@{$clusters})
  {
    if ( $cluster->{'pid'} )
    {
      $pid= mtr_ndbmgm_start($cluster, "shutdown");
      $admin_pids{$pid}= 1;

      push(@kill_pids,{
		       pid      => $cluster->{'pid'},
		       pidfile  => $cluster->{'path_pid'}
		      });

      $cluster->{'pid'}= 0; # Assume we are done with it

      foreach my $ndbd (@{$cluster->{'ndbds'}})
      {
        if ( $ndbd->{'pid'} )
	{
	  push(@kill_pids,{
			   pid      => $ndbd->{'pid'},
			   pidfile  => $ndbd->{'path_pid'},
			  });
	  $ndbd->{'pid'}= 0;
	}
      }
    }
  }

  # Wait blocking until all shutdown processes has completed
  mtr_wait_blocking(\%admin_pids);

  # Make sure that process has shutdown else try to kill them
  mtr_check_stop_servers(\@kill_pids);

  foreach my $mysqld (@{$master}, @{$slave})
  {
    rm_ndbcluster_tables($mysqld->{'path_myddir'});
  }
}


sub run_testcase_need_master_restart($)
{
  my ($tinfo)= @_;

  # We try to find out if we are to restart the master(s)
  my $do_restart= 0;          # Assumes we don't have to

  if ( $tinfo->{'master_sh'} )
  {
    $do_restart= 1;           # Always restart if script to run
    mtr_verbose("Restart because: Always restart if script to run");
  }
  elsif ( ! $opt_skip_ndbcluster and
	  $tinfo->{'ndb_test'} == 0 and
	  $clusters->[0]->{'pid'} != 0 )
  {
    $do_restart= 1;           # Restart without cluster
    mtr_verbose("Restart because: Test does not need cluster");
  }
  elsif ( ! $opt_skip_ndbcluster and
	  $tinfo->{'ndb_test'} == 1 and
	  $clusters->[0]->{'pid'} == 0 )
  {
    $do_restart= 1;           # Restart with cluster
    mtr_verbose("Restart because: Test need cluster");
  }
  elsif ( $master->[0]->{'running_master_is_special'} and
	  $master->[0]->{'running_master_is_special'}->{'timezone'} eq
	  $tinfo->{'timezone'} and
	  mtr_same_opts($master->[0]->{'running_master_is_special'}->{'master_opt'},
			$tinfo->{'master_opt'}) )
  {
    # If running master was started with special settings, but
    # the current test requires the same ones, we *don't* restart.
    $do_restart= 0;
    mtr_verbose("Skip restart: options are equal " .
	       join(" ", @{$tinfo->{'master_opt'}}));
  }
  elsif ( $tinfo->{'master_restart'} )
  {
    $do_restart= 1;
    mtr_verbose("Restart because: master_restart");
  }
  elsif ( $master->[0]->{'running_master_is_special'} )
  {
    $do_restart= 1;
    mtr_verbose("Restart because: running_master_is_special");
  }
  # Check that running master was started with same options
  # as the current test requires
  elsif (! mtr_same_opts($master->[0]->{'start_opts'},
                         $tinfo->{'master_opt'}) )
  {
    $do_restart= 1;
    mtr_verbose("Restart because: running with different options '" .
	       join(" ", @{$tinfo->{'master_opt'}}) . "' != '" .
		join(" ", @{$master->[0]->{'start_opts'}}) . "'" );
  }

  return $do_restart;
}

sub run_testcase_need_slave_restart($)
{
  my ($tinfo)= @_;

  # We try to find out if we are to restart the slaves
  my $do_slave_restart= 0;     # Assumes we don't have to

  # FIXME only restart slave when necessary
  $do_slave_restart= 1;

#   if ( ! $slave->[0]->{'pid'} )
#   {
#     # mtr_verbose("Slave not started, no need to check slave restart");
#   }
#   elsif ( $do_restart )
#   {
#     $do_slave_restart= 1;      # Always restart if master restart
#     mtr_verbose("Restart slave because: Master restart");
#   }
#   elsif ( $tinfo->{'slave_sh'} )
#   {
#     $do_slave_restart= 1;      # Always restart if script to run
#     mtr_verbose("Restart slave because: Always restart if script to run");
#   }
#   elsif ( ! $opt_skip_ndbcluster_slave and
# 	  $tinfo->{'ndb_test'} == 0 and
# 	  $clusters->[1]->{'pid'} != 0 )
#   {
#     $do_slave_restart= 1;       # Restart without slave cluster
#     mtr_verbose("Restart slave because: Test does not need slave cluster");
#   }
#   elsif ( ! $opt_with_ndbcluster_slave and
# 	  $tinfo->{'ndb_test'} == 1 and
# 	  $clusters->[1]->{'pid'} == 0 )
#   {
#     $do_slave_restart= 1;       # Restart with slave cluster
#     mtr_verbose("Restart slave because: Test need slave cluster");
#   }
#   elsif ( $tinfo->{'slave_restart'} )
#   {
#     $do_slave_restart= 1;
#     mtr_verbose("Restart slave because: slave_restart");
#   }
#   elsif ( $slave->[0]->{'running_slave_is_special'} )
#   {
#     $do_slave_restart= 1;
#     mtr_verbose("Restart slave because: running_slave_is_special");
#   }
#   # Check that running slave was started with same options
#   # as the current test requires
#   elsif (! mtr_same_opts($slave->[0]->{'start_opts'},
#                          $tinfo->{'slave_opt'}) )
#   {
#     $do_slave_restart= 1;
#     mtr_verbose("Restart slave because: running with different options '" .
# 	       join(" ", @{$tinfo->{'slave_opt'}}) . "' != '" .
# 		join(" ", @{$slave->[0]->{'start_opts'}}) . "'" );
#   }

  return $do_slave_restart;

}

# ----------------------------------------------------------------------
# If not using a running servers we may need to stop and restart.
# We restart in the case we have initiation scripts, server options
# etc to run. But we also restart again after the test first restart
# and test is run, to get back to normal server settings.
#
# To make the code a bit more clean, we actually only stop servers
# here, and mark this to be done. Then a generic "start" part will
# start up the needed servers again.
# ----------------------------------------------------------------------

sub run_testcase_stop_servers($$$) {
  my ($tinfo, $do_restart, $do_slave_restart)= @_;

  if ( $glob_use_running_server || $glob_use_embedded_server )
  {
      return;
  }

  my $pid;
  my %admin_pids; # hash of admin processes that requests shutdown
  my @kill_pids;  # list of processes to shutdown/kill

  # Remember if we restarted for this test case
  $tinfo->{'restarted'}= $do_restart;

  if ( $do_restart )
  {
    delete $master->[0]->{'running_master_is_special'}; # Forget history

    # Start shutdown of all started masters
    foreach my $mysqld (@{$master})
    {
      if ( $mysqld->{'pid'} )
      {
	$pid= mtr_mysqladmin_start($mysqld, "shutdown", 70);

	$admin_pids{$pid}= 1;

	push(@kill_pids,{
			 pid      => $mysqld->{'pid'},
			 pidfile  => $mysqld->{'path_pid'},
			 sockfile => $mysqld->{'path_sock'},
			 port     => $mysqld->{'port'},
			});

	$mysqld->{'pid'}= 0; # Assume we are done with it
      }
    }

    # Start shutdown of master cluster
    my $cluster= $clusters->[0];
    if ( $cluster->{'pid'} )
    {
      $pid= mtr_ndbmgm_start($cluster, "shutdown");
      $admin_pids{$pid}= 1;

      push(@kill_pids,{
		       pid      => $cluster->{'pid'},
		       pidfile  => $cluster->{'path_pid'}
		      });

      $cluster->{'pid'}= 0; # Assume we are done with it

      foreach my $ndbd (@{$cluster->{'ndbds'}})
      {
	push(@kill_pids,{
			 pid      => $ndbd->{'pid'},
			 pidfile  => $ndbd->{'path_pid'},
			});
	$ndbd->{'pid'}= 0; # Assume we are done with it
      }
    }
  }

  if ( $do_restart || $do_slave_restart )
  {

    delete $slave->[0]->{'running_slave_is_special'}; # Forget history

    # Start shutdown of all started slaves
    foreach my $mysqld (@{$slave})
    {
      if ( $mysqld->{'pid'} )
      {
	$pid= mtr_mysqladmin_start($mysqld, "shutdown", 70);

	$admin_pids{$pid}= 1;

	push(@kill_pids,{
			 pid      => $mysqld->{'pid'},
			 pidfile  => $mysqld->{'path_pid'},
			 sockfile => $mysqld->{'path_sock'},
			 port     => $mysqld->{'port'},
			});


	$mysqld->{'pid'}= 0; # Assume we are done with it
      }
    }

    # Start shutdown of slave cluster
    my $cluster= $clusters->[1];
    if ( $cluster->{'pid'} )
    {
      $pid= mtr_ndbmgm_start($cluster, "shutdown");

      $admin_pids{$pid}= 1;

      push(@kill_pids,{
		       pid      => $cluster->{'pid'},
		       pidfile  => $cluster->{'path_pid'}
		      });

      $cluster->{'pid'}= 0; # Assume we are done with it

      foreach my $ndbd (@{$cluster->{'ndbds'}} )
      {
	push(@kill_pids,{
			 pid      => $ndbd->{'pid'},
			 pidfile  => $ndbd->{'path_pid'},
			});
	$ndbd->{'pid'}= 0; # Assume we are done with it
      }
    }
  }

  # ----------------------------------------------------------------------
  # Shutdown has now been started and lists for the shutdown processes
  # and the processes to be killed has been created
  # ----------------------------------------------------------------------

  # Wait blocking until all shutdown processes has completed
  mtr_wait_blocking(\%admin_pids);


  # Make sure that process has shutdown else try to kill them
  mtr_check_stop_servers(\@kill_pids);

  foreach my $mysqld (@{$master}, @{$slave})
  {
    if ( ! $mysqld->{'pid'} )
    {
      # Remove ndbcluster tables if server is stopped
      rm_ndbcluster_tables($mysqld->{'path_myddir'});
    }
  }
}

sub run_testcase_start_servers($) {
  my $tinfo= shift;

  my $tname= $tinfo->{'name'};

  if ( $glob_use_running_server or $glob_use_embedded_server )
  {
    return;
  }

  if ( $tinfo->{'component_id'} eq 'mysqld' )
  {
    if ( ! $opt_skip_ndbcluster and
	 !$clusters->[0]->{'pid'} and
	 $tinfo->{'ndb_test'} )
    {
      # Test need cluster, cluster is not started, start it
      ndbcluster_start($clusters->[0], "");
    }

    if ( !$master->[0]->{'pid'} )
    {
      # Master mysqld is not started
      do_before_start_master($tname,$tinfo->{'master_sh'});

      mysqld_start($master->[0],$tinfo->{'master_opt'},[]);

    }

    if ( $clusters->[0]->{'pid'} and ! $master->[1]->{'pid'} )
    {
      # Test needs cluster, start an extra mysqld connected to cluster

      # First wait for first mysql server to have created ndb system tables ok
      # FIXME This is a workaround so that only one mysqld creates the tables
      if ( ! sleep_until_file_created(
	     "$master->[0]->{'path_myddir'}/cluster/apply_status.ndb",
				      $master->[0]->{'start_timeout'},
				      $master->[0]->{'pid'}))
      {
	mtr_report("Failed to create 'cluster/apply_status' table");
	report_failure_and_restart($tinfo);
	return;
      }
      mtr_tofile($master->[1]->{'path_myerr'},"CURRENT_TEST: $tname\n");

      mysqld_start($master->[1],$tinfo->{'master_opt'},[]);
    }

    if ( $tinfo->{'master_restart'} )
    {
      # Save this test case information, so next can examine it
      $master->[0]->{'running_master_is_special'}= $tinfo;
    }
  }
  elsif ( ! $opt_skip_im and $tinfo->{'component_id'} eq 'im' )
  {
    # We have to create defaults file every time, in order to ensure that it
    # will be the same for each test. The problem is that test can change the
    # file (by SET/UNSET commands), so w/o recreating the file, execution of
    # one test can affect the other.

    im_create_defaults_file($instance_manager);

    mtr_im_start($instance_manager, $tinfo->{im_opts});
  }

<<<<<<< HEAD
  # ----------------------------------------------------------------------
  # Start slaves - if needed
  # ----------------------------------------------------------------------
  if ( $tinfo->{'slave_num'} )
=======
  for ( my $idx= 0; $idx < $max_slave_num; $idx++ )
>>>>>>> dc02f761
  {
    mtr_tofile($slave->[0]->{'path_myerr'},"CURRENT_TEST: $tname\n");

    do_before_start_slave($tname,$tinfo->{'slave_sh'});

    if ( ! $opt_skip_ndbcluster_slave and
	 !$clusters->[1]->{'pid'} and
	 $tinfo->{'ndb_test'} )
    {
      # Test need slave cluster, cluster is not started, start it
      ndbcluster_start($clusters->[1], "");
    }

    for ( my $idx= 0; $idx <  $tinfo->{'slave_num'}; $idx++ )
    {
      if ( ! $slave->[$idx]->{'pid'} )
      {
	mysqld_start($slave->[$idx],$tinfo->{'slave_opt'},
		     $tinfo->{'slave_mi'});

      }
    }

    if ( $tinfo->{'slave_restart'} )
    {
      # Save this test case information, so next can examine it
      $slave->[0]->{'running_slave_is_special'}= $tinfo;
    }

  }

  # Wait for clusters to start
  foreach my $cluster (@{$clusters})
  {

    next if !$cluster->{'pid'};

    if (ndbcluster_wait_started($cluster, ""))
    {
      # failed to start
      mtr_report("Start of $cluster->{'name'} cluster failed, ");
    }
  }

  # Wait for mysqld's to start
  foreach my $mysqld (@{$master},@{$slave})
  {

    next if !$mysqld->{'pid'};

    if (mysqld_wait_started($mysqld))
    {
      mtr_warning("Failed to start $mysqld->{'type'} mysqld $mysqld->{'idx'}");
    }
  }
}

#
# Run include/check-testcase.test
# Before a testcase, run in record mode, save result file to var
# After testcase, run and compare with the recorded file, they should be equal!
#
sub run_check_testcase ($$) {

  my $mode=     shift;
  my $mysqld=   shift;

  my $name= "check-" . $mysqld->{'type'} . $mysqld->{'idx'};

  my $args;
  mtr_init_args(\$args);

  mtr_add_arg($args, "--no-defaults");
  mtr_add_arg($args, "--silent");
  mtr_add_arg($args, "-v");
  mtr_add_arg($args, "--skip-safemalloc");
  mtr_add_arg($args, "--tmpdir=%s", $opt_tmpdir);

  mtr_add_arg($args, "--socket=%s", $mysqld->{'path_sock'});
  mtr_add_arg($args, "--port=%d", $mysqld->{'port'});
  mtr_add_arg($args, "--database=test");
  mtr_add_arg($args, "--user=%s", $opt_user);
  mtr_add_arg($args, "--password=");

  mtr_add_arg($args, "-R");
  mtr_add_arg($args, "$opt_vardir/tmp/$name.result");

  if ( $mode eq "before" )
  {
    mtr_add_arg($args, "--record");
  }

  my $res = mtr_run_test($exe_mysqltest,$args,
	        "include/check-testcase.test", "", "", "");

  if ( $res == 1  and $mode = "after")
  {
    mtr_run("diff",["-u",
		    "$opt_vardir/tmp/$name.result",
		    "$opt_vardir/tmp/$name.reject"],
	    "", "", "", "");
  }
  elsif ( $res )
  {
    mtr_error("Could not execute 'check-testcase' $mode testcase");
  }
}



sub run_mysqltest ($) {
  my ($tinfo)= @_;
  my $exe= $exe_mysqltest;
  my $args;

  mtr_init_args(\$args);

  mtr_add_arg($args, "--no-defaults");
  mtr_add_arg($args, "--silent");
  mtr_add_arg($args, "-v");
  mtr_add_arg($args, "--skip-safemalloc");
  mtr_add_arg($args, "--tmpdir=%s", $opt_tmpdir);

  if ($tinfo->{'component_id'} eq 'im')
  {
    mtr_add_arg($args, "--socket=%s", $instance_manager->{'path_sock'});
    mtr_add_arg($args, "--port=%d", $instance_manager->{'port'});
    mtr_add_arg($args, "--user=%s", $instance_manager->{'admin_login'});
    mtr_add_arg($args, "--password=%s", $instance_manager->{'admin_password'});
  }
  else # component_id == mysqld
  {
    mtr_add_arg($args, "--socket=%s", $master->[0]->{'path_sock'});
    mtr_add_arg($args, "--port=%d", $master->[0]->{'port'});
    mtr_add_arg($args, "--database=test");
    mtr_add_arg($args, "--user=%s", $opt_user);
    mtr_add_arg($args, "--password=");
  }

  if ( $opt_ps_protocol )
  {
    mtr_add_arg($args, "--ps-protocol");
  }

  if ( $opt_sp_protocol )
  {
    mtr_add_arg($args, "--sp-protocol");
  }

  if ( $opt_view_protocol )
  {
    mtr_add_arg($args, "--view-protocol");
  }

  if ( $opt_cursor_protocol )
  {
    mtr_add_arg($args, "--cursor-protocol");
  }

  if ( $opt_strace_client )
  {
    $exe=  "strace";            # FIXME there are ktrace, ....
    mtr_add_arg($args, "-o");
    mtr_add_arg($args, "%s/log/mysqltest.strace", $opt_vardir);
    mtr_add_arg($args, "$exe_mysqltest");
  }

  if ( $opt_timer )
  {
    mtr_add_arg($args, "--timer-file=%s/log/timer", $opt_vardir);
  }

  if ( $opt_big_test )
  {
    mtr_add_arg($args, "--big-test");
  }

  if ( $opt_valgrind )
  {
    mtr_add_arg($args, "--valgrind");
  }

  if ( $opt_compress )
  {
    mtr_add_arg($args, "--compress");
  }

  if ( $opt_sleep )
  {
    mtr_add_arg($args, "--sleep=%d", $opt_sleep);
  }

  if ( $opt_debug )
  {
    mtr_add_arg($args, "--debug=d:t:A,%s/log/mysqltest.trace",
		$opt_vardir_trace);
  }

  if ( $opt_ssl_supported )
  {
    mtr_add_arg($args, "--ssl-ca=%s/std_data/cacert.pem",
	        $glob_mysql_test_dir);
    mtr_add_arg($args, "--ssl-cert=%s/std_data/client-cert.pem",
	        $glob_mysql_test_dir);
    mtr_add_arg($args, "--ssl-key=%s/std_data/client-key.pem",
	        $glob_mysql_test_dir);
  }

  if ( $opt_ssl )
  {
    # Turn on SSL for _all_ test cases if option --ssl was used
    mtr_add_arg($args, "--ssl",
		$glob_mysql_test_dir);
  }
  elsif ( $opt_ssl_supported )
  {
    mtr_add_arg($args, "--skip-ssl",
		$glob_mysql_test_dir);
  }

  # ----------------------------------------------------------------------
  # If embedded server, we create server args to give mysqltest to pass on
  # ----------------------------------------------------------------------

  if ( $glob_use_embedded_server )
  {
    mysqld_arguments($args,'master',0,$tinfo->{'master_opt'},[]);
  }

  # ----------------------------------------------------------------------
  # export MYSQL_TEST variable containing <path>/mysqltest <args>
  # ----------------------------------------------------------------------
  $ENV{'MYSQL_TEST'}= "$exe_mysqltest " . join(" ", @$args);

  # ----------------------------------------------------------------------
  # Add arguments that should not go into the MYSQL_TEST env var
  # ----------------------------------------------------------------------

  if ( $opt_valgrind_mysqltest )
  {
    # Prefix the Valgrind options to the argument list.
    # We do this here, since we do not want to Valgrind the nested invocations
    # of mysqltest; that would mess up the stderr output causing test failure.
    my @args_saved = @$args;
    mtr_init_args(\$args);
    valgrind_arguments($args, \$exe);
    mtr_add_arg($args, "%s", $_) for @args_saved;
  }

  mtr_add_arg($args, "--test-file");
  mtr_add_arg($args, $tinfo->{'path'});

  mtr_add_arg($args, "--result-file");
  mtr_add_arg($args, $tinfo->{'result_file'});

  if ( $opt_record )
  {
    mtr_add_arg($args, "--record");
  }

  if ( $opt_client_gdb )
  {
    gdb_arguments(\$args, \$exe, "client");
  }
  elsif ( $opt_client_ddd )
  {
    ddd_arguments(\$args, \$exe, "client");
  }
  elsif ( $opt_client_debugger )
  {
    debugger_arguments(\$args, \$exe, "client");
  }

  if ($exe_libtool and $opt_valgrind)
  {
    # Add "libtool --mode-execute" before the test to execute
    # if running in valgrind(to avoid valgrinding bash)
    unshift(@$args, "--mode=execute", $exe);
    $exe= $exe_libtool;
  }

  if ( $opt_check_testcases )
  {
    foreach my $mysqld (@{$master}, @{$slave})
    {
      if ($mysqld->{'pid'})
      {
	run_check_testcase("before", $mysqld);
      }
    }
  }

  # -------------------------------------------------------
  # Init variables that change for each testcase
  # -------------------------------------------------------
  $ENV{'TZ'}= $tinfo->{'timezone'};

  my $res = mtr_run_test($exe,$args,"","",$path_timefile,"");

  if ( $opt_check_testcases )
  {
    foreach my $mysqld (@{$master}, @{$slave})
    {
      if ($mysqld->{'pid'})
      {
	run_check_testcase("after", $mysqld);
      }
    }
  }

  return $res;

}


#
# Modify the exe and args so that program is run in gdb in xterm
#
sub gdb_arguments {
  my $args= shift;
  my $exe=  shift;
  my $type= shift;

  # Write $args to gdb init file
  my $str= join(" ", @$$args);
  my $gdb_init_file= "$opt_tmpdir/gdbinit.$type";

  # Remove the old gdbinit file
  unlink($gdb_init_file);

  if ( $type eq "client" )
  {
    # write init file for client
    mtr_tofile($gdb_init_file,
	       "set args $str\n" .
	       "break main\n");
  }
  else
  {
    # write init file for mysqld
    mtr_tofile($gdb_init_file,
	       "set args $str\n" .
	       "break mysql_parse\n" .
	       "commands 1\n" .
	       "disable 1\n" .
	       "end\n" .
	       "run");
  }

  if ( $opt_manual_gdb )
  {
     print "\nTo start gdb for $type, type in another window:\n";
     print "cd $glob_mysql_test_dir;\n";
     print "gdb -x $gdb_init_file $$exe\n";

     # Indicate the exe should not be started
     $$exe= undef;
     return;
  }

  $$args= [];
  mtr_add_arg($$args, "-title");
  mtr_add_arg($$args, "$type");
  mtr_add_arg($$args, "-e");

  if ( $exe_libtool )
  {
    mtr_add_arg($$args, $exe_libtool);
    mtr_add_arg($$args, "--mode=execute");
  }

  mtr_add_arg($$args, "gdb");
  mtr_add_arg($$args, "-x");
  mtr_add_arg($$args, "$gdb_init_file");
  mtr_add_arg($$args, "$$exe");

  $$exe= "xterm";
}


#
# Modify the exe and args so that program is run in ddd
#
sub ddd_arguments {
  my $args= shift;
  my $exe=  shift;
  my $type= shift;

  # Write $args to ddd init file
  my $str= join(" ", @$$args);
  my $gdb_init_file= "$opt_tmpdir/gdbinit.$type";

  # Remove the old gdbinit file
  unlink($gdb_init_file);

  if ( $type eq "client" )
  {
    # write init file for client
    mtr_tofile($gdb_init_file,
	       "set args $str\n" .
	       "break main\n");
  }
  else
  {
    # write init file for mysqld
    mtr_tofile($gdb_init_file,
	       "file $$exe\n" .
	       "set args $str\n" .
	       "break mysql_parse\n" .
	       "commands 1\n" .
	       "disable 1\n" .
	       "end");
  }

  if ( $opt_manual_ddd )
  {
     print "\nTo start ddd for $type, type in another window:\n";
     print "cd $glob_mysql_test_dir;\n";
     print "ddd -x $gdb_init_file $$exe\n";

     # Indicate the exe should not be started
     $$exe= undef;
     return;
  }

  my $save_exe= $$exe;
  $$args= [];
  if ( $exe_libtool )
  {
    $$exe= $exe_libtool;
    mtr_add_arg($$args, "--mode=execute");
    mtr_add_arg($$args, "ddd");
  }
  else
  {
    $$exe= "ddd";
  }
  mtr_add_arg($$args, "--command=$gdb_init_file");
  mtr_add_arg($$args, "$save_exe");
}


#
# Modify the exe and args so that program is run in the selected debugger
#
sub debugger_arguments {
  my $args= shift;
  my $exe=  shift;
  my $debugger= $opt_debugger || $opt_client_debugger;

  # FIXME Need to change the below "eq"'s to
  # "case unsensitive string contains"
  if ( $debugger eq "vcexpress" or $debugger eq "vc")
  {
    # vc[express] /debugexe exe arg1 .. argn

    # Add /debugexe and name of the exe before args
    unshift(@$$args, "/debugexe");
    unshift(@$$args, "$$exe");

  }
  elsif ( $debugger eq "windbg" )
  {
    # windbg exe arg1 .. argn

    # Add name of the exe before args
    unshift(@$$args, "$$exe");

  }
  else
  {
    mtr_error("Unknown argument \"$debugger\" passed to --debugger");
  }

  # Set exe to debuggername
  $$exe= $debugger;
}


#
# Modify the exe and args so that program is run in valgrind
#
sub valgrind_arguments {
  my $args= shift;
  my $exe=  shift;

  if ( $opt_callgrind)
  {
    mtr_add_arg($args, "--tool=callgrind");
    mtr_add_arg($args, "--base=$opt_vardir/log");
  }
  else
  {
    mtr_add_arg($args, "--tool=memcheck"); # From >= 2.1.2 needs this option
    mtr_add_arg($args, "--alignment=8");
    mtr_add_arg($args, "--leak-check=yes");
    mtr_add_arg($args, "--num-callers=16");
    mtr_add_arg($args, "--suppressions=%s/valgrind.supp", $glob_mysql_test_dir)
      if -f "$glob_mysql_test_dir/valgrind.supp";
  }

  # Add valgrind options, can be overriden by user
  mtr_add_arg($args, '%s', $_) for (split(' ', $opt_valgrind_options));

  mtr_add_arg($args, $$exe);

  $$exe= $opt_valgrind_path || "valgrind";
}


##############################################################################
#
#  Usage
#
##############################################################################

sub usage ($) {
  my $message= shift;

  if ( $message )
  {
    print STDERR "$message \n";
  }

  print STDERR <<HERE;

mysql-test-run [ OPTIONS ] [ TESTCASE ]

FIXME when is TESTCASE arg used or not?!

Options to control what engine/variation to run

  embedded-server       Use the embedded server, i.e. no mysqld daemons
  ps-protocol           Use the binary protocol between client and server
  cursor-protocol       Use the cursor protocol between client and server
                        (implies --ps-protocol)
  view-protocol         Create a view to execute all non updating queries
  sp-protocol           Create a stored procedure to execute all queries
  compress              Use the compressed protocol between client and server
  ssl                   Use ssl protocol between client and server
  skip-ssl              Dont start server with support for ssl connections
  bench                 Run the benchmark suite
  small-bench           Run the benchmarks with --small-tests --small-tables

Options to control directories to use
  benchdir=DIR          The directory where the benchmark suite is stored
                        (default: ../../mysql-bench)
  tmpdir=DIR            The directory where temporary files are stored
                        (default: ./var/tmp).
  vardir=DIR            The directory where files generated from the test run
                        is stored (default: ./var). Specifying a ramdisk or
                        tmpfs will speed up tests.

Options to control what test suites or cases to run

  force                 Continue to run the suite after failure
  with-ndbcluster       Use cluster in all tests
  with-ndbcluster-only  Run only tests that include "ndb" in the filename
  skip-ndb[cluster]     Skip all tests that need cluster
  skip-ndb[cluster]-slave Skip all tests that need a slave cluster
  ndb-extra             Run extra tests from ndb directory
  do-test=PREFIX        Run test cases which name are prefixed with PREFIX
  start-from=PREFIX     Run test cases starting from test prefixed with PREFIX
  suite=NAME            Run the test suite named NAME. The default is "main"
  skip-rpl              Skip the replication test cases.
  skip-im               Don't start IM, and skip the IM test cases
  skip-test=PREFIX      Skip test cases which name are prefixed with PREFIX
  big-test              Pass "--big-test" to mysqltest which will set the
                        environment variable BIG_TEST, which can be checked
                        from test cases.

Options that specify ports

  master_port=PORT      Specify the port number used by the first master
  slave_port=PORT       Specify the port number used by the first slave
  ndbcluster-port=PORT  Specify the port number used by cluster
  ndbcluster-port-slave=PORT  Specify the port number used by slave cluster

Options for test case authoring

  record TESTNAME       (Re)genereate the result file for TESTNAME
  check-testcases       Check testcases for sideeffects

Options that pass on options

  mysqld=ARGS           Specify additional arguments to "mysqld"

Options to run test on running server

  extern                Use running server for tests FIXME DANGEROUS
  ndb-connectstring=STR Use running cluster, and connect using STR
  ndb-connectstring-slave=STR Use running slave cluster, and connect using STR
  user=USER             User for connect to server

Options for debugging the product

  client-ddd            Start mysqltest client in ddd
  client-debugger=NAME  Start mysqltest in the selected debugger
  client-gdb            Start mysqltest client in gdb
  ddd                   Start mysqld in ddd
  debug                 Dump trace output for all servers and client programs
  debugger=NAME         Start mysqld in the selected debugger
  gdb                   Start the mysqld(s) in gdb
  manual-debug          Let user manually start mysqld in debugger, before
                        running test(s)
  manual-gdb            Let user manually start mysqld in gdb, before running
                        test(s)
  master-binary=PATH    Specify the master "mysqld" to use
  slave-binary=PATH     Specify the slave "mysqld" to use
  strace-client         Create strace output for mysqltest client

Options for coverage, profiling etc

  gcov                  FIXME
  gprof                 FIXME
  valgrind              Run the "mysqltest" and "mysqld" executables using
                        valgrind with options($default_valgrind_options)
  valgrind-all          Synonym for --valgrind
  valgrind-mysqltest    Run the "mysqltest" executable with valgrind
  valgrind-mysqld       Run the "mysqld" executable with valgrind
  valgrind-options=ARGS Options to give valgrind, replaces default options
  valgrind-path=[EXE]   Path to the valgrind executable
  callgrind             Instruct valgrind to use callgrind

Misc options

  comment=STR           Write STR to the output
  notimer               Don't show test case execution time
  script-debug          Debug this script itself
  verbose               More verbose output
  start-and-exit        Only initialize and start the servers, using the
                        startup settings for the specified test case (if any)
  start-dirty           Only start the servers (without initialization) for
                        the specified test case (if any)
  fast                  Don't try to clean up from earlier runs
  reorder               Reorder tests to get fewer server restarts
  help                  Get this help text
  unified-diff | udiff  When presenting differences, use unified diff

  testcase-timeout=MINUTES Max test case run time (default $default_testcase_timeout)
  suite-timeout=MINUTES    Max test suite run time (default $default_suite_timeout)


Deprecated options
  with-openssl          Deprecated option for ssl


Options not yet described, or that I want to look into more
  local                 
  netware               
  sleep=SECONDS         
  socket=PATH           
  user-test=s           
  wait-timeout=SECONDS  
  warnings              
  log-warnings          

HERE
  mtr_exit(1);

}<|MERGE_RESOLUTION|>--- conflicted
+++ resolved
@@ -256,12 +256,8 @@
 
 our $opt_skip;
 our $opt_skip_rpl;
-<<<<<<< HEAD
-our $use_slaves;
+our $max_slave_num= 0;
 our $use_innodb;
-=======
-our $max_slave_num= 0;
->>>>>>> dc02f761
 our $opt_skip_test;
 our $opt_skip_im;
 
@@ -431,10 +427,6 @@
     {
       $need_ndbcluster||= $test->{ndb_test};
       $need_im||= $test->{component_id} eq 'im';
-<<<<<<< HEAD
-      $use_slaves||= $test->{slave_num};
-      $use_innodb||= $test->{'innodb_test'};
-=======
 
       # Count max number of slaves used by a test case
       if ( $test->{slave_num} > $max_slave_num)
@@ -442,7 +434,7 @@
 	$max_slave_num= $test->{slave_num};
 	mtr_error("Too many slaves") if $max_slave_num > 3;
       }
->>>>>>> dc02f761
+      $use_innodb||= $test->{'innodb_test'};
     }
     $opt_skip_ndbcluster= $opt_skip_ndbcluster_slave= 1
       unless $need_ndbcluster;
@@ -2265,20 +2257,13 @@
 
 sub mysql_install_db () {
 
-<<<<<<< HEAD
   install_db('master', $master->[0]->{'path_myddir'});
 
   # FIXME check if testcase really is using second master
   copy_install_db('master', $master->[1]->{'path_myddir'});
 
-  if ( $use_slaves )
-=======
-  install_db('master1', $master->[0]->{'path_myddir'});
-  copy_install_db('master2', $master->[1]->{'path_myddir'});
-
   # Install the number of slave databses needed
   for (my $idx= 0; $idx < $max_slave_num; $idx++)
->>>>>>> dc02f761
   {
     copy_install_db("slave".($idx+1), $slave->[$idx]->{'path_myddir'});
   }
@@ -2344,10 +2329,7 @@
 
 }
 
-<<<<<<< HEAD
-
-=======
->>>>>>> dc02f761
+
 sub install_db ($$) {
   my $type=      shift;
   my $data_dir=  shift;
@@ -2514,11 +2496,7 @@
   }
 }
 
-<<<<<<< HEAD
-sub run_testcase_check_skip_test($)
-{
-  my ($tinfo)= @_;
-=======
+
 
 #
 # Restore snapshot of the installed slave databases
@@ -2540,32 +2518,9 @@
 }
 
 
-##############################################################################
-#
-#  Run a single test case
-#
-##############################################################################
-
-# When we get here, we have already filtered out test cases that doesn't
-# apply to the current setup, for example if we use a running server, test
-# cases that restart the server are dropped. So this function should mostly
-# be about doing things, not a lot of logic.
-
-# We don't start and kill the servers for each testcase. But some
-# testcases needs a restart, because they specify options to start
-# mysqld with. After that testcase, we need to restart again, to set
-# back the normal options.
-
-sub run_testcase ($) {
-  my $tinfo=  shift;
-
-  my $tname= $tinfo->{'name'};
-
-  mtr_tonewfile($path_current_test_log,"$tname\n"); # Always tell where we are
-
-  # output current test to ndbcluster log file to enable diagnostics
-  mtr_tofile($file_ndb_testrun_log,"CURRENT TEST $tname\n");
->>>>>>> dc02f761
+sub run_testcase_check_skip_test($)
+{
+  my ($tinfo)= @_;
 
   # ----------------------------------------------------------------------
   # If marked to skip, just print out and return.
@@ -2607,7 +2562,6 @@
   my $tinfo= shift;
   my $tname= $tinfo->{'name'};
 
-<<<<<<< HEAD
   # Remove old reject file
   if ( $opt_suite eq "main" )
   {
@@ -2616,10 +2570,6 @@
   else
   {
     unlink("suite/$opt_suite/r/$tname.reject");
-=======
-    stop_slaves();
-    restore_slave_databases();
->>>>>>> dc02f761
   }
 
 
@@ -2675,7 +2625,6 @@
   {
     run_testcase_stop_servers($tinfo, $master_restart, $slave_restart);
   }
-
   my $died= mtr_record_dead_children();
   if ($died or $master_restart or $slave_restart)
   {
@@ -3695,14 +3644,10 @@
     mtr_im_start($instance_manager, $tinfo->{im_opts});
   }
 
-<<<<<<< HEAD
   # ----------------------------------------------------------------------
   # Start slaves - if needed
   # ----------------------------------------------------------------------
   if ( $tinfo->{'slave_num'} )
-=======
-  for ( my $idx= 0; $idx < $max_slave_num; $idx++ )
->>>>>>> dc02f761
   {
     mtr_tofile($slave->[0]->{'path_myerr'},"CURRENT_TEST: $tname\n");
 
