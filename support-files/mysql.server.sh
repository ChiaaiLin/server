--- conflicted
+++ resolved
@@ -356,16 +356,11 @@
   'restart')
     # Stop the service and regardless of whether it was
     # running or not, start it again.
-<<<<<<< HEAD
-    if $0 stop  $other_args; then
-      if ! $0 start $other_args; then
+    if $0 stop  "$@"; then
+      if ! $0 start "$@"; then
         log_failure_msg "Failed to restart server."
         exit 1
       fi
-=======
-    if $0 stop  "$@"; then
-      $0 start "$@"
->>>>>>> 2553f143
     else
       log_failure_msg "Failed to stop running server, so refusing to try to start."
       exit 1
